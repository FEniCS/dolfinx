--- conflicted
+++ resolved
@@ -68,32 +68,17 @@
   dolfinx/wrappers/refinement.cpp
 )
 
-<<<<<<< HEAD
 if(NANOBIND_SABI)
-  # mpi4py and petsc4py use generated Cython headers
-  # make sure to tell them that the limited API is in use
+  # mpi4py and petsc4py use generated Cython headers so tell
+  # them that the limited API is in use.
   target_compile_definitions(cpp PRIVATE MPI4PY_LIMITED_API=1)
-  # needing to set CYTHON_COMPILING_IN_LIMITED_API is a bug in Cython-generated api headers,
-  # should become unnecessary with mpi4py/petsc4py releases published using Cython >= 3.1.4
+  # Needing to set CYTHON_COMPILING_IN_LIMITED_API is a bug in 
+  # Cython-generated API headers, should become unnecessary with
+  # mpi4py/petsc4py releases published using Cython >= 3.1.4
   # https://github.com/cython/cython/issues/7108
   target_compile_definitions(cpp PRIVATE CYTHON_COMPILING_IN_LIMITED_API=1)
 endif()
 
-# Add strict compiler flags
-include(CheckCXXCompilerFlag)
-check_cxx_compiler_flag("-Wall -Werror -Wextra -pedantic" HAVE_PEDANTIC)
-if(HAVE_PEDANTIC)
-  target_compile_options(cpp PRIVATE -Wall;-Werror;-Wextra;-pedantic)
-
-  # Turn off some checks in gcc12 and gcc13 due to false positives with the fmt
-  # library
-  if(CMAKE_CXX_COMPILER_ID STREQUAL "GNU"
-     AND CMAKE_CXX_COMPILER_VERSION VERSION_GREATER "11.4"
-     AND CMAKE_CXX_COMPILER_VERSION VERSION_LESS "14.0"
-  )
-    target_compile_options(cpp PRIVATE -Wno-array-bounds;-Wno-stringop-overflow)
-  endif()
-=======
 # Add strict compiler flags for Developer build type
 set(DOLFINX_PY_CXX_DEVELOPER_FLAGS -Wall;-Werror;-Wextra;-pedantic)
 
@@ -104,7 +89,6 @@
     AND CMAKE_CXX_COMPILER_VERSION VERSION_LESS "14.0"
 )
   list(APPEND DOLFINX_PY_CXX_DEVELOPER_FLAGS -Wno-array-bounds;-Wno-stringop-overflow)
->>>>>>> 3d5e12be
 endif()
 
 # Set 'Developer' build type flags
