// Copyright (C) 2017 Chris Richardson and Garth N. Wells
//
// This file is part of DOLFIN (https://www.fenicsproject.org)
//
// SPDX-License-Identifier:    LGPL-3.0-or-later

#include <Eigen/Dense>
#include <iostream>
#include <memory>
#include <pybind11/cast.h>
#include <pybind11/eigen.h>
#include <pybind11/numpy.h>
#include <pybind11/pybind11.h>
#include <pybind11/pytypes.h>
#include <pybind11/stl.h>

#include <string>

#ifdef HAS_PYBIND11_PETSC4PY
#include <petsc4py/petsc4py.h>
#endif

#include "casters.h"
#include <dolfin/fem/Assembler.h>
#include <dolfin/fem/CoordinateMapping.h>
#include <dolfin/fem/DirichletBC.h>
#include <dolfin/fem/DiscreteOperators.h>
#include <dolfin/fem/DofMap.h>
#include <dolfin/fem/FiniteElement.h>
#include <dolfin/fem/Form.h>
#include <dolfin/fem/NonlinearVariationalProblem.h>
#include <dolfin/fem/PETScDMCollection.h>
#include <dolfin/fem/SparsityPatternBuilder.h>
#include <dolfin/fem/SystemAssembler.h>
#include <dolfin/fem/utils.h>
#include <dolfin/function/Function.h>
#include <dolfin/function/FunctionSpace.h>
#include <dolfin/function/GenericFunction.h>
#include <dolfin/la/PETScMatrix.h>
#include <dolfin/la/PETScVector.h>
#include <dolfin/la/SparsityPattern.h>
#include <dolfin/mesh/Mesh.h>
#include <dolfin/mesh/SubDomain.h>
#include <ufc.h>

namespace py = pybind11;

namespace dolfin_wrappers
{
void fem(py::module& m)
{
  // UFC objects
  py::class_<ufc_finite_element, std::shared_ptr<ufc_finite_element>>(
      m, "ufc_finite_element", "UFC finite element object");
  py::class_<ufc_dofmap, std::shared_ptr<ufc_dofmap>>(m, "ufc_dofmap",
                                                      "UFC dofmap object");
  py::class_<ufc_form, std::shared_ptr<ufc_form>>(m, "ufc_form",
                                                  "UFC form object");
  py::class_<ufc_coordinate_mapping, std::shared_ptr<ufc_coordinate_mapping>>(
      m, "ufc_coordinate_mapping", "UFC coordinate_mapping object");

  // Function to convert pointers (from JIT usually) to UFC objects
  m.def("make_ufc_finite_element",
        [](std::uintptr_t e) {
          ufc_finite_element* p = reinterpret_cast<ufc_finite_element*>(e);
          return std::shared_ptr<const ufc_finite_element>(p);
        },
        "Create a ufc_finite_element object from a pointer.");

  m.def("make_ufc_dofmap",
        [](std::uintptr_t e) {
          ufc_dofmap* p = reinterpret_cast<ufc_dofmap*>(e);
          return std::shared_ptr<const ufc_dofmap>(p);
        },
        "Create a ufc_dofmap object from a pointer.");

  m.def("make_ufc_form",
        [](std::uintptr_t e) {
          ufc_form* p = reinterpret_cast<ufc_form*>(e);
          return std::shared_ptr<const ufc_form>(p);
        },
        "Create a ufc_form object from a pointer.");

  m.def("make_ufc_coordinate_mapping",
        [](std::uintptr_t e) {
          ufc_coordinate_mapping* p
              = reinterpret_cast<ufc_coordinate_mapping*>(e);
          return std::shared_ptr<const ufc_coordinate_mapping>(p);
        },
        "Create a ufc_coordinate_mapping object from a pointer.");

  // dolfin::fem::FiniteElement
  py::class_<dolfin::fem::FiniteElement,
             std::shared_ptr<dolfin::fem::FiniteElement>>(
      m, "FiniteElement", "DOLFIN FiniteElement object")
      .def(py::init<std::shared_ptr<const ufc_finite_element>>())
      .def("num_sub_elements", &dolfin::fem::FiniteElement::num_sub_elements)
      // TODO: Update for change to Eigen::Tensor
      //   .def("tabulate_dof_coordinates",
      //        [](const dolfin::fem::FiniteElement &self,
      //           const dolfin::mesh::Cell &cell) {
      //          // Get cell vertex coordinates
      //          std::vector<double> coordinate_dofs;
      //          cell.get_coordinate_dofs(coordinate_dofs);

      //          // Tabulate the coordinates
      //          boost::multi_array<double, 2> _dof_coords;
      //          self.tabulate_dof_coordinates(_dof_coords, coordinate_dofs,
      //          cell);

      //          // Copy data and return
      //          typedef Eigen::Array<double, Eigen::Dynamic, Eigen::Dynamic,
      //                               Eigen::RowMajor>
      //              EigenArray;
      //          EigenArray dof_coords = Eigen::Map<EigenArray>(
      //              _dof_coords.data(), _dof_coords.shape()[0],
      //              _dof_coords.shape()[1]);
      //          return dof_coords;
      //        },
      //        "Tabulate coordinates of dofs on cell")
      .def("space_dimension", &dolfin::fem::FiniteElement::space_dimension)
      .def("topological_dimension",
           &dolfin::fem::FiniteElement::topological_dimension)
      .def("value_dimension", &dolfin::fem::FiniteElement::value_dimension)
      .def("signature", &dolfin::fem::FiniteElement::signature);

  // dolfin::fem::GenericDofMap
  py::class_<dolfin::fem::GenericDofMap,
             std::shared_ptr<dolfin::fem::GenericDofMap>,
             dolfin::common::Variable>(m, "GenericDofMap",
                                       "DOLFIN DofMap object")
      .def("global_dimension", &dolfin::fem::GenericDofMap::global_dimension,
           "The dimension of the global finite element function space")
      .def("index_map", &dolfin::fem::GenericDofMap::index_map)
      .def("neighbours", &dolfin::fem::GenericDofMap::neighbours)
      .def("off_process_owner", &dolfin::fem::GenericDofMap::off_process_owner)
      .def("shared_nodes", &dolfin::fem::GenericDofMap::shared_nodes)
      .def("cell_dofs", &dolfin::fem::GenericDofMap::cell_dofs)
      .def("dofs", (std::vector<dolfin::la_index_t>(
                       dolfin::fem::GenericDofMap::*)() const)
                       & dolfin::fem::GenericDofMap::dofs)
      .def("dofs",
           (std::vector<dolfin::la_index_t>(dolfin::fem::GenericDofMap::*)(
               const dolfin::mesh::Mesh&, std::size_t) const)
               & dolfin::fem::GenericDofMap::dofs)
      .def("entity_dofs",
           (std::vector<dolfin::la_index_t>(dolfin::fem::GenericDofMap::*)(
               const dolfin::mesh::Mesh&, std::size_t) const)
               & dolfin::fem::GenericDofMap::entity_dofs)
      .def("entity_dofs",
           (std::vector<dolfin::la_index_t>(dolfin::fem::GenericDofMap::*)(
               const dolfin::mesh::Mesh&, std::size_t,
               const std::vector<std::size_t>&) const)
               & dolfin::fem::GenericDofMap::entity_dofs)
      .def("num_entity_dofs", &dolfin::fem::GenericDofMap::num_entity_dofs)
      .def("tabulate_local_to_global_dofs",
           &dolfin::fem::GenericDofMap::tabulate_local_to_global_dofs)
      .def("tabulate_entity_dofs",
           [](const dolfin::fem::GenericDofMap& instance,
              std::size_t entity_dim, std::size_t cell_entity_index) {
             std::vector<int> dofs(instance.num_entity_dofs(entity_dim));
             instance.tabulate_entity_dofs(dofs, entity_dim, cell_entity_index);
             return py::array_t<int>(dofs.size(), dofs.data());
           })
      .def("block_size", &dolfin::fem::GenericDofMap::block_size)
      .def("tabulate_local_to_global_dofs",
           [](const dolfin::fem::GenericDofMap& instance) {
             std::vector<std::size_t> dofs
                 = instance.tabulate_local_to_global_dofs();
             return py::array_t<std::size_t>(dofs.size(), dofs.data());
           })
      .def("set", &dolfin::fem::GenericDofMap::set)
      .def_readonly("constrained_domain",
                    &dolfin::fem::GenericDofMap::constrained_domain);

  // dolfin::fem::DofMap
  py::class_<dolfin::fem::DofMap, std::shared_ptr<dolfin::fem::DofMap>,
             dolfin::fem::GenericDofMap>(m, "DofMap", "DofMap object")
      .def(py::init<std::shared_ptr<const ufc_dofmap>,
                    const dolfin::mesh::Mesh&>())
      .def(
          py::init<std::shared_ptr<const ufc_dofmap>, const dolfin::mesh::Mesh&,
                   std::shared_ptr<const dolfin::mesh::SubDomain>>())
      .def("ownership_range", &dolfin::fem::DofMap::ownership_range)
      .def("cell_dofs", &dolfin::fem::DofMap::cell_dofs);

  py::class_<dolfin::fem::CoordinateMapping,
             std::shared_ptr<dolfin::fem::CoordinateMapping>>(
      m, "CoordinateMapping", "Coordinate mapping object")
      .def(py::init<std::shared_ptr<const ufc_coordinate_mapping>>());

  // dolfin::fem::SparsityPatternBuilder
  py::class_<dolfin::fem::SparsityPatternBuilder>(m, "SparsityPatternBuilder")
      .def_static("build", &dolfin::fem::SparsityPatternBuilder::build,
                  py::arg("sparsity_pattern"), py::arg("mesh"),
                  py::arg("dofmaps"), py::arg("cells"),
                  py::arg("interior_facets"), py::arg("exterior_facets"),
                  py::arg("vertices"), py::arg("diagonal"),
                  py::arg("init") = true, py::arg("finalize") = true);

  // dolfin::fem::DirichletBC
  py::class_<dolfin::fem::DirichletBC,
             std::shared_ptr<dolfin::fem::DirichletBC>,
             dolfin::common::Variable>
      dirichletbc(m, "DirichletBC", "DirichletBC object");

  // dolfin::fem::DirichletBC  enum
  py::enum_<dolfin::fem::DirichletBC::Method>(dirichletbc, "Method")
      .value("topological", dolfin::fem::DirichletBC::Method::topological)
      .value("geometric", dolfin::fem::DirichletBC::Method::geometric)
      .value("pointwise", dolfin::fem::DirichletBC::Method::pointwise);

  dirichletbc.def(py::init<const dolfin::fem::DirichletBC&>())
      .def(py::init<std::shared_ptr<const dolfin::function::FunctionSpace>,
                    std::shared_ptr<const dolfin::function::GenericFunction>,
                    std::shared_ptr<const dolfin::mesh::SubDomain>,
                    dolfin::fem::DirichletBC::Method, bool>(),
           py::arg("V"), py::arg("g"), py::arg("sub_domain"),
           py::arg("method") = dolfin::fem::DirichletBC::Method::topological,
           py::arg("check_midpoint") = true)
      .def(py::init<
               std::shared_ptr<const dolfin::function::FunctionSpace>,
               std::shared_ptr<const dolfin::function::GenericFunction>,
               std::shared_ptr<const dolfin::mesh::MeshFunction<std::size_t>>,
               std::size_t, dolfin::fem::DirichletBC::Method>(),
           py::arg("V"), py::arg("g"), py::arg("sub_domains"),
           py::arg("sub_domain"),
           py::arg("method") = dolfin::fem::DirichletBC::Method::topological)
      .def("function_space", &dolfin::fem::DirichletBC::function_space)
      .def("homogenize", &dolfin::fem::DirichletBC::homogenize)
      .def("method", &dolfin::fem::DirichletBC::method)
      .def("get_boundary_values",
           [](const dolfin::fem::DirichletBC& instance) {
             dolfin::fem::DirichletBC::Map map;
             instance.get_boundary_values(map);
             return map;
           })
      .def("user_subdomain", &dolfin::fem::DirichletBC::user_sub_domain)
      .def("set_value", &dolfin::fem::DirichletBC::set_value)
      .def("set_value", [](dolfin::fem::DirichletBC& self, py::object value) {
        auto _u = value.attr("_cpp_object")
                      .cast<std::shared_ptr<
                          const dolfin::function::GenericFunction>>();
        self.set_value(_u);
      });

  // dolfin::fem::Assembler
<<<<<<< HEAD
  py::class_<dolfin::fem::Assembler, std::shared_ptr<dolfin::fem::Assembler>>
      assembler(
          m, "Assembler",
          "Assembler object for assembling forms into matrices and vectors");

  // dolfin::fem::Assembler::BlockType enum
  py::enum_<dolfin::fem::Assembler::BlockType>(assembler, "BlockType")
      .value("nested", dolfin::fem::Assembler::BlockType::nested)
      .value("monolithic", dolfin::fem::Assembler::BlockType::monolithic);

  // dolfin::fem::Assembler
  assembler
      .def(py::init<std::vector<std::vector<std::shared_ptr<const dolfin::fem::
                                                                Form>>>,
                    std::vector<std::shared_ptr<const dolfin::fem::Form>>,
                    std::vector<std::shared_ptr<const dolfin::fem::
                                                    DirichletBC>>>())
=======
  py::class_<dolfin::fem::Assembler, std::shared_ptr<dolfin::fem::Assembler>>(
      m, "Assembler",
      "Assembler object for assembling forms into matrices and vectors")
      .def(py::init<
           std::vector<std::vector<std::shared_ptr<const dolfin::fem::Form>>>,
           std::vector<std::shared_ptr<const dolfin::fem::Form>>,
           std::vector<std::shared_ptr<const dolfin::fem::DirichletBC>>>())
>>>>>>> c8d9905b
      .def(
          "assemble",
          py::overload_cast<dolfin::la::PETScMatrix&, dolfin::la::PETScVector&>(
              &dolfin::fem::Assembler::assemble))
      .def("assemble", py::overload_cast<dolfin::la::PETScMatrix&,
                                         dolfin::fem::Assembler::BlockType>(
                           &dolfin::fem::Assembler::assemble))
      .def("assemble", py::overload_cast<dolfin::la::PETScVector&,
                                         dolfin::fem::Assembler::BlockType>(
                           &dolfin::fem::Assembler::assemble));

  // dolfin::fem::AssemblerBase
  py::class_<dolfin::fem::AssemblerBase,
             std::shared_ptr<dolfin::fem::AssemblerBase>>(m, "AssemblerBase")
      //.def("init_global_tensor",
      //&dolfin::fem::AssemblerBase::init_global_tensor)
      .def_readwrite("add_values", &dolfin::fem::AssemblerBase::add_values)
      .def_readwrite("keep_diagonal",
                     &dolfin::fem::AssemblerBase::keep_diagonal)
      .def_readwrite("finalize_tensor",
                     &dolfin::fem::AssemblerBase::finalize_tensor);

  // dolfin::fem::SystemAssembler
  py::class_<dolfin::fem::SystemAssembler,
             std::shared_ptr<dolfin::fem::SystemAssembler>,
             dolfin::fem::AssemblerBase>(m, "SystemAssembler",
                                         "DOLFIN SystemAssembler object")
      .def(py::init<
           std::shared_ptr<const dolfin::fem::Form>,
           std::shared_ptr<const dolfin::fem::Form>,
           std::vector<std::shared_ptr<const dolfin::fem::DirichletBC>>>())
      .def("assemble", (void (dolfin::fem::SystemAssembler::*)(
                           dolfin::la::PETScMatrix&, dolfin::la::PETScVector&))
                           & dolfin::fem::SystemAssembler::assemble)
      .def("assemble",
           (void (dolfin::fem::SystemAssembler::*)(dolfin::la::PETScMatrix&))
               & dolfin::fem::SystemAssembler::assemble)
      .def("assemble",
           (void (dolfin::fem::SystemAssembler::*)(dolfin::la::PETScVector&))
               & dolfin::fem::SystemAssembler::assemble)
      .def("assemble", (void (dolfin::fem::SystemAssembler::*)(
                           dolfin::la::PETScMatrix&, dolfin::la::PETScVector&,
                           const dolfin::la::PETScVector&))
                           & dolfin::fem::SystemAssembler::assemble)
      .def("assemble",
           (void (dolfin::fem::SystemAssembler::*)(
               dolfin::la::PETScVector&, const dolfin::la::PETScVector&))
               & dolfin::fem::SystemAssembler::assemble);

  // dolfin::fem::DiscreteOperators
  py::class_<dolfin::fem::DiscreteOperators>(m, "DiscreteOperators")
      .def_static("build_gradient",
                  &dolfin::fem::DiscreteOperators::build_gradient)
      .def_static("build_gradient", [](py::object V0, py::object V1) {
        auto _V0
            = V0.attr("_cpp_object").cast<dolfin::function::FunctionSpace*>();
        auto _V1
            = V1.attr("_cpp_object").cast<dolfin::function::FunctionSpace*>();
        return dolfin::fem::DiscreteOperators::build_gradient(*_V0, *_V1);
      });

  // dolfin::fem::Form
  py::class_<dolfin::fem::Form, std::shared_ptr<dolfin::fem::Form>>(
      m, "Form", "DOLFIN Form object")
      .def(py::init<std::shared_ptr<const ufc_form>,
                    std::vector<std::shared_ptr<
                        const dolfin::function::FunctionSpace>>>())
      .def("num_coefficients",
           [](const dolfin::fem::Form& self) { return self.coeffs().size(); },
           "Return number of coefficients in form")
      .def("original_coefficient_position",
           &dolfin::fem::Form::original_coefficient_position)
      .def("set_coefficient",
           [](dolfin::fem::Form& self, std::size_t i,
              std::shared_ptr<const dolfin::function::GenericFunction> f) {
             self.coeffs().set(i, f);
           })
      .def("set_mesh", &dolfin::fem::Form::set_mesh)
      .def("set_cell_domains", &dolfin::fem::Form::set_cell_domains)
      .def("set_exterior_facet_domains",
           &dolfin::fem::Form::set_exterior_facet_domains)
      .def("set_interior_facet_domains",
           &dolfin::fem::Form::set_interior_facet_domains)
      .def("set_vertex_domains", &dolfin::fem::Form::set_vertex_domains)
      .def("rank", &dolfin::fem::Form::rank)
      .def("mesh", &dolfin::fem::Form::mesh)
      .def("coordinate_mapping", &dolfin::fem::Form::coordinate_mapping);

  // dolfin::fem::NonlinearVariationalProblem
  py::class_<dolfin::fem::NonlinearVariationalProblem,
             std::shared_ptr<dolfin::fem::NonlinearVariationalProblem>>(
      m, "NonlinearVariationalProblem")
      .def(
          py::init<std::shared_ptr<const dolfin::fem::Form>,
                   std::shared_ptr<dolfin::function::Function>,
                   std::vector<std::shared_ptr<const dolfin::fem::DirichletBC>>,
                   std::shared_ptr<const dolfin::fem::Form>>())
      // FIXME: is there a better way to handle the casting
      .def("set_bounds",
           (void (dolfin::fem::NonlinearVariationalProblem::*)(
               std::shared_ptr<const dolfin::la::PETScVector>,
               std::shared_ptr<const dolfin::la::PETScVector>))
               & dolfin::fem::NonlinearVariationalProblem::set_bounds)
      .def("set_bounds",
           (void (dolfin::fem::NonlinearVariationalProblem::*)(
               const dolfin::function::Function&,
               const dolfin::function::Function&))
               & dolfin::fem::NonlinearVariationalProblem::set_bounds)
      .def("set_bounds", [](dolfin::fem::NonlinearVariationalProblem& self,
                            py::object lb, py::object ub) {
        auto& _lb = lb.attr("_cpp_object").cast<dolfin::function::Function&>();
        auto& _ub = ub.attr("_cpp_object").cast<dolfin::function::Function&>();
        self.set_bounds(_lb, _ub);
      });

#ifdef HAS_PETSC
  // dolfin::fem::PETScDMCollection
  py::class_<dolfin::fem::PETScDMCollection,
             std::shared_ptr<dolfin::fem::PETScDMCollection>>(
      m, "PETScDMCollection")
      .def(py::init<std::vector<
               std::shared_ptr<const dolfin::function::FunctionSpace>>>())
      .def(py::init([](py::list V) {
        std::vector<std::shared_ptr<const dolfin::function::FunctionSpace>> _V;
        for (auto space : V)
        {
          auto _space = space.attr("_cpp_object")
                            .cast<std::shared_ptr<
                                const dolfin::function::FunctionSpace>>();
          _V.push_back(_space);
        }
        return dolfin::fem::PETScDMCollection(_V);
      }))
      .def_static("create_transfer_matrix",
                  &dolfin::fem::PETScDMCollection::create_transfer_matrix)
      .def_static(
          "create_transfer_matrix",
          [](py::object V_coarse, py::object V_fine) {
            auto _V0 = V_coarse.attr("_cpp_object")
                           .cast<dolfin::function::FunctionSpace*>();
            auto _V1 = V_fine.attr("_cpp_object")
                           .cast<dolfin::function::FunctionSpace*>();
            return dolfin::fem::PETScDMCollection::create_transfer_matrix(*_V0,
                                                                          *_V1);
          })
      .def("check_ref_count", &dolfin::fem::PETScDMCollection::check_ref_count)
      .def("get_dm", &dolfin::fem::PETScDMCollection::get_dm);
#endif

  // FEM utils free functions
  // m.def("create_mesh", dolfin::fem::create_mesh);
  // m.def("create_mesh", [](const py::object u) {
  //  auto _u = u.attr("_cpp_object").cast<dolfin::function::Function*>();
  //  return dolfin::fem::create_mesh(*_u);
  //});

  // m.def("set_coordinates", &dolfin::fem::set_coordinates);
  // m.def("set_coordinates", [](dolfin::mesh::MeshGeometry &geometry,
  //                             const py::object u) {
  //   auto _u = u.attr("_cpp_object").cast<const dolfin::function::Function
  //   *>(); dolfin::fem::set_coordinates(geometry, *_u);
  // });

  // m.def("get_coordinates", &dolfin::fem::get_coordinates);
  // m.def("get_coordinates",
  //       [](py::object u, const dolfin::mesh::MeshGeometry &geometry) {
  //         auto _u = u.attr("_cpp_object").cast<dolfin::function::Function
  //         *>(); return dolfin::fem::get_coordinates(*_u, geometry);
  //       });

  m.def("vertex_to_dof_map", [](const dolfin::function::FunctionSpace& V) {
    const auto _v2d = dolfin::fem::vertex_to_dof_map(V);
    return py::array_t<dolfin::la_index_t>(_v2d.size(), _v2d.data());
  });

  m.def("vertex_to_dof_map", [](py::object V) {
    auto _V = V.attr("_cpp_object").cast<dolfin::function::FunctionSpace*>();
    const auto _v2d = dolfin::fem::vertex_to_dof_map(*_V);
    return py::array_t<dolfin::la_index_t>(_v2d.size(), _v2d.data());
  });
  m.def("dof_to_vertex_map", &dolfin::fem::dof_to_vertex_map);
  m.def("dof_to_vertex_map", [](py::object V) {
    auto _V = V.attr("_cpp_object").cast<dolfin::function::FunctionSpace*>();
    const auto _d2v = dolfin::fem::dof_to_vertex_map(*_V);
    return py::array_t<std::size_t>(_d2v.size(), _d2v.data());
  });
}
} // namespace dolfin_wrappers<|MERGE_RESOLUTION|>--- conflicted
+++ resolved
@@ -245,7 +245,6 @@
       });
 
   // dolfin::fem::Assembler
-<<<<<<< HEAD
   py::class_<dolfin::fem::Assembler, std::shared_ptr<dolfin::fem::Assembler>>
       assembler(
           m, "Assembler",
@@ -258,20 +257,10 @@
 
   // dolfin::fem::Assembler
   assembler
-      .def(py::init<std::vector<std::vector<std::shared_ptr<const dolfin::fem::
-                                                                Form>>>,
-                    std::vector<std::shared_ptr<const dolfin::fem::Form>>,
-                    std::vector<std::shared_ptr<const dolfin::fem::
-                                                    DirichletBC>>>())
-=======
-  py::class_<dolfin::fem::Assembler, std::shared_ptr<dolfin::fem::Assembler>>(
-      m, "Assembler",
-      "Assembler object for assembling forms into matrices and vectors")
       .def(py::init<
            std::vector<std::vector<std::shared_ptr<const dolfin::fem::Form>>>,
            std::vector<std::shared_ptr<const dolfin::fem::Form>>,
            std::vector<std::shared_ptr<const dolfin::fem::DirichletBC>>>())
->>>>>>> c8d9905b
       .def(
           "assemble",
           py::overload_cast<dolfin::la::PETScMatrix&, dolfin::la::PETScVector&>(
