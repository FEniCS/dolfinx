// Copyright (C) 2017 Chris Richardson and Garth N. Wells
//
// This file is part of DOLFIN (https://www.fenicsproject.org)
//
// SPDX-License-Identifier:    LGPL-3.0-or-later

#include <Eigen/Dense>
#include <iostream>
#include <memory>
#include <pybind11/cast.h>
#include <pybind11/eigen.h>
#include <pybind11/numpy.h>
#include <pybind11/pybind11.h>
#include <pybind11/pytypes.h>
#include <pybind11/stl.h>

#include <string>

#ifdef HAS_PYBIND11_PETSC4PY
#include <petsc4py/petsc4py.h>
#endif

#include "casters.h"
#include <dolfin/common/types.h>
#include <dolfin/fem/Assembler.h>
#include <dolfin/fem/CoordinateMapping.h>
#include <dolfin/fem/DirichletBC.h>
#include <dolfin/fem/DiscreteOperators.h>
#include <dolfin/fem/DofMap.h>
#include <dolfin/fem/FiniteElement.h>
#include <dolfin/fem/Form.h>
#include <dolfin/fem/NonlinearVariationalProblem.h>
#include <dolfin/fem/PETScDMCollection.h>
#include <dolfin/fem/SparsityPatternBuilder.h>
#include <dolfin/fem/SystemAssembler.h>
#include <dolfin/fem/utils.h>
#include <dolfin/function/Function.h>
#include <dolfin/function/FunctionSpace.h>
#include <dolfin/function/GenericFunction.h>
#include <dolfin/la/PETScMatrix.h>
#include <dolfin/la/PETScVector.h>
#include <dolfin/la/SparsityPattern.h>
#include <dolfin/mesh/Mesh.h>
#include <dolfin/mesh/SubDomain.h>
#include <ufc.h>

namespace py = pybind11;

namespace dolfin_wrappers
{
void fem(py::module& m)
{
  // UFC objects
  py::class_<ufc_finite_element, std::shared_ptr<ufc_finite_element>>(
      m, "ufc_finite_element", "UFC finite element object");
  py::class_<ufc_dofmap, std::shared_ptr<ufc_dofmap>>(m, "ufc_dofmap",
                                                      "UFC dofmap object");
  py::class_<ufc_form, std::shared_ptr<ufc_form>>(m, "ufc_form",
                                                  "UFC form object");
  py::class_<ufc_coordinate_mapping, std::shared_ptr<ufc_coordinate_mapping>>(
      m, "ufc_coordinate_mapping", "UFC coordinate_mapping object");

  // Function to convert pointers (from JIT usually) to UFC objects
  m.def("make_ufc_finite_element",
        [](std::uintptr_t e) {
          ufc_finite_element* p = reinterpret_cast<ufc_finite_element*>(e);
          return std::shared_ptr<const ufc_finite_element>(p);
        },
        "Create a ufc_finite_element object from a pointer.");

  m.def("make_ufc_dofmap",
        [](std::uintptr_t e) {
          ufc_dofmap* p = reinterpret_cast<ufc_dofmap*>(e);
          return std::shared_ptr<const ufc_dofmap>(p);
        },
        "Create a ufc_dofmap object from a pointer.");

  m.def("make_ufc_form",
        [](std::uintptr_t e) {
          ufc_form* p = reinterpret_cast<ufc_form*>(e);
          return std::shared_ptr<const ufc_form>(p);
        },
        "Create a ufc_form object from a pointer.");

  m.def("make_ufc_coordinate_mapping",
        [](std::uintptr_t e) {
          ufc_coordinate_mapping* p
              = reinterpret_cast<ufc_coordinate_mapping*>(e);
          return std::shared_ptr<const ufc_coordinate_mapping>(p);
        },
        "Create a ufc_coordinate_mapping object from a pointer.");

  // dolfin::fem::FiniteElement
  py::class_<dolfin::fem::FiniteElement,
             std::shared_ptr<dolfin::fem::FiniteElement>>(
      m, "FiniteElement", "DOLFIN FiniteElement object")
      .def(py::init<std::shared_ptr<const ufc_finite_element>>())
      .def("num_sub_elements", &dolfin::fem::FiniteElement::num_sub_elements)
      .def("dof_reference_coordinates",
           &dolfin::fem::FiniteElement::dof_reference_coordinates)
      // TODO: Update for change to Eigen::Tensor
      //   .def("tabulate_dof_coordinates",
      //        [](const dolfin::fem::FiniteElement &self,
      //           const dolfin::mesh::Cell &cell) {
      //          // Get cell vertex coordinates
      //          std::vector<double> coordinate_dofs;
      //          cell.get_coordinate_dofs(coordinate_dofs);

      //          // Tabulate the coordinates
      //          boost::multi_array<double, 2> _dof_coords;
      //          self.tabulate_dof_coordinates(_dof_coords, coordinate_dofs,
      //          cell);

      //          // Copy data and return
      //          typedef Eigen::Array<double, Eigen::Dynamic, Eigen::Dynamic,
      //                               Eigen::RowMajor>
      //              EigenArray;
      //          EigenArray dof_coords = Eigen::Map<EigenArray>(
      //              _dof_coords.data(), _dof_coords.shape()[0],
      //              _dof_coords.shape()[1]);
      //          return dof_coords;
      //        },
      //        "Tabulate coordinates of dofs on cell")
      .def("space_dimension", &dolfin::fem::FiniteElement::space_dimension)
      .def("topological_dimension",
           &dolfin::fem::FiniteElement::topological_dimension)
      .def("value_dimension", &dolfin::fem::FiniteElement::value_dimension)
      .def("signature", &dolfin::fem::FiniteElement::signature);

  // dolfin::fem::GenericDofMap
  py::class_<dolfin::fem::GenericDofMap,
             std::shared_ptr<dolfin::fem::GenericDofMap>,
             dolfin::common::Variable>(m, "GenericDofMap",
                                       "DOLFIN DofMap object")
      .def("global_dimension", &dolfin::fem::GenericDofMap::global_dimension,
           "The dimension of the global finite element function space")
      .def("index_map", &dolfin::fem::GenericDofMap::index_map)
      .def("neighbours", &dolfin::fem::GenericDofMap::neighbours)
      .def("shared_nodes", &dolfin::fem::GenericDofMap::shared_nodes)
      .def("cell_dofs", &dolfin::fem::GenericDofMap::cell_dofs)
<<<<<<< HEAD
      .def("dofs", (Eigen::Array<PetscInt, Eigen::Dynamic, 1>(
                       dolfin::fem::GenericDofMap::*)() const)
                       & dolfin::fem::GenericDofMap::dofs)
      .def("dofs", (Eigen::Array<PetscInt, Eigen::Dynamic, 1>(
                       dolfin::fem::GenericDofMap::*)(const dolfin::mesh::Mesh&,
                                                      std::size_t) const)
                       & dolfin::fem::GenericDofMap::dofs)
      .def("entity_dofs", (Eigen::Array<PetscInt, Eigen::Dynamic, 1>(
                              dolfin::fem::GenericDofMap::*)(
                              const dolfin::mesh::Mesh&, std::size_t) const)
                              & dolfin::fem::GenericDofMap::entity_dofs)
      .def("entity_dofs", (Eigen::Array<PetscInt, Eigen::Dynamic, 1>(
                              dolfin::fem::GenericDofMap::*)(
=======
      .def("dofs",
           (std::vector<PetscInt>(dolfin::fem::GenericDofMap::*)() const)
               & dolfin::fem::GenericDofMap::dofs)
      .def("dofs", (std::vector<PetscInt>(dolfin::fem::GenericDofMap::*)(
                       const dolfin::mesh::Mesh&, std::size_t) const)
                       & dolfin::fem::GenericDofMap::dofs)
      .def("entity_dofs", (std::vector<PetscInt>(dolfin::fem::GenericDofMap::*)(
                              const dolfin::mesh::Mesh&, std::size_t) const)
                              & dolfin::fem::GenericDofMap::entity_dofs)
      .def("entity_dofs", (std::vector<PetscInt>(dolfin::fem::GenericDofMap::*)(
>>>>>>> 684e6052
                              const dolfin::mesh::Mesh&, std::size_t,
                              const std::vector<std::size_t>&) const)
                              & dolfin::fem::GenericDofMap::entity_dofs)
      .def("num_entity_dofs", &dolfin::fem::GenericDofMap::num_entity_dofs)
      .def("tabulate_local_to_global_dofs",
           &dolfin::fem::GenericDofMap::tabulate_local_to_global_dofs)
      .def("tabulate_entity_dofs",
           &dolfin::fem::GenericDofMap::tabulate_entity_dofs)
      .def("block_size", &dolfin::fem::GenericDofMap::block_size)
      .def("set", &dolfin::fem::GenericDofMap::set);

  // dolfin::fem::DofMap
  py::class_<dolfin::fem::DofMap, std::shared_ptr<dolfin::fem::DofMap>,
             dolfin::fem::GenericDofMap>(m, "DofMap", "DofMap object")
      .def(py::init<std::shared_ptr<const ufc_dofmap>,
                    const dolfin::mesh::Mesh&>())
      .def("ownership_range", &dolfin::fem::DofMap::ownership_range)
      .def("cell_dofs", &dolfin::fem::DofMap::cell_dofs);

  py::class_<dolfin::fem::CoordinateMapping,
             std::shared_ptr<dolfin::fem::CoordinateMapping>>(
      m, "CoordinateMapping", "Coordinate mapping object")
      .def(py::init<std::shared_ptr<const ufc_coordinate_mapping>>());

  // dolfin::fem::SparsityPatternBuilder
  py::class_<dolfin::fem::SparsityPatternBuilder>(m, "SparsityPatternBuilder")
      .def_static(
          "build",
          [](const MPICommWrapper comm, const dolfin::mesh::Mesh& mesh,
             const std::array<const dolfin::fem::GenericDofMap*, 2> dofmaps,
             bool cells, bool interior_facets, bool exterior_facets,
             bool vertices, bool diagonal, bool finalize) {
            return dolfin::fem::SparsityPatternBuilder::build(
                comm.get(), mesh, dofmaps, cells, interior_facets,
                exterior_facets, vertices, diagonal, finalize);
          },
          py::arg("mpi_comm"), py::arg("mesh"), py::arg("dofmaps"),
          py::arg("cells"), py::arg("interior_facets"),
          py::arg("exterior_facets"), py::arg("vertices"), py::arg("diagonal"),
          py::arg("finalize") = true,
          "Create SparsityPattern from pair of dofmaps");

  // dolfin::fem::DirichletBC
  py::class_<dolfin::fem::DirichletBC,
             std::shared_ptr<dolfin::fem::DirichletBC>,
             dolfin::common::Variable>
      dirichletbc(
          m, "DirichletBC",
          "Object for representing Dirichlet (essential) boundary conditions");

  // dolfin::fem::DirichletBC  enum
  py::enum_<dolfin::fem::DirichletBC::Method>(dirichletbc, "Method")
      .value("topological", dolfin::fem::DirichletBC::Method::topological)
      .value("geometric", dolfin::fem::DirichletBC::Method::geometric)
      .value("pointwise", dolfin::fem::DirichletBC::Method::pointwise);

  dirichletbc.def(py::init<const dolfin::fem::DirichletBC&>())
      .def(py::init<std::shared_ptr<const dolfin::function::FunctionSpace>,
                    std::shared_ptr<const dolfin::function::GenericFunction>,
                    std::shared_ptr<const dolfin::mesh::SubDomain>,
                    dolfin::fem::DirichletBC::Method, bool>(),
           py::arg("V"), py::arg("g"), py::arg("sub_domain"),
           py::arg("method") = dolfin::fem::DirichletBC::Method::topological,
           py::arg("check_midpoint") = true)
      .def(py::init<
               std::shared_ptr<const dolfin::function::FunctionSpace>,
               std::shared_ptr<const dolfin::function::GenericFunction>,
               std::shared_ptr<const dolfin::mesh::MeshFunction<std::size_t>>,
               std::size_t, dolfin::fem::DirichletBC::Method>(),
           py::arg("V"), py::arg("g"), py::arg("sub_domains"),
           py::arg("sub_domain"),
           py::arg("method") = dolfin::fem::DirichletBC::Method::topological)
      .def("function_space", &dolfin::fem::DirichletBC::function_space)
      .def("homogenize", &dolfin::fem::DirichletBC::homogenize)
      .def("method", &dolfin::fem::DirichletBC::method)
      .def("get_boundary_values",
           [](const dolfin::fem::DirichletBC& instance) {
             dolfin::fem::DirichletBC::Map map;
             instance.get_boundary_values(map);
             return map;
           })
      .def("user_subdomain", &dolfin::fem::DirichletBC::user_sub_domain)
      .def("set_value", &dolfin::fem::DirichletBC::set_value)
      .def("set_value", [](dolfin::fem::DirichletBC& self, py::object value) {
        auto _u = value.attr("_cpp_object")
                      .cast<std::shared_ptr<
                          const dolfin::function::GenericFunction>>();
        self.set_value(_u);
      });

  // dolfin::fem::Assembler
  py::class_<dolfin::fem::Assembler, std::shared_ptr<dolfin::fem::Assembler>>
      assembler(
          m, "Assembler",
          "Assembler object for assembling forms into matrices and vectors");

  // dolfin::fem::Assembler::BlockType enum
  py::enum_<dolfin::fem::Assembler::BlockType>(assembler, "BlockType")
      .value("nested", dolfin::fem::Assembler::BlockType::nested)
      .value("monolithic", dolfin::fem::Assembler::BlockType::monolithic);

  // dolfin::fem::Assembler
  assembler
      .def(py::init<
           std::vector<std::vector<std::shared_ptr<const dolfin::fem::Form>>>,
           std::vector<std::shared_ptr<const dolfin::fem::Form>>,
           std::vector<std::shared_ptr<const dolfin::fem::DirichletBC>>>())
      .def("assemble_matrix", &dolfin::fem::Assembler::assemble_matrix)
      .def("assemble_vector", &dolfin::fem::Assembler::assemble_vector)
      .def("assemble", py::overload_cast<dolfin::la::PETScMatrix&>(
                           &dolfin::fem::Assembler::assemble))
      .def("assemble", py::overload_cast<dolfin::la::PETScVector&>(
                           &dolfin::fem::Assembler::assemble));

  // dolfin::fem::AssemblerBase
  py::class_<dolfin::fem::AssemblerBase,
             std::shared_ptr<dolfin::fem::AssemblerBase>>(m, "AssemblerBase")
      .def_readwrite("add_values", &dolfin::fem::AssemblerBase::add_values)
      .def_readwrite("keep_diagonal",
                     &dolfin::fem::AssemblerBase::keep_diagonal)
      .def_readwrite("finalize_tensor",
                     &dolfin::fem::AssemblerBase::finalize_tensor);

  // dolfin::fem::SystemAssembler
  py::class_<dolfin::fem::SystemAssembler,
             std::shared_ptr<dolfin::fem::SystemAssembler>,
             dolfin::fem::AssemblerBase>(m, "SystemAssembler",
                                         "DOLFIN SystemAssembler object")
      .def(py::init<
           std::shared_ptr<const dolfin::fem::Form>,
           std::shared_ptr<const dolfin::fem::Form>,
           std::vector<std::shared_ptr<const dolfin::fem::DirichletBC>>>())
      .def("assemble", (void (dolfin::fem::SystemAssembler::*)(
                           dolfin::la::PETScMatrix&, dolfin::la::PETScVector&))
                           & dolfin::fem::SystemAssembler::assemble)
      .def("assemble",
           (void (dolfin::fem::SystemAssembler::*)(dolfin::la::PETScMatrix&))
               & dolfin::fem::SystemAssembler::assemble)
      .def("assemble",
           (void (dolfin::fem::SystemAssembler::*)(dolfin::la::PETScVector&))
               & dolfin::fem::SystemAssembler::assemble)
      .def("assemble", (void (dolfin::fem::SystemAssembler::*)(
                           dolfin::la::PETScMatrix&, dolfin::la::PETScVector&,
                           const dolfin::la::PETScVector&))
                           & dolfin::fem::SystemAssembler::assemble)
      .def("assemble",
           (void (dolfin::fem::SystemAssembler::*)(
               dolfin::la::PETScVector&, const dolfin::la::PETScVector&))
               & dolfin::fem::SystemAssembler::assemble);

  // dolfin::fem::DiscreteOperators
  py::class_<dolfin::fem::DiscreteOperators>(m, "DiscreteOperators")
      .def_static("build_gradient",
                  &dolfin::fem::DiscreteOperators::build_gradient)
      .def_static("build_gradient", [](py::object V0, py::object V1) {
        auto _V0
            = V0.attr("_cpp_object").cast<dolfin::function::FunctionSpace*>();
        auto _V1
            = V1.attr("_cpp_object").cast<dolfin::function::FunctionSpace*>();
        return dolfin::fem::DiscreteOperators::build_gradient(*_V0, *_V1);
      });

  // dolfin::fem::Form
  py::class_<dolfin::fem::Form, std::shared_ptr<dolfin::fem::Form>>(
      m, "Form", "DOLFIN Form object")
      .def(py::init<std::shared_ptr<const ufc_form>,
                    std::vector<std::shared_ptr<
                        const dolfin::function::FunctionSpace>>>())
      .def(py::init<std::vector<
               std::shared_ptr<const dolfin::function::FunctionSpace>>>())
      .def("num_coefficients",
           [](const dolfin::fem::Form& self) { return self.coeffs().size(); },
           "Return number of coefficients in form")
      .def("original_coefficient_position",
           &dolfin::fem::Form::original_coefficient_position)
      .def("set_coefficient",
           [](dolfin::fem::Form& self, std::size_t i,
              std::shared_ptr<const dolfin::function::GenericFunction> f) {
             self.coeffs().set(i, f);
           })
      .def("set_mesh", &dolfin::fem::Form::set_mesh)
      .def("set_cell_domains", &dolfin::fem::Form::set_cell_domains)
      .def("set_exterior_facet_domains",
           &dolfin::fem::Form::set_exterior_facet_domains)
      .def("set_interior_facet_domains",
           &dolfin::fem::Form::set_interior_facet_domains)
      .def("set_vertex_domains", &dolfin::fem::Form::set_vertex_domains)
      .def("set_cell_tabulate",
           [](dolfin::fem::Form& self, unsigned int i, std::size_t addr) {
             auto tabulate_tensor_ptr
                 = (void (*)(PetscScalar*, const PetscScalar* const*,
                             const double*, int))addr;
             self.integrals().set_cell_tabulate_tensor(i, tabulate_tensor_ptr);
           })
      .def("rank", &dolfin::fem::Form::rank)
      .def("mesh", &dolfin::fem::Form::mesh)
      .def("coordinate_mapping", &dolfin::fem::Form::coordinate_mapping);

  // dolfin::fem::NonlinearVariationalProblem
  py::class_<dolfin::fem::NonlinearVariationalProblem,
             std::shared_ptr<dolfin::fem::NonlinearVariationalProblem>>(
      m, "NonlinearVariationalProblem")
      .def(
          py::init<std::shared_ptr<const dolfin::fem::Form>,
                   std::shared_ptr<dolfin::function::Function>,
                   std::vector<std::shared_ptr<const dolfin::fem::DirichletBC>>,
                   std::shared_ptr<const dolfin::fem::Form>>())
      // FIXME: is there a better way to handle the casting
      .def("set_bounds",
           (void (dolfin::fem::NonlinearVariationalProblem::*)(
               std::shared_ptr<const dolfin::la::PETScVector>,
               std::shared_ptr<const dolfin::la::PETScVector>))
               & dolfin::fem::NonlinearVariationalProblem::set_bounds)
      .def("set_bounds",
           (void (dolfin::fem::NonlinearVariationalProblem::*)(
               const dolfin::function::Function&,
               const dolfin::function::Function&))
               & dolfin::fem::NonlinearVariationalProblem::set_bounds)
      .def("set_bounds", [](dolfin::fem::NonlinearVariationalProblem& self,
                            py::object lb, py::object ub) {
        auto& _lb = lb.attr("_cpp_object").cast<dolfin::function::Function&>();
        auto& _ub = ub.attr("_cpp_object").cast<dolfin::function::Function&>();
        self.set_bounds(_lb, _ub);
      });

  // dolfin::fem::PETScDMCollection
  py::class_<dolfin::fem::PETScDMCollection,
             std::shared_ptr<dolfin::fem::PETScDMCollection>>(
      m, "PETScDMCollection")
      .def(py::init<std::vector<
               std::shared_ptr<const dolfin::function::FunctionSpace>>>())
      .def(py::init([](py::list V) {
        std::vector<std::shared_ptr<const dolfin::function::FunctionSpace>> _V;
        for (auto space : V)
        {
          auto _space = space.attr("_cpp_object")
                            .cast<std::shared_ptr<
                                const dolfin::function::FunctionSpace>>();
          _V.push_back(_space);
        }
        return dolfin::fem::PETScDMCollection(_V);
      }))
      .def_static("create_transfer_matrix",
                  &dolfin::fem::PETScDMCollection::create_transfer_matrix)
      .def_static(
          "create_transfer_matrix",
          [](py::object V_coarse, py::object V_fine) {
            auto _V0 = V_coarse.attr("_cpp_object")
                           .cast<dolfin::function::FunctionSpace*>();
            auto _V1 = V_fine.attr("_cpp_object")
                           .cast<dolfin::function::FunctionSpace*>();
            return dolfin::fem::PETScDMCollection::create_transfer_matrix(*_V0,
                                                                          *_V1);
          })
      .def("check_ref_count", &dolfin::fem::PETScDMCollection::check_ref_count)
      .def("get_dm", &dolfin::fem::PETScDMCollection::get_dm);
}
} // namespace dolfin_wrappers<|MERGE_RESOLUTION|>--- conflicted
+++ resolved
@@ -138,7 +138,6 @@
       .def("neighbours", &dolfin::fem::GenericDofMap::neighbours)
       .def("shared_nodes", &dolfin::fem::GenericDofMap::shared_nodes)
       .def("cell_dofs", &dolfin::fem::GenericDofMap::cell_dofs)
-<<<<<<< HEAD
       .def("dofs", (Eigen::Array<PetscInt, Eigen::Dynamic, 1>(
                        dolfin::fem::GenericDofMap::*)() const)
                        & dolfin::fem::GenericDofMap::dofs)
@@ -152,18 +151,6 @@
                               & dolfin::fem::GenericDofMap::entity_dofs)
       .def("entity_dofs", (Eigen::Array<PetscInt, Eigen::Dynamic, 1>(
                               dolfin::fem::GenericDofMap::*)(
-=======
-      .def("dofs",
-           (std::vector<PetscInt>(dolfin::fem::GenericDofMap::*)() const)
-               & dolfin::fem::GenericDofMap::dofs)
-      .def("dofs", (std::vector<PetscInt>(dolfin::fem::GenericDofMap::*)(
-                       const dolfin::mesh::Mesh&, std::size_t) const)
-                       & dolfin::fem::GenericDofMap::dofs)
-      .def("entity_dofs", (std::vector<PetscInt>(dolfin::fem::GenericDofMap::*)(
-                              const dolfin::mesh::Mesh&, std::size_t) const)
-                              & dolfin::fem::GenericDofMap::entity_dofs)
-      .def("entity_dofs", (std::vector<PetscInt>(dolfin::fem::GenericDofMap::*)(
->>>>>>> 684e6052
                               const dolfin::mesh::Mesh&, std::size_t,
                               const std::vector<std::size_t>&) const)
                               & dolfin::fem::GenericDofMap::entity_dofs)
