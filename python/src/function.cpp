--- conflicted
+++ resolved
@@ -44,17 +44,11 @@
       .def(py::init<std::vector<std::size_t>>())
       .def("value_dimension", &dolfin::function::Expression::value_dimension)
       .def("set_eval",
-<<<<<<< HEAD
-           [](dolfin::function::Expression& self, std::uintptr_t addr) {
-             auto eval_ptr = (void (*)(PetscScalar * values, const double* x,
-                                       const int64_t* cell_idx, int num_points,
-                                       int value_size, int gdim, int num_cells)) addr;
-=======
-           [](dolfin::function::Expression& self, std::size_t addr) {
-             auto eval_ptr = (void (*)(
-                 PetscScalar * values, const double* x, const int64_t* cell_idx,
-                 int num_points, int value_size, int gdim, int num_cells)) addr;
->>>>>>> bd207cf2
+          [](dolfin::function::Expression& self, std::uintptr_t addr) {
+             auto eval_ptr = (void (*)(PetscScalar* values, const double* x,
+               const int64_t* cell_idx, int num_points, int value_size, 
+               int gdim, int num_cells)) addr;
+             
              self.eval = eval_ptr;
            });
 
