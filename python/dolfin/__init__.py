--- conflicted
+++ resolved
@@ -32,9 +32,9 @@
 from .cpp import __version__
 
 
-from dolfin.common import (has_debug, has_petsc_complex,
-                           has_parmetis, git_commit_hash, TimingType,
-                           timing, timings, list_timings)
+from dolfin.common import (has_debug, has_petsc_complex, has_parmetis,
+                           git_commit_hash, TimingType, timing, timings,
+                           list_timings)
 
 import dolfin.MPI
 import dolfin.log
@@ -42,14 +42,8 @@
 from dolfin.generation import (IntervalMesh, BoxMesh, RectangleMesh,
                                UnitIntervalMesh, UnitSquareMesh, UnitCubeMesh)
 
-from .cpp.mesh import (Mesh, Topology, Geometry, Cell, Facet,
-<<<<<<< HEAD
-                       Face, Edge, Vertex, MeshEntity, Cells, Facets,
-                       MeshEntities,
-=======
-                       Face, Edge, Vertex, MeshEntity, Cells, Facets, Faces,
-                       Edges, Vertices, MeshEntities,
->>>>>>> 7d8c8d23
+from .cpp.mesh import (Mesh, Topology, Geometry, Cell, Facet, Face, Edge,
+                       Vertex, MeshEntity, Cells, Facets, MeshEntities,
                        EntityRange, MeshQuality)
 
 from .cpp.nls import (NonlinearProblem, NewtonSolver)
@@ -65,7 +59,8 @@
 from .function.function import Function
 from .function.argument import (TestFunction, TrialFunction, TestFunctions,
                                 TrialFunctions)
-from .function.specialfunctions import (FacetNormal, CellVolume, CellNormal, CellDiameter, Circumradius)
+from .function.specialfunctions import (FacetNormal, CellVolume, CellNormal,
+                                        CellDiameter, Circumradius)
 
 from .mesh import MeshFunction
 from .mesh import MeshValueCollection
