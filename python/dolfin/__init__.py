# -*- coding: utf-8 -*-
# Copyright (C) 2017 Chris N. Richardson and Garth N. Wells
#
# This file is part of DOLFIN (https://www.fenicsproject.org)
#
# SPDX-License-Identifier:    LGPL-3.0-or-later
"""Main module for DOLFIN"""

# flake8: noqa

# Store dl open flags to restore them after import
import sys
stored_dlopen_flags = sys.getdlopenflags()

# Developer note: below is related to OpenMPI
# Fix dlopen flags (may need reorganising)
if "linux" in sys.platform:
    # FIXME: What with other platforms?
    try:
        from ctypes import RTLD_NOW, RTLD_GLOBAL
    except ImportError:
        RTLD_NOW = 2
        RTLD_GLOBAL = 256
    sys.setdlopenflags(RTLD_NOW | RTLD_GLOBAL)
del sys

# Reset dl open flags
# sys.setdlopenflags(stored_dlopen_flags)
# del sys

# Import cpp modules
from .cpp import __version__


from dolfin.common import (
    has_debug, has_hdf5, has_scotch, has_hdf5_parallel,
    has_mpi4py, has_petsc_complex, has_petsc4py, has_parmetis,
    has_slepc, has_slepc4py, git_commit_hash,
    TimingType, timing, timings, list_timings, DOLFIN_EPS)

import dolfin.parameter

from .cpp.parameter import parameters

# Add form compiler parameters to global parameter set
if not parameters.has_parameter_set("form_compiler"):
    parameters.add(dolfin.parameter.ffc_default_parameters())

import dolfin.MPI

from dolfin.fem import DofMap
<<<<<<< HEAD
from dolfin.geometry import BoundingBoxTree, Point
=======
>>>>>>> 552ab6c3

from .cpp.generation import IntervalMesh, BoxMesh, RectangleMesh

if has_slepc:
    from .cpp.la import SLEPcEigenSolver

from .cpp.mesh import (Mesh, MeshTopology, MeshGeometry, CellType, Cell, Facet,
                       Face, Edge, Vertex, MeshEntity, Cells, Facets, Faces,
                       Edges, Vertices, MeshEntities, CellRange, FacetRange,
                       FaceRange, EdgeRange, VertexRange, EntityRange,
                       SubDomain, MeshQuality, PeriodicBoundaryComputation)

from .cpp.nls import (NonlinearProblem, NewtonSolver, OptimisationProblem)

from .fem.form import Form
from .fem.dirichletbc import DirichletBC, AutoSubDomain
from .fem.interpolation import interpolate
from .fem.projection import project
from .fem.solving import solve
from .fem.formmanipulations import (derivative, adjoint, increase_order, tear)

from .function.functionspace import (FunctionSpace, VectorFunctionSpace,
                                     TensorFunctionSpace)
from .function.function import Function
from .function.argument import (TestFunction, TrialFunction, TestFunctions,
                                TrialFunctions)
from .function.constant import Constant
from .function.specialfunctions import (
    MeshCoordinates, FacetArea, FacetNormal, CellVolume, SpatialCoordinate,
    CellNormal, CellDiameter, Circumradius, MinCellEdgeLength,
    MaxCellEdgeLength, MinFacetEdgeLength, MaxFacetEdgeLength)
from .function.expression import Expression, UserExpression, CompiledExpression

from .generation import UnitIntervalMesh, UnitSquareMesh, UnitCubeMesh

# experimental
from .jit.pybind11jit import compile_cpp_code

#from .la import la_index_dtype
from .mesh import MeshFunction
from .mesh import MeshValueCollection

# Import from ufl
from ufl import (
    FiniteElement, TensorElement, VectorElement, MixedElement,
    NodalEnrichedElement, rhs, lhs, conditional, le, lt, ge, gt, split, cross,
    inner, dot, grad, curl, dx, div, Measure, det, pi, sin, cos, tan, acos,
    asin, atan, ln, exp, sqrt, bessel_I, bessel_J, bessel_K, bessel_Y, Dx, ds,
    dS, dP, dX, dC, interval, triangle, tetrahedron, quadrilateral, hexahedron,
    avg, jump, sym, tr, Identity, variable, diff, as_vector, as_tensor,
    as_matrix, system, outer, dev, skew, elem_mult, elem_div, elem_pow, elem_op,
    erf)
from ufl.formoperators import action

# Initialise PETSc
from dolfin import cpp
cpp.common.SubSystemsManager.init_petsc()<|MERGE_RESOLUTION|>--- conflicted
+++ resolved
@@ -49,10 +49,7 @@
 import dolfin.MPI
 
 from dolfin.fem import DofMap
-<<<<<<< HEAD
 from dolfin.geometry import BoundingBoxTree, Point
-=======
->>>>>>> 552ab6c3
 
 from .cpp.generation import IntervalMesh, BoxMesh, RectangleMesh
 
