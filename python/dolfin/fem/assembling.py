# -*- coding: utf-8 -*-
# Copyright (C) 2007-2015 Anders Logg
#
# This file is part of DOLFIN (https://www.fenicsproject.org)
#
# SPDX-License-Identifier:    LGPL-3.0-or-later
"""Form assembly

The C++ :py:class:`assemble <dolfin.cpp.assemble>` function
(renamed to cpp_assemble) is wrapped with an additional
preprocessing step where code is generated using the
FFC JIT compiler.

The C++ PDE classes are reimplemented in Python since the C++ classes
rely on the dolfin::Form class which is not used on the Python side.

"""

<<<<<<< HEAD
=======
import dolfin
import dolfin.cpp as cpp
>>>>>>> 49149d1e
import ufl

from dolfin import cpp
from dolfin import fem


def _create_cpp_form(form, form_compiler_parameters=None):
    # First check if we got a cpp.Form
    if isinstance(form, cpp.fem.Form):

        # Check that jit compilation has already happened
        if not hasattr(form, "_compiled_form"):
            raise TypeError(
                "Expected a dolfin form to have a _compiled_form attribute.")

        # Warn that we don't use the parameters if we get any
        if form_compiler_parameters is not None:
            cpp.warning(
                "Ignoring form_compiler_parameters when passed a dolfin Form!")
        return form
    elif isinstance(form, ufl.Form):
        form = dolfin.fem.Form(
            form, form_compiler_parameters=form_compiler_parameters)
        return form._cpp_object
    else:
        raise TypeError("Invalid form type %s" % (type(form), ))


def assemble_local(form, cell, form_compiler_parameters=None):
    """JIT assemble_local"""
    # Create dolfin Form object
    if isinstance(form, cpp.fem.Form):
        dolfin_form = form
    else:
        dolfin_form = _create_cpp_form(form, form_compiler_parameters)
    result = cpp.fem.assemble_local(dolfin_form, cell)
    if result.shape[1] == 1:
        if result.shape[0] == 1:
            result = result[0][0]
        else:
            result = result.reshape((result.shape[0]))
    return result


def assemble_system(A_form,
                    b_form,
                    bcs=None,
                    x0=None,
                    form_compiler_parameters=None,
                    add_values=False,
                    finalize_tensor=True,
                    keep_diagonal=False,
                    A_tensor=None,
                    b_tensor=None,
                    backend=None):
    """Assemble form(s) and apply any given boundary conditions in a
    symmetric fashion and return tensor(s).

    The standard application of boundary conditions does not
    necessarily preserve the symmetry of the assembled matrix. In
    order to perserve symmetry in a system of equations with boundary
    conditions, one may use the alternative assemble_system instead of
    multiple calls to :py:func:`assemble
    <dolfin.fem.assembling.assemble>`.

    *Examples of usage*

       For instance, the statements

       .. code-block:: python

           A = assemble(a)
           b = assemble(L)
           bc.apply(A, b)

       can alternatively be carried out by

       .. code-block:: python

           A, b = assemble_system(a, L, bc)

       The statement above is valid even if ``bc`` is a list of
       :py:class:`DirichletBC <dolfin.fem.bcs.DirichletBC>`
       instances. For more info and options, see :py:func:`assemble
       <dolfin.fem.assembling.assemble>`.

    """
    # Create dolfin Form objects referencing all data needed by
    # assembler
    A_dolfin_form = _create_cpp_form(A_form, form_compiler_parameters)
    b_dolfin_form = _create_cpp_form(b_form, form_compiler_parameters)

    # Create tensors
    if A_tensor is None:
        A_tensor = cpp.la.PETScMatrix()
    if b_tensor is None:
        b_tensor = cpp.la.PETScVector()

    # Check bcs
    bcs = _wrap_in_list(bcs, 'bcs', cpp.fem.DirichletBC)

    # Call C++ assemble function
    assembler = cpp.fem.SystemAssembler(A_dolfin_form, b_dolfin_form, bcs)
    assembler.add_values = add_values
    assembler.finalize_tensor = finalize_tensor
    assembler.keep_diagonal = keep_diagonal
    if x0 is not None:
        assembler.assemble(A_tensor, b_tensor, x0)
    else:
        assembler.assemble(A_tensor, b_tensor)

    return A_tensor, b_tensor


def _wrap_in_list(obj, name, types=type):
    if obj is None:
        lst = []
    elif hasattr(obj, '__iter__'):
        lst = list(obj)
    else:
        lst = [obj]
    for obj in lst:
        if not isinstance(obj, types):
            raise TypeError("expected a (list of) %s as '%s' argument" %
                            (str(types), name))
    return lst


def _create_tensor(mpi_comm, form, rank, backend, tensor):
    """Create tensor for form"""

    # Check if tensor is supplied by user
    if tensor is not None:
        return tensor

    # Check backend argument
    if (backend is not None) and (not isinstance(
            backend, cpp.la.GenericLinearAlgebraFactory)):
        raise TypeError("Provide a GenericLinearAlgebraFactory as 'backend'")

    # Create tensor
    if rank == 0:
        tensor = cpp.la.Scalar(mpi_comm)
    elif rank == 1:
        if backend:
            tensor = backend.create_vector(mpi_comm)
        else:
            tensor = cpp.la.Vector(mpi_comm)
    elif rank == 2:
        if backend:
            tensor = backend.create_matrix(mpi_comm)
        else:
            tensor = cpp.la.Matrix(mpi_comm)
    else:
        raise RuntimeError("Unable to create tensors of rank %d." % rank)

    return tensor


class SystemAssembler(cpp.fem.SystemAssembler):
    def __init__(self, A_form, b_form, bcs=None,
                 form_compiler_parameters=None):
        """
        Create a SystemAssembler

        * Arguments *
           a (ufl.Form, _Form_)
              Bilinear form
           L (ufl.Form, _Form_)
              Linear form
           bcs (_DirichletBC_)
              A list or a single DirichletBC (optional)
        """
        # Create dolfin Form objects referencing all data needed by
        # assembler
        A_dolfin_form = _create_cpp_form(A_form, form_compiler_parameters)
        b_dolfin_form = _create_cpp_form(b_form, form_compiler_parameters)

        # Check bcs
        bcs = _wrap_in_list(bcs, 'bcs', cpp.fem.DirichletBC)

        # Call C++ assemble function
        cpp.fem.SystemAssembler.__init__(self, A_dolfin_form, b_dolfin_form,
                                         bcs)

        # Keep Python counterpart of bcs (and Python object it owns)
        # alive
        self._bcs = bcs<|MERGE_RESOLUTION|>--- conflicted
+++ resolved
@@ -15,16 +15,14 @@
 rely on the dolfin::Form class which is not used on the Python side.
 
 """
-
-<<<<<<< HEAD
-=======
-import dolfin
-import dolfin.cpp as cpp
->>>>>>> 49149d1e
+import functools
+import typing
+
 import ufl
 
 from dolfin import cpp
 from dolfin import fem
+from dolfin import jit
 
 
 def _create_cpp_form(form, form_compiler_parameters=None):
@@ -42,7 +40,7 @@
                 "Ignoring form_compiler_parameters when passed a dolfin Form!")
         return form
     elif isinstance(form, ufl.Form):
-        form = dolfin.fem.Form(
+        form = fem.Form(
             form, form_compiler_parameters=form_compiler_parameters)
         return form._cpp_object
     else:
@@ -208,4 +206,97 @@
 
         # Keep Python counterpart of bcs (and Python object it owns)
         # alive
-        self._bcs = bcs+        self._bcs = bcs
+
+
+@functools.singledispatch
+def assemble(M: typing.Union[fem.Form, cpp.fem.Form]
+             ) -> typing.Union[float, cpp.la.PETScMatrix, cpp.la.PETScVector]:
+    """Assemble a form over mesh"""
+    M_cpp = _create_cpp_form(M)
+    return cpp.fem.assemble(M_cpp)
+
+
+@assemble.register(cpp.la.PETScVector)
+def _assemble_vector(b: cpp.la.PETScVector,
+                     L,
+                     a=[],
+                     bcs: typing.List[fem.DirichletBC] = [],
+                     scale: float = 1.0) -> cpp.la.PETScVector:
+    """Re-assemble linear form into a vector, with modification for Dirichlet
+    boundary conditions
+
+    """
+    try:
+        L_cpp = [_create_cpp_form(form) for form in L]
+        a_cpp = [[_create_cpp_form(form) for form in row] for row in a]
+    except TypeError:
+        L_cpp = [_create_cpp_form(L)]
+        a_cpp = [[_create_cpp_form(form) for form in a]]
+
+    cpp.fem.reassemble_blocked_vector(b, L_cpp, a_cpp, bcs, scale)
+    return b
+
+
+@assemble.register(cpp.la.PETScMatrix)
+def _assemble_matrix(A: cpp.la.PETScMatrix, a, bcs=[]) -> cpp.la.PETScMatrix:
+    """Re-assemble bilinear form into a vector, with rows and columns with Dirichlet
+    boundary conditions zeroed.
+
+    """
+    try:
+        a_cpp = [[_create_cpp_form(form) for form in row] for row in a]
+    except TypeError:
+        a_cpp = [[_create_cpp_form(a)]]
+    cpp.fem.reassemble_blocked_matrix(A, a_cpp, bcs)
+    return A
+
+
+def assemble_vector(L,
+                    a,
+                    bcs: typing.List[fem.DirichletBC],
+                    block_type: cpp.fem.BlockType,
+                    scale: float = 1.0) -> cpp.la.PETScVector:
+    """Assemble linear form into vector"""
+    L_cpp = [_create_cpp_form(form) for form in L]
+    a_cpp = [[_create_cpp_form(form) for form in row] for row in a]
+    return cpp.fem.assemble_blocked_vector(L_cpp, a_cpp, bcs, block_type,
+                                           scale)
+
+
+def assemble_matrix(a, bcs: typing.List[fem.DirichletBC],
+                    block_type) -> cpp.la.PETScMatrix:
+    """Assemble bilinear forms into matrix"""
+    a_cpp = [[_create_cpp_form(form) for form in row] for row in a]
+    return cpp.fem.assemble_blocked_matrix(a_cpp, bcs, block_type)
+
+
+def set_bc(b: cpp.la.PETScVector, L, bcs: typing.List[fem.DirichletBC]) -> None:
+    """Insert boundary condition values into vector"""
+    cpp.fem.set_bc(b, L, bcs)
+
+
+def create_coordinate_map(o):
+    """Return a compiled UFC coordinate_mapping object"""
+
+    try:
+        # Create a compiled coordinate map from an object with the
+        # ufl_mesh attribute
+        cmap_ptr = jit.ffc_jit(o.ufl_domain())
+    except AttributeError:
+        # FIXME: It would be good to avoid the type check, but ffc_jit
+        # supports other objects so we could get, e.g., a compiled
+        # finite element
+        if isinstance(o, ufl.domain.Mesh):
+            cmap_ptr = jit.ffc_jit(o)
+        else:
+            raise TypeError(
+                "Cannot create coordinate map from an object of type: {}".
+                format(type(o)))
+    except Exception:
+        print("Failed to create compiled coordinate map")
+        raise
+
+    # Wrap compiled coordinate map and return
+    ufc_cmap = cpp.fem.make_ufc_coordinate_mapping(cmap_ptr)
+    return cpp.fem.CoordinateMapping(ufc_cmap)