# -*- coding: utf-8 -*-
# Copyright (C) 2018 Michal Habera
#
# This file is part of DOLFIN (https://www.fenicsproject.org)
#
# SPDX-License-Identifier:    LGPL-3.0-or-later

from dolfin import cpp


def make_ufc_finite_element(ufc_finite_element):
    """Returns ufc finite element from a pointer"""
    return cpp.fem.make_ufc_finite_element(ufc_finite_element)


def make_ufc_dofmap(ufc_dofmap):
    """Returns ufc dofmap from a pointer"""
    return cpp.fem.make_ufc_dofmap(ufc_dofmap)


def make_ufc_form(ufc_form):
    """Returns ufc form from a pointer"""
    return cpp.fem.make_ufc_form(ufc_form)


def make_coordinate_mapping(ufc_coordinate_mapping):
    """Returns CoordinateMapping from a pointer to a ufc_coordinate_mapping"""
    return cpp.fem.make_coordinate_mapping(ufc_coordinate_mapping)


class DofMap:
    """Degree-of-freedom map

    This class handles the mapping of degrees of freedom. It builds
    a dof map based on a ufc_dofmap on a specific mesh.
    """

    def __init__(self, dofmap: cpp.fem.DofMap):
        self._cpp_object = dofmap

<<<<<<< HEAD
    @property
    def global_dimension(self):
        return self._cpp_object.global_dimension

=======
>>>>>>> 183feb4b
    def cell_dofs(self, cell_index: int):
        return self._cpp_object.cell_dofs(cell_index)

    def dofs(self, mesh, entity_dim: int):
        return self._cpp_object.dofs(mesh, entity_dim)

    def entity_dofs_all(self, mesh, entity_dim: int):
        return self._cpp_object.entity_dofs(mesh, entity_dim)

    def entity_dofs(self, mesh, entity_dim: int, entity_index: int):
        return self._cpp_object.entity_dofs(mesh, entity_dim, entity_index)

    def num_entity_dofs(self, entity_dim: int):
        return self._cpp_object.num_entity_dofs(entity_dim)

    def tabulate_local_to_global_dofs(self):
        return self._cpp_object.tabulate_local_to_global_dofs()

    def tabulate_entity_dofs(self, entity_dim: int, cell_entity_index: int):
        return self._cpp_object.tabulate_entity_dofs(entity_dim,
                                                     cell_entity_index)

    @property
    def dof_array(self):
        return self._cpp_object.dof_array()

    def set(self, x, value):
        self._cpp_object.set(x, value)

    @property
    def index_map(self):
        return self._cpp_object.index_map<|MERGE_RESOLUTION|>--- conflicted
+++ resolved
@@ -38,13 +38,6 @@
     def __init__(self, dofmap: cpp.fem.DofMap):
         self._cpp_object = dofmap
 
-<<<<<<< HEAD
-    @property
-    def global_dimension(self):
-        return self._cpp_object.global_dimension
-
-=======
->>>>>>> 183feb4b
     def cell_dofs(self, cell_index: int):
         return self._cpp_object.cell_dofs(cell_index)
 
