# -*- coding: utf-8 -*-
# Copyright (C) 2017-2018 Garth N. Wells and Michal Habera
#
# This file is part of DOLFIN (https://www.fenicsproject.org)
#
# SPDX-License-Identifier:    LGPL-3.0-or-later
"""Tools for assembling and manipulating finite element forms"""

from dolfin.fem.assemble import (create_vector, create_vector_block, create_vector_nest,
                                 create_matrix, create_matrix_block, create_matrix_nest,
<<<<<<< HEAD
                                 assemble_scalar, assemble_vector_block, assemble_vector_nest,
                                 assemble_matrix,
                                 assemble_matrix_nest, assemble_matrix_block,
                                 set_bc, assemble_vector, apply_lifting)
=======
                                 assemble_scalar,
                                 assemble_vector, assemble_vector_nest, assemble_vector_block,
                                 assemble_matrix, assemble_matrix_nest, assemble_matrix_block,
                                 set_bc, set_bc_nest,
                                 apply_lifting, apply_lifting_nest)
>>>>>>> c0513600
from dolfin.fem.coordinatemapping import create_coordinate_map
from dolfin.fem.dirichletbc import DirichletBC
from dolfin.fem.dofmap import DofMap
from dolfin.fem.form import Form
from dolfin.cpp.fem import FormIntegrals
from dolfin.fem.formmanipulations import (derivative, adjoint, increase_order,
                                          tear)
from dolfin.fem.solving import solve


__all__ = [
    "create_vector", "create_vector_block", "create_vector_nest",
    "create_matrix", "create_matrix_block", "create_matrix_nest",
<<<<<<< HEAD
    "apply_lifting", "assemble_scalar", "assemble_vector",
    "assemble_vector_block", "assemble_vector_next",
=======
    "apply_lifting", "apply_lifting_nest", "assemble_scalar", "assemble_vector",
    "assemble_vector_block", "assemble_vector_nest",
>>>>>>> c0513600
    "assemble_matrix_block", "assemble_matrix_nest",
    "assemble_matrix", "set_bc", "set_bc_nest", "create_coordinate_map",
    "DirichletBC", "DofMap", "Form", "FormIntegrals",
    "derivative", "adjoint", "increase_order",
    "tear", "project", "solve"
]<|MERGE_RESOLUTION|>--- conflicted
+++ resolved
@@ -8,18 +8,11 @@
 
 from dolfin.fem.assemble import (create_vector, create_vector_block, create_vector_nest,
                                  create_matrix, create_matrix_block, create_matrix_nest,
-<<<<<<< HEAD
-                                 assemble_scalar, assemble_vector_block, assemble_vector_nest,
-                                 assemble_matrix,
-                                 assemble_matrix_nest, assemble_matrix_block,
-                                 set_bc, assemble_vector, apply_lifting)
-=======
                                  assemble_scalar,
                                  assemble_vector, assemble_vector_nest, assemble_vector_block,
                                  assemble_matrix, assemble_matrix_nest, assemble_matrix_block,
                                  set_bc, set_bc_nest,
                                  apply_lifting, apply_lifting_nest)
->>>>>>> c0513600
 from dolfin.fem.coordinatemapping import create_coordinate_map
 from dolfin.fem.dirichletbc import DirichletBC
 from dolfin.fem.dofmap import DofMap
@@ -33,13 +26,8 @@
 __all__ = [
     "create_vector", "create_vector_block", "create_vector_nest",
     "create_matrix", "create_matrix_block", "create_matrix_nest",
-<<<<<<< HEAD
-    "apply_lifting", "assemble_scalar", "assemble_vector",
-    "assemble_vector_block", "assemble_vector_next",
-=======
     "apply_lifting", "apply_lifting_nest", "assemble_scalar", "assemble_vector",
     "assemble_vector_block", "assemble_vector_nest",
->>>>>>> c0513600
     "assemble_matrix_block", "assemble_matrix_nest",
     "assemble_matrix", "set_bc", "set_bc_nest", "create_coordinate_map",
     "DirichletBC", "DofMap", "Form", "FormIntegrals",
