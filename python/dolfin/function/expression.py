# -*- coding: utf-8 -*-
# Copyright (C) 2018 Michal Habera, Jack S. Hale
#
# This file is part of DOLFIN (https://www.fenicsproject.org)
#
# SPDX-License-Identifier:    LGPL-3.0-or-later
import typing
from typing import Callable

import numba
import numba.ccallback
from petsc4py import PETSc

from dolfin import cpp


def numba_eval(*args, numba_jit_options: dict = {"nopython": True, "cache": True},
               numba_cfunc_options: dict = {"nopython": True, "cache": True}):
    """Decorator to create Numba JIT-compiled evaluate function.

    A decorator that takes an evaluation function ``func`` and returns the
    C address of the Numba JIT-ed method. The call signature of ``func``
    should be:

    func: Callable(None, (numpy.array, numpy.array, numpy.array))
        Python function accepting parameters: values, x, cell_index.

    For more information on ``numba_jit_options`` and ``numba_cfunc_options``
    read the Numba documentation.

    Parameters
    ----------
    numba_jit_options: dict, optional
        Options passed to ``numba.jit``. ``nopython`` must be ``True``.
    numba_cfunc_options: dict, optional
        Options passed to ``numba.cfunc``. ``nopython`` must be ``True``.

    Example
    -------
    >>> @function.expression.numba_eval
    >>> def expr(values, x, cell_idx):
    >>>    values[:, 0] = x[:, 0] + x[:, 1] + x[:, 2]
    >>>    values[:, 1] = x[:, 0] - x[:, 1] - x[:, 2]
    >>>    values[:, 2] = x[:, 0] + x[:, 1] + x[:, 2]
    >>> mesh = UnitCubeMesh(MPI.comm_world, 3, 3, 3)
    >>> W = VectorFunctionSpace(mesh, ('CG', 1))
    >>> e = Expression(expr, shape=(3,))
    >>> u = Function(W)
    >>> u.interpolate(e)
    """
    # Decomaker pattern see PEP 318.
    def decorator(func: Callable):
        scalar_type = numba.typeof(PETSc.ScalarType())
        c_signature = numba.types.void(
            numba.types.CPointer(scalar_type),
            numba.types.CPointer(numba.types.double),
            numba.types.CPointer(numba.types.int32),
            numba.types.intc, numba.types.intc, numba.types.intc,
            numba.types.intc)

        jitted_func = numba.jit(**numba_jit_options)(func)

        @numba.cfunc(c_signature, **numba_cfunc_options)
        def eval(values, x, cell_idx, num_points, value_size, gdim, num_cells):
            np_values = numba.carray(values, (num_points, value_size), dtype=scalar_type)
            np_x = numba.carray(x, (num_points, gdim), dtype=numba.types.double)
            np_cell_idx = numba.carray(cell_idx, (num_cells,), dtype=numba.types.int32)

            jitted_func(np_values, np_x, np_cell_idx)

        return eval

    if len(args) == 1 and callable(args[0]):
        # Allows decoration without arguments.
        return decorator(args[0])
    else:
        return decorator


class Expression:
    def __init__(self,
                 eval_func: typing.Union[numba.ccallback.CFunc, int],
                 shape: tuple = ()):
        """Initialise Expression

        Initialises Expression from Numba callback of compiled C function or
        integer address of C function and value shape.

        The majority of users should use this class in conjunction with the
        ``function.expression.numba_eval`` decorator that creates the Numba
        JIT-compiled evaluation functions.

        Parameters
        ---------
        eval_func: numba.ccallback.CFunc, int
            The C function must accept the following arguments:
            ``(values_p, x_p, cells_p, num_points, value_size, gdim, num_cells)``
            1. ``values_p`` is a pointer to a row-major array of
               ``PetscScalar`` of shape ``(num_points, value_size)``.
               The function itself is responsible for filling ``values_p``
               with the desired Expression evaluations. ``values_p`` is not
               zeroed before being passed to the function.
            2. ``x_p`` is a pointer to a row-major array of ``double`` of shape
               ``(num_points, gdim)``. The array contains the coordinates
               of the points at which the expression function should be evaluated.
            3. ``cells_p`` is a pointer to an array of ``int`` of shape
               (num_cells).  It is an array of indices of cells where the points
               are evaluated. Value -1 represents a cell-independent evaluation.
               function,
            4. ``num_points``, ``int``, Number of points,
            5. ``value_size``, ``int``, Number of values,
            6. ``gdim``, ``int``, Geometric dimension of coordinates,
            7. ``num_cells``, ``int``, Number of cells.
        shape: tuple
            Value shape.
        """
<<<<<<< HEAD
        self._cpp_object = cpp.function.Expression(shape)

        self.shape = shape
        self._eval_func = eval_func

        eval_address = getattr(eval_func, "address", eval_func)
        self._cpp_object.set_eval(eval_address)

    @property
    def eval_func(self):
        return self._eval_func

    @eval_func.setter
    def eval_func(self, value):
        self._eval_func = value
        eval_address = getattr(value, "address", value)
        self._cpp_object.set_eval(eval_address)
=======
        super().__init__(eval_func, shape)
>>>>>>> d657acea
<|MERGE_RESOLUTION|>--- conflicted
+++ resolved
@@ -114,24 +114,8 @@
         shape: tuple
             Value shape.
         """
-<<<<<<< HEAD
-        self._cpp_object = cpp.function.Expression(shape)
-
         self.shape = shape
         self._eval_func = eval_func
 
         eval_address = getattr(eval_func, "address", eval_func)
-        self._cpp_object.set_eval(eval_address)
-
-    @property
-    def eval_func(self):
-        return self._eval_func
-
-    @eval_func.setter
-    def eval_func(self, value):
-        self._eval_func = value
-        eval_address = getattr(value, "address", value)
-        self._cpp_object.set_eval(eval_address)
-=======
-        super().__init__(eval_func, shape)
->>>>>>> d657acea
+        self._cpp_object = cpp.function.Expression(eval_address, shape)