# ---
# jupyter:
#   jupytext:
#     text_representation:
#       extension: .py
#       format_name: light
#       format_version: '1.5'
#       jupytext_version: 1.14.1
# ---

# # Mixed formulation of the Poisson equation with a block-preconditioner/solver
#
# This demo illustrates how to solve the Poisson equation using a mixed
# (two-field) formulation and a block-preconditioned iterative solver.
# In particular, it illustrates how to
#
# * Use mixed and non-continuous finite element spaces.
# * Set essential boundary conditions for subspaces and
#   $H(\mathrm{div})$ spaces.
# * Construct a blocked linear system.
# * Construct a block-preconditioned iterative linear solver using
#   PETSc/petsc4y.
# * Construct a Hypre Auxiliary Maxwell Space (AMS) preconditioner for
#   $H(\mathrm{div})$ problems in two-dimensions.
#
# ```{admonition} Download sources
# :class: download
# * {download}`Python script <./demo_mixed-poisson.py>`
# * {download}`Jupyter notebook <./demo_mixed-poisson.ipynb>`
# ```
#
# ## Equation and problem definition
#
# An alternative formulation of Poisson equation can be formulated by
# introducing an additional (vector) variable, namely the (negative)
# flux: $\sigma = \nabla u$. The partial differential equations
# then read
#
# $$
# \begin{align}
#   \sigma - \nabla u &= 0 \quad {\rm in} \ \Omega, \\
#   \nabla \cdot \sigma &= - f \quad {\rm in} \ \Omega,
# \end{align}
# $$
# with boundary conditions
#
# $$
#   u = u_0 \quad {\rm on} \ \Gamma_{D},  \\
#   \sigma \cdot n = g \quad {\rm on} \ \Gamma_{N}.
# $$
#
# where $n$ is the outward unit normal vector on the boundary. Looking
# at the variational form, we see that the boundary condition for the
# flux ($\sigma \cdot n = g$) is now an essential boundary condition
# (which should be enforced in the function space), while the other
# boundary condition ($u = u_0$) is a natural boundary condition (which
# should be applied to the variational form). Inserting the boundary
# conditions, this variational problem can be phrased in the general
# form: find $(\sigma, u) \in \Sigma_g \times V$ such that
#
# $$
#    a((\sigma, u), (\tau, v)) = L((\tau, v))
#    \quad \forall \ (\tau, v) \in \Sigma_0 \times V,
# $$
#
# where the variational forms $a$ and $L$ are defined as
#
# $$
#   a((\sigma, u), (\tau, v)) &:=
#     \int_{\Omega} \sigma \cdot \tau + \nabla \cdot \tau \ u
#   + \nabla \cdot \sigma \ v \ {\rm d} x, \\
#   L((\tau, v)) &:= - \int_{\Omega} f v \ {\rm d} x
#   + \int_{\Gamma_D} u_0 \tau \cdot n  \ {\rm d} s,
# $$
# and $\Sigma_g := \{ \tau \in H({\rm div})$ such that $\tau \cdot
# n|_{\Gamma_N} = g \}$ and $V := L^2(\Omega)$.
#
# To discretize the above formulation, two discrete function spaces
# $\Sigma_h \subset \Sigma$ and $V_h \subset V$ are needed to form a
# mixed function space $\Sigma_h \times V_h$. A stable choice of finite
# element spaces is to let $\Sigma_h$ be the Raviart-Thomas elements of
# polynomial order $k$ and let $V_h$ be discontinuous Lagrange elements of
# polynomial order $k-1$.
#
# To solve the linear system for the mixed problem, we will use am
# iterative method with a block-diagonal preconditioner that is based on
# the Riesz map, see for example this
# [paper](https://doi.org/10.1002/(SICI)1099-1506(199601/02)3:1%3C1::AID-NLA67%3E3.0.CO;2-E).

#
# ## Implementation
#
# Import the required modules:

# +
try:
    from petsc4py import PETSc

    import dolfinx

    if not dolfinx.has_petsc:
        print("This demo requires DOLFINx to be compiled with PETSc enabled.")
        exit(0)
except ModuleNotFoundError:
    print("This demo requires petsc4py.")
    exit(0)

from mpi4py import MPI

import numpy as np

<<<<<<< HEAD
import ufl
from basix.ufl import element, mixed_element
from dolfinx import default_real_type, fem, io, mesh
from dolfinx.fem.petsc import LinearProblem
=======
import dolfinx.fem.petsc
from basix.ufl import element
from dolfinx import fem, la, mesh
from dolfinx.fem.petsc import discrete_gradient, interpolation_matrix
from dolfinx.mesh import CellType, create_unit_square
from ufl import (
    Measure,
    SpatialCoordinate,
    TestFunction,
    TrialFunction,
    ZeroBaseForm,
    div,
    exp,
    inner,
)

# Solution scalar (e.g., float32, complex128) and geometry (float32/64)
# types
dtype = dolfinx.default_scalar_type
xdtype = dolfinx.default_real_type
# -
>>>>>>> 3888650d

# Create a two-dimensional mesh. The iterative solver constructed
# later requires special construction that is specific to two
# dimensions. Application in three-dimensions would require a number of
# changes to the linear solver.

# +
msh = create_unit_square(MPI.COMM_WORLD, 96, 96, CellType.triangle, dtype=xdtype)
# -
#
# Here we construct compatible function spaces for the mixed Poisson
# problem. The `V` Raviart-Thomas ($\mathbb{RT}$) space is a
# vector-valued $H({\rm div})$ conforming space. The `W` space is a
# space of discontinuous Lagrange function of degree `k`.
# ```{note}
# The $\mathbb{RT}_{k}$ element in DOLFINx/Basix is usually denoted as
# $\mathbb{RT}_{k-1}$ in the literature.
# ```
# In the lowest-order case $k=1$. It can be increased, by the
# convergence of the iterative solver will degrade.

# +
k = 1
V = fem.functionspace(msh, element("RT", msh.basix_cell(), k, dtype=xdtype))
W = fem.functionspace(msh, element("Discontinuous Lagrange", msh.basix_cell(), k - 1, dtype=xdtype))
# -

# Trial functions for $\sigma$ and $u$ are declared on the space $V$ and
# $W$, with corresponding test functions $\tau$ and $v$:

# +
(sigma, u) = TrialFunction(V), TrialFunction(W)
(tau, v) = TestFunction(V), TestFunction(W)
# -

<<<<<<< HEAD
(sigma, u) = ufl.TrialFunctions(V)
(tau, v) = ufl.TestFunctions(V)

x = ufl.SpatialCoordinate(msh)
f = 10.0 * ufl.exp(-((x[0] - 0.5) * (x[0] - 0.5) + (x[1] - 0.5) * (x[1] - 0.5)) / 0.02)

dx = ufl.Measure("dx", msh)
a = ufl.inner(sigma, tau) * dx + ufl.inner(u, ufl.div(tau)) * dx + ufl.inner(ufl.div(sigma), v) * dx
L = -ufl.inner(f, v) * dx
=======
# The source function is set to be $f = 10\exp(-((x_{0} - 0.5)^2 +
# (x_{1} - 0.5)^2) / 0.02)$:

# +
x = SpatialCoordinate(msh)
f = 10 * exp(-((x[0] - 0.5) * (x[0] - 0.5) + (x[1] - 0.5) * (x[1] - 0.5)) / 0.02)
# -

# We now declare the blocked bilinear and linear forms. The rows of `a`
# and `L` correspond to the $\tau$ and $v$ test functions, respectively.
# The columns of `a` correspond to the $\sigma$ and $u$ trial functions,
# respectively. Note that `a[1][1]` is empty, which is denoted by
# `None`. This zero block is typical of a saddle-point problem. In the
# `L[0]` block, the test function $\tau$ is multiplied by a zero
# `Constant`, which is evaluated at runtime. We do this to preserve
# knowledge of the test space in the block. *Note that the defined `L`
# corresponds to $u_{0} = 0$ on $\Gamma_{D}$.*

# +
dx = Measure("dx", msh)
a = [[inner(sigma, tau) * dx, inner(u, div(tau)) * dx], [inner(div(sigma), v) * dx, None]]
L = [ZeroBaseForm((tau,)), -inner(f, v) * dx]
# -

# We now compile the abstract/symbolic forms in `a` and `L` into
# concrete instanced that can be assembled into matrix operators and
# vectors, respectively.

# +
a, L = fem.form(a, dtype=dtype), fem.form(L, dtype=dtype)
# -
>>>>>>> 3888650d

# In preparation for Dirichlet boundary conditions, we use the function
# `locate_entities_boundary` to locate mesh entities (facets) with which
# degree-of-freedoms to be constrained are associated with, and then use
# `locate_dofs_topological` to get the  degree-of-freedom indices. Below
# we identify the degree-of-freedom in `V` on the (i) top ($x_{1} = 1$)
# and (ii) bottom ($x_{1} = 0$) of the mesh/domain.

# +
fdim = msh.topology.dim - 1
facets_top = mesh.locate_entities_boundary(msh, fdim, lambda x: np.isclose(x[1], 1.0))
facets_bottom = mesh.locate_entities_boundary(msh, fdim, lambda x: np.isclose(x[1], 0.0))
dofs_top = fem.locate_dofs_topological(V, fdim, facets_top)
dofs_bottom = fem.locate_dofs_topological(V, fdim, facets_bottom)
# -

# Now, we create Dirichlet boundary objects for the condition $\sigma
# \cdot n = \sin(5 x_(0)$ on the top and bottom boundaries:

# +
cells_top_ = mesh.compute_incident_entities(msh.topology, facets_top, fdim, fdim + 1)
cells_bottom = mesh.compute_incident_entities(msh.topology, facets_bottom, fdim, fdim + 1)
g = fem.Function(V, dtype=dtype)
g.interpolate(lambda x: np.vstack((np.zeros_like(x[0]), np.sin(5 * x[0]))), cells0=cells_top_)
g.interpolate(lambda x: np.vstack((np.zeros_like(x[0]), -np.sin(5 * x[0]))), cells0=cells_bottom)
bcs = [fem.dirichletbc(g, dofs_top), fem.dirichletbc(g, dofs_bottom)]
# -

# Assemble the matrix operator `A` into a PETSc 'nested matrix', zero
# rows and columns associated with a Dirichlet boundary condition and
# placing 1 on the diagonal for Dirichlet constrained
# degrees-of-freedom:

# +
A = fem.petsc.assemble_matrix_nest(a, bcs=bcs)
A.assemble()
# -

# Assemble the RHS vector as a 'nested' vector and modify (apply
# lifting) to account for the effect non-zero Dirichlet boundary
# conditions. Then set Dirichlet boundary values in the RHS vector `b`:

# +
b = fem.petsc.assemble_vector_nest(L)
fem.petsc.apply_lifting_nest(b, a, bcs=bcs)
for b_sub in b.getNestSubVecs():
    b_sub.ghostUpdate(addv=PETSc.InsertMode.ADD, mode=PETSc.ScatterMode.REVERSE)

bcs0 = fem.bcs_by_block(fem.extract_function_spaces(L), bcs)
fem.petsc.set_bc_nest(b, bcs0)
# -

# Rather than solving the linear system $A x = b$, we will solve the
# preconditioned problem $P^{-1} A x = P^{-1} b$. Commonly $P = A$, but
# this does not lead to efficient solvers for saddle point problems.
#
# For this problem, we introduce the preconditioner
# $$
# a_p((\sigma, u), (\tau, v))
# = \begin{bmatrix} \int_{\Omega} \sigma \cdot \tau + (\nabla \cdot
# \sigma) (\nabla \cdot \tau) \ {\rm d} x  & 0 \\ 0 &
# \int_{\Omega} u \cdot v \ {\rm d} x \end{bmatrix}
# $$
# and assemble it into the matrix `P`:

# +
a_p = fem.form(
    [[inner(sigma, tau) * dx + inner(div(sigma), div(tau)) * dx, None], [None, inner(u, v) * dx]],
    dtype=dtype,
)
P = fem.petsc.assemble_matrix_nest(a_p, bcs=bcs)
P.assemble()
# -

# We now create a PETSc Krylov solver and set the preconditioner (`P`)
# and operator (`A`) matrices:

# +
ksp = PETSc.KSP().create(msh.comm)
ksp.setOperators(A, P)
ksp.setMonitor(lambda ksp, its, rnorm: print(f"Iteration: {its}, residual: {rnorm}"))
ksp.setType("gmres")
ksp.setTolerances(rtol=1e-8)
ksp.setGMRESRestart(100)
# -

# To apply different solvers/preconditioners to the blocks of `P`, we
# set the preconditioner to be a PETSc
# [`fieldsplit`](https://petsc.org/release/manual/ksp/#sec-block-matrices)
# (block) type and set the 'splits' between the $\sigma$ and $u$ fields.

# +
ksp.getPC().setType("fieldsplit")
ksp.getPC().setFieldSplitType(PETSc.PC.CompositeType.ADDITIVE)
nested_IS = P.getNestISs()
ksp.getPC().setFieldSplitIS(("sigma", nested_IS[0][0]), ("u", nested_IS[0][1]))
ksp_sigma, ksp_u = ksp.getPC().getFieldSplitSubKSP()
# -

# For the $P_{11}$ block, which is the discontinuous Lagrange mass
# matrix, we let the preconditioner be the default, which is incomplete
# LU factorisation and which can solve the block exactly in one
# iteration. The $P_{00}$ requires careful handling as $H({\rm div})$
# problems require special preconditioners to be efficient.
#
# If PETSc has been configured with Hypre, we use the Hypre `Auxiliary
# Maxwell Space` (AMS) algebraic multigrid preconditioner. We can use
# AMS for this $H({\rm div})$-type problem in two-dimensions because
# $H({\rm div})$ and $H({\rm curl})$ spaces are effectively the same in
# two-dimensions, just rotated by $\pi/2.

# +
pc_sigma = ksp_sigma.getPC()
if PETSc.Sys().hasExternalPackage("hypre") and not np.issubdtype(dtype, np.complexfloating):
    pc_sigma.setType("hypre")
    pc_sigma.setHYPREType("ams")

    opts = PETSc.Options()
    opts[f"{ksp_sigma.prefix}pc_hypre_ams_cycle_type"] = 7
    opts[f"{ksp_sigma.prefix}pc_hypre_ams_relax_times"] = 2

    # Construct and set the 'discrete gradient' operator, which maps
    # grad H1 -> H(curl), i.e. the gradient of a scalar Lagrange space
    # to a H(curl) space
    V_H1 = fem.functionspace(msh, element("Lagrange", msh.basix_cell(), k, dtype=xdtype))
    V_curl = fem.functionspace(msh, element("N1curl", msh.basix_cell(), k, dtype=xdtype))
    G = discrete_gradient(V_H1, V_curl)
    G.assemble()
    pc_sigma.setHYPREDiscreteGradient(G)

    assert k > 0, "Element degree must be at least 1."
    if k == 1:
        # For the lowest order base (k=1), we can supply interpolation
        # of the '1' vectors in the space V. Hypre can then construct
        # the required operators from G and the '1' vectors.
        cvec0, cvec1 = fem.Function(V), fem.Function(V)
        cvec0.interpolate(lambda x: np.vstack((np.ones_like(x[0]), np.zeros_like(x[1]))))
        cvec1.interpolate(lambda x: np.vstack((np.zeros_like(x[0]), np.ones_like(x[1]))))
        pc_sigma.setHYPRESetEdgeConstantVectors(cvec0.x.petsc_vec, cvec1.x.petsc_vec, None)
    else:
        # For high-order spaces, we must provide the (H1)^d -> H(div)
        # interpolation operator/matrix
        V_H1d = fem.functionspace(msh, ("Lagrange", k, (msh.geometry.dim,)))
        Pi = interpolation_matrix(V_H1d, V)  # (H1)^d -> H(div)
        Pi.assemble()
        pc_sigma.setHYPRESetInterpolations(msh.geometry.dim, None, None, Pi, None)

        # High-order elements generally converge less well than the
        # lowest-order case with algebraic multigrid, so we perform
        # extra work at the multigrid stage
        opts[f"{ksp_sigma.prefix}pc_hypre_ams_tol"] = 1e-12
        opts[f"{ksp_sigma.prefix}pc_hypre_ams_max_iter"] = 3

    ksp_sigma.setFromOptions()
else:
    # If Hypre is not available, use LU factorisation on the $P_{00}$
    # block
    pc_sigma.setType("lu")
    use_superlu = PETSc.IntType == np.int64
    if PETSc.Sys().hasExternalPackage("mumps") and not use_superlu:
        pc_sigma.setFactorSolverType("mumps")
    elif PETSc.Sys().hasExternalPackage("superlu_dist"):
        pc_sigma.setFactorSolverType("superlu_dist")
# -

# We create finite element functions that will hold the $\sigma$ and $u$
# solutions:

# +
sigma, u = fem.Function(V, dtype=dtype), fem.Function(W, dtype=dtype)
# -

# Create a PETSc 'nested' vector that holds reference to the `sigma` and
# `u` solution (degree-of-freedom) vectors and solve.

# +
x = PETSc.Vec().createNest([la.create_petsc_vector_wrap(sigma.x), la.create_petsc_vector_wrap(u.x)])
ksp.solve(b, x)
reason = ksp.getConvergedReason()
assert reason > 0, f"Krylov solver has not converged {reason}."
ksp.view()
# -

# We save the solution `u` in VTX format:

# +
try:
    from dolfinx.io import VTXWriter

    u.name = "u"
    with VTXWriter(msh.comm, "output_mixed_poisson.bp", u, "bp4") as f:
        f.write(0.0)
except ImportError:
    print("ADIOS2 required for VTX output.")
# -<|MERGE_RESOLUTION|>--- conflicted
+++ resolved
@@ -109,34 +109,18 @@
 
 import numpy as np
 
-<<<<<<< HEAD
+import dolfinx.fem.petsc
 import ufl
-from basix.ufl import element, mixed_element
-from dolfinx import default_real_type, fem, io, mesh
-from dolfinx.fem.petsc import LinearProblem
-=======
-import dolfinx.fem.petsc
 from basix.ufl import element
 from dolfinx import fem, la, mesh
 from dolfinx.fem.petsc import discrete_gradient, interpolation_matrix
 from dolfinx.mesh import CellType, create_unit_square
-from ufl import (
-    Measure,
-    SpatialCoordinate,
-    TestFunction,
-    TrialFunction,
-    ZeroBaseForm,
-    div,
-    exp,
-    inner,
-)
 
 # Solution scalar (e.g., float32, complex128) and geometry (float32/64)
 # types
 dtype = dolfinx.default_scalar_type
 xdtype = dolfinx.default_real_type
 # -
->>>>>>> 3888650d
 
 # Create a two-dimensional mesh. The iterative solver constructed
 # later requires special construction that is specific to two
@@ -168,27 +152,16 @@
 # $W$, with corresponding test functions $\tau$ and $v$:
 
 # +
-(sigma, u) = TrialFunction(V), TrialFunction(W)
-(tau, v) = TestFunction(V), TestFunction(W)
-# -
-
-<<<<<<< HEAD
-(sigma, u) = ufl.TrialFunctions(V)
-(tau, v) = ufl.TestFunctions(V)
-
-x = ufl.SpatialCoordinate(msh)
-f = 10.0 * ufl.exp(-((x[0] - 0.5) * (x[0] - 0.5) + (x[1] - 0.5) * (x[1] - 0.5)) / 0.02)
-
-dx = ufl.Measure("dx", msh)
-a = ufl.inner(sigma, tau) * dx + ufl.inner(u, ufl.div(tau)) * dx + ufl.inner(ufl.div(sigma), v) * dx
-L = -ufl.inner(f, v) * dx
-=======
+(sigma, u) = ufl.TrialFunction(V), ufl.TrialFunction(W)
+(tau, v) = ufl.TestFunction(V), ufl.TestFunction(W)
+# -
+
 # The source function is set to be $f = 10\exp(-((x_{0} - 0.5)^2 +
 # (x_{1} - 0.5)^2) / 0.02)$:
 
 # +
-x = SpatialCoordinate(msh)
-f = 10 * exp(-((x[0] - 0.5) * (x[0] - 0.5) + (x[1] - 0.5) * (x[1] - 0.5)) / 0.02)
+x = ufl.SpatialCoordinate(msh)
+f = 10 * ufl.exp(-((x[0] - 0.5) * (x[0] - 0.5) + (x[1] - 0.5) * (x[1] - 0.5)) / 0.02)
 # -
 
 # We now declare the blocked bilinear and linear forms. The rows of `a`
@@ -202,9 +175,12 @@
 # corresponds to $u_{0} = 0$ on $\Gamma_{D}$.*
 
 # +
-dx = Measure("dx", msh)
-a = [[inner(sigma, tau) * dx, inner(u, div(tau)) * dx], [inner(div(sigma), v) * dx, None]]
-L = [ZeroBaseForm((tau,)), -inner(f, v) * dx]
+dx = ufl.Measure("dx", msh)
+a = [
+    [ufl.inner(sigma, tau) * dx, ufl.inner(u, ufl.div(tau)) * dx],
+    [ufl.inner(ufl.div(sigma), v) * dx, None],
+]
+L = [ufl.ZeroBaseForm((tau,)), -ufl.inner(f, v) * dx]
 # -
 
 # We now compile the abstract/symbolic forms in `a` and `L` into
@@ -214,7 +190,6 @@
 # +
 a, L = fem.form(a, dtype=dtype), fem.form(L, dtype=dtype)
 # -
->>>>>>> 3888650d
 
 # In preparation for Dirichlet boundary conditions, we use the function
 # `locate_entities_boundary` to locate mesh entities (facets) with which
@@ -282,7 +257,10 @@
 
 # +
 a_p = fem.form(
-    [[inner(sigma, tau) * dx + inner(div(sigma), div(tau)) * dx, None], [None, inner(u, v) * dx]],
+    [
+        [ufl.inner(sigma, tau) * dx + ufl.inner(ufl.div(sigma), ufl.div(tau)) * dx, None],
+        [None, ufl.inner(u, v) * dx],
+    ],
     dtype=dtype,
 )
 P = fem.petsc.assemble_matrix_nest(a_p, bcs=bcs)
