--- conflicted
+++ resolved
@@ -101,16 +101,9 @@
 from basix.ufl import element, mixed_element
 from dolfinx import fem, io, mesh
 from dolfinx.fem.petsc import LinearProblem
-<<<<<<< HEAD
-from ufl import (Measure, SpatialCoordinate, TestFunctions, TrialFunctions,
-                 div, exp, inner)
-
-domain = mesh.create_unit_square(MPI.COMM_WORLD, 32, 32, mesh.CellType.quadrilateral)
-=======
 from ufl import Measure, SpatialCoordinate, TestFunctions, TrialFunctions, div, exp, inner
 
 msh = mesh.create_unit_square(MPI.COMM_WORLD, 32, 32, mesh.CellType.quadrilateral)
->>>>>>> 91d3beee
 
 k = 1
 Q_el = element("BDMCF", msh.basix_cell(), k)
