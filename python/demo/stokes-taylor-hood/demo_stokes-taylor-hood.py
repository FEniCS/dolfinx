#
# .. _demo_pde_stokes-taylor-hood_python_documentation:
#
# Stokes equations with Taylor-Hood elements
# ==========================================
#
# This demo is implemented in a single Python file,
# :download:`demo_stokes-taylor-hood.py`, which contains both the
# variational form and the solver.
#
# Equation and problem definition
# -------------------------------
#
# Strong formulation
# ^^^^^^^^^^^^^^^^^^
#
# .. math::
#         - \nabla \cdot (\nabla u + p I) &= f \quad {\rm in} \ \Omega, \\
#                         \nabla \cdot u &= 0 \quad {\rm in} \ \Omega. \\
#
#
# .. note::
#         The sign of the pressure has been flipped from the classical
#         definition. This is done in order to have a symmetric (but not
#         positive-definite) system of equations rather than a
#         non-symmetric (but positive-definite) system of equations.
#
# A typical set of boundary conditions on the boundary :math:`\partial
# \Omega = \Gamma_{D} \cup \Gamma_{N}` can be:
#
# .. math::
#         u &= u_0 \quad {\rm on} \ \Gamma_{D}, \\
#         \nabla u \cdot n + p n &= g \,   \quad\;\; {\rm on} \ \Gamma_{N}. \\
#
#
# Weak formulation
# ^^^^^^^^^^^^^^^^
#
# The Stokes equations can easily be formulated in a mixed variational
# form; that is, a form where the two variables, the velocity and the
# pressure, are approximated simultaneously. Using the abstract
# framework, we have the problem: find :math:`(u, p) \in W` such that
#
# .. math::
#         a((u, p), (v, q)) = L((v, q))
#
# for all :math:`(v, q) \in W`, where
#
# .. math::
#
#         a((u, p), (v, q))
#                                 &= \int_{\Omega} \nabla u \cdot \nabla v
#                  - \nabla \cdot v \ p
#                  + \nabla \cdot u \ q \, {\rm d} x, \\
#         L((v, q))
#                                 &= \int_{\Omega} f \cdot v \, {\rm d} x
#                         + \int_{\partial \Omega_N} g \cdot v \, {\rm d} s. \\
#
# The space :math:`W` should be a mixed (product) function space
# :math:`W = V \times Q`, such that :math:`u \in V` and :math:`q \in Q`.
#
# Domain and boundary conditions
# ^^^^^^^^^^^^^^^^^^^^^^^^^^^^^^
#
# In this demo, we shall consider the following definitions of the input functions, the domain, and the boundaries:
#
# * :math:`\Omega = [0,1]\times[0,1] \backslash {\rm dolphin}` (a unit cube)
# * :math:`\Gamma_D =`
# * :math:`\Gamma_N =`
# * :math:`u_0 = (- \sin(\pi x_1), 0.0)` for :math:`x_0 = 1` and :math:`u_0 = (0.0, 0.0)` otherwise
# * :math:`f = (0.0, 0.0)`
# * :math:`g = (0.0, 0.0)`
#
#
# Implementation
# --------------
#
# In this example, different boundary conditions are prescribed on
# different parts of the boundaries. Each sub-regions is tagged with
# different (integer) labels. For this purpose, DOLFIN provides
# a :py:class:`MeshFunction <dolfinx.cpp.mesh.MeshFunction>` class
# representing functions over mesh entities (such as over cells or over
# facets). Mesh and mesh functions can be read from file in the
# following way::

import matplotlib.pyplot as plt
import numpy as np

<<<<<<< HEAD
import dolfin
from dolfin import MPI, DirichletBC, Function, FunctionSpace, solve
from dolfin.io import XDMFFile
from dolfin.fem import locate_dofs_topological
from dolfin.plotting import plot
=======
import dolfinx
from dolfinx import MPI, DirichletBC, Function, FunctionSpace, solve
from dolfinx.io import XDMFFile
from dolfinx.plotting import plot
>>>>>>> e37ee4f7
from ufl import (FiniteElement, TestFunctions, TrialFunctions, VectorElement,
                 div, dx, grad, inner)

# Load mesh and subdomains
xdmf = XDMFFile(MPI.comm_world, "../dolfin_fine.xdmf")
mesh = xdmf.read_mesh(dolfinx.cpp.mesh.GhostMode.none)

sub_domains = xdmf.read_mf_size_t(mesh)

cmap = dolfinx.fem.create_coordinate_map(mesh.ufl_domain())
mesh.geometry.coord_mapping = cmap

# Next, we define a :py:class:`FunctionSpace
# <dolfinx.function.FunctionSpace>` built on a mixed finite element
# ``TH`` which consists of continuous piecewise quadratics and
# continuous piecewise linears::

# Define function spaces
P2 = VectorElement("Lagrange", mesh.ufl_cell(), 2)
P1 = FiniteElement("Lagrange", mesh.ufl_cell(), 1)
TH = P2 * P1
W = FunctionSpace(mesh, TH)

# The mixed finite element space is known as Taylor–Hood.
# It is a stable, standard element pair for the Stokes
# equations. Now we can define boundary conditions::


# Extract subdomain facet arrays
mf = sub_domains.values
mf0 = np.where(mf == 0)[0]
mf1 = np.where(mf == 1)[0]

# No-slip boundary condition for velocity
# x1 = 0, x1 = 1 and around the dolphin
noslip = Function(W.sub(0).collapse())
noslip.interpolate(lambda x: np.zeros_like(x[:mesh.geometry.dim]))

bdofs = locate_dofs_topological(W.sub(0), sub_domains.dim, mf0, W.sub(0).collapse())
bc0 = DirichletBC(noslip, bdofs, W.sub(0))

# Inflow boundary condition for velocity
# x0 = 1


def inflow_eval(x):
    values = np.zeros((2, x.shape[1]))
    values[0] = - np.sin(x[1] * np.pi)
    return values


inflow = Function(W.sub(0).collapse())
inflow.interpolate(inflow_eval)

bdofs1 = locate_dofs_topological(W.sub(0), sub_domains.dim, mf1, W.sub(0).collapse())
bc1 = DirichletBC(inflow, bdofs1, W.sub(0))

# Collect boundary conditions
bcs = [bc0, bc1]

# The first argument to
# :py:class:`DirichletBC <dolfinx.cpp.fem.DirichletBC>`
# specifies the :py:class:`FunctionSpace
# <dolfinx.cpp.function.FunctionSpace>`. Since we have a
# mixed function space, we write
# ``W.sub(0)`` for the velocity component of the space, and
# ``W.sub(1)`` for the pressure component of the space.
# The second argument specifies the value on the Dirichlet
# boundary.
# The bilinear and linear forms corresponding to the weak mixed
# formulation of the Stokes equations are defined as follows::

# Define variational problem
(u, p) = TrialFunctions(W)
(v, q) = TestFunctions(W)
f = Function(W.sub(0).collapse())
a = (inner(grad(u), grad(v)) - inner(p, div(v)) + inner(div(u), q)) * dx
L = inner(f, v) * dx

# We also need to create a :py:class:`Function
# <dolfinx.cpp.function.Function>` to store the solution(s). The (full)
# solution will be stored in ``w``, which we initialize using the mixed
# function space ``W``. The actual
# computation is performed by calling solve with the arguments ``a``,
# ``L``, ``w`` and ``bcs``. The separate components ``u`` and ``p`` of
# the solution can be extracted by calling the :py:meth:`split
# <dolfinx.functions.function.Function.split>` function. Here we use an
# optional argument True in the split function to specify that we want a
# deep copy. If no argument is given we will get a shallow copy. We want
# a deep copy for further computations on the coefficient vectors::

# Compute solution
w = Function(W)
solve(a == L, w, bcs, petsc_options={"ksp_type": "preonly",
                                     "pc_type": "lu", "pc_factor_mat_solver_type": "mumps"})

# Split the mixed solution and collapse
u = w.sub(0).collapse()
p = w.sub(1).collapse()

# We can calculate the :math:`L^2` norms of u and p as follows::

print("Norm of velocity coefficient vector: %.15g" % u.vector.norm())
print("Norm of pressure coefficient vector: %.15g" % p.vector.norm())

# Check pressure norm
assert np.isclose(p.vector.norm(), 4147.69457577)

# Finally, we can save and plot the solutions::

# Save solution in XDMF format
with XDMFFile(MPI.comm_world, "velocity.xdmf") as ufile_xdmf:
    ufile_xdmf.write(u)

with XDMFFile(MPI.comm_world, "pressure.xdmf") as pfile_xdmf:
    pfile_xdmf.write(p)

# Plot solution
plt.figure()
plot(u, title="velocity")

# plt.figure()
plot(p, title="pressure" + str(MPI.rank(mesh.mpi_comm())))

# Display plots
plt.show()<|MERGE_RESOLUTION|>--- conflicted
+++ resolved
@@ -86,18 +86,11 @@
 import matplotlib.pyplot as plt
 import numpy as np
 
-<<<<<<< HEAD
-import dolfin
-from dolfin import MPI, DirichletBC, Function, FunctionSpace, solve
-from dolfin.io import XDMFFile
-from dolfin.fem import locate_dofs_topological
-from dolfin.plotting import plot
-=======
 import dolfinx
 from dolfinx import MPI, DirichletBC, Function, FunctionSpace, solve
 from dolfinx.io import XDMFFile
+from dolfinx.fem import locate_dofs_topological
 from dolfinx.plotting import plot
->>>>>>> e37ee4f7
 from ufl import (FiniteElement, TestFunctions, TrialFunctions, VectorElement,
                  div, dx, grad, inner)
 
