#
# .. _demo_pde_stokes-taylor-hood_python_documentation:
#
# Stokes equations with Taylor-Hood elements
# ==========================================
#
# This demo show how to solve the Stokes problem using Taylor-Hood
# elements with a range of different linear solvers.
#
# Equation and problem definition
# -------------------------------
#
# Strong formulation
# ^^^^^^^^^^^^^^^^^^
#
# .. math::
#    - \nabla \cdot (\nabla u + p I) &= f \quad {\rm in} \ \Omega,
#
#    \nabla \cdot u &= 0 \quad {\rm in} \ \Omega.
#
# .. note:: The sign of the pressure has been flipped from the classical
#         definition. This is done in order to have a symmetric system
#         of equations rather than a non-symmetric system of equations.
#
# A typical set of boundary conditions on the boundary :math:`\partial
# \Omega = \Gamma_{D} \cup \Gamma_{N}` can be:
#
# .. math:: u &= u_0 \quad {\rm on} \ \Gamma_{D},
#
#    \nabla u \cdot n + p n &= g \,   \quad\;\; {\rm on} \ \Gamma_{N}.
#
#
# Weak formulation
# ^^^^^^^^^^^^^^^^
#
# We formulate the Stokes equations mixed variational form; that is, a
# form where the two variables, the velocity and the pressure, are
# approximated. We have the problem: find :math:`(u, p) \in W` such that
#
# .. math:: a((u, p), (v, q)) = L((v, q))
#
# for all :math:`(v, q) \in W`, where
#
# .. math::
#
#    a((u, p), (v, q)) &:= \int_{\Omega} \nabla u \cdot \nabla v -
#               \nabla \cdot v \ p + \nabla \cdot u \ q \, {\rm d} x,
#
#    L((v, q)) &:= \int_{\Omega} f \cdot v \, {\rm d} x + \int_{\partial
#               \Omega_N} g \cdot v \, {\rm d} s.
#
# The space :math:`W` is mixed (product) function space :math:`W = V
# \times Q`, such that :math:`u \in V` and :math:`q \in Q`.
#
# Domain and boundary conditions
# ^^^^^^^^^^^^^^^^^^^^^^^^^^^^^^
#
# We shall the lid-driven cavity problem with the following definitions
# domain and boundary conditions:
#
# * :math:`\Omega = [0,1]\times[0,1]` (a unit square)
# * :math:`\Gamma_D = \partial \Omega`
# * :math:`u_0 = (1, 0)^\top` at :math:`x_1 = 1` and :math:`u_0 = (0,
#   0)^\top` otherwise
# * :math:`f = (0, 0)^\top`
#
#
# Implementation
# --------------
#
# We first import the modules and function that the program uses::

import dolfinx
import numpy as np
import ufl
from dolfinx import DirichletBC, Function, FunctionSpace, RectangleMesh
from dolfinx.cpp.mesh import CellType
from dolfinx.fem import (Form, locate_dofs_geometrical,
                         locate_dofs_topological)
from dolfinx import fem
from dolfinx.fem import form
from dolfinx.io import XDMFFile
from dolfinx.mesh import locate_entities_boundary
from mpi4py import MPI
from petsc4py import PETSc
from ufl import div, dx, grad, inner

# We create a Mesh and attach a coordinate map to the mesh::

# Create mesh
mesh = RectangleMesh(MPI.COMM_WORLD,
                     [np.array([0, 0, 0]), np.array([1, 1, 0])],
                     [32, 32],
                     CellType.triangle, dolfinx.cpp.mesh.GhostMode.none)


# Function to mark x = 0, x = 1 and y = 0
def noslip_boundary(x):
    return np.logical_or(np.logical_or(np.isclose(x[0], 0.0),
                                       np.isclose(x[0], 1.0)),
                         np.isclose(x[1], 0.0))


# Function to mark the lid (y = 1)
def lid(x):
    return np.isclose(x[1], 1.0)


# Lid velocity
def lid_velocity_expression(x):
    return np.stack((np.ones(x.shape[1]), np.zeros(x.shape[1])))

# We define two :py:class:`FunctionSpace
# <dolfinx.fem.FunctionSpace>` instances with different finite
# elements. ``P2`` corresponds to piecewise quadratics for the velocity
# field and ``P1`` to continuous piecewise linears for the pressure
# field::


P2 = ufl.VectorElement("Lagrange", mesh.ufl_cell(), 2)
P1 = ufl.FiniteElement("Lagrange", mesh.ufl_cell(), 1)
V, Q = FunctionSpace(mesh, P2), FunctionSpace(mesh, P1)

# We can define boundary conditions::

# No-slip boundary condition for velocity field (`V`) on boundaries
# where x = 0, x = 1, and y = 0
noslip = Function(V)
with noslip.vector.localForm() as bc_local:
    bc_local.set(0.0)

facets = locate_entities_boundary(mesh, 1, noslip_boundary)
bc0 = DirichletBC(noslip, locate_dofs_topological(V, 1, facets))

# Driving velocity condition u = (1, 0) on top boundary (y = 1)
lid_velocity = Function(V)
lid_velocity.interpolate(lid_velocity_expression)
facets = locate_entities_boundary(mesh, 1, lid)
bc1 = DirichletBC(lid_velocity, locate_dofs_topological(V, 1, facets))

# Collect Dirichlet boundary conditions
bcs = [bc0, bc1]

# We now define the bilinear and linear forms corresponding to the weak
# mixed formulation of the Stokes equations in a blocked structure::

# Define variational problem
(u, p) = ufl.TrialFunction(V), ufl.TrialFunction(Q)
(v, q) = ufl.TestFunction(V), ufl.TestFunction(Q)
f = dolfinx.Constant(mesh, (PETSc.ScalarType(0), PETSc.ScalarType(0)))

a = [[Form(inner(grad(u), grad(v)) * dx), Form(inner(p, div(v)) * dx)],
     [Form(inner(div(u), q) * dx), None]]

<<<<<<< HEAD
L = [inner(f, v) * dx,
     inner(dolfinx.Constant(mesh, PETSc.ScalarType(0)), q) * dx]
=======
L = [Form(inner(f, v) * dx),
     Form(inner(dolfinx.Constant(mesh, 0), q) * dx)]
>>>>>>> 00a4a917

# We will use a block-diagonal preconditioner to solve this problem::

a_p11 = Form(inner(p, q) * dx)
a_p = [[a[0][0], None],
       [None, a_p11]]

# Nested matrix solver
# ^^^^^^^^^^^^^^^^^^^^
#
# We now assemble the bilinear form into a nested matrix `A`, and call
# the `assemble()` method to communicate shared entries in parallel.
# Rows and columns in `A` that correspond to degrees-of-freedom with
# Dirichlet boundary conditions are zeroed and a value of 1 is set on
# the diagonal.

A = dolfinx.fem.assemble_matrix_nest(a, bcs=bcs)
A.assemble()

# We create a nested matrix `P` to use as the preconditioner. The
# top-left block of `P` is shared with the top-left block of `A`. The
# bottom-right diagonal entry is assembled from the form `a_p11`::

P11 = dolfinx.fem.assemble_matrix(a_p11, [])
P = PETSc.Mat().createNest([[A.getNestSubMatrix(0, 0), None], [None, P11]])
P.assemble()

# Next, the right-hand side vector is assembled and then modified to
# account for non-homogeneous Dirichlet boundary conditions::

b = dolfinx.fem.assemble.assemble_vector_nest(L)

# Modify ('lift') the RHS for Dirichlet boundary conditions
dolfinx.fem.assemble.apply_lifting_nest(b, a, bcs=bcs)

# Sum contributions from ghost entries on the owner
for b_sub in b.getNestSubVecs():
    b_sub.ghostUpdate(addv=PETSc.InsertMode.ADD, mode=PETSc.ScatterMode.REVERSE)

# Set Dirichlet boundary condition values in the RHS
<<<<<<< HEAD
bcs0 = dolfinx.fem.assemble.bcs_rows(L, bcs)
=======
bcs0 = fem.bcs_by_block(form.extract_function_spaces(L), bcs)
>>>>>>> 00a4a917
dolfinx.fem.assemble.set_bc_nest(b, bcs0)

# Ths pressure field for this problem is determined only up to a
# constant. We can supply the vector that spans the nullspace and any
# component of the solution in this direction will be eliminated during
# the iterative linear solution process.

# Create nullspace vector
null_vec = dolfinx.fem.create_vector_nest(L)

# Set velocity part to zero and the pressure part to a non-zero constant
null_vecs = null_vec.getNestSubVecs()
null_vecs[0].set(0.0), null_vecs[1].set(1.0)

# Normalize the vector, create a nullspace object, and attach it to the
# matrix
null_vec.normalize()
nsp = PETSc.NullSpace().create(vectors=[null_vec])
assert nsp.test(A)
A.setNullSpace(nsp)

# Now we create a Krylov Subspace Solver ``ksp``. We configure it to use
# the MINRES method, and a block-diagonal preconditioner using PETSc's
# additive fieldsplit type preconditioner::

ksp = PETSc.KSP().create(mesh.mpi_comm())
ksp.setOperators(A, P)
ksp.setType("minres")
ksp.setTolerances(rtol=1e-8)
ksp.getPC().setType("fieldsplit")
ksp.getPC().setFieldSplitType(PETSc.PC.CompositeType.ADDITIVE)

# Define the matrix blocks in the preconditioner with the velocity and
# pressure matrix index sets
nested_IS = P.getNestISs()
ksp.getPC().setFieldSplitIS(
    ("u", nested_IS[0][0]),
    ("p", nested_IS[0][1]))

# Set the preconditioners for each block
ksp_u, ksp_p = ksp.getPC().getFieldSplitSubKSP()
ksp_u.setType("preonly")
ksp_u.getPC().setType("gamg")
ksp_p.setType("preonly")
ksp_p.getPC().setType("jacobi")

# Monitor the convergence of the KSP
ksp.setFromOptions()

# To compute the solution, we create finite element :py:class:`Function
# <dolfinx.fem.Function>` for the velocity (on the space `V`) and
# for the pressure (on the space `Q`). The vectors for `u` and `p` are
# combined to form a nested vector and the system is solved::

u, p = Function(V), Function(Q)
x = PETSc.Vec().createNest([u.vector, p.vector])
ksp.solve(b, x)

# Norms of the solution vectors are computed::

norm_u_0 = u.vector.norm()
norm_p_0 = p.vector.norm()
if MPI.COMM_WORLD.rank == 0:
    print("(A) Norm of velocity coefficient vector (nested, iterative): {}".format(norm_u_0))
    print("(A) Norm of pressure coefficient vector (nested, iterative): {}".format(norm_p_0))

# The solution fields can be saved to file in XDMF format for
# visualization, e.g. with ParView. Before writing to file, ghost values
# are updated.

with XDMFFile(MPI.COMM_WORLD, "velocity.xdmf", "w") as ufile_xdmf:
    u.vector.ghostUpdate(addv=PETSc.InsertMode.INSERT, mode=PETSc.ScatterMode.FORWARD)
    ufile_xdmf.write_mesh(mesh)
    ufile_xdmf.write_function(u)

with XDMFFile(MPI.COMM_WORLD, "pressure.xdmf", "w") as pfile_xdmf:
    p.vector.ghostUpdate(addv=PETSc.InsertMode.INSERT, mode=PETSc.ScatterMode.FORWARD)
    pfile_xdmf.write_mesh(mesh)
    pfile_xdmf.write_function(p)


# Monolithic block iterative solver
# ^^^^^^^^^^^^^^^^^^^^^^^^^^^^^^^^^
#
# Next, we solve same problem, but now with monolithic (non-nested)
# matrices and iterative solvers.

A = dolfinx.fem.assemble_matrix_block(a, bcs=bcs)
A.assemble()
P = dolfinx.fem.assemble_matrix_block(a_p, bcs=bcs)
P.assemble()
b = dolfinx.fem.assemble.assemble_vector_block(L, a, bcs=bcs)

# Set near null space for pressure
null_vec = A.createVecLeft()
offset = V.dofmap.index_map.size_local * V.dofmap.index_map_bs
null_vec.array[offset:] = 1.0
null_vec.normalize()
nsp = PETSc.NullSpace().create(vectors=[null_vec])
assert nsp.test(A)
A.setNullSpace(nsp)

# Build IndexSets for each field (global dof indices for each field)
V_map = V.dofmap.index_map
Q_map = Q.dofmap.index_map
offset_u = V_map.local_range[0] * V.dofmap.index_map_bs + Q_map.local_range[0]
offset_p = offset_u + V_map.size_local * V.dofmap.index_map_bs
is_u = PETSc.IS().createStride(V_map.size_local * V.dofmap.index_map_bs, offset_u, 1, comm=PETSc.COMM_SELF)
is_p = PETSc.IS().createStride(Q_map.size_local, offset_p, 1, comm=PETSc.COMM_SELF)

# Create Krylov solver
ksp = PETSc.KSP().create(mesh.mpi_comm())
ksp.setOperators(A, P)
ksp.setTolerances(rtol=1e-8)
ksp.setType("minres")
ksp.getPC().setType("fieldsplit")
ksp.getPC().setFieldSplitType(PETSc.PC.CompositeType.ADDITIVE)
ksp.getPC().setFieldSplitIS(
    ("u", is_u),
    ("p", is_p))

# Configure velocity and pressure sub KSPs
ksp_u, ksp_p = ksp.getPC().getFieldSplitSubKSP()
ksp_u.setType("preonly")
ksp_u.getPC().setType("gamg")
ksp_p.setType("preonly")
ksp_p.getPC().setType("jacobi")

# Monitor the convergence of the KSP
opts = PETSc.Options()
opts["ksp_monitor"] = None
opts["ksp_view"] = None
ksp.setFromOptions()

# We also need to create a block vector,``x``, to store the (full)
# solution, which we initialize using the block RHS form ``L``.

# Compute solution
x = A.createVecRight()
ksp.solve(b, x)

# Create Functions and scatter x solution
u, p = Function(V), Function(Q)
offset = V_map.size_local * V.dofmap.index_map_bs
u.vector.array[:] = x.array_r[:offset]
p.vector.array[:] = x.array_r[offset:]

# We can calculate the :math:`L^2` norms of u and p as follows::

norm_u_1 = u.vector.norm()
norm_p_1 = p.vector.norm()
if MPI.COMM_WORLD.rank == 0:
    print("(B) Norm of velocity coefficient vector (blocked, iterative): {}".format(norm_u_1))
    print("(B) Norm of pressure coefficient vector (blocked, interative): {}".format(norm_p_1))
assert np.isclose(norm_u_1, norm_u_0)
assert np.isclose(norm_p_1, norm_p_0)

# Monolithic block direct solver
# ^^^^^^^^^^^^^^^^^^^^^^^^^^^^^^
#
# Solve same problem, but now with monolithic matrices and a direct solver

# Create LU solver
ksp = PETSc.KSP().create(mesh.mpi_comm())
ksp.setOperators(A)
ksp.setType("preonly")
ksp.getPC().setType("lu")
ksp.getPC().setFactorSolverType("superlu_dist")

# We also need to create a block vector,``x``, to store the (full)
# solution, which we initialize using the block RHS form ``L``.

# Compute solution
x = A.createVecLeft()
ksp.solve(b, x)

# Create Functions and scatter x solution
u, p = Function(V), Function(Q)
offset = V_map.size_local * V.dofmap.index_map_bs
u.vector.array[:] = x.array_r[:offset]
p.vector.array[:] = x.array_r[offset:]

# We can calculate the :math:`L^2` norms of u and p as follows::

norm_u_2 = u.vector.norm()
norm_p_2 = p.vector.norm()
if MPI.COMM_WORLD.rank == 0:
    print("(C) Norm of velocity coefficient vector (blocked, direct): {}".format(norm_u_2))
    print("(C) Norm of pressure coefficient vector (blocked, direct): {}".format(norm_p_2))
assert np.isclose(norm_u_2, norm_u_0)
assert np.isclose(norm_p_2, norm_p_0)


# Non-blocked direct solver
# ^^^^^^^^^^^^^^^^^^^^^^^^^
#
# Again, solve the same problem but this time with a non-blocked direct
# solver approach

# Create the function space
TH = P2 * P1
W = FunctionSpace(mesh, TH)
W0 = W.sub(0).collapse()

# No slip boundary condition
noslip = Function(V)
facets = locate_entities_boundary(mesh, 1, noslip_boundary)
dofs = locate_dofs_topological((W.sub(0), V), 1, facets)
bc0 = DirichletBC(noslip, dofs, W.sub(0))


# Driving velocity condition u = (1, 0) on top boundary (y = 1)
lid_velocity = Function(W0)
lid_velocity.interpolate(lid_velocity_expression)
facets = locate_entities_boundary(mesh, 1, lid)
dofs = locate_dofs_topological((W.sub(0), V), 1, facets)
bc1 = DirichletBC(lid_velocity, dofs, W.sub(0))


# Since for this problem the pressure is only determined up to a
# constant, we pin the pressure at the point (0, 0)
zero = Function(Q)
with zero.vector.localForm() as zero_local:
    zero_local.set(0.0)
dofs = locate_dofs_geometrical((W.sub(1), Q),
                               lambda x: np.isclose(x.T, [0, 0, 0]).all(axis=1))
bc2 = DirichletBC(zero, dofs, W.sub(1))

# Collect Dirichlet boundary conditions
bcs = [bc0, bc1, bc2]

# Define variational problem
(u, p) = ufl.TrialFunctions(W)
(v, q) = ufl.TestFunctions(W)
f = Function(W0)
zero = dolfinx.Constant(mesh, 0.0)
a = Form((inner(grad(u), grad(v)) + inner(p, div(v)) + inner(div(u), q)) * dx)
L = Form(inner(f, v) * dx)

# Assemble LHS matrix and RHS vector
A = dolfinx.fem.assemble_matrix(a, bcs=bcs)
A.assemble()
b = dolfinx.fem.assemble.assemble_vector(L)

dolfinx.fem.assemble.apply_lifting(b, [a], bcs=[bcs])
b.ghostUpdate(addv=PETSc.InsertMode.ADD, mode=PETSc.ScatterMode.REVERSE)

# Set Dirichlet boundary condition values in the RHS
dolfinx.fem.assemble.set_bc(b, bcs)

# Create and configure solver
ksp = PETSc.KSP().create(mesh.mpi_comm())
ksp.setOperators(A)
ksp.setType("preonly")
ksp.getPC().setType("lu")
ksp.getPC().setFactorSolverType("superlu_dist")

# Compute the solution
U = Function(W)
ksp.solve(b, U.vector)

# Split the mixed solution and collapse
u = U.sub(0).collapse()
p = U.sub(1).collapse()

# Compute norms
norm_u_3 = u.vector.norm()
norm_p_3 = p.vector.norm()
if MPI.COMM_WORLD.rank == 0:
    print("(D) Norm of velocity coefficient vector (monolithic, direct): {}".format(norm_u_3))
    print("(D) Norm of pressure coefficient vector (monolithic, direct): {}".format(norm_p_3))
assert np.isclose(norm_u_3, norm_u_0)

# Write the solution to file
with XDMFFile(MPI.COMM_WORLD, "new_velocity.xdmf", "w") as ufile_xdmf:
    u.vector.ghostUpdate(addv=PETSc.InsertMode.INSERT, mode=PETSc.ScatterMode.FORWARD)
    ufile_xdmf.write_mesh(mesh)
    ufile_xdmf.write_function(u)

with XDMFFile(MPI.COMM_WORLD, "my.xdmf", "w") as pfile_xdmf:
    p.vector.ghostUpdate(addv=PETSc.InsertMode.INSERT, mode=PETSc.ScatterMode.FORWARD)
    pfile_xdmf.write_mesh(mesh)
    pfile_xdmf.write_function(p)<|MERGE_RESOLUTION|>--- conflicted
+++ resolved
@@ -152,13 +152,8 @@
 a = [[Form(inner(grad(u), grad(v)) * dx), Form(inner(p, div(v)) * dx)],
      [Form(inner(div(u), q) * dx), None]]
 
-<<<<<<< HEAD
-L = [inner(f, v) * dx,
-     inner(dolfinx.Constant(mesh, PETSc.ScalarType(0)), q) * dx]
-=======
 L = [Form(inner(f, v) * dx),
-     Form(inner(dolfinx.Constant(mesh, 0), q) * dx)]
->>>>>>> 00a4a917
+     Form(inner(dolfinx.Constant(mesh, PETSc.ScalarType(0)), q) * dx)]
 
 # We will use a block-diagonal preconditioner to solve this problem::
 
@@ -199,11 +194,7 @@
     b_sub.ghostUpdate(addv=PETSc.InsertMode.ADD, mode=PETSc.ScatterMode.REVERSE)
 
 # Set Dirichlet boundary condition values in the RHS
-<<<<<<< HEAD
-bcs0 = dolfinx.fem.assemble.bcs_rows(L, bcs)
-=======
 bcs0 = fem.bcs_by_block(form.extract_function_spaces(L), bcs)
->>>>>>> 00a4a917
 dolfinx.fem.assemble.set_bc_nest(b, bcs0)
 
 # Ths pressure field for this problem is determined only up to a
