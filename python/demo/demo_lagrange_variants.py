# ---
# jupyter:
#   jupytext:
#     text_representation:
#       extension: .py
#       format_name: light
#       format_version: '1.5'
#       jupytext_version: 1.13.6
# ---

# # Variants of Lagrange elements
#
# This demo ({download}`demo_lagrange_variants.py`) illustrates how to:
#
# - Define finite elements directly using Basix
# - Create variants of Lagrange finite elements
#
# We begin this demo by importing everything we require.

import matplotlib.pylab as plt
# +
import numpy as np

<<<<<<< HEAD
import basix
import basix.ufl_wrapper
=======
>>>>>>> d3facf51
import ufl
from dolfinx import fem, mesh
from ufl import ds, dx, grad, inner

from mpi4py import MPI
from petsc4py.PETSc import ScalarType

<<<<<<< HEAD
=======
if np.issubdtype(ScalarType, np.complexfloating):
    print("Demo should only be executed with DOLFINx real mode")
    exit(0)

import matplotlib.pylab as plt

>>>>>>> d3facf51
# -

# In addition to the imports seen in other demos, we also import Basix
# and its UFL wrapper directly. Basix is the element definition and
# tabulation library that is used by FEniCSx.


# ## Equispaced points vs GLL points
# The basis function of Lagrange elements are defined by placing points
# on the reference element, with each basis function equal to 1 at one
# point and 0 at all the other points.
#
# To demonstrate the influence of interpolation point position, we
# create a degree 10 element on an interval using equally spaced points,
# and plot the basis functions. We create this element using Basix's
# [`create_element`](https://docs.fenicsproject.org/basix/main/python/demo/demo_create_and_tabulate.py.html)
# function.
#
# Basix's function `element.tabulate` returns a 4-dimensional array with
# shape (derivatives, points, basis functions, value size). In this
# example, we only tabulate the 0th derivative and the value size is
# 1, so we take the slice `[0, :, :, 0]` to get a 2-dimensional array.

# +
element = basix.create_element(basix.ElementFamily.P, basix.CellType.interval, 10,
                               basix.LagrangeVariant.equispaced)

pts = basix.create_lattice(basix.CellType.interval, 200, basix.LatticeType.equispaced, True)
values = element.tabulate(0, pts)[0, :, :, 0]
if MPI.COMM_WORLD.size == 1:  # Skip this plotting in parallel
    for i in range(values.shape[1]):
        plt.plot(pts, values[:, i])
    plt.plot(element.points, [0 for _ in element.points], "ko")
    plt.ylim([-1, 6])
    plt.savefig("demo_lagrange_variants_equispaced_10.png")
    plt.clf()
# -

# ![The basis functions of a degree 10 Lagrange space defined using
# equispaced points.](demo_lagrange_variants_equispaced_10.png)
#
# The basis functions exhibit large peaks towards the ends of the
# interval. This is known as [Runge's
# phenomenon](https://en.wikipedia.org/wiki/Runge%27s_phenomenon). The
# amplitude of the peaks increases as the degree of the element is
# increased.
#
# To rectify this issue, we can create a 'variant' of a Lagrange element
# that uses the [Gauss--Lobatto--Legendre (GLL)
# points](https://en.wikipedia.org/wiki/Gaussian_quadrature#Gauss%E2%80%93Lobatto_rules)
# to define the basis functions.

# +
element = basix.create_element(basix.ElementFamily.P, basix.CellType.interval, 10,
                               basix.LagrangeVariant.gll_warped)

values = element.tabulate(0, pts)[0, :, :, 0]

if MPI.COMM_WORLD.size == 1:  # Skip this plotting in parallel
    for i in range(values.shape[1]):
        plt.plot(pts, values[:, i])
    plt.plot(element.points, [0 for _ in element.points], "ko")
    plt.ylim([-1, 6])
    plt.savefig("demo_lagrange_variants_gll_10.png")
    plt.clf()
# -

# ![The basis functions of a degree 10 Lagrange space defined using GLL
# points.](demo_lagrange_variants_gll_10.png)
#
# The points are clustered towards the endpoints of the interval, and
# the basis functions do not exhibit Runge's phenomenon.

# ## Wrapping a Basix element
# Elements created using Basix can be used directly with UFL via Basix's
# UFL wrapper.

element = basix.create_element(basix.ElementFamily.P, basix.CellType.triangle, 3,
                               basix.LagrangeVariant.gll_warped)
ufl_element = basix.ufl_wrapper.BasixElement(element)

# The UFL element `ufl_element` can be used in the same way as an
# element created directly in UFL. For example, we could [solve a
# Poisson problem](demo_poisson) using this element.

# +
msh = mesh.create_rectangle(comm=MPI.COMM_WORLD,
                            points=((0.0, 0.0), (2.0, 1.0)), n=(32, 16),
                            cell_type=mesh.CellType.triangle,)
V = fem.FunctionSpace(msh, ufl_element)

facets = mesh.locate_entities_boundary(msh, dim=1,
                                       marker=lambda x: np.logical_or(np.isclose(x[0], 0.0),
                                                                      np.isclose(x[0], 2.0)))

dofs = fem.locate_dofs_topological(V=V, entity_dim=1, entities=facets)

bc = fem.dirichletbc(value=ScalarType(0), dofs=dofs, V=V)

u = ufl.TrialFunction(V)
v = ufl.TestFunction(V)
x = ufl.SpatialCoordinate(msh)
f = 10 * ufl.exp(-((x[0] - 0.5) ** 2 + (x[1] - 0.5) ** 2) / 0.02)
g = ufl.sin(5 * x[0])
a = inner(grad(u), grad(v)) * dx
L = inner(f, v) * dx + inner(g, v) * ds

problem = fem.petsc.LinearProblem(a, L, bcs=[bc], petsc_options={"ksp_type": "preonly", "pc_type": "lu"})
uh = problem.solve()
# -

# ## Computing the error of an interpolation
# To demonstrate how the choice of Lagrange variant can affect
# computed results, we will compute the error when interpolating a
# function into a finite element space. For this example, we define a
# saw tooth wave that will be interpolated into a Lagrange space.


def saw_tooth(x):
    f = 4 * abs(x - 0.43)
    for _ in range(8):
        f = abs(f - 0.3)
    return f


# We begin by interpolating the saw tooth wave with the two Lagrange
# elements, and plot the finite element interpolation.

# +
mesh = mesh.create_unit_interval(MPI.COMM_WORLD, 10)

x = ufl.SpatialCoordinate(mesh)
u_exact = saw_tooth(x[0])

for variant in [basix.LagrangeVariant.equispaced, basix.LagrangeVariant.gll_warped]:
    element = basix.create_element(basix.ElementFamily.P, basix.CellType.interval, 10, variant)
    ufl_element = basix.ufl_wrapper.BasixElement(element)
    V = fem.FunctionSpace(mesh, ufl_element)

    uh = fem.Function(V)
    uh.interpolate(lambda x: saw_tooth(x[0]))

    if MPI.COMM_WORLD.size == 1:  # Skip this plotting in parallel
        pts = []
        cells = []
        for cell in range(10):
            for i in range(51):
                pts.append([cell / 10 + i / 50 / 10, 0, 0])
                cells.append(cell)
        values = uh.eval(pts, cells)
        plt.plot(pts, [saw_tooth(i[0]) for i in pts], "k--")
        plt.plot(pts, values, "r-")

        plt.legend(["function", "approximation"])
        plt.ylim([-0.1, 0.4])
        plt.title(variant.name)

        plt.savefig(f"demo_lagrange_variants_interpolation_{variant.name}.png")
        plt.clf()
# -

# ![](demo_lagrange_variants_interpolation_equispaced.png)
# ![](demo_lagrange_variants_interpolation_gll_warped.png)
#
# The plots illustrate that Runge's phenomenon leads to the
# interpolation being less accurate when using the equispaced variant of
# Lagrange compared to the GLL variant.
#
# To quantify the error, we compute the interpolation error in the $L_2$
# norm,
#
# $$\left\|u - u_h\right\|_2 = \left(\int_0^1 (u - u_h)^2\right)^{\frac{1}{2}},$$
#
# where $u$ is the function and $u_h$ is its interpolation in the finite
# element space. The following code uses UFL to compute the $L_2$ error for
# the equispaced and GLL variants. The $L_2$ error for the GLL variant is
# considerably smaller than the error for the equispaced variant.

# +
for variant in [basix.LagrangeVariant.equispaced, basix.LagrangeVariant.gll_warped]:
    element = basix.create_element(basix.ElementFamily.P, basix.CellType.interval, 10, variant)
    ufl_element = basix.ufl_wrapper.BasixElement(element)
    V = fem.FunctionSpace(mesh, ufl_element)

    uh = fem.Function(V)
    uh.interpolate(lambda x: saw_tooth(x[0]))
    M = fem.form((u_exact - uh)**2 * dx)
    error = mesh.comm.allreduce(fem.assemble_scalar(M), op=MPI.SUM)

    print(f"Computed L2 interpolation error ({variant.name}):", error ** 0.5)
# -

# ## Available Lagrange variants
#
# Basix supports numerous Lagrange variants, including:
#
# - `basix.LagrangeVariant.equispaced`
# - `basix.LagrangeVariant.gll_warped`
# - `basix.LagrangeVariant.gll_isaac`
# - `basix.LagrangeVariant.gll_centroid`
# - `basix.LagrangeVariant.chebyshev_warped`
# - `basix.LagrangeVariant.chebyshev_isaac`
# - `basix.LagrangeVariant.chebyshev_centroid`
# - `basix.LagrangeVariant.gl_warped`
# - `basix.LagrangeVariant.gl_isaac`
# - `basix.LagrangeVariant.gl_centroid`
# - `basix.LagrangeVariant.legendre`
#
# ### Equispaced points
# The variant `basix.LagrangeVariant.equispaced` defines an element
# using equally spaced points on the cell.
#
# ### GLL points
# For intervals, quadrilaterals and hexahedra, the variants
# `basix.LagrangeVariant.gll_warped`, `basix.LagrangeVariant.gll_isaac`
# and `basix.LagrangeVariant.gll_centroid` all define an element using
# GLL-type points.
#
# On triangles and tetrahedra, the three variants use different methods
# to distribute points on the cell so that the points on each edge are
# GLL points. The three methods used are described in [the Basix
# documentation](https://docs.fenicsproject.org/basix/main/cpp/namespacebasix_1_1lattice.html).
#
# ### Chebyshev points
# The variants `basix.LagrangeVariant.chebyshev_warped`,
# `basix.LagrangeVariant.chebyshev_isaac` and
# `basix.LagrangeVariant.chebyshev_centroid` can be used to define
# elements using [Chebyshev
# points](https://en.wikipedia.org/wiki/Chebyshev_nodes). As with GLL
# points, these three variants are the same on intervals, quadrilaterals
# and hexahedra, and vary on simplex cells.
#
# ### GL points
# The variants `basix.LagrangeVariant.gl_warped`,
# `basix.LagrangeVariant.gl_isaac` and
# `basix.LagrangeVariant.gl_centroid` can be used to define elements
# using [Gauss-Legendre (GL)
# points](https://en.wikipedia.org/wiki/Gaussian_quadrature#Gauss%E2%80%93Legendre_quadrature).
# GL points do not include the endpoints, hence this variant can only be
# used for discontinuous elements.
#
# ### Legendre polynomials
# The variant `basix.LagrangeVariant.legendre` can be used to define a
# Lagrange-like element whose basis functions are the orthonormal
# Legendre polynomials. These polynomials are not defined using points
# at the endpoints, so can also only be used for discontinuous elements.<|MERGE_RESOLUTION|>--- conflicted
+++ resolved
@@ -17,15 +17,12 @@
 #
 # We begin this demo by importing everything we require.
 
+# +
 import matplotlib.pylab as plt
-# +
 import numpy as np
 
-<<<<<<< HEAD
 import basix
 import basix.ufl_wrapper
-=======
->>>>>>> d3facf51
 import ufl
 from dolfinx import fem, mesh
 from ufl import ds, dx, grad, inner
@@ -33,15 +30,10 @@
 from mpi4py import MPI
 from petsc4py.PETSc import ScalarType
 
-<<<<<<< HEAD
-=======
 if np.issubdtype(ScalarType, np.complexfloating):
     print("Demo should only be executed with DOLFINx real mode")
     exit(0)
 
-import matplotlib.pylab as plt
-
->>>>>>> d3facf51
 # -
 
 # In addition to the imports seen in other demos, we also import Basix
