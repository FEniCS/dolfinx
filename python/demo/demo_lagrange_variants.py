# ---
# jupyter:
#   jupytext:
#     text_representation:
#       extension: .py
#       format_name: light
#       format_version: '1.5'
#       jupytext_version: 1.13.6
# ---

# # Variants of Lagrange elements
#
# This demo ({download}`demo_lagrange_variants.py`) illustrates how to:
#
# - Define finite elements directly using Basix
# - Create variants of Lagrange finite elements
#
# We begin this demo by importing the required modules.

import typing
from mpi4py import MPI

# +
import matplotlib.pylab as plt
import numpy as np

import basix
import basix.ufl
import ufl   # type: ignore
from dolfinx import default_scalar_type, fem, mesh
from dolfinx.fem.petsc import LinearProblem
from ufl import ds, dx, grad, inner

# -

# Note that Basix and the Basix UFL wrapper are imported directly. Basix
# is the element definition and tabulation library that is used by
# FEniCSx.
#
#
# ## Equispaced versus Gauss--Lobatto--Legendre (GLL) points
#
# The basis functions of a Lagrange element are defined by placing
# points on the reference element, with each basis function equal to 1
# at one point and 0 at all the other points. To demonstrate the
# influence of interpolation point position, we create a degree 10
# element on an interval using equally spaced points, and plot the basis
# functions. We create this element using Basix's
# [`create_element`](https://docs.fenicsproject.org/basix/main/python/demo/demo_create_and_tabulate.py.html)
# function. Basix's function `element.tabulate` returns a 4-dimensional
# array with shape (derivatives, points, basis functions, value size).
# In this example, we only tabulate the 0th derivative and the value
# size is 1, so we take the slice `[0, :, :, 0]` to get a 2-dimensional
# array.

# +
element = basix.create_element(basix.ElementFamily.P, basix.CellType.interval, 10,
                               basix.LagrangeVariant.equispaced)
lattice = basix.create_lattice(basix.CellType.interval, 200, basix.LatticeType.equispaced, True)
values = element.tabulate(0, lattice)[0, :, :, 0]
if MPI.COMM_WORLD.size == 1:
    for i in range(values.shape[1]):
        plt.plot(lattice, values[:, i])
    plt.plot(element.points, [0 for _ in element.points], "ko")
    plt.ylim([-1, 6])
    plt.savefig("demo_lagrange_variants_equispaced_10.png")
    plt.clf()
# -

# ![The basis functions of a degree 10 Lagrange space defined using
# equispaced points.](demo_lagrange_variants_equispaced_10.png)
#
# The basis functions exhibit large peaks towards the ends of the
# interval. This is known as [Runge's
# phenomenon](https://en.wikipedia.org/wiki/Runge%27s_phenomenon). The
# amplitude of the peaks increases as the degree of the element is
# increased.
#
# To rectify this issue, we can create a 'variant' of a Lagrange element
# that uses the [Gauss--Lobatto--Legendre (GLL)
# points](https://en.wikipedia.org/wiki/Gaussian_quadrature#Gauss%E2%80%93Lobatto_rules)
# to define the basis functions.

# +
element = basix.create_element(basix.ElementFamily.P, basix.CellType.interval, 10,
                               basix.LagrangeVariant.gll_warped)
values = element.tabulate(0, lattice)[0, :, :, 0]
if MPI.COMM_WORLD.size == 1:  # Skip this plotting in parallel
    for i in range(values.shape[1]):
        plt.plot(lattice, values[:, i])
    plt.plot(element.points, [0 for _ in element.points], "ko")
    plt.ylim([-1, 6])
    plt.savefig("demo_lagrange_variants_gll_10.png")
    plt.clf()
# -

# ![The basis functions of a degree 10 Lagrange space defined using GLL
# points.](demo_lagrange_variants_gll_10.png)
#
# The points are clustered towards the endpoints of the interval, and
# the basis functions do not exhibit Runge's phenomenon.
#
# ## Wrapping a Basix element
#
# Elements created using Basix can be used directly with UFL via Basix's
# UFL wrapper.

ufl_element = basix.ufl.element(basix.ElementFamily.P, basix.CellType.triangle, 3,
                                basix.LagrangeVariant.gll_warped)

# The UFL element `ufl_element` can be used in the same way as an
# element created directly in UFL. For example, we could [solve a
# Poisson problem](demo_poisson) using this element.

# +
msh = mesh.create_rectangle(comm=MPI.COMM_WORLD,
                            points=((0.0, 0.0), (2.0, 1.0)), n=(32, 16),
                            cell_type=mesh.CellType.triangle,)
V = fem.functionspace(msh, ufl_element)
facets = mesh.locate_entities_boundary(msh, dim=1,
                                       marker=lambda x: np.logical_or(np.isclose(x[0], 0.0),
                                                                      np.isclose(x[0], 2.0)))
dofs = fem.locate_dofs_topological(V=V, entity_dim=1, entities=facets)
bc = fem.dirichletbc(value=default_scalar_type(0), dofs=dofs, V=V)

u = ufl.TrialFunction(V)
v = ufl.TestFunction(V)
x = ufl.SpatialCoordinate(msh)
f = 10 * ufl.exp(-((x[0] - 0.5) ** 2 + (x[1] - 0.5) ** 2) / 0.02)
g = ufl.sin(5 * x[0])
a = inner(grad(u), grad(v)) * dx
L = inner(f, v) * dx + inner(g, v) * ds

problem = LinearProblem(a, L, bcs=[bc], petsc_options={"ksp_type": "preonly", "pc_type": "lu"})
uh = problem.solve()
# -

# ## Computing the error of an interpolation
#
# To demonstrate how the choice of Lagrange variant can affect
# computed results, we compute the error when interpolating a
# function into a finite element space. For this example, we define a
# saw tooth wave that will be interpolated.


def saw_tooth(x):
    f = 4 * abs(x - 0.43)
    for _ in range(8):
        f = abs(f - 0.3)
    return f


# We begin by interpolating the saw tooth wave with the two Lagrange
# elements, and plot the finite element interpolation.

# +
msh = mesh.create_unit_interval(MPI.COMM_WORLD, 10)

x = ufl.SpatialCoordinate(msh)
u_exact = saw_tooth(x[0])

for variant in [basix.LagrangeVariant.equispaced, basix.LagrangeVariant.gll_warped]:
    ufl_element = basix.ufl.element(basix.ElementFamily.P, basix.CellType.interval, 10, variant)
    V = fem.functionspace(msh, ufl_element)
    uh = fem.Function(V)
    uh.interpolate(lambda x: saw_tooth(x[0]))
    if MPI.COMM_WORLD.size == 1:  # Skip this plotting in parallel
<<<<<<< HEAD
        points = []
        cells = []
=======
        pts: typing.List[typing.List[float]] = []
        cells: typing.List[int] = []
>>>>>>> 75ba7847
        for cell in range(10):
            for i in range(51):
                points.append([cell / 10 + i / 50 / 10, 0, 0])
                cells.append(cell)
        values = uh.eval(points, cells)
        plt.plot(points, [saw_tooth(i[0]) for i in points], "k--")
        plt.plot(points, values, "r-")
        plt.legend(["function", "approximation"])
        plt.ylim([-0.1, 0.4])
        plt.title(variant.name)
        plt.savefig(f"demo_lagrange_variants_interpolation_{variant.name}.png")
        plt.clf()
# -

# ![](demo_lagrange_variants_interpolation_equispaced.png)
# ![](demo_lagrange_variants_interpolation_gll_warped.png)
#
# The plots illustrate that Runge's phenomenon leads to the
# interpolation being less accurate when using the equispaced variant of
# Lagrange compared to the GLL variant. To quantify the error, we
# compute the interpolation error in the $L_2$ norm,
#
# $$\left\|u - u_h\right\|_2 = \left(\int_0^1 (u - u_h)^2\right)^{\frac{1}{2}},$$
#
# where $u$ is the function and $u_h$ is its interpolation in the finite
# element space. The following code uses UFL to compute the $L_2$ error
# for the equispaced and GLL variants. The $L_2$ error for the GLL
# variant is considerably smaller than the error for the equispaced
# variant.

# +
for variant in [basix.LagrangeVariant.equispaced, basix.LagrangeVariant.gll_warped]:
    ufl_element = basix.ufl.element(basix.ElementFamily.P, basix.CellType.interval, 10, variant)
    V = fem.functionspace(msh, ufl_element)
    uh = fem.Function(V)
    uh.interpolate(lambda x: saw_tooth(x[0]))
    M = fem.form((u_exact - uh)**2 * dx)
    error = msh.comm.allreduce(fem.assemble_scalar(M), op=MPI.SUM)
    print(f"Computed L2 interpolation error ({variant.name}):", error ** 0.5)
# -

# ## Available Lagrange variants
#
# Basix supports numerous Lagrange variants, including:
#
# - `basix.LagrangeVariant.equispaced`
# - `basix.LagrangeVariant.gll_warped`
# - `basix.LagrangeVariant.gll_isaac`
# - `basix.LagrangeVariant.gll_centroid`
# - `basix.LagrangeVariant.chebyshev_warped`
# - `basix.LagrangeVariant.chebyshev_isaac`
# - `basix.LagrangeVariant.chebyshev_centroid`
# - `basix.LagrangeVariant.gl_warped`
# - `basix.LagrangeVariant.gl_isaac`
# - `basix.LagrangeVariant.gl_centroid`
# - `basix.LagrangeVariant.legendre`
#
#
# ### Equispaced points
#
# The variant `basix.LagrangeVariant.equispaced` defines an element
# using equally spaced points on the cell.
#
#
# ### GLL points
#
# For intervals, quadrilaterals and hexahedra, the variants
# `basix.LagrangeVariant.gll_warped`, `basix.LagrangeVariant.gll_isaac`
# and `basix.LagrangeVariant.gll_centroid` all define an element using
# GLL-type points.
#
#
# On triangles and tetrahedra, the three variants use different methods
# to distribute points on the cell so that the points on each edge are
# GLL points. The three methods used are described in [the Basix
# documentation](https://docs.fenicsproject.org/basix/main/cpp/namespacebasix_1_1lattice.html).
#
#
# ### Chebyshev points
#
# The variants `basix.LagrangeVariant.chebyshev_warped`,
# `basix.LagrangeVariant.chebyshev_isaac` and
# `basix.LagrangeVariant.chebyshev_centroid` can be used to define
# elements using [Chebyshev
# points](https://en.wikipedia.org/wiki/Chebyshev_nodes). As with GLL
# points, these three variants are the same on intervals, quadrilaterals
# and hexahedra, and vary on simplex cells.
#
#
# ### GL points
#
# The variants `basix.LagrangeVariant.gl_warped`,
# `basix.LagrangeVariant.gl_isaac` and
# `basix.LagrangeVariant.gl_centroid` can be used to define elements
# using [Gauss-Legendre (GL)
# points](https://en.wikipedia.org/wiki/Gaussian_quadrature#Gauss%E2%80%93Legendre_quadrature).
# GL points do not include the endpoints, hence this variant can only be
# used for discontinuous elements.
#
#
# ### Legendre polynomials
#
# The variant `basix.LagrangeVariant.legendre` can be used to define a
# Lagrange-like element whose basis functions are the orthonormal
# Legendre polynomials. These polynomials are not defined using points
# at the endpoints, so can also only be used for discontinuous elements.<|MERGE_RESOLUTION|>--- conflicted
+++ resolved
@@ -165,20 +165,15 @@
     uh = fem.Function(V)
     uh.interpolate(lambda x: saw_tooth(x[0]))
     if MPI.COMM_WORLD.size == 1:  # Skip this plotting in parallel
-<<<<<<< HEAD
-        points = []
-        cells = []
-=======
         pts: typing.List[typing.List[float]] = []
         cells: typing.List[int] = []
->>>>>>> 75ba7847
         for cell in range(10):
             for i in range(51):
-                points.append([cell / 10 + i / 50 / 10, 0, 0])
+                pts.append([cell / 10 + i / 50 / 10, 0, 0])
                 cells.append(cell)
-        values = uh.eval(points, cells)
-        plt.plot(points, [saw_tooth(i[0]) for i in points], "k--")
-        plt.plot(points, values, "r-")
+        values = uh.eval(pts, cells)
+        plt.plot(pts, [saw_tooth(i[0]) for i in pts], "k--")
+        plt.plot(pts, values, "r-")
         plt.legend(["function", "approximation"])
         plt.ylim([-0.1, 0.4])
         plt.title(variant.name)
