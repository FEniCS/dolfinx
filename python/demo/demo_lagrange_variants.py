# ---
# jupyter:
#   jupytext:
#     text_representation:
#       extension: .py
#       format_name: light
#       format_version: '1.5'
#       jupytext_version: 1.13.6
# ---

# # Variants of Lagrange elements
#
# This demo ({download}`demo_lagrange_variants.py`) illustrates how to:
#
# - Define finite elements directly using Basix
# - Create variants of Lagrange finite elements
#
# We begin this demo by importing the required modules.

<<<<<<< HEAD
=======
import typing
>>>>>>> b79e4e50

from mpi4py import MPI

# +
import matplotlib.pylab as plt
import numpy as np

import basix
import basix.ufl
import ufl  # type: ignore
from dolfinx import default_scalar_type, fem, mesh
from dolfinx.fem.petsc import LinearProblem
from ufl import ds, dx, grad, inner

# -

# Note that Basix and the Basix UFL wrapper are imported directly. Basix
# is the element definition and tabulation library that is used by
# FEniCSx.
#
#
# ## Equispaced versus Gauss--Lobatto--Legendre (GLL) points
#
# The basis functions of a Lagrange element are defined by placing
# points on the reference element, with each basis function equal to 1
# at one point and 0 at all the other points. To demonstrate the
# influence of interpolation point position, we create a degree 10
# element on an interval using equally spaced points, and plot the basis
# functions. We create this element using Basix's
# [`create_element`](https://docs.fenicsproject.org/basix/main/python/demo/demo_create_and_tabulate.py.html)
# function. Basix's function `element.tabulate` returns a 4-dimensional
# array with shape (derivatives, points, basis functions, value size).
# In this example, we only tabulate the 0th derivative and the value
# size is 1, so we take the slice `[0, :, :, 0]` to get a 2-dimensional
# array.

# +
element = basix.create_element(basix.ElementFamily.P, basix.CellType.interval, 10,
                               basix.LagrangeVariant.equispaced)
lattice = basix.create_lattice(basix.CellType.interval, 200, basix.LatticeType.equispaced, True)
values = element.tabulate(0, lattice)[0, :, :, 0]
if MPI.COMM_WORLD.size == 1:
    for i in range(values.shape[1]):
        plt.plot(lattice, values[:, i])
    plt.plot(element.points, [0 for _ in element.points], "ko")
    plt.ylim([-1, 6])
    plt.savefig("demo_lagrange_variants_equispaced_10.png")
    plt.clf()
# -

# ![The basis functions of a degree 10 Lagrange space defined using
# equispaced points.](demo_lagrange_variants_equispaced_10.png)
#
# The basis functions exhibit large peaks towards the ends of the
# interval. This is known as [Runge's
# phenomenon](https://en.wikipedia.org/wiki/Runge%27s_phenomenon). The
# amplitude of the peaks increases as the degree of the element is
# increased.
#
# To rectify this issue, we can create a 'variant' of a Lagrange element
# that uses the [Gauss--Lobatto--Legendre (GLL)
# points](https://en.wikipedia.org/wiki/Gaussian_quadrature#Gauss%E2%80%93Lobatto_rules)
# to define the basis functions.

# +
element = basix.create_element(basix.ElementFamily.P, basix.CellType.interval, 10,
                               basix.LagrangeVariant.gll_warped)
values = element.tabulate(0, lattice)[0, :, :, 0]
if MPI.COMM_WORLD.size == 1:  # Skip this plotting in parallel
    for i in range(values.shape[1]):
        plt.plot(lattice, values[:, i])
    plt.plot(element.points, [0 for _ in element.points], "ko")
    plt.ylim([-1, 6])
    plt.savefig("demo_lagrange_variants_gll_10.png")
    plt.clf()
# -

# ![The basis functions of a degree 10 Lagrange space defined using GLL
# points.](demo_lagrange_variants_gll_10.png)
#
# The points are clustered towards the endpoints of the interval, and
# the basis functions do not exhibit Runge's phenomenon.
#
# ## Wrapping a Basix element
#
# Elements created using Basix can be used directly with UFL via Basix's
# UFL wrapper.

ufl_element = basix.ufl.element(basix.ElementFamily.P, basix.CellType.triangle, 3,
                                basix.LagrangeVariant.gll_warped)

# The UFL element `ufl_element` can be used in the same way as an
# element created directly in UFL. For example, we could [solve a
# Poisson problem](demo_poisson) using this element.

# +
msh = mesh.create_rectangle(comm=MPI.COMM_WORLD,
                            points=((0.0, 0.0), (2.0, 1.0)), n=(32, 16),
                            cell_type=mesh.CellType.triangle,)
V = fem.functionspace(msh, ufl_element)
facets = mesh.locate_entities_boundary(msh, dim=1,
                                       marker=lambda x: np.logical_or(np.isclose(x[0], 0.0),
                                                                      np.isclose(x[0], 2.0)))
dofs = fem.locate_dofs_topological(V=V, entity_dim=1, entities=facets)
bc = fem.dirichletbc(value=default_scalar_type(0), dofs=dofs, V=V)

u = ufl.TrialFunction(V)
v = ufl.TestFunction(V)
x = ufl.SpatialCoordinate(msh)
f = 10 * ufl.exp(-((x[0] - 0.5) ** 2 + (x[1] - 0.5) ** 2) / 0.02)
g = ufl.sin(5 * x[0])
a = inner(grad(u), grad(v)) * dx
L = inner(f, v) * dx + inner(g, v) * ds

problem = LinearProblem(a, L, bcs=[bc], petsc_options={"ksp_type": "preonly", "pc_type": "lu"})
uh = problem.solve()
# -

# ## Computing the error of an interpolation
#
# To demonstrate how the choice of Lagrange variant can affect
# computed results, we compute the error when interpolating a
# function into a finite element space. For this example, we define a
# saw tooth wave that will be interpolated.


def saw_tooth(x):
    f = 4 * abs(x - 0.43)
    for _ in range(8):
        f = abs(f - 0.3)
    return f


# We begin by interpolating the saw tooth wave with the two Lagrange
# elements, and plot the finite element interpolation.

# +
msh = mesh.create_unit_interval(MPI.COMM_WORLD, 10)

x = ufl.SpatialCoordinate(msh)
u_exact = saw_tooth(x[0])

for variant in [basix.LagrangeVariant.equispaced, basix.LagrangeVariant.gll_warped]:
    ufl_element = basix.ufl.element(basix.ElementFamily.P, basix.CellType.interval, 10, variant)
    V = fem.functionspace(msh, ufl_element)
    uh = fem.Function(V)
    uh.interpolate(lambda x: saw_tooth(x[0]))
    if MPI.COMM_WORLD.size == 1:  # Skip this plotting in parallel
        pts: list[list[float]] = []
        cells: list[int] = []
        for cell in range(10):
            for i in range(51):
                pts.append([cell / 10 + i / 50 / 10, 0, 0])
                cells.append(cell)
        values = uh.eval(pts, cells)
        plt.plot(pts, [saw_tooth(i[0]) for i in pts], "k--")
        plt.plot(pts, values, "r-")
        plt.legend(["function", "approximation"])
        plt.ylim([-0.1, 0.4])
        plt.title(variant.name)
        plt.savefig(f"demo_lagrange_variants_interpolation_{variant.name}.png")
        plt.clf()
# -

# ![](demo_lagrange_variants_interpolation_equispaced.png)
# ![](demo_lagrange_variants_interpolation_gll_warped.png)
#
# The plots illustrate that Runge's phenomenon leads to the
# interpolation being less accurate when using the equispaced variant of
# Lagrange compared to the GLL variant. To quantify the error, we
# compute the interpolation error in the $L_2$ norm,
#
# $$\left\|u - u_h\right\|_2 = \left(\int_0^1 (u - u_h)^2\right)^{\frac{1}{2}},$$
#
# where $u$ is the function and $u_h$ is its interpolation in the finite
# element space. The following code uses UFL to compute the $L_2$ error
# for the equispaced and GLL variants. The $L_2$ error for the GLL
# variant is considerably smaller than the error for the equispaced
# variant.

# +
for variant in [basix.LagrangeVariant.equispaced, basix.LagrangeVariant.gll_warped]:
    ufl_element = basix.ufl.element(basix.ElementFamily.P, basix.CellType.interval, 10, variant)
    V = fem.functionspace(msh, ufl_element)
    uh = fem.Function(V)
    uh.interpolate(lambda x: saw_tooth(x[0]))
    M = fem.form((u_exact - uh)**2 * dx)
    error = msh.comm.allreduce(fem.assemble_scalar(M), op=MPI.SUM)
    print(f"Computed L2 interpolation error ({variant.name}):", error ** 0.5)
# -

# ## Available Lagrange variants
#
# Basix supports numerous Lagrange variants, including:
#
# - `basix.LagrangeVariant.equispaced`
# - `basix.LagrangeVariant.gll_warped`
# - `basix.LagrangeVariant.gll_isaac`
# - `basix.LagrangeVariant.gll_centroid`
# - `basix.LagrangeVariant.chebyshev_warped`
# - `basix.LagrangeVariant.chebyshev_isaac`
# - `basix.LagrangeVariant.chebyshev_centroid`
# - `basix.LagrangeVariant.gl_warped`
# - `basix.LagrangeVariant.gl_isaac`
# - `basix.LagrangeVariant.gl_centroid`
# - `basix.LagrangeVariant.legendre`
#
#
# ### Equispaced points
#
# The variant `basix.LagrangeVariant.equispaced` defines an element
# using equally spaced points on the cell.
#
#
# ### GLL points
#
# For intervals, quadrilaterals and hexahedra, the variants
# `basix.LagrangeVariant.gll_warped`, `basix.LagrangeVariant.gll_isaac`
# and `basix.LagrangeVariant.gll_centroid` all define an element using
# GLL-type points.
#
#
# On triangles and tetrahedra, the three variants use different methods
# to distribute points on the cell so that the points on each edge are
# GLL points. The three methods used are described in [the Basix
# documentation](https://docs.fenicsproject.org/basix/main/cpp/namespacebasix_1_1lattice.html).
#
#
# ### Chebyshev points
#
# The variants `basix.LagrangeVariant.chebyshev_warped`,
# `basix.LagrangeVariant.chebyshev_isaac` and
# `basix.LagrangeVariant.chebyshev_centroid` can be used to define
# elements using [Chebyshev
# points](https://en.wikipedia.org/wiki/Chebyshev_nodes). As with GLL
# points, these three variants are the same on intervals, quadrilaterals
# and hexahedra, and vary on simplex cells.
#
#
# ### GL points
#
# The variants `basix.LagrangeVariant.gl_warped`,
# `basix.LagrangeVariant.gl_isaac` and
# `basix.LagrangeVariant.gl_centroid` can be used to define elements
# using [Gauss-Legendre (GL)
# points](https://en.wikipedia.org/wiki/Gaussian_quadrature#Gauss%E2%80%93Legendre_quadrature).
# GL points do not include the endpoints, hence this variant can only be
# used for discontinuous elements.
#
#
# ### Legendre polynomials
#
# The variant `basix.LagrangeVariant.legendre` can be used to define a
# Lagrange-like element whose basis functions are the orthonormal
# Legendre polynomials. These polynomials are not defined using points
# at the endpoints, so can also only be used for discontinuous elements.<|MERGE_RESOLUTION|>--- conflicted
+++ resolved
@@ -17,10 +17,7 @@
 #
 # We begin this demo by importing the required modules.
 
-<<<<<<< HEAD
-=======
 import typing
->>>>>>> b79e4e50
 
 from mpi4py import MPI
 
@@ -169,8 +166,8 @@
     uh = fem.Function(V)
     uh.interpolate(lambda x: saw_tooth(x[0]))
     if MPI.COMM_WORLD.size == 1:  # Skip this plotting in parallel
-        pts: list[list[float]] = []
-        cells: list[int] = []
+        pts: typing.List[typing.List[float]] = []
+        cells: typing.List[int] = []
         for cell in range(10):
             for i in range(51):
                 pts.append([cell / 10 + i / 50 / 10, 0, 0])
