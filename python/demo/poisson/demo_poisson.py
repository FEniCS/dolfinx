# ---
# jupyter:
#   jupytext:
#     text_representation:
#       extension: .py
#       format_name: light
#       format_version: '1.5'
#       jupytext_version: 1.13.6
# ---

# # Poisson equation
#
# This demo is implemented in a single Python file,
# {download}`demo_poisson.py`, which contains both the variational forms
# and the solver.
#
# This demo illustrates how to:
#
# - Solve a linear partial differential equation
# - Create and apply Dirichlet boundary conditions
# - Define a FunctionSpace
#
# The solution for $u$ in this demo will look as follows:
#
# ```{image} poisson_u.png
# :scale: 75 %
# ```
#
# ## Equation and problem definition
#
# The Poisson equation is the canonical elliptic partial differential
# equation.  For a domain $\Omega \subset \mathbb{R}^n$ with
# boundary $\partial \Omega = \Gamma_{D} \cup \Gamma_{N}$, the
# Poisson equation with particular boundary conditions reads:
#
# $$
# \begin{align}
# - \nabla^{2} u &= f \quad {\rm in} \ \Omega, \\
# u &= 0 \quad {\rm on} \ \Gamma_{D}, \\
# \nabla u \cdot n &= g \quad {\rm on} \ \Gamma_{N}. \\
# \end{align}
# $$
#
# Here, $f$ and $g$ are input data and $n$ denotes the
# outward directed boundary normal. The most standard variational form
# of Poisson equation reads: find $u \in V$ such that
#
# $$
# a(u, v) = L(v) \quad \forall \ v \in V,
# $$
#
# where $V$ is a suitable function space and
#
# $$
# \begin{align}
# a(u, v) &= \int_{\Omega} \nabla u \cdot \nabla v \, {\rm d} x, \\
# L(v)    &= \int_{\Omega} f v \, {\rm d} x + \int_{\Gamma_{N}} g v \, {\rm d} s.
# \end{align}
# $$
#
# The expression $a(u, v)$ is the bilinear form and $L(v)$
# is the linear form. It is assumed that all functions in $V$
# satisfy the Dirichlet boundary conditions ($u = 0 \ {\rm on} \
# \Gamma_{D}$).
#
# In this demo, we shall consider the following definitions of the input
# functions, the domain, and the boundaries:
#
<<<<<<< HEAD
# * :math:`\Omega = [0,2] \times [0,1]` (a rectangle)
# * :math:`\Gamma_{D} = \{(0, y) \cup (1, y) \subset \partial \Omega\}`
=======
# - $\Omega = [0,2] \times [0,1]$ (a rectangle)
# - $\Gamma_{D} = \{(0, y) \cup (1, y) \subset \partial \Omega\}$
>>>>>>> a330df00
#   (Dirichlet boundary)
# - $\Gamma_{N} = \{(x, 0) \cup (x, 1) \subset \partial \Omega\}$
#   (Neumann boundary)
# - $g = \sin(5x)$ (normal derivative)
# - $f = 10\exp(-((x - 0.5)^2 + (y - 0.5)^2) / 0.02)$ (source
#   term)
#
# ## Implementation
#
# This description goes through the implementation (in
# {download}`demo_poisson.py`) of a solver for the above described
# Poisson equation step-by-step.
#
# First, the {py:mod}`dolfinx` module is imported:

# +
import numpy as np

import ufl
from dolfinx import fem, io, mesh, plot
from ufl import ds, dx, exp, grad, inner, sin

from mpi4py import MPI
from petsc4py.PETSc import ScalarType
# -

# We begin by defining a mesh of the domain and a finite element
<<<<<<< HEAD
# function space :math:`V` relative to this mesh. We create a
# rectangular mesh using built-in function provided by
# class :py:class:`create_rectangle<dolfinx.mesh.create_rectangle>`.
# In order to create a mesh consisting of 32 x 16 squares with each
# square divided into two triangles, we do as follows ::

=======
# function space $V$ relative to this mesh. We create a rectangular mesh
# using built-in function provided by class
# {py:class}`create_rectangle<dolfinx.mesh.create_rectangle>`. In order
# to create a mesh consisting of 32 x 16 squares with each square
# divided into two triangles, we do as follows

# +
>>>>>>> a330df00
# Create mesh
rect_mesh = mesh.create_rectangle(
    comm=MPI.COMM_WORLD,
    points=((0.0, 0.0), (2.0, 1.0)),
    n=(32, 16),
    cell_type=mesh.CellType.triangle,
)

# Define function space
V = fem.FunctionSpace(rect_mesh, ("Lagrange", 1))
<<<<<<< HEAD

# The second argument to :py:class:`FunctionSpace
# <dolfinx.fem.FunctionSpace>` is a tuple consisting of ``(family, degree)``,
# where ``family`` is the finite element family, and ``degree`` specifies
# the polynomial degree. Thus, in this case,
# our space ``V`` consists of first-order, continuous Lagrange finite
# element functions (or in order words, continuous piecewise linear
# polynomials).
=======
# -

# The second argument to {py:class}`FunctionSpace
# <dolfinx.fem.FunctionSpace>` is a tuple consisting of `(family,
# degree)`, where `family` is the finite element family, and `degree`
# specifies the polynomial degree. Thus, in this case, our space `V`
# consists of first-order, continuous Lagrange finite element functions
# (or in order words, continuous piecewise linear polynomials).
>>>>>>> a330df00
#
# Next, we want to consider the Dirichlet boundary condition. A simple
# Python function, returning a boolean, can be used to define the
# boundary for the Dirichlet boundary condition ($\Gamma_D$). The
# function should return `True` for those points inside the boundary and
# `False` for the points outside. In our case, we want to say that the
# points $(x, y)$ such that $x = 0$ or $x = 1$ are inside on the inside
# of $\Gamma_D$. (Note that because of rounding-off errors, it is often
# wise to instead specify $x < \epsilon$ or $x > 1 - \epsilon$ where
# $\epsilon$ is a small number (such as machine precision).)
#
# Now, the Dirichlet boundary condition can be created using the class
# {py:class}`DirichletBC <dolfinx.fem.DirichletBC>`. A
# {py:class}`DirichletBC <dolfinx.fem.DirichletBC>` takes three
# arguments: the value of the boundary condition, the part of the
# boundary which the condition apply to, and the function space. This
# boundary part is identified with degrees of freedom in the function
# space to which we apply the boundary conditions.
#
# To identify the degrees of freedom, we first find the facets (entities
# of dimension 1) that likes on the boundary of the mesh, and satisfies
# our criteria for $\Gamma_D$. Then, we use the function
# `locate_dofs_topological` to identify all degrees of freedom that is
# located on the facet (including the vertices). In our example, the
<<<<<<< HEAD
# function space is ``V``, the value of the boundary condition (0.0) can
# represented using a :py:class:`Constant
# <dolfinx.fem.function.Constant>` and the Dirichlet boundary is defined
# immediately above. The definition of the Dirichlet boundary condition
# then looks as follows: ::


# Define boundary condition on x = 0 or x = 1

# Locate the facets on the boundary matching the provided marker function
=======
# function space is `V`, the value of the boundary condition (0.0) can
# represented using a {py:class}`Constant <dolfinx.fem.Constant>` and
# the Dirichlet boundary is defined immediately above. The definition of
# the Dirichlet boundary condition then looks as follows:
#
# Define boundary condition on x = 0 or x = 1

# Locate the facets on the boundary matching the provided marker
# function
>>>>>>> a330df00
facets = mesh.locate_entities_boundary(
    rect_mesh,
    dim=1,
    marker=lambda x: np.logical_or(np.isclose(x[0], 0.0), np.isclose(x[0], 2.0)),
)
<<<<<<< HEAD
# Locate the degrees of freedom for the relevant function space
# that intersects the facets where we what to impose the boundary condition
=======

# Locate the degrees of freedom for the relevant function space that
# intersects the facets where we what to impose the boundary condition
>>>>>>> a330df00
dofs = fem.locate_dofs_topological(V=V, entity_dim=1, entities=facets)
# Define the boundary condition
bc = fem.dirichletbc(value=ScalarType(0), dofs=dofs, V=V)

# Next, we want to express the variational problem.  First, we need to
# specify the trial function $u$ and the test function $v$, both living
# in the function space $V$. We do this by defining a
# {py:class}`TrialFunction <ufl.TrialFunction>` and a
# {py:class}`TestFunction <ufl.TrialFunction>` on the previously defined
# {py:class}`FunctionSpace <dolfinx.fem.FunctionSpace>` `V`.
#
# Further, the source $f$ and the boundary normal derivative $g$ are
# involved in the variational forms, and hence we must specify these.
#
# With these ingredients, we can write down the bilinear form `a` and
# the linear form `L` (using UFL operators). In summary, this reads

# +
# Define variational problem
u = ufl.TrialFunction(V)
v = ufl.TestFunction(V)
x = ufl.SpatialCoordinate(rect_mesh)
f = 10 * exp(-((x[0] - 0.5) ** 2 + (x[1] - 0.5) ** 2) / 0.02)
g = sin(5 * x[0])
a = inner(grad(u), grad(v)) * dx
L = inner(f, v) * dx + inner(g, v) * ds
# -

# Now, we have specified the variational forms and can consider the
# solution of the variational problem. First, we need to define a
<<<<<<< HEAD
# :py:class:`Function <dolfinx.functions.fem.Function>` ``u`` to
# represent the solution. (Upon initialization, it is simply set to the
# zero function.) A :py:class:`Function
# <dolfinx.functions.fem.Function>` represents a function living in a
# finite element function space. Next, we initialize a solver using the
# :py:class:`LinearProblem <dolfinx.fem.linearproblem.LinearProblem>`.
# This class is initialized with the arguments ``a``, ``L``, and ``bc``
# as follows: :: In this problem, we use a direct LU solver, which is
# defined through the dictionary ``petsc_options``.
=======
#  {py:class}`Function <dolfinx.fem.Function>` `u` to represent the
# solution. (Upon initialization, it is simply set to the zero
# function.) A  {py:class}`Function <dolfinx.fem.Function>` represents a
# function living in a finite element function space. Next, we
# initialize a solver using the {py:class}`LinearProblem
#  <dolfinx.fem.LinearProblem>`. This class is initialized with the
# arguments `a`, `L`, and `bc` as follows:

# +
# In this problem, we use a direct LU solver, which is defined through
# the dictionary `petsc_options`.
>>>>>>> a330df00
problem = fem.LinearProblem(
    a, L, bcs=[bc], petsc_options={"ksp_type": "preonly", "pc_type": "lu"}
)

# When we want to compute the solution to the problem, we can specify
# what kind of solver we want to use.
uh = problem.solve()
# -

# The function `u` will be modified during the call to solve. The
# default settings for solving a variational problem have been used.
# However, the solution process can be controlled in much more detail if
# desired.
#
# A {py:class}`Function <dolfinx.fem.Function>` can be manipulated in
# various ways, in particular, it can be plotted and saved to file.
# Here, we output the solution to an XDMF file for later visualization
# and also plot it using pyvista.

# +
# Save solution in XDMF format
with io.XDMFFile(MPI.COMM_WORLD, "poisson.xdmf", "w") as file:
    file.write_mesh(rect_mesh)
    file.write_function(uh)

# Plot solution
try:
    import pyvista

    cells, types, x = plot.create_vtk_mesh(V)
    grid = pyvista.UnstructuredGrid(cells, types, x)
    grid.point_data["u"] = uh.x.array.real
    grid.set_active_scalars("u")

    plotter = pyvista.Plotter()
    plotter.add_mesh(grid, show_edges=True)
    warped = grid.warp_by_scalar()
    plotter.add_mesh(warped)

    plotter.show()
except ModuleNotFoundError:
    print("'pyvista' is required to visualise the solution")
    print("Install 'pyvista' with pip: 'python3 -m pip install pyvista'")<|MERGE_RESOLUTION|>--- conflicted
+++ resolved
@@ -66,13 +66,8 @@
 # In this demo, we shall consider the following definitions of the input
 # functions, the domain, and the boundaries:
 #
-<<<<<<< HEAD
-# * :math:`\Omega = [0,2] \times [0,1]` (a rectangle)
-# * :math:`\Gamma_{D} = \{(0, y) \cup (1, y) \subset \partial \Omega\}`
-=======
 # - $\Omega = [0,2] \times [0,1]$ (a rectangle)
 # - $\Gamma_{D} = \{(0, y) \cup (1, y) \subset \partial \Omega\}$
->>>>>>> a330df00
 #   (Dirichlet boundary)
 # - $\Gamma_{N} = \{(x, 0) \cup (x, 1) \subset \partial \Omega\}$
 #   (Neumann boundary)
@@ -97,17 +92,10 @@
 
 from mpi4py import MPI
 from petsc4py.PETSc import ScalarType
+
 # -
 
 # We begin by defining a mesh of the domain and a finite element
-<<<<<<< HEAD
-# function space :math:`V` relative to this mesh. We create a
-# rectangular mesh using built-in function provided by
-# class :py:class:`create_rectangle<dolfinx.mesh.create_rectangle>`.
-# In order to create a mesh consisting of 32 x 16 squares with each
-# square divided into two triangles, we do as follows ::
-
-=======
 # function space $V$ relative to this mesh. We create a rectangular mesh
 # using built-in function provided by class
 # {py:class}`create_rectangle<dolfinx.mesh.create_rectangle>`. In order
@@ -115,7 +103,6 @@
 # divided into two triangles, we do as follows
 
 # +
->>>>>>> a330df00
 # Create mesh
 rect_mesh = mesh.create_rectangle(
     comm=MPI.COMM_WORLD,
@@ -126,16 +113,6 @@
 
 # Define function space
 V = fem.FunctionSpace(rect_mesh, ("Lagrange", 1))
-<<<<<<< HEAD
-
-# The second argument to :py:class:`FunctionSpace
-# <dolfinx.fem.FunctionSpace>` is a tuple consisting of ``(family, degree)``,
-# where ``family`` is the finite element family, and ``degree`` specifies
-# the polynomial degree. Thus, in this case,
-# our space ``V`` consists of first-order, continuous Lagrange finite
-# element functions (or in order words, continuous piecewise linear
-# polynomials).
-=======
 # -
 
 # The second argument to {py:class}`FunctionSpace
@@ -144,7 +121,6 @@
 # specifies the polynomial degree. Thus, in this case, our space `V`
 # consists of first-order, continuous Lagrange finite element functions
 # (or in order words, continuous piecewise linear polynomials).
->>>>>>> a330df00
 #
 # Next, we want to consider the Dirichlet boundary condition. A simple
 # Python function, returning a boolean, can be used to define the
@@ -169,18 +145,6 @@
 # our criteria for $\Gamma_D$. Then, we use the function
 # `locate_dofs_topological` to identify all degrees of freedom that is
 # located on the facet (including the vertices). In our example, the
-<<<<<<< HEAD
-# function space is ``V``, the value of the boundary condition (0.0) can
-# represented using a :py:class:`Constant
-# <dolfinx.fem.function.Constant>` and the Dirichlet boundary is defined
-# immediately above. The definition of the Dirichlet boundary condition
-# then looks as follows: ::
-
-
-# Define boundary condition on x = 0 or x = 1
-
-# Locate the facets on the boundary matching the provided marker function
-=======
 # function space is `V`, the value of the boundary condition (0.0) can
 # represented using a {py:class}`Constant <dolfinx.fem.Constant>` and
 # the Dirichlet boundary is defined immediately above. The definition of
@@ -190,20 +154,14 @@
 
 # Locate the facets on the boundary matching the provided marker
 # function
->>>>>>> a330df00
 facets = mesh.locate_entities_boundary(
     rect_mesh,
     dim=1,
     marker=lambda x: np.logical_or(np.isclose(x[0], 0.0), np.isclose(x[0], 2.0)),
 )
-<<<<<<< HEAD
-# Locate the degrees of freedom for the relevant function space
-# that intersects the facets where we what to impose the boundary condition
-=======
 
 # Locate the degrees of freedom for the relevant function space that
 # intersects the facets where we what to impose the boundary condition
->>>>>>> a330df00
 dofs = fem.locate_dofs_topological(V=V, entity_dim=1, entities=facets)
 # Define the boundary condition
 bc = fem.dirichletbc(value=ScalarType(0), dofs=dofs, V=V)
@@ -234,17 +192,6 @@
 
 # Now, we have specified the variational forms and can consider the
 # solution of the variational problem. First, we need to define a
-<<<<<<< HEAD
-# :py:class:`Function <dolfinx.functions.fem.Function>` ``u`` to
-# represent the solution. (Upon initialization, it is simply set to the
-# zero function.) A :py:class:`Function
-# <dolfinx.functions.fem.Function>` represents a function living in a
-# finite element function space. Next, we initialize a solver using the
-# :py:class:`LinearProblem <dolfinx.fem.linearproblem.LinearProblem>`.
-# This class is initialized with the arguments ``a``, ``L``, and ``bc``
-# as follows: :: In this problem, we use a direct LU solver, which is
-# defined through the dictionary ``petsc_options``.
-=======
 #  {py:class}`Function <dolfinx.fem.Function>` `u` to represent the
 # solution. (Upon initialization, it is simply set to the zero
 # function.) A  {py:class}`Function <dolfinx.fem.Function>` represents a
@@ -256,7 +203,6 @@
 # +
 # In this problem, we use a direct LU solver, which is defined through
 # the dictionary `petsc_options`.
->>>>>>> a330df00
 problem = fem.LinearProblem(
     a, L, bcs=[bc], petsc_options={"ksp_type": "preonly", "pc_type": "lu"}
 )
