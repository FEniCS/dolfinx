#
# .. _demo_poisson_equation:
#
# Poisson equation
# ================
#
# This demo is implemented in a single Python file,
# :download:`demo_poisson.py`, which contains both the variational forms
# and the solver.
#
# This demo illustrates how to:
#
# * Solve a linear partial differential equation
# * Create and apply Dirichlet boundary conditions
# * Define a FunctionSpace
#
# The solution for :math:`u` in this demo will look as follows:
#
# .. image:: poisson_u.png
#    :scale: 75 %
#
#
# Equation and problem definition
# -------------------------------
#
# The Poisson equation is the canonical elliptic partial differential
# equation.  For a domain :math:`\Omega \subset \mathbb{R}^n` with
# boundary :math:`\partial \Omega = \Gamma_{D} \cup \Gamma_{N}`, the
# Poisson equation with particular boundary conditions reads:
#
# .. math::
#    - \nabla^{2} u &= f \quad {\rm in} \ \Omega, \\
#                 u &= 0 \quad {\rm on} \ \Gamma_{D}, \\
#                 \nabla u \cdot n &= g \quad {\rm on} \ \Gamma_{N}. \\
#
# Here, :math:`f` and :math:`g` are input data and :math:`n` denotes the
# outward directed boundary normal. The most standard variational form
# of Poisson equation reads: find :math:`u \in V` such that
#
# .. math::
#    a(u, v) = L(v) \quad \forall \ v \in V,
#
# where :math:`V` is a suitable function space and
#
# .. math::
#    a(u, v) &= \int_{\Omega} \nabla u \cdot \nabla v \, {\rm d} x, \\
#    L(v)    &= \int_{\Omega} f v \, {\rm d} x
#    + \int_{\Gamma_{N}} g v \, {\rm d} s.
#
# The expression :math:`a(u, v)` is the bilinear form and :math:`L(v)`
# is the linear form. It is assumed that all functions in :math:`V`
# satisfy the Dirichlet boundary conditions (:math:`u = 0 \ {\rm on} \
# \Gamma_{D}`).
#
# In this demo, we shall consider the following definitions of the input
# functions, the domain, and the boundaries:
#
# * :math:`\Omega = [0,1] \times [0,1]` (a unit square)
# * :math:`\Gamma_{D} = \{(0, y) \cup (1, y) \subset \partial \Omega\}`
#   (Dirichlet boundary)
# * :math:`\Gamma_{N} = \{(x, 0) \cup (x, 1) \subset \partial \Omega\}`
#   (Neumann boundary)
# * :math:`g = \sin(5x)` (normal derivative)
# * :math:`f = 10\exp(-((x - 0.5)^2 + (y - 0.5)^2) / 0.02)` (source
#   term)
#
#
# Implementation
# --------------
#
# This description goes through the implementation (in
# :download:`demo_poisson.py`) of a solver for the above described
# Poisson equation step-by-step.
#
# First, the :py:mod:`dolfinx` module is imported: ::

import matplotlib.pyplot as plt
import numpy as np

import dolfinx
import dolfinx.plotting
import ufl
<<<<<<< HEAD
from dolfin import (MPI, DirichletBC, Function, FunctionSpace, RectangleMesh,
                    solve)
from dolfin.cpp.mesh import CellType
from dolfin.fem import locate_dofs_topological
from dolfin.io import XDMFFile
from dolfin.mesh import compute_marked_boundary_entities
from dolfin.specialfunctions import SpatialCoordinate
=======
from dolfinx import (MPI, DirichletBC, Function, FunctionSpace, RectangleMesh,
                     solve)
from dolfinx.cpp.mesh import CellType
from dolfinx.io import XDMFFile
from dolfinx.specialfunctions import SpatialCoordinate
>>>>>>> e37ee4f7
from ufl import ds, dx, grad, inner

# We begin by defining a mesh of the domain and a finite element
# function space :math:`V` relative to this mesh. As the unit square is
# a very standard domain, we can use a built-in mesh provided by the
# class :py:class:`UnitSquareMesh <dolfinx.cpp.UnitSquareMesh>`. In order
# to create a mesh consisting of 32 x 32 squares with each square
# divided into two triangles, we do as follows ::

# Create mesh and define function space
mesh = RectangleMesh(
    MPI.comm_world,
    [np.array([0, 0, 0]), np.array([1, 1, 0])], [32, 32],
    CellType.triangle, dolfinx.cpp.mesh.GhostMode.none)
V = FunctionSpace(mesh, ("Lagrange", 1))

cmap = dolfinx.fem.create_coordinate_map(mesh.ufl_domain())
mesh.geometry.coord_mapping = cmap

# The second argument to :py:class:`FunctionSpace
# <dolfinx.function.FunctionSpace>` is the finite element
# family, while the third argument specifies the polynomial
# degree. Thus, in this case, our space ``V`` consists of first-order,
# continuous Lagrange finite element functions (or in order words,
# continuous piecewise linear polynomials).
#
# Next, we want to consider the Dirichlet boundary condition. A simple
# Python function, returning a boolean, can be used to define the
# boundary for the Dirichlet boundary condition (:math:`\Gamma_D`). The
# function should return ``True`` for those points inside the boundary
# and ``False`` for the points outside. In our case, we want to say that
# the points :math:`(x, y)` such that :math:`x = 0` or :math:`x = 1` are
# inside on the inside of :math:`\Gamma_D`. (Note that because of
# rounding-off errors, it is often wise to instead specify :math:`x <
# \epsilon` or :math:`x > 1 - \epsilon` where :math:`\epsilon` is a
# small number (such as machine precision).) ::

# Now, the Dirichlet boundary condition can be created using the class
<<<<<<< HEAD
# :py:class:`DirichletBC <dolfin.fem.bcs.DirichletBC>`. A
# :py:class:`DirichletBC <dolfin.fem.bcs.DirichletBC>` takes two
# arguments: the value of the boundary condition
# and the part of the boundary on which the condition applies.
# This boundary part is identified with degrees of
# freedom in the function space to which we apply the boundary conditions.
# A method ``locate_dofs_geometrical`` is provided to extract the boundary
# degrees of freedom using a geometrical criterium.
# In our example, the function space is ``V``,
=======
# :py:class:`DirichletBC <dolfinx.fem.bcs.DirichletBC>`. A
# :py:class:`DirichletBC <dolfinx.fem.bcs.DirichletBC>` takes three
# arguments: the function space the boundary condition applies to, the
# value of the boundary condition, and the part of the boundary on which
# the condition applies. In our example, the function space is ``V``,
>>>>>>> e37ee4f7
# the value of the boundary condition (0.0) can represented using a
# :py:class:`Function <dolfinx.functions.Function>` and the Dirichlet
# boundary is defined immediately above. The definition of the Dirichlet
# boundary condition then looks as follows: ::

# Define boundary condition on x = 0 or x = 1
u0 = Function(V)
u0.vector.set(0.0)
facets = compute_marked_boundary_entities(mesh, 1, lambda x: np.logical_or(x[0] < np.finfo(float).eps,
                                                                           x[0] > 1.0 - np.finfo(float).eps))
bc = DirichletBC(u0, locate_dofs_topological(V, 1, facets))


# Next, we want to express the variational problem.  First, we need to
# specify the trial function :math:`u` and the test function :math:`v`,
# both living in the function space :math:`V`. We do this by defining a
# :py:class:`TrialFunction <dolfinx.functions.function.TrialFunction>`
# and a :py:class:`TestFunction
# <dolfinx.functions.function.TrialFunction>` on the previously defined
# :py:class:`FunctionSpace <dolfinx.functions.FunctionSpace>` ``V``.
#
# Further, the source :math:`f` and the boundary normal derivative
# :math:`g` are involved in the variational forms, and hence we must
# specify these.
#
# With these ingredients, we can write down the bilinear form ``a`` and
# the linear form ``L`` (using UFL operators). In summary, this reads ::

# Define variational problem
u = ufl.TrialFunction(V)
v = ufl.TestFunction(V)
x = SpatialCoordinate(mesh)
f = 10 * ufl.exp(-((x[0] - 0.5)**2 + (x[1] - 0.5)**2) / 0.02)
g = ufl.sin(5 * x[0])
a = inner(grad(u), grad(v)) * dx
L = inner(f, v) * dx + inner(g, v) * ds

# Now, we have specified the variational forms and can consider the
# solution of the variational problem. First, we need to define a
# :py:class:`Function <dolfinx.functions.function.Function>` ``u`` to
# represent the solution. (Upon initialization, it is simply set to the
# zero function.) A :py:class:`Function
# <dolfinx.functions.function.Function>` represents a function living in
# a finite element function space. Next, we can call the :py:func:`solve
# <dolfinx.fem.solving.solve>` function with the arguments ``a == L``,
# ``u`` and ``bc`` as follows: ::

# Compute solution
u = Function(V)
solve(a == L, u, bc, petsc_options={"ksp_type": "preonly", "pc_type": "lu"})

# The function ``u`` will be modified during the call to solve. The
# default settings for solving a variational problem have been
# used. However, the solution process can be controlled in much more
# detail if desired.
#
# A :py:class:`Function <dolfinx.functions.function.Function>` can be
# manipulated in various ways, in particular, it can be plotted and
# saved to file. Here, we output the solution to an ``XDMF`` file
# for later visualization and also plot it using
# the :py:func:`plot <dolfinx.common.plot.plot>` command: ::

# Save solution in XDMF format
with XDMFFile(
        MPI.comm_world, "poisson.xdmf",
        encoding=XDMFFile.Encoding.HDF5) as file:
    file.write(u)

# Plot solution
dolfinx.plotting.plot(u)
plt.show()<|MERGE_RESOLUTION|>--- conflicted
+++ resolved
@@ -80,21 +80,13 @@
 import dolfinx
 import dolfinx.plotting
 import ufl
-<<<<<<< HEAD
-from dolfin import (MPI, DirichletBC, Function, FunctionSpace, RectangleMesh,
-                    solve)
-from dolfin.cpp.mesh import CellType
-from dolfin.fem import locate_dofs_topological
-from dolfin.io import XDMFFile
-from dolfin.mesh import compute_marked_boundary_entities
-from dolfin.specialfunctions import SpatialCoordinate
-=======
 from dolfinx import (MPI, DirichletBC, Function, FunctionSpace, RectangleMesh,
                      solve)
 from dolfinx.cpp.mesh import CellType
 from dolfinx.io import XDMFFile
+from dolfinx.mesh import compute_marked_boundary_entities
+from dolfinx.fem import locate_dofs_topological
 from dolfinx.specialfunctions import SpatialCoordinate
->>>>>>> e37ee4f7
 from ufl import ds, dx, grad, inner
 
 # We begin by defining a mesh of the domain and a finite element
@@ -133,9 +125,8 @@
 # small number (such as machine precision).) ::
 
 # Now, the Dirichlet boundary condition can be created using the class
-<<<<<<< HEAD
-# :py:class:`DirichletBC <dolfin.fem.bcs.DirichletBC>`. A
-# :py:class:`DirichletBC <dolfin.fem.bcs.DirichletBC>` takes two
+# :py:class:`DirichletBC <dolfinx.fem.bcs.DirichletBC>`. A
+# :py:class:`DirichletBC <dolfinx.fem.bcs.DirichletBC>` takes two
 # arguments: the value of the boundary condition
 # and the part of the boundary on which the condition applies.
 # This boundary part is identified with degrees of
@@ -143,13 +134,6 @@
 # A method ``locate_dofs_geometrical`` is provided to extract the boundary
 # degrees of freedom using a geometrical criterium.
 # In our example, the function space is ``V``,
-=======
-# :py:class:`DirichletBC <dolfinx.fem.bcs.DirichletBC>`. A
-# :py:class:`DirichletBC <dolfinx.fem.bcs.DirichletBC>` takes three
-# arguments: the function space the boundary condition applies to, the
-# value of the boundary condition, and the part of the boundary on which
-# the condition applies. In our example, the function space is ``V``,
->>>>>>> e37ee4f7
 # the value of the boundary condition (0.0) can represented using a
 # :py:class:`Function <dolfinx.functions.Function>` and the Dirichlet
 # boundary is defined immediately above. The definition of the Dirichlet
