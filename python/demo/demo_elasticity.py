# ---
# jupyter:
#   jupytext:
#     text_representation:
#       extension: .py
#       format_name: light
#       format_version: '1.5'
#       jupytext_version: 1.13.6
# ---

# # Elasticity using algebraic multigrid
#
# Copyright © 2020-2022 Garth N. Wells and Michal Habera
#
# This demo ({download}`demo_elasticity.py`) solves the equations of
# static linear elasticity using a smoothed aggregation algebraic
# multigrid solver. It illustrates how to:
#
# - Use a smoothed aggregation algebraic multigrid solver
# - Use {py:class}`Expression <dolfinx.fem.Expression>` to compute
#   derived quantities of a solution
#
# The required modules are first imported:

# +
import numpy as np

import ufl
from dolfinx import la
from dolfinx.fem import (Expression, Function, FunctionSpace,
                         VectorFunctionSpace, dirichletbc, form,
                         locate_dofs_topological)
from dolfinx.fem.petsc import (apply_lifting, assemble_matrix, assemble_vector,
                               set_bc)
from dolfinx.io import XDMFFile
from dolfinx.mesh import (CellType, GhostMode, create_box,
                          locate_entities_boundary)
from ufl import dx, grad, inner

<<<<<<< HEAD
from dolfinx import la, default_real_type
=======
from mpi4py import MPI
from petsc4py import PETSc
>>>>>>> aa4242a3

dtype = PETSc.ScalarType
# -

# ## Create the operator near-nullspace
#
# Smooth aggregation algebraic multigrid solvers require the so-called
# 'near-nullspace', which is the nullspace of the operator in the
# absence of boundary conditions. The below function builds a
# `PETSc.NullSpace` object for a 3D elasticity problem. The nullspace is
# spanned by six vectors -- three translation modes and three rotation
# modes.


def build_nullspace(V):
    """Build PETSc nullspace for 3D elasticity"""

    # Create vectors that will span the nullspace
    bs = V.dofmap.index_map_bs
    length0 = V.dofmap.index_map.size_local
    length1 = length0 + V.dofmap.index_map.num_ghosts
    basis = [np.zeros(bs * length1, dtype=dtype) for i in range(6)]

    # Get dof indices for each subspace (x, y and z dofs)
    dofs = [V.sub(i).dofmap.list.flatten() for i in range(3)]

    # Set the three translational rigid body modes
    for i in range(3):
        basis[i][dofs[i]] = 1.0

    # Set the three rotational rigid body modes
    x = V.tabulate_dof_coordinates()
    dofs_block = V.dofmap.list.flatten()
    x0, x1, x2 = x[dofs_block, 0], x[dofs_block, 1], x[dofs_block, 2]
    basis[3][dofs[0]] = -x1
    basis[3][dofs[1]] = x0
    basis[4][dofs[0]] = x2
    basis[4][dofs[2]] = -x0
    basis[5][dofs[2]] = x1
    basis[5][dofs[1]] = -x2

    # Create PETSc Vec objects (excluding ghosts) and normalise
    basis_petsc = [PETSc.Vec().createWithArray(x[:bs * length0], bsize=3, comm=V.mesh.comm) for x in basis]
    la.orthonormalize(basis_petsc)
    assert la.is_orthonormal(basis_petsc, eps=1.0e3 * np.finfo(default_real_type).eps)

    # Create and return a PETSc nullspace
    return PETSc.NullSpace().create(vectors=basis_petsc)


# ## Problem definition

# Create a box Mesh:


msh = create_box(MPI.COMM_WORLD, [np.array([0.0, 0.0, 0.0]),
                                  np.array([2.0, 1.0, 1.0])], [16, 16, 16],
                 CellType.tetrahedron, ghost_mode=GhostMode.shared_facet)

# Create a centripetal source term $f = \rho \omega^2 [x_0, \, x_1]$:

ω, ρ = 300.0, 10.0
x = ufl.SpatialCoordinate(msh)
f = ufl.as_vector((ρ * ω**2 * x[0], ρ * ω**2 * x[1], 0.0))

# Define the elasticity parameters and create a function that computes
# an expression for the stress given a displacement field.

# +
E = 1.0e9
ν = 0.3
μ = E / (2.0 * (1.0 + ν))
λ = E * ν / ((1.0 + ν) * (1.0 - 2.0 * ν))


def σ(v):
    """Return an expression for the stress σ given a displacement field"""
    return 2.0 * μ * ufl.sym(grad(v)) + λ * ufl.tr(ufl.sym(grad(v))) * ufl.Identity(len(v))
# -

# A function space space is created and the elasticity variational
# problem defined:


V = VectorFunctionSpace(msh, ("Lagrange", 1))
u, v = ufl.TrialFunction(V), ufl.TestFunction(V)
a = form(inner(σ(u), grad(v)) * dx)
L = form(inner(f, v) * dx)

# A homogeneous (zero) boundary condition is created on $x_0 = 0$ and
# $x_1 = 1$ by finding all facets on these boundaries, and then creating
# a Dirichlet boundary condition object.

facets = locate_entities_boundary(msh, dim=2,
                                  marker=lambda x: np.logical_or(np.isclose(x[0], 0.0),
                                                                 np.isclose(x[1], 1.0)))
bc = dirichletbc(np.zeros(3, dtype=dtype),
                 locate_dofs_topological(V, entity_dim=2, entities=facets), V=V)

# ## Assemble and solve
#
# The bilinear form `a` is assembled into a matrix `A`, with
# modifications for the Dirichlet boundary conditions. The call
# `A.assemble()` completes any parallel communication required to
# compute the matrix.

# +
A = assemble_matrix(a, bcs=[bc])
A.assemble()
# -

# The linear form `L` is assembled into a vector `b`, and then modified
# by {py:func}`apply_lifting <dolfinx.fem.petsc.apply_lifting>` to
# account for the Dirichlet boundary conditions. After calling
# {py:func}`apply_lifting <dolfinx.fem.petsc.apply_lifting>`, the method
# `ghostUpdate` accumulates entries on the owning rank, and this is
# followed by setting the boundary values in `b`.

# +
b = assemble_vector(L)
apply_lifting(b, [a], bcs=[[bc]])
b.ghostUpdate(addv=PETSc.InsertMode.ADD, mode=PETSc.ScatterMode.REVERSE)
set_bc(b, [bc])
# -

# Create the near-nullspace and attach it to the PETSc matrix:

ns = build_nullspace(V)
A.setNearNullSpace(ns)

# Set PETSc solver options, create a PETSc Krylov solver, and attach the
# matrix `A` to the solver:

# +
# Set solver options
opts = PETSc.Options()
opts["ksp_type"] = "cg"
opts["ksp_rtol"] = 1.0e-10
opts["pc_type"] = "gamg"

# Use Chebyshev smoothing for multigrid
opts["mg_levels_ksp_type"] = "chebyshev"
opts["mg_levels_pc_type"] = "jacobi"

# Improve estimate of eigenvalues for Chebyshev smoothing
opts["mg_levels_esteig_ksp_type"] = "cg"
opts["mg_levels_ksp_chebyshev_esteig_steps"] = 20

# Create PETSc Krylov solver and turn convergence monitoring on
solver = PETSc.KSP().create(msh.comm)
solver.setFromOptions()

# Set matrix operator
solver.setOperators(A)
# -

# Create a solution {py:class}`Function<dolfinx.fem.Function>` `uh` and
# solve:

# +
uh = Function(V)

# Set a monitor, solve linear system, and display the solver
# configuration
solver.setMonitor(lambda _, its, rnorm: print(f"Iteration: {its}, rel. residual: {rnorm}"))
solver.solve(b, uh.vector)
solver.view()

# Scatter forward the solution vector to update ghost values
uh.x.scatter_forward()
# -

# ## Post-processing
#
# The computed solution is now post-processed. Expressions for the
# deviatoric and Von Mises stress are defined:

# +
sigma_dev = σ(uh) - (1 / 3) * ufl.tr(σ(uh)) * ufl.Identity(len(uh))
sigma_vm = ufl.sqrt((3 / 2) * inner(sigma_dev, sigma_dev))
# -

# Next, the Von Mises stress is interpolated in a piecewise-constant
# space by creating an {py:class}`Expression<dolfinx.fem.Expression>`
# that is interpolated into the
# {py:class}`Function<dolfinx.fem.Function>` `sigma_vm_h`.

# +
W = FunctionSpace(msh, ("Discontinuous Lagrange", 0))
sigma_vm_expr = Expression(sigma_vm, W.element.interpolation_points())
sigma_vm_h = Function(W)
sigma_vm_h.interpolate(sigma_vm_expr)
# -

# Save displacement field `uh` and the Von Mises stress `sigma_vm_h` in
# XDMF format files.

# +
with XDMFFile(msh.comm, "out_elasticity/displacements.xdmf", "w") as file:
    file.write_mesh(msh)
    file.write_function(uh)

# Save solution to XDMF format
with XDMFFile(msh.comm, "out_elasticity/von_mises_stress.xdmf", "w") as file:
    file.write_mesh(msh)
    file.write_function(sigma_vm_h)
# -

# Finally, we compute the $L^2$ norm of the displacement solution
# vector. This is a collective operation (i.e., the method `norm` must
# be called from all MPI ranks), but we print the norm only on rank 0.

# +
unorm = uh.x.norm()
if msh.comm.rank == 0:
    print("Solution vector norm:", unorm)
# -

# The solution vector norm can be a useful check that the solver is
# computing the same result when running in serial and in parallel.<|MERGE_RESOLUTION|>--- conflicted
+++ resolved
@@ -24,9 +24,7 @@
 
 # +
 import numpy as np
-
 import ufl
-from dolfinx import la
 from dolfinx.fem import (Expression, Function, FunctionSpace,
                          VectorFunctionSpace, dirichletbc, form,
                          locate_dofs_topological)
@@ -37,12 +35,7 @@
                           locate_entities_boundary)
 from ufl import dx, grad, inner
 
-<<<<<<< HEAD
-from dolfinx import la, default_real_type
-=======
-from mpi4py import MPI
-from petsc4py import PETSc
->>>>>>> aa4242a3
+from dolfinx import default_real_type, la
 
 dtype = PETSc.ScalarType
 # -
