--- conflicted
+++ resolved
@@ -1,4 +1,4 @@
-# Copyright (C) 2020 Garth N. Wells
+# Copyright (C) 2020 Garth N. Wells and Jørgen S. Dokken
 #
 # This file is part of DOLFINX (https://www.fenicsproject.org)
 #
@@ -13,15 +13,9 @@
 from mpi4py import MPI
 
 from dolfinx import cpp
-<<<<<<< HEAD
-from dolfinx.cpp.io import permutation_vtk_to_dolfin
-from dolfinx.io import XDMFFile, ufl_mesh_from_gmsh
-=======
-from dolfinx.cpp.io import cell_perm_vtk
-from dolfinx.io import XDMFFile
->>>>>>> fd11a49e
+from dolfinx.cpp.io import cell_perm_gmsh, cell_perm_vtk
+from dolfinx.io import VTKFile, XDMFFile, ufl_mesh_from_gmsh
 from dolfinx.mesh import create as create_mesh
-
 
 # Generate a mesh on each rank with pygmsh, and create a DOLFIN-X mesh
 # on each rank
@@ -85,13 +79,7 @@
 # Permute the topology from VTK to DOLFIN-X ordering
 domain = ufl_mesh_from_gmsh(cell_type, gdim)
 cell_type = cpp.mesh.to_type(str(domain.ufl_cell()))
-<<<<<<< HEAD
-cells = cpp.io.permute_cell_ordering(cells,
-                                     permutation_vtk_to_dolfin(cell_type,
-                                                               cells.shape[1]))
-=======
 cells = cells[:, cell_perm_vtk(cell_type, cells.shape[1])]
->>>>>>> fd11a49e
 
 mesh = create_mesh(MPI.COMM_WORLD, cells, x, domain)
 mesh.name = "ball_d2"
@@ -126,16 +114,135 @@
 # Permute the mesh topology from VTK ordering to DOLFIN-X ordering
 domain = ufl_mesh_from_gmsh(cell_type, gdim)
 cell_type = cpp.mesh.to_type(str(domain.ufl_cell()))
-<<<<<<< HEAD
-cells = cpp.io.permute_cell_ordering(cells,
-                                     permutation_vtk_to_dolfin(cell_type,
-                                                               cells.shape[1]))
-=======
 cells = cells[:, cell_perm_vtk(cell_type, cells.shape[1])]
 
->>>>>>> fd11a49e
 
 mesh = create_mesh(MPI.COMM_WORLD, cells, x, domain)
 mesh.name = "hex_d2"
 with XDMFFile(MPI.COMM_WORLD, "mesh.xdmf", "a") as file:
-    file.write_mesh(mesh)+    file.write_mesh(mesh)
+
+
+def mesh_2D(quad, order):
+    """
+    Function returning a mesh of a disk.
+    Input:
+       quad (bool): Mesh consisting of quadrilateral (True)
+                    or triangular (False) cells
+       order (str): "1", "2," or ", "3" describing the order for the cell.
+    """
+    geom = pygmsh.opencascade.Geometry()
+    geom.add_disk([0.0, 0.0, 0.0], 1.0, char_length=0.2)
+    if quad:
+        geom.add_raw_code("Recombine Surface {:};")
+        geom.add_raw_code("Mesh.RecombinationAlgorithm = 2;")
+    pygmsh_mesh = pygmsh.generate_mesh(geom,
+                                       extra_gmsh_arguments=["-order", order])
+
+    # Extract the topology and geometry data
+    cells, x = pygmsh_mesh.cells[-1].data, pygmsh_mesh.points
+    pygmsh_cell = pygmsh_mesh.cells[-1].type
+
+    # Broadcast cell type data and geometric dimension
+    cell_type, gdim, num_nodes = MPI.COMM_WORLD.bcast([pygmsh_cell, x.shape[1],
+                                                       cells.shape[1]], root=0)
+    # Permute the mesh topology from VTK ordering to DOLFIN-X ordering
+    cells_dolfin = cells[:, cell_perm_gmsh(cell_type)]
+    mesh = create_mesh(MPI.COMM_SELF, cells_dolfin, x,
+                       ufl_mesh_from_gmsh(cell_type, x.shape[1]))
+
+    # Write mesh to file for visualization with VTK
+    file = VTKFile("{}_mesh_rank_{}.pvd".format(pygmsh_cell,
+                                                MPI.COMM_WORLD.rank))
+    file.write(mesh)
+    # Write mesh to file for visualization with XDMF
+    with XDMFFile(MPI.COMM_SELF, "{}_mesh_rank_{}.xdmf"
+                  .format(pygmsh_cell, MPI.COMM_WORLD.rank), "w") as file:
+        file.write_mesh(mesh)
+
+
+def mesh_tetra(order):
+    """
+    Returns a mesh consisting of tetrahedral cells of specified order.
+    Mesh is a unit ball, subtracted the upper first quadrant.
+    Input:
+       order (str): "1", "2," describing the order for the cell.
+    """
+    geom = pygmsh.opencascade.Geometry()
+    ball = geom.add_ball([0.0, 0.0, 0.0], 1.0, char_length=0.2)
+    box = geom.add_box([0.0, 0.0, 0.0], [1.0, 1.0, 1.0])
+    geom.boolean_difference([ball], [box])
+    pygmsh_mesh = pygmsh.generate_mesh(geom,
+                                       extra_gmsh_arguments=["-order", order])
+
+    # Extract the topology and geometry data
+    cells, x = pygmsh_mesh.cells[-1].data, pygmsh_mesh.points
+    pygmsh_cell = pygmsh_mesh.cells[-1].type
+
+    # Broadcast cell type data and geometric dimension
+    cell_type, gdim, num_nodes = MPI.COMM_WORLD.bcast([pygmsh_cell, x.shape[1],
+                                                       cells.shape[1]], root=0)
+    # Permute the mesh topology from VTK ordering to DOLFIN-X ordering
+    cells = cells[:, cell_perm_gmsh(cell_type)]
+
+    mesh = create_mesh(MPI.COMM_SELF, cells, x,
+                       ufl_mesh_from_gmsh(pygmsh_cell, x.shape[1]))
+
+    file = VTKFile("{}_mesh_rank_{}.pvd".format(pygmsh_cell,
+                                                MPI.COMM_WORLD.rank))
+    file.write(mesh)
+    # Write mesh to file for visualization with XDMF
+    with XDMFFile(MPI.COMM_SELF, "{}_mesh_rank_{}.xdmf"
+                  .format(cell_type, MPI.COMM_WORLD.rank), "w") as file:
+        file.write_mesh(mesh)
+
+
+def mesh_hex(order):
+    """
+    Returns a hexahedral mesh of specified order.
+    Mesh is a cylinder.
+    Input:
+       order (str): "1", "2," describing the order for the cell.
+    """
+    geom = pygmsh.opencascade.Geometry()
+    disk = geom.add_disk([0.0, 0.0, 0.0], 1.0, char_length=0.2)
+    geom.add_raw_code("Mesh.RecombinationAlgorithm = 2;")
+    geom.add_raw_code("Recombine Surface {:};")
+    geom.extrude(disk, translation_axis=[0, 0, 1],
+                 num_layers=2, recombine=True)
+
+    pygmsh_mesh = pygmsh.generate_mesh(geom,
+                                       extra_gmsh_arguments=["-order", order])
+
+    # Extract the topology and geometry data
+    cells, x = pygmsh_mesh.cells[-1].data, pygmsh_mesh.points
+    pygmsh_cell = pygmsh_mesh.cells[-1].type
+
+    # Broadcast cell type data and geometric dimension
+    cell_type, gdim, num_nodes = MPI.COMM_WORLD.bcast([pygmsh_cell, x.shape[1],
+                                                       cells.shape[1]], root=0)
+    # Permute the mesh topology from VTK ordering to DOLFIN-X ordering
+    cells = cells[:, cell_perm_gmsh(cell_type)]
+
+    mesh = create_mesh(MPI.COMM_SELF, cells, x,
+                       ufl_mesh_from_gmsh(pygmsh_cell, x.shape[1]))
+    # Write mesh to file for visualization with VTK
+    file = VTKFile("{}_mesh_rank_{}.pvd".format(pygmsh_cell,
+                                                MPI.COMM_WORLD.rank))
+    file.write(mesh)
+    # Write mesh to file for visualization with XDMF
+    with XDMFFile(MPI.COMM_SELF, "{}_mesh_rank_{}.xdmf"
+                  .format(pygmsh_cell, MPI.COMM_WORLD.rank), "w") as file:
+        file.write_mesh(mesh)
+
+
+# Generate all supported 2D meshes
+for i in ["1", "2", "3"]:
+    mesh_2D(False, i)
+    mesh_2D(True, i)
+# Generate tetrahedron meshes for all supported orders
+for i in ["1", "2", "3"]:
+    mesh_tetra(i)
+# Generate hexahedron meshes for all supported orders
+for i in ["1", "2"]:
+    mesh_hex(i)