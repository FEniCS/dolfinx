# Copyright (C) 2020 Garth N. Wells and Jørgen S. Dokken
#
# This file is part of DOLFINX (https://www.fenicsproject.org)
#
# SPDX-License-Identifier:    LGPL-3.0-or-later
#
#
# Mesh generation using Gmsh and pygmsh
# =====================================

import numpy as np
import pygmsh
from mpi4py import MPI

from dolfinx import cpp
<<<<<<< HEAD
from dolfinx.cpp.io import extract_local_entities
from dolfinx.io import XDMFFile
=======
from dolfinx.cpp.io import cell_perm_vtk
from dolfinx.io import XDMFFile, ufl_mesh_from_gmsh
>>>>>>> ba073754
from dolfinx.mesh import create as create_mesh
from dolfinx.cpp.mesh import create_meshtags

<<<<<<< HEAD

def get_domain(gmsh_cell, gdim):
    if gmsh_cell == "tetra":
        cell_shape = "tetrahedron"
        degree = 1
    elif gmsh_cell == "tetra10":
        cell_shape = "tetrahedron"
        degree = 2
    elif gmsh_cell == "hexahedron":
        cell_shape = "hexahedron"
        degree = 1
    elif gmsh_cell == "hexahedron27":
        cell_shape = "hexahedron"
        degree = 2
    elif gmsh_cell == "line3":
        cell_shape = "interval"
        degree = 2
    else:
        raise RuntimeError("gmsh cell type '{}' not recognised".format(gmsh_cell))

    cell = ufl.Cell(cell_shape, geometric_dimension=gdim)
    return ufl.Mesh(ufl.VectorElement("Lagrange", cell, degree))


=======
# Generating a mesh on each process rank
# --------------------------------------
#
>>>>>>> ba073754
# Generate a mesh on each rank with pygmsh, and create a DOLFIN-X mesh
# on each rank

geom = pygmsh.opencascade.Geometry()
geom.add_ball([0.0, 0.0, 0.0], 1.0, char_length=0.2)
pygmsh_mesh = pygmsh.generate_mesh(geom)
cells, x = pygmsh_mesh.cells[-1].data, pygmsh_mesh.points
pygmsh_cell = pygmsh_mesh.cells[-1].type
mesh = create_mesh(MPI.COMM_SELF, cells, x,
                   ufl_mesh_from_gmsh(pygmsh_cell, x.shape[1]))

with XDMFFile(MPI.COMM_SELF, "mesh_rank_{}.xdmf".format(MPI.COMM_WORLD.rank), "w") as file:
    file.write_mesh(mesh)

# Create a distributed (parallel) mesh with affine geometry
# ---------------------------------------------------------
#
# Generate mesh on rank 0, then build a distributed mesh

if MPI.COMM_WORLD.rank == 0:
    # Generate a mesh
    geom = pygmsh.opencascade.Geometry()
    ball = geom.add_ball([0.0, 0.0, 0.0], 1.0, char_length=0.2)
    box = geom.add_box([0.0, 0.0, 0.0], [1.0, 1.0, 1.0])

    cut = geom.boolean_difference([ball], [box])
    geom.add_raw_code("Physical Surface(1) = {1};")
    geom.add_physical(cut, 2)

    pygmsh_mesh = pygmsh.generate_mesh(geom)

    # Extract the topology and geometry data
    cells, x = pygmsh_mesh.cells[-1].data, pygmsh_mesh.points
<<<<<<< HEAD

    # Extract marked facets
    marked_entities = pygmsh_mesh.cells[-2].data
    values = pygmsh_mesh.cell_data["gmsh:physical"][-2]

    # Broadcast cell type data and geometric dimension
    num_nodes = MPI.COMM_WORLD.bcast(cells.shape[1], root=0)
=======
    pygmsh_cell = pygmsh_mesh.cells[-1].type
    # Broadcast cell type data and geometric dimension
    cell_type, gdim, num_nodes = MPI.COMM_WORLD.bcast([pygmsh_cell, x.shape[1], cells.shape[1]], root=0)
>>>>>>> ba073754
else:
    num_nodes = MPI.COMM_WORLD.bcast(None, root=0)
    cells, x = np.empty([0, num_nodes]), np.empty([0, 3])
    marked_entities, values = np.empty((0, 3)), np.empty((0,))

<<<<<<< HEAD

domain = get_domain("tetra", 3)
gmsh_to_dolfin_tet = np.array([0, 1, 2, 3])
cells = cpp.io.permute_cell_ordering(cells, gmsh_to_dolfin_tet)

mesh = create_mesh(MPI.COMM_WORLD, cells, x, domain)
=======
mesh = create_mesh(MPI.COMM_WORLD, cells, x, ufl_mesh_from_gmsh(cell_type, gdim))
>>>>>>> ba073754
mesh.name = "ball_d1"

gmsh_to_dolfin_tri = np.array([0, 1, 2])
marked_entities = cpp.io.permute_cell_ordering(marked_entities, gmsh_to_dolfin_tri)

local_entities, local_values = extract_local_entities(mesh, 2, marked_entities, values)
mesh.topology.create_connectivity(2, 0)
mt = create_meshtags(mesh, 2, cpp.graph.AdjacencyList_int32(local_entities), np.int32(local_values))
mt.name = "ball_d1_surface"

with XDMFFile(MPI.COMM_WORLD, "mesh.xdmf", "w") as file:
    file.write_mesh(mesh)

    mesh.topology.create_connectivity(2, 3)
    file.write_meshtags(mt, geometry_xpath="/Xdmf/Domain/Grid[@Name='ball_d1']/Geometry")

# Create a distributed (parallel) mesh with quadratic geometry
# ------------------------------------------------------------
#
# Generate mesh on rank 0, then build a distributed mesh

if MPI.COMM_WORLD.rank == 0:
    geom = pygmsh.opencascade.Geometry()
    ball = geom.add_ball([0.0, 0.0, 0.0], 1.0, char_length=0.2)
    box = geom.add_box([0.0, 0.0, 0.0], [1.0, 1.0, 1.0])

    cut = geom.boolean_difference([ball], [box])
    geom.add_raw_code("Physical Surface(1) = {1};")
    geom.add_physical(cut, 2)

    pygmsh_mesh = pygmsh.generate_mesh(geom, mesh_file_type="msh", extra_gmsh_arguments=["-order", "2"])

    # Extract the topology and geometry data
    cells, x = pygmsh_mesh.cells[-1].data, pygmsh_mesh.points
    pygmsh_cell = pygmsh_mesh.cells[-1].type

    # Extract marked facets
    marked_entities = pygmsh_mesh.cells[-2].data
    values = pygmsh_mesh.cell_data["gmsh:physical"][-2]

    # Broadcast cell type data and geometric dimension
<<<<<<< HEAD
    num_nodes = MPI.COMM_WORLD.bcast(cells.shape[1], root=0)
=======
    cell_type, gdim, num_nodes = MPI.COMM_WORLD.bcast([pygmsh_cell, x.shape[1], cells.shape[1]], root=0)
>>>>>>> ba073754
else:
    num_nodes = MPI.COMM_WORLD.bcast(None, root=0)
    cells, x = np.empty([0, num_nodes]), np.empty([0, 3])
    marked_entities, values = np.empty((0, 6)), np.empty((0,))

# Permute the topology from VTK to DOLFIN-X ordering
<<<<<<< HEAD
domain = get_domain("tetra10", 3)
gmsh_to_dolfin_tet10 = np.array([0, 1, 2, 3, 9, 6, 8, 7, 5, 4])
cells = cpp.io.permute_cell_ordering(cells, gmsh_to_dolfin_tet10)
=======
domain = ufl_mesh_from_gmsh(cell_type, gdim)
cell_type = cpp.mesh.to_type(str(domain.ufl_cell()))
cells = cells[:, cell_perm_vtk(cell_type, cells.shape[1])]
>>>>>>> ba073754

mesh = create_mesh(MPI.COMM_WORLD, cells, x, domain)
mesh.name = "ball_d2"

gmsh_to_dolfin_tri6 = np.array([0, 1, 2, 5, 3, 4])
marked_entities = cpp.io.permute_cell_ordering(marked_entities, gmsh_to_dolfin_tri6)

local_entities, local_values = extract_local_entities(mesh, 2, marked_entities, values)
mesh.topology.create_connectivity(2, 0)
mt = create_meshtags(mesh, 2, cpp.graph.AdjacencyList_int32(local_entities), np.int32(local_values))
mt.name = "ball_d2_surface"

with XDMFFile(MPI.COMM_WORLD, "mesh.xdmf", "a") as file:
    file.write_mesh(mesh)

    mesh.topology.create_connectivity(2, 3)
    file.write_meshtags(mt, geometry_xpath="/Xdmf/Domain/Grid[@Name='ball_d2']/Geometry")


if MPI.COMM_WORLD.rank == 0:
    # Generate a mesh with 2nd-order hexahedral cells using pygmsh
    geom = pygmsh.opencascade.Geometry()
    geom.add_raw_code("Mesh.RecombineAll = 1;")
    geom.add_raw_code("Mesh.CharacteristicLengthFactor = 1.0;")
    geom.add_raw_code("Mesh.RecombinationAlgorithm = 2;")
    circle = geom.add_disk([0.0, 0.0, 0.0], 1.0)
    circle_inner = geom.add_disk([0.0, 0.0, 0.0], 0.5)

    cut = geom.boolean_difference([circle], [circle_inner])
    _, box, _ = geom.extrude(cut, translation_axis=[0.0, 0.0, 5], num_layers=5, recombine=True)

    geom.add_physical(cut, label=1)
    geom.add_physical(box, label=2)
    pygmsh_mesh = pygmsh.generate_mesh(geom, mesh_file_type="msh", extra_gmsh_arguments=["-order", "2"])

    # Extract the topology and geometry data
    cells, x = pygmsh_mesh.cells[-1].data, pygmsh_mesh.points
    pygmsh_cell = pygmsh_mesh.cells[-1].type

    # Extract marked facets
    marked_entities = pygmsh_mesh.cells[-2].data
    values = pygmsh_mesh.cell_data["gmsh:physical"][-2]

    # Broadcast cell type data and geometric dimension
<<<<<<< HEAD
    num_nodes = MPI.COMM_WORLD.bcast(cells.shape[1], root=0)
=======
    cell_type, gdim, num_nodes = MPI.COMM_WORLD.bcast([pygmsh_cell, x.shape[1], cells.shape[1]], root=0)
>>>>>>> ba073754
else:
    # Receive cell type data and geometric dimension
    num_nodes = MPI.COMM_WORLD.bcast(None, root=0)
    cells, x = np.empty((0, num_nodes)), np.empty((0, 3))
    marked_entities, values = np.empty((0, 9)), np.empty((0,))

gmsh_to_dolfin_hex27 = np.array([0, 9, 12, 3, 1, 10, 13, 4, 18, 6, 2, 15, 11, 21, 14,
                                 5, 19, 7, 16, 22, 24, 20, 8, 17, 23, 25, 26])

# Permute the mesh topology from VTK ordering to DOLFIN-X ordering
<<<<<<< HEAD
cell_type = "hexahedron27"
domain = get_domain(cell_type, 3)
cells = cpp.io.permute_cell_ordering(cells, gmsh_to_dolfin_hex27)
=======
domain = ufl_mesh_from_gmsh(cell_type, gdim)
cell_type = cpp.mesh.to_type(str(domain.ufl_cell()))
cells = cells[:, cell_perm_vtk(cell_type, cells.shape[1])]
>>>>>>> ba073754

mesh = create_mesh(MPI.COMM_WORLD, cells, x, domain)
mesh.name = "hex_d2"

gmsh_to_dolfin_quad9 = np.array([0, 3, 4, 1, 6, 5, 7, 2, 8])
marked_entities = cpp.io.permute_cell_ordering(marked_entities, gmsh_to_dolfin_quad9)

local_entities, local_values = extract_local_entities(mesh, 2, marked_entities, values)
mesh.topology.create_connectivity(2, 0)
mt = create_meshtags(mesh, 2, cpp.graph.AdjacencyList_int32(local_entities), np.int32(local_values))
mt.name = "hex_d2_surface"

with XDMFFile(MPI.COMM_WORLD, "mesh.xdmf", "a") as file:
    file.write_mesh(mesh)

    mesh.topology.create_connectivity(2, 3)
    file.write_meshtags(mt, geometry_xpath="/Xdmf/Domain/Grid[@Name='hex_d2']/Geometry")<|MERGE_RESOLUTION|>--- conflicted
+++ resolved
@@ -13,46 +13,14 @@
 from mpi4py import MPI
 
 from dolfinx import cpp
-<<<<<<< HEAD
-from dolfinx.cpp.io import extract_local_entities
-from dolfinx.io import XDMFFile
-=======
-from dolfinx.cpp.io import cell_perm_vtk
+from dolfinx.cpp.io import cell_perm_gmsh, extract_local_entities
 from dolfinx.io import XDMFFile, ufl_mesh_from_gmsh
->>>>>>> ba073754
 from dolfinx.mesh import create as create_mesh
 from dolfinx.cpp.mesh import create_meshtags
 
-<<<<<<< HEAD
-
-def get_domain(gmsh_cell, gdim):
-    if gmsh_cell == "tetra":
-        cell_shape = "tetrahedron"
-        degree = 1
-    elif gmsh_cell == "tetra10":
-        cell_shape = "tetrahedron"
-        degree = 2
-    elif gmsh_cell == "hexahedron":
-        cell_shape = "hexahedron"
-        degree = 1
-    elif gmsh_cell == "hexahedron27":
-        cell_shape = "hexahedron"
-        degree = 2
-    elif gmsh_cell == "line3":
-        cell_shape = "interval"
-        degree = 2
-    else:
-        raise RuntimeError("gmsh cell type '{}' not recognised".format(gmsh_cell))
-
-    cell = ufl.Cell(cell_shape, geometric_dimension=gdim)
-    return ufl.Mesh(ufl.VectorElement("Lagrange", cell, degree))
-
-
-=======
 # Generating a mesh on each process rank
 # --------------------------------------
 #
->>>>>>> ba073754
 # Generate a mesh on each rank with pygmsh, and create a DOLFIN-X mesh
 # on each rank
 
@@ -86,7 +54,6 @@
 
     # Extract the topology and geometry data
     cells, x = pygmsh_mesh.cells[-1].data, pygmsh_mesh.points
-<<<<<<< HEAD
 
     # Extract marked facets
     marked_entities = pygmsh_mesh.cells[-2].data
@@ -94,30 +61,13 @@
 
     # Broadcast cell type data and geometric dimension
     num_nodes = MPI.COMM_WORLD.bcast(cells.shape[1], root=0)
-=======
-    pygmsh_cell = pygmsh_mesh.cells[-1].type
-    # Broadcast cell type data and geometric dimension
-    cell_type, gdim, num_nodes = MPI.COMM_WORLD.bcast([pygmsh_cell, x.shape[1], cells.shape[1]], root=0)
->>>>>>> ba073754
 else:
     num_nodes = MPI.COMM_WORLD.bcast(None, root=0)
     cells, x = np.empty([0, num_nodes]), np.empty([0, 3])
     marked_entities, values = np.empty((0, 3)), np.empty((0,))
 
-<<<<<<< HEAD
-
-domain = get_domain("tetra", 3)
-gmsh_to_dolfin_tet = np.array([0, 1, 2, 3])
-cells = cpp.io.permute_cell_ordering(cells, gmsh_to_dolfin_tet)
-
-mesh = create_mesh(MPI.COMM_WORLD, cells, x, domain)
-=======
-mesh = create_mesh(MPI.COMM_WORLD, cells, x, ufl_mesh_from_gmsh(cell_type, gdim))
->>>>>>> ba073754
+mesh = create_mesh(MPI.COMM_WORLD, cells, x, ufl_mesh_from_gmsh("tetra", 3))
 mesh.name = "ball_d1"
-
-gmsh_to_dolfin_tri = np.array([0, 1, 2])
-marked_entities = cpp.io.permute_cell_ordering(marked_entities, gmsh_to_dolfin_tri)
 
 local_entities, local_values = extract_local_entities(mesh, 2, marked_entities, values)
 mesh.topology.create_connectivity(2, 0)
@@ -144,7 +94,7 @@
     geom.add_raw_code("Physical Surface(1) = {1};")
     geom.add_physical(cut, 2)
 
-    pygmsh_mesh = pygmsh.generate_mesh(geom, mesh_file_type="msh", extra_gmsh_arguments=["-order", "2"])
+    pygmsh_mesh = pygmsh.generate_mesh(geom, extra_gmsh_arguments=["-order", "2"])
 
     # Extract the topology and geometry data
     cells, x = pygmsh_mesh.cells[-1].data, pygmsh_mesh.points
@@ -155,32 +105,23 @@
     values = pygmsh_mesh.cell_data["gmsh:physical"][-2]
 
     # Broadcast cell type data and geometric dimension
-<<<<<<< HEAD
     num_nodes = MPI.COMM_WORLD.bcast(cells.shape[1], root=0)
-=======
-    cell_type, gdim, num_nodes = MPI.COMM_WORLD.bcast([pygmsh_cell, x.shape[1], cells.shape[1]], root=0)
->>>>>>> ba073754
 else:
     num_nodes = MPI.COMM_WORLD.bcast(None, root=0)
     cells, x = np.empty([0, num_nodes]), np.empty([0, 3])
     marked_entities, values = np.empty((0, 6)), np.empty((0,))
 
-# Permute the topology from VTK to DOLFIN-X ordering
-<<<<<<< HEAD
-domain = get_domain("tetra10", 3)
-gmsh_to_dolfin_tet10 = np.array([0, 1, 2, 3, 9, 6, 8, 7, 5, 4])
-cells = cpp.io.permute_cell_ordering(cells, gmsh_to_dolfin_tet10)
-=======
-domain = ufl_mesh_from_gmsh(cell_type, gdim)
-cell_type = cpp.mesh.to_type(str(domain.ufl_cell()))
-cells = cells[:, cell_perm_vtk(cell_type, cells.shape[1])]
->>>>>>> ba073754
+# Permute the topology from GMSH to DOLFIN-X ordering
+domain = ufl_mesh_from_gmsh("tetra10", 3)
+gmsh_tetra10 = cell_perm_gmsh("tetra10")
+cells = cells[:, gmsh_tetra10]
 
 mesh = create_mesh(MPI.COMM_WORLD, cells, x, domain)
 mesh.name = "ball_d2"
 
-gmsh_to_dolfin_tri6 = np.array([0, 1, 2, 5, 3, 4])
-marked_entities = cpp.io.permute_cell_ordering(marked_entities, gmsh_to_dolfin_tri6)
+# Permute also entities which are tagged
+gmsh_triangle6 = cell_perm_gmsh("triangle6")
+marked_entities = marked_entities[:, gmsh_triangle6]
 
 local_entities, local_values = extract_local_entities(mesh, 2, marked_entities, values)
 mesh.topology.create_connectivity(2, 0)
@@ -208,7 +149,7 @@
 
     geom.add_physical(cut, label=1)
     geom.add_physical(box, label=2)
-    pygmsh_mesh = pygmsh.generate_mesh(geom, mesh_file_type="msh", extra_gmsh_arguments=["-order", "2"])
+    pygmsh_mesh = pygmsh.generate_mesh(geom, extra_gmsh_arguments=["-order", "2"])
 
     # Extract the topology and geometry data
     cells, x = pygmsh_mesh.cells[-1].data, pygmsh_mesh.points
@@ -219,36 +160,24 @@
     values = pygmsh_mesh.cell_data["gmsh:physical"][-2]
 
     # Broadcast cell type data and geometric dimension
-<<<<<<< HEAD
     num_nodes = MPI.COMM_WORLD.bcast(cells.shape[1], root=0)
-=======
-    cell_type, gdim, num_nodes = MPI.COMM_WORLD.bcast([pygmsh_cell, x.shape[1], cells.shape[1]], root=0)
->>>>>>> ba073754
 else:
     # Receive cell type data and geometric dimension
     num_nodes = MPI.COMM_WORLD.bcast(None, root=0)
     cells, x = np.empty((0, num_nodes)), np.empty((0, 3))
     marked_entities, values = np.empty((0, 9)), np.empty((0,))
 
-gmsh_to_dolfin_hex27 = np.array([0, 9, 12, 3, 1, 10, 13, 4, 18, 6, 2, 15, 11, 21, 14,
-                                 5, 19, 7, 16, 22, 24, 20, 8, 17, 23, 25, 26])
-
-# Permute the mesh topology from VTK ordering to DOLFIN-X ordering
-<<<<<<< HEAD
-cell_type = "hexahedron27"
-domain = get_domain(cell_type, 3)
-cells = cpp.io.permute_cell_ordering(cells, gmsh_to_dolfin_hex27)
-=======
-domain = ufl_mesh_from_gmsh(cell_type, gdim)
-cell_type = cpp.mesh.to_type(str(domain.ufl_cell()))
-cells = cells[:, cell_perm_vtk(cell_type, cells.shape[1])]
->>>>>>> ba073754
+# Permute the mesh topology from GMSH ordering to DOLFIN-X ordering
+domain = ufl_mesh_from_gmsh("hexahedron27", 3)
+gmsh_hex27 = cell_perm_gmsh("hexahedron27")
+cells = cells[:, gmsh_hex27]
 
 mesh = create_mesh(MPI.COMM_WORLD, cells, x, domain)
 mesh.name = "hex_d2"
 
-gmsh_to_dolfin_quad9 = np.array([0, 3, 4, 1, 6, 5, 7, 2, 8])
-marked_entities = cpp.io.permute_cell_ordering(marked_entities, gmsh_to_dolfin_quad9)
+# Permute also entities which are tagged
+gmsh_quad9 = cell_perm_gmsh("quad9")
+marked_entities = marked_entities[:, gmsh_quad9]
 
 local_entities, local_values = extract_local_entities(mesh, 2, marked_entities, values)
 mesh.topology.create_connectivity(2, 0)
