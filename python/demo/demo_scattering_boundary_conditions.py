# ---
# jupyter:
#   jupytext:
#     formats: ipynb,py
#     text_representation:
#       extension: .py
#       format_name: light
#       format_version: '1.5'
#       jupytext_version: 1.14.1
#   kernelspec:
#     display_name: Python 3 (DOLFINx complex)
#     language: python
#     name: python3-complex
# ---

# # Electromagnetic scattering from a wire with scattering boundary conditions # noqa
#
# Copyright (C) 2022 Michele Castriotta, Igor Baratta, Jørgen S. Dokken
#
# This demo is implemented in two files: one for the mesh generation
# with gmsh, and one for the variational forms and the solver. It
# illustrates how to:
#
# - Use complex quantities in FEniCSx
# - Setup and solve Maxwell's equations
# - Implement Scattering Boundary Conditions
#
# ## Equations, problem definition and implementation
#
# First of all, let's import the modules that will be used:

# +
import importlib.util
import sys

from mpi4py import MPI

import numpy as np

if importlib.util.find_spec("petsc4py") is not None:
    import dolfinx

    if not dolfinx.has_petsc:
        print("This demo requires DOLFINx to be compiled with PETSc enabled.")
        exit(0)

    from petsc4py import PETSc

    if PETSc.IntType == np.int64 and MPI.COMM_WORLD.size > 1:
        print("This solver fails with PETSc and 64-bit integers becaude of memory errors in MUMPS.")
        # Note: when PETSc.IntType == np.int32, superlu_dist is used rather
        # than MUMPS and does not trigger memory failures.
        exit(0)
else:
    print("This demo requires petsc4py.")
    exit(0)


from scipy.special import h2vp, hankel2, jv, jvp

import ufl
from basix.ufl import element
from dolfinx import default_real_type, default_scalar_type, fem, io, plot
from dolfinx.fem.petsc import LinearProblem

try:
    import gmsh
except ModuleNotFoundError:
    print("This demo requires gmsh to be installed")
    exit(0)

try:
    import pyvista

    have_pyvista = True
except ModuleNotFoundError:
    print("pyvista and pyvistaqt are required to visualise the solution")
    have_pyvista = False


# -
# This file defines the `generate_mesh_wire` function, which is used to
# generate the mesh used for scattering boundary conditions demo. The
# mesh is made up by a central circle representing the wire, and an
# external circle, which represents the external boundary of our domain,
# where scattering boundary conditions are applied. The
# `generate_mesh_wire` function takes as input:

# - `radius_wire`: the radius of the wire
# - `radius_dom`: the radius of the external boundary
# - `in_wire_size`: the mesh size at a distance `0.8 * radius_wire` from
#   the origin
# - `on_wire_size`: the mesh size on the wire boundary
# - `bkg_size`: the mesh size at a distance `0.9 * radius_dom` from the
#   origin
# - `boundary_size`: the mesh size on the external boundary
# - `au_tag`: the tag of the physical group representing the wire
# - `bkg_tag`: the tag of the physical group representing the background
# - `boundary_tag`: the tag of the physical group representing the
#   boundary
#
# In particular, `bkg_size` and `boundary_size` are necessary to set a
# finer mesh on the external boundary (to improve the accuracy of the
# scattering efficiency calculation) while keenp.ping a coarser size over
# the rest of the domain.


def generate_mesh_wire(
    radius_wire: float,
    radius_dom: float,
    in_wire_size: float,
    on_wire_size: float,
    bkg_size: float,
    boundary_size: float,
    au_tag: int,
    bkg_tag: int,
    boundary_tag: int,
):
    gmsh.model.add("wire")

    # A dummy boundary is added for setting a finer mesh
    gmsh.model.occ.addCircle(0.0, 0.0, 0.0, radius_wire * 0.8, angle1=0.0, angle2=2 * np.pi, tag=1)
    gmsh.model.occ.addCircle(0.0, 0.0, 0.0, radius_wire, angle1=0, angle2=2 * np.pi, tag=2)

    # A dummy boundary is added for setting a finer mesh
    gmsh.model.occ.addCircle(0.0, 0.0, 0.0, radius_dom * 0.9, angle1=0.0, angle2=2 * np.pi, tag=3)
    gmsh.model.occ.addCircle(0.0, 0.0, 0.0, radius_dom, angle1=0.0, angle2=2 * np.pi, tag=4)

    gmsh.model.occ.addCurveLoop([1], tag=1)
    gmsh.model.occ.addPlaneSurface([1], tag=1)

    gmsh.model.occ.addCurveLoop([2], tag=2)
    gmsh.model.occ.addCurveLoop([1], tag=3)
    gmsh.model.occ.addPlaneSurface([2, 3], tag=2)

    gmsh.model.occ.addCurveLoop([3], tag=4)
    gmsh.model.occ.addCurveLoop([2], tag=5)
    gmsh.model.occ.addPlaneSurface([4, 5], tag=3)

    gmsh.model.occ.addCurveLoop([4], tag=6)
    gmsh.model.occ.addCurveLoop([3], tag=7)
    gmsh.model.occ.addPlaneSurface([6, 7], tag=4)

    gmsh.model.occ.synchronize()

    gmsh.model.addPhysicalGroup(2, [1, 2], tag=au_tag)
    gmsh.model.addPhysicalGroup(2, [3, 4], tag=bkg_tag)

    gmsh.model.addPhysicalGroup(1, [4], tag=boundary_tag)

    gmsh.model.mesh.setSize([(0, 1)], size=in_wire_size)
    gmsh.model.mesh.setSize([(0, 2)], size=on_wire_size)
    gmsh.model.mesh.setSize([(0, 3)], size=bkg_size)
    gmsh.model.mesh.setSize([(0, 4)], size=boundary_size)

    gmsh.model.mesh.generate(2)

    return gmsh.model


# This file contains a function for the calculation of the
# absorption, scattering and extinction efficiencies of a wire
# being hit normally by a TM-polarized electromagnetic wave.
#
# The formula are taken from:
# Milton Kerker, "The Scattering of Light and Other Electromagnetic
# Radiation", Chapter 6, Elsevier, 1969.
#
# ## Implementation
# First of all, let's define the parameters of the problem:
#
# - $n = \sqrt{\varepsilon}$: refractive index of the wire,
# - $n_b$: refractive index of the background medium,
# - $m = n/n_b$: relative refractive index of the wire,
# - $\lambda_0$: wavelength of the electromagnetic wave,
# - $r_w$: radius of the cross-section of the wire,
# - $\alpha = 2\pi r_w n_b/\lambda_0$.
#
# Now, let's define the $a_\nu$ coefficients as:
#
# $$
# \begin{equation}
# a_\nu=\frac{J_\nu(\alpha) J_\nu^{\prime}(m \alpha)-m J_\nu(m \alpha)
# J_\nu^{\prime}(\alpha)}{H_\nu^{(2)}(\alpha) J_\nu^{\prime}(m \alpha)
# -m J_\nu(m \alpha) H_\nu^{(2){\prime}}(\alpha)}
# \end{equation}
# $$
#
# where:
# - $J_\nu(x)$: $\nu$-th order Bessel function of the first kind,
# - $J_\nu^{\prime}(x)$: first derivative with respect to $x$ of
# the $\nu$-th order Bessel function of the first kind,
# - $H_\nu^{(2)}(x)$: $\nu$-th order Hankel function of the second kind,
# - $H_\nu^{(2){\prime}}(x)$: first derivative with respect to $x$ of
# the $\nu$-th order Hankel function of the second kind.
#
# We can now calculate the scattering, extinction and absorption
# efficiencies as:
#
# $$
# & q_{\mathrm{sca}}=(2 / \alpha)\left[\left|a_0\right|^{2}
# +2 \sum_{\nu=1}^{\infty}\left|a_\nu\right|^{2}\right] \\
# & q_{\mathrm{ext}}=(2 / \alpha) \operatorname{Re}\left[ a_0
# +2 \sum_{\nu=1}^{\infty} a_\nu\right] \\
# & q_{\mathrm{abs}} = q_{\mathrm{ext}} - q_{\mathrm{sca}}
# $$

# The functions that we import from `scipy.special` correspond to:
#
# - `jv(nu, x)` ⟷ $J_\nu(x)$,
# - `jvp(nu, x, 1)` ⟷ $J_\nu^{\prime}(x)$,
# - `hankel2(nu, x)` ⟷ $H_\nu^{(2)}(x)$,
# - `h2vp(nu, x, 1)` ⟷ $H_\nu^{(2){\prime}}(x)$.
#
# Next, we define a function for calculating the analytical efficiencies
# in Python. The inputs of the function are:
#
# - `eps` ⟷ $\varepsilon$,
# - `n_bkg` ⟷ $n_b$,
# - `wl0` ⟷ $\lambda_0$,
# - `radius_wire` ⟷ $r_w$.
#
# We also define a nested function for the calculation of $a_l$. For the
# final calculation of the efficiencies, the summation over the different
# orders of the Bessel functions is truncated at $\nu=50$.


# +
def compute_a(nu: int, m: complex, alpha: float) -> float:
    J_nu_alpha = jv(nu, alpha)
    J_nu_malpha = jv(nu, m * alpha)
    J_nu_alpha_p = jvp(nu, alpha, 1)
    J_nu_malpha_p = jvp(nu, m * alpha, 1)

    H_nu_alpha = hankel2(nu, alpha)
    H_nu_alpha_p = h2vp(nu, alpha, 1)

    a_nu_num = J_nu_alpha * J_nu_malpha_p - m * J_nu_malpha * J_nu_alpha_p
    a_nu_den = H_nu_alpha * J_nu_malpha_p - m * J_nu_malpha * H_nu_alpha_p
    return a_nu_num / a_nu_den


def calculate_analytical_efficiencies(
    eps: complex, n_bkg: float, wl0: float, radius_wire: float, num_n: int = 50
) -> tuple[float, float, float]:
    m = np.sqrt(np.conj(eps)) / n_bkg
    alpha = 2 * np.pi * radius_wire / wl0 * n_bkg
    c = 2 / alpha
    q_ext = c * np.real(compute_a(0, m, alpha))
    q_sca = c * np.abs(compute_a(0, m, alpha)) ** 2
    for nu in range(1, num_n + 1):
        q_ext += c * 2 * np.real(compute_a(nu, m, alpha))
        q_sca += c * 2 * np.abs(compute_a(nu, m, alpha)) ** 2
    return q_ext - q_sca, q_sca, q_ext


# Since we want to solve time-harmonic Maxwell's equation, we need to
# solve a complex-valued PDE, and therefore need to use PETSc compiled
# with complex numbers.

if not np.issubdtype(default_scalar_type, np.complexfloating):
    print("Demo should only be executed with DOLFINx complex mode")
    exit(0)


# Now, let's consider an infinite metallic wire immersed in a background
# medium (e.g. vacuum or water). Let's now consider the plane cutting
# the wire perpendicularly to its axis at a generic point. Such plane
# $\Omega=\Omega_{m} \cup\Omega_{b}$ is formed by the cross-section of
# the wire $\Omega_m$ and the background medium $\Omega_{b}$ surrounding
# the wire. Let's consider just the portion of this plane delimited by
# an external circular boundary $\partial \Omega$. We want to calculate
# the electric field $\mathbf{E}_s$ scattered by the wire when a
# background wave $\mathbf{E}_b$ impinges on it. We will consider a
# background plane wave at $\lambda_0$ wavelength, that can be written
# analytically as:
#
# $$
# \mathbf{E}_b = \exp(\mathbf{k}\cdot\mathbf{r})\hat{\mathbf{u}}_p
# $$
#
# with $\mathbf{k} = \frac{2\pi}{\lambda_0}n_b\hat{\mathbf{u}}_k$ being
# the wavevector of the plane wave, pointing along the propagation
# direction, with $\hat{\mathbf{u}}_p$ being the polarization direction,
# and with $\mathbf{r}$ being a point in $\Omega$. We will only consider
# $\hat{\mathbf{u}}_k$ and $\hat{\mathbf{u}}_p$ with components
# belonging to the $\Omega$ domain and perpendicular to each other, i.e.
# $\hat{\mathbf{u}}_k \perp \hat{\mathbf{u}}_p$ (transversality
# condition of plane waves). Using a Cartesian coordinate system for
# $\Omega$, and by defining $k_x = n_bk_0\cos\theta$ and $k_y =
# n_bk_0\sin\theta$, with $\theta$ being the angle defined by the
# propagation direction $\hat{\mathbf{u}}_k$ and the horizontal axis
# $\hat{\mathbf{u}}_x$, we have:
#
# $$
# \mathbf{E}_b = -\sin\theta e^{j (k_xx+k_yy)}\hat{\mathbf{u}}_x
# + \cos\theta e^{j (k_xx+k_yy)}\hat{\mathbf{u}}_y
# $$
#
# The following class implements this functions. The inputs to the
# function are the angle $\theta$, the background refractive index $n_b$
# and the vacuum wavevector $k_0$.

# +


class BackgroundElectricField:
    def __init__(self, theta: float, n_bkg: float, k0: complex):
        self.theta = theta  # incident angle
        self.k0 = k0  # vacuum wavevector
        self.n_bkg = n_bkg  # background refractive index

    def eval(
        self, x: np.typing.NDArray[np.float64]
    ) -> tuple[np.typing.NDArray[np.complex128], np.typing.NDArray[np.complex128]]:
        kx = self.n_bkg * self.k0 * np.cos(self.theta)
        ky = self.n_bkg * self.k0 * np.sin(self.theta)
        phi = kx * x[0] + ky * x[1]
        ax, ay = np.sin(self.theta), np.cos(self.theta)
        return (-ax * np.exp(1j * phi), ay * np.exp(1j * phi))


# -

# The Maxwell's equation for scattering problems takes the following
# form:
#
# $$
# -\nabla \times \nabla \times \mathbf{E}_s+\varepsilon_{r} k_{0}^{2}
# \mathbf{E}_s
# +k_{0}^{2}\left(\varepsilon_{r}-\varepsilon_{b}\right)
# \mathbf{E}_{\mathrm{b}}=0 \textrm{ in } \Omega,
# $$
#
# where $k_0 = 2\pi/\lambda_0$ is the vacuum wavevector of the
# background field, $\varepsilon_b$ is the background relative
# permittivity and $\varepsilon_r$ is the relative permittivity as a
# function of space, i.e.:
#
# $$
# \varepsilon_r = \begin{cases}
# \varepsilon_m & \textrm{on }\Omega_m \\
# \varepsilon_b & \textrm{on }\Omega_b
# \end{cases}
# $$
#
# with $\varepsilon_m$ being the relative permittivity of the metallic
# wire. As reference values, we will consider $\lambda_0 =
# 400\textrm{nm}$ (violet light), $\varepsilon_b = 1.33^2$ (relative
# permittivity of water), and $\varepsilon_m = -1.0782 +
# 5.8089\textrm{j}$ (relative permittivity of gold at $400\textrm{nm}$).
#
# To form a well-determined system, we add boundary conditions on
# $\partial \Omega$. It is common to use scattering boundary conditions
# (ref), which make the boundary transparent for $\mathbf{E}_s$,
# allowing us to restrict the computational boundary to a finite
# $\Omega$ domain. The first-order boundary conditions in the 2D case
# take the following form:
#
# $$\mathbf{n} \times
# \nabla \times \mathbf{E}_s+\left(j k_{0}n_b + \frac{1}{2r}
# \right) \mathbf{n} \times \mathbf{E}_s
# \times \mathbf{n}=0\quad \textrm{ on } \partial \Omega,
# $$
#
#
# with $n_b = \sqrt{\varepsilon_b}$ being the background refractive
# index, $\mathbf{n}$ being the normal vector to $\partial \Omega$, and
# $r = \sqrt{(x-x_s)^2 + (y-y_s)^2}$ being the distance of the $(x, y)$
# point on $\partial\Omega$ from the wire centered in $(x_s, y_s)$. We
# consider a wired centered at the origin, i.e. $r =\sqrt{x^2 + y^2}$.
#
# The radial distance function $r(x)$ and $\nabla \times$ operator for a
# 2D vector (in UFL syntax) is defined below.
#


# +
def radial_distance(x: ufl.SpatialCoordinate):
    """Returns the radial distance from the origin"""
    return ufl.sqrt(x[0] ** 2 + x[1] ** 2)


def curl_2d(f: fem.Function):
    """Returns the curl of two 2D vectors as a 3D vector"""
    return ufl.as_vector((0, 0, f[1].dx(0) - f[0].dx(1)))


# -

# Next we define some mesh specific parameters. Please notice that the
# length units are normalized with respect to $1\mu m$.


# +
pi = np.pi
epsilon_0 = 8.8541878128 * 10**-12
mu_0 = 4 * pi * 10**-7

# Radius of the wire and of the boundary of the domain
radius_wire = 0.050
radius_dom = 1

# The smaller the mesh_factor, the finer is the mesh
mesh_factor = 1.2

# Mesh size inside the wire
in_wire_size = mesh_factor * 7.0e-3

# Mesh size at the boundary of the wire
on_wire_size = mesh_factor * 3.0e-3

# Mesh size in the background
bkg_size = mesh_factor * 60.0e-3

# Mesh size at the boundary
boundary_size = mesh_factor * 30.0e-3

# Tags for the subdomains
au_tag = 1  # gold wire
bkg_tag = 2  # background
boundary_tag = 3  # boundary
# -

# We generate the mesh using GMSH and convert it to a
# `dolfinx.mesh.Mesh`.

# +
model = None
gmsh.initialize(sys.argv)
if MPI.COMM_WORLD.rank == 0:
    model = generate_mesh_wire(
        radius_wire,
        radius_dom,
        in_wire_size,
        on_wire_size,
        bkg_size,
        boundary_size,
        au_tag,
        bkg_tag,
        boundary_tag,
    )

model = MPI.COMM_WORLD.bcast(model, root=0)
mesh_data = io.gmshio.model_to_mesh(model, MPI.COMM_WORLD, 0, gdim=2)
assert mesh_data.cell_tags is not None, "Cell tags are missing"
assert mesh_data.facet_tags is not None, "Facet tags are missing"

gmsh.finalize()
MPI.COMM_WORLD.barrier()
# -

# The mesh is visualized with [PyVista](https://docs.pyvista.org/)

if have_pyvista:
    topology, cell_types, geometry = plot.vtk_mesh(mesh_data.mesh, 2)
    grid = pyvista.UnstructuredGrid(topology, cell_types, geometry)
    plotter = pyvista.Plotter()
    num_local_cells = mesh_data.mesh.topology.index_map(mesh_data.mesh.topology.dim).size_local
    grid.cell_data["Marker"] = mesh_data.cell_tags.values[
        mesh_data.cell_tags.indices < num_local_cells
    ]
    grid.set_active_scalars("Marker")
    plotter.add_mesh(grid, show_edges=True)
    plotter.view_xy()
    if not pyvista.OFF_SCREEN:
        plotter.show()
    else:
        pyvista.start_xvfb()
        figure = plotter.screenshot("wire_mesh.png", window_size=[8000, 8000])

# Now we define some other problem specific parameters:

wl0 = 0.4  # Wavelength of the background field
n_bkg = 1.33  # Background refractive index
eps_bkg = n_bkg**2  # Background relative permittivity
k0 = 2 * np.pi / wl0  # Wavevector of the background field
theta = np.pi / 4  # Angle of incidence of the background field

# We use a function space consisting of degree 3 [Nedelec (first
# kind)](https://defelement.org/elements/nedelec1.html) elements to
# represent the electric field

degree = 3
curl_el = element("N1curl", mesh_data.mesh.basix_cell(), degree, dtype=default_real_type)
V = fem.functionspace(mesh_data.mesh, curl_el)

# Next, we can interpolate $\mathbf{E}_b$ into the function space $V$:

# +
f = BackgroundElectricField(theta, n_bkg, k0)
Eb = fem.Function(V)
Eb.interpolate(f.eval)

x = ufl.SpatialCoordinate(mesh_data.mesh)
r = radial_distance(x)

# Create test and trial functions
Es = ufl.TrialFunction(V)
v = ufl.TestFunction(V)

# Definition of 3d fields for cross and curl operations
Es_3d = ufl.as_vector((Es[0], Es[1], 0))
v_3d = ufl.as_vector((v[0], v[1], 0))

# Measures for subdomains
dx = ufl.Measure("dx", mesh_data.mesh, subdomain_data=mesh_data.cell_tags)
ds = ufl.Measure("ds", mesh_data.mesh, subdomain_data=mesh_data.facet_tags)
dDom = dx((au_tag, bkg_tag))
dsbc = ds(boundary_tag)

# Normal to the boundary
n = ufl.FacetNormal(mesh_data.mesh)
n_3d = ufl.as_vector((n[0], n[1], 0))
# -

# We turn our focus to the permittivity $\varepsilon$. First, we define
# the relative permittivity $\varepsilon_m$ of the gold wire at $400nm$.
# This data can be found in [*Olmon et al.
# 2012*](https://doi.org/10.1103/PhysRevB.86.235147) or at
# [refractiveindex.info](
# https://refractiveindex.info/?shelf=main&book=Au&page=Olmon-sc)):

eps_au = -1.0782 + 1j * 5.8089

# We define a permittivity function $\varepsilon$ that takes the value
# of the gold permittivity $\varepsilon_m$ for cells inside the wire,
# while it takes the value of the background permittivity otherwise:

D = fem.functionspace(mesh_data.mesh, ("DG", 0))
eps = fem.Function(D)
au_cells = mesh_data.cell_tags.find(au_tag)
bkg_cells = mesh_data.cell_tags.find(bkg_tag)
eps.x.array[au_cells] = np.full_like(au_cells, eps_au, dtype=eps.x.array.dtype)
eps.x.array[bkg_cells] = np.full_like(bkg_cells, eps_bkg, dtype=eps.x.array.dtype)
eps.x.scatter_forward()

# Next we derive the weak formulation of the Maxwell's equation plus
# with scattering boundary conditions. First, we take the inner products
# of the equations with a complex test function $\mathbf{v}$, and
# integrate the terms over the corresponding domains:
#
# $$
# \begin{align}
# & \int_{\Omega}-\nabla \times( \nabla \times \mathbf{E}_s) \cdot
# \bar{\mathbf{v}}+\varepsilon_{r} k_{0}^{2} \mathbf{E}_s \cdot
# \bar{\mathbf{v}}+k_{0}^{2}\left(\varepsilon_{r}-\varepsilon_b\right)
# \mathbf{E}_b \cdot \bar{\mathbf{v}}~\mathrm{d}x \\
# +& \int_{\partial \Omega}
# (\mathbf{n} \times \nabla \times \mathbf{E}_s) \cdot \bar{\mathbf{v}}
# +\left(j n_bk_{0}+\frac{1}{2r}\right) (\mathbf{n} \times \mathbf{E}_s
# \times \mathbf{n}) \cdot \bar{\mathbf{v}}~\mathrm{d}s=0
# \end{align}
# $$
#
# By using $(\nabla \times \mathbf{A}) \cdot \mathbf{B}=\mathbf{A}
# \cdot(\nabla \times \mathbf{B})+\nabla \cdot(\mathbf{A} \times
# \mathbf{B}),$ we can change the first term into:
#
# $$
# \begin{align}
# & \int_{\Omega}-\nabla \cdot(\nabla\times\mathbf{E}_s \times
# \bar{\mathbf{v}})-\nabla \times \mathbf{E}_s \cdot \nabla
# \times\bar{\mathbf{v}}+\varepsilon_{r} k_{0}^{2} \mathbf{E}_s
# \cdot \bar{\mathbf{v}}+k_{0}^{2}\left(\varepsilon_{r}-\varepsilon_b
# \right) \mathbf{E}_b \cdot \bar{\mathbf{v}}~\mathrm{dx} \\
# +&\int_{\partial \Omega}
# (\mathbf{n} \times \nabla \times \mathbf{E}_s) \cdot \bar{\mathbf{v}}
# +\left(j n_bk_{0}+\frac{1}{2r}\right) (\mathbf{n} \times \mathbf{E}_s
# \times \mathbf{n}) \cdot \bar{\mathbf{v}}~\mathrm{d}s=0,
# \end{align}
# $$
#
# using the divergence theorem
# $\int_\Omega\nabla\cdot\mathbf{F}~\mathrm{d}x = \int_{\partial\Omega}
# \mathbf{F}\cdot\mathbf{n}~\mathrm{d}s$, we can write:
#
# $$
# \begin{align}
# & \int_{\Omega}-(\nabla \times \mathbf{E}_s) \cdot (\nabla \times
# \bar{\mathbf{v}})+\varepsilon_{r} k_{0}^{2} \mathbf{E}_s \cdot
# \bar{\mathbf{v}}+k_{0}^{2}\left(\varepsilon_{r}-\varepsilon_b\right)
# \mathbf{E}_b \cdot \bar{\mathbf{v}}~\mathrm{d}x \\
# +&\int_{\partial \Omega}
# -(\nabla\times\mathbf{E}_s \times \bar{\mathbf{v}})\cdot\mathbf{n}
# + (\mathbf{n} \times \nabla \times \mathbf{E}_s) \cdot \bar{\mathbf{v}}
# +\left(j n_bk_{0}+\frac{1}{2r}\right) (\mathbf{n} \times \mathbf{E}_s
# \times \mathbf{n}) \cdot \bar{\mathbf{v}}~\mathrm{d}s=0.
# \end{align}
# $$
#
# Cancelling $-(\nabla\times\mathbf{E}_s \times \bar{\mathbf{V}})
# \cdot\mathbf{n}$  and $\mathbf{n} \times \nabla \times \mathbf{E}_s
# \cdot \bar{\mathbf{V}}$ and rearrange $\left((\mathbf{n} \times
# \mathbf{E}_s) \times \mathbf{n}\right) \cdot \bar{\mathbf{v}}$ to
# $(\mathbf{E}_s \times\mathbf{n}) \cdot (\bar{\mathbf{v}} \times
# \mathbf{n})$ using the triple product rule $\mathbf{A} \cdot(\mathbf{B}
# \times \mathbf{C})=\mathbf{B} \cdot(\mathbf{C} \times
# \mathbf{A})=\mathbf{C} \cdot(\mathbf{A} \times \mathbf{B})$, we get:
#
# $$
# \begin{align}
# & \int_{\Omega}-(\nabla \times \mathbf{E}_s) \cdot (\nabla \times
# \bar{\mathbf{v}})+\varepsilon_{r} k_{0}^{2} \mathbf{E}_s \cdot
# \bar{\mathbf{v}}+k_{0}^{2}\left(\varepsilon_{r}-\varepsilon_b\right)
# \mathbf{E}_b \cdot \bar{\mathbf{v}}~\mathrm{d}x \\
# +&\int_{\partial \Omega}
# \left(j n_bk_{0}+\frac{1}{2r}\right)( \mathbf{n} \times \mathbf{E}_s
# \times \mathbf{n}) \cdot \bar{\mathbf{v}} ~\mathrm{d} s = 0.
# \end{align}
# $$
#
# We use the [UFL](https://github.com/FEniCS/ufl/) to implement the
# residual

# Weak form
F = (
    -ufl.inner(ufl.curl(Es), ufl.curl(v)) * dDom
    + eps * (k0**2) * ufl.inner(Es, v) * dDom
    + (k0**2) * (eps - eps_bkg) * ufl.inner(Eb, v) * dDom
    + (1j * k0 * n_bkg + 1 / (2 * r))
    * ufl.inner(ufl.cross(Es_3d, n_3d), ufl.cross(v_3d, n_3d))
    * dsbc
)

# We split the residual into a sesquilinear (lhs) and linear (rhs) form
# and solve the problem. We store the scattered field $\mathbf{E}_s$ as
# `Esh`:

a, L = ufl.lhs(F), ufl.rhs(F)
problem = LinearProblem(
    a,
    L,
    bcs=[],
    petsc_options_prefix="demo_scattering_boundary_conditions_",
    petsc_options={"ksp_type": "preonly", "pc_type": "lu"},
)
<<<<<<< HEAD
(Esh,) = problem.solve()
=======
Esh = problem.solve()
>>>>>>> 7bbf84d4
assert problem.solver.getConvergedReason() > 0

# We save the solution as an [ADIOS2
# bp](https://adios2.readthedocs.io/en/latest/ecosystem/visualization.html)
# folder. In order to do so, we need to interpolate our solution
# discretized with Nedelec elements into a suitable discontinuous
# Lagrange space.

# +
gdim = mesh_data.mesh.geometry.dim
V_dg = fem.functionspace(mesh_data.mesh, ("Discontinuous Lagrange", degree, (gdim,)))
Esh_dg = fem.Function(V_dg)
assert isinstance(Esh, fem.Function)
Esh_dg.interpolate(Esh)

with io.VTXWriter(mesh_data.mesh.comm, "Esh.bp", Esh_dg) as vtx:
    vtx.write(0.0)
# -

# We visualize the solution using PyVista. For more information about
# saving and visualizing vector fields discretized with Nedelec
# elements, check [this](
# https://docs.fenicsproject.org/dolfinx/main/python/demos/demo_interpolation-io.html)
# DOLFINx demo.

if have_pyvista:
    V_cells, V_types, V_x = plot.vtk_mesh(V_dg)
    V_grid = pyvista.UnstructuredGrid(V_cells, V_types, V_x)
    Esh_values = np.zeros((V_x.shape[0], 3), dtype=np.float64)
    Esh_values[:, : mesh_data.mesh.topology.dim] = Esh_dg.x.array.reshape(
        V_x.shape[0], mesh_data.mesh.topology.dim
    ).real

    V_grid.point_data["u"] = Esh_values

    plotter = pyvista.Plotter()
    plotter.add_text("magnitude", font_size=12, color="black")
    plotter.add_mesh(V_grid.copy(), show_edges=True)
    plotter.view_xy()
    plotter.link_views()
    if not pyvista.OFF_SCREEN:
        plotter.show()
    else:
        pyvista.start_xvfb()
        plotter.screenshot("Esh.png", window_size=[800, 800])

# Next we can calculate the total electric field
# $\mathbf{E}=\mathbf{E}_s+\mathbf{E}_b$ and save it.

# +
E = fem.Function(V)
E.x.array[:] = Eb.x.array[:] + Esh.x.array[:]
E_dg = fem.Function(V_dg)
E_dg.interpolate(E)
with io.VTXWriter(mesh_data.mesh.comm, "E.bp", E_dg) as vtx:
    vtx.write(0.0)
# -

# We validate our numerical solution by computing the absorption,
# scattering and extinction efficiencies, which are quantities that
# define how much light is absorbed and scattered by the wire. First of
# all, we calculate the analytical efficiencies with the
# `calculate_analytical_efficiencies` function defined in a separate
# file:

# Calculation of analytical efficiencies
q_abs_analyt, q_sca_analyt, q_ext_analyt = calculate_analytical_efficiencies(
    eps_au, n_bkg, wl0, radius_wire
)

# Now we can calculate the numerical efficiencies. The formula for the
# absorption, scattering and extinction are:
#
# $$
# \begin{align}
# & Q_{abs} = \operatorname{Re}\left(\int_{\Omega_{m}} \frac{1}{2}
#   \frac{\operatorname{Im}(\varepsilon_m)k_0}{Z_0n_b}
#   \mathbf{E}\cdot\hat{\mathbf{E}}dx\right) \\
# & Q_{sca} = \operatorname{Re}\left(\int_{\partial\Omega} \frac{1}{2}
#   \left(\mathbf{E}_s\times\bar{\mathbf{H}}_s\right)
#   \cdot\mathbf{n}ds\right)\\ \\
# & Q_{ext} = Q_{abs} + Q_{sca},
# \end{align}
# $$
#
# with $Z_0 = \sqrt{\frac{\mu_0}{\varepsilon_0}}$ being the vacuum
# impedance, and $\mathbf{H}_s =
# -j\frac{1}{Z_0k_0n_b}\nabla\times\mathbf{E}_s$ being the scattered
# magnetic field. We can then normalize these values over the intensity
# of the electromagnetic field $I_0$ and the geometrical cross section
# of the wire, $\sigma_{gcs} = 2r_w$:
#
# $$
# \begin{align}
# & q_{abs} = \frac{Q_{abs}}{I_0\sigma_{gcs}} \\
# & q_{sca} = \frac{Q_{sca}}{I_0\sigma_{gcs}} \\
# & q_{ext} = q_{abs} + q_{sca}.
# \end{align}
# $$
#
# We can calculate these values in the following way:

# +
# Vacuum impedance
Z0 = np.sqrt(mu_0 / epsilon_0)

# Magnetic field H
Hsh_3d = -1j * curl_2d(Esh) / (Z0 * k0 * n_bkg)

Esh_3d = ufl.as_vector((Esh[0], Esh[1], 0))
E_3d = ufl.as_vector((E[0], E[1], 0))

# Intensity of the electromagnetic fields I0 = 0.5*E0**2/Z0 E0 =
# np.sqrt(ax**2 + ay**2) = 1, see background_electric_field
I0 = 0.5 / Z0

# Geometrical cross section of the wire
gcs = 2 * radius_wire

# Quantities for the calculation of efficiencies
P = 0.5 * ufl.inner(ufl.cross(Esh_3d, ufl.conj(Hsh_3d)), n_3d)
Q = 0.5 * np.imag(eps_au) * k0 * (ufl.inner(E_3d, E_3d)) / Z0 / n_bkg

# Define integration domain for the wire
dAu = dx(au_tag)

# Normalized absorption efficiency
q_abs_fenics_proc = (fem.assemble_scalar(fem.form(Q * dAu)) / gcs / I0).real
q_abs_fenics = mesh_data.mesh.comm.allreduce(q_abs_fenics_proc, op=MPI.SUM)

# Normalized scattering efficiency
q_sca_fenics_proc = (fem.assemble_scalar(fem.form(P * dsbc)) / gcs / I0).real
q_sca_fenics = mesh_data.mesh.comm.allreduce(q_sca_fenics_proc, op=MPI.SUM)

# Extinction efficiency
q_ext_fenics = q_abs_fenics + q_sca_fenics

# Error calculation
err_abs = np.abs(q_abs_analyt - q_abs_fenics) / q_abs_analyt
err_sca = np.abs(q_sca_analyt - q_sca_fenics) / q_sca_analyt
err_ext = np.abs(q_ext_analyt - q_ext_fenics) / q_ext_analyt

# Check if errors are smaller than 1%
assert err_abs < 0.01
assert err_sca < 0.01
assert err_ext < 0.01

if mesh_data.mesh.comm.rank == 0:
    print()
    print(f"The analytical absorption efficiency is {q_abs_analyt}")
    print(f"The numerical absorption efficiency is {q_abs_fenics}")
    print(f"The error is {err_abs * 100}%")
    print()
    print(f"The analytical scattering efficiency is {q_sca_analyt}")
    print(f"The numerical scattering efficiency is {q_sca_fenics}")
    print(f"The error is {err_sca * 100}%")
    print()
    print(f"The analytical extinction efficiency is {q_ext_analyt}")
    print(f"The numerical extinction efficiency is {q_ext_fenics}")
    print(f"The error is {err_ext * 100}%")<|MERGE_RESOLUTION|>--- conflicted
+++ resolved
@@ -635,11 +635,7 @@
     petsc_options_prefix="demo_scattering_boundary_conditions_",
     petsc_options={"ksp_type": "preonly", "pc_type": "lu"},
 )
-<<<<<<< HEAD
-(Esh,) = problem.solve()
-=======
 Esh = problem.solve()
->>>>>>> 7bbf84d4
 assert problem.solver.getConvergedReason() > 0
 
 # We save the solution as an [ADIOS2
