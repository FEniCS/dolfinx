--- conflicted
+++ resolved
@@ -50,17 +50,13 @@
     loc.set(0.0)
 
 facetdim = mesh.topology.dim - 1
-mf = dolfin.MeshFunction("size_t", mesh, facetdim, 0)
+mf = dolfinx.MeshFunction("size_t", mesh, facetdim, 0)
 mf.mark(lambda x: numpy.isclose(x[0], 0.0), 1)
 bndry_facets = numpy.where(mf.values == 1)[0]
 
 # Displacement BC is applied to the right side
-<<<<<<< HEAD
-bdofs = dolfin.fem.locate_dofs_topological(U, facetdim, bndry_facets)
-bc = dolfin.fem.DirichletBC(u_bc, bdofs)
-=======
-bc = dolfinx.fem.DirichletBC(U, u_bc, lambda x: numpy.isclose(x[0], 0.0))
->>>>>>> e37ee4f7
+bdofs = dolfinx.fem.locate_dofs_topological(U, facetdim, bndry_facets)
+bc = dolfinx.fem.DirichletBC(u_bc, bdofs)
 
 
 def free_end(x):
