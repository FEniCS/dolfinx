# ---
# jupyter:
#   jupytext:
#     text_representation:
#       extension: .py
#       format_name: light
#       format_version: '1.5'
#       jupytext_version: 1.13.6
# ---

# # Divergence conforming discontinuous Galerkin method for the Navier--Stokes equations
#
# This demo ({download}`demo_navier-stokes.py`) illustrates how to
# implement a divergence conforming discontinuous Galerkin method for
# the Navier-Stokes equations in FEniCSx. The method conserves mass
# exactly and uses upwinding. The formulation is based on a combination
# of "A fully divergence-free finite element method for
# magnetohydrodynamic equations" by Hiptmair et al., "A Note on
# Discontinuous Galerkin Divergence-free Solutions of the Navier-Stokes
# Equations" by Cockburn et al, and "On the Divergence Constraint in
# Mixed Finite Element Methods for Incompressible Flows" by John et al.
#
#
# ## Governing equations
#
# We consider the incompressible Navier-Stokes equations in a domain
# $\Omega \subset \mathbb{R}^d$, $d \in \{2, 3\}$, and time interval
# $(0, \infty)$, given by
#
# $$
# \begin{align}
# \partial_t u - \nu \Delta u + (u \cdot \nabla)u + \nabla p &= f \text{ in } \Omega_t, \\
# \nabla \cdot u &= 0 \text{ in } \Omega_t,
# \end{align}
# $$
#
# where $u: \Omega_t \to \mathbb{R}^d$ is the velocity field,
# $p: \Omega_t \to \mathbb{R}$ is the pressure field,
# $f: \Omega_t \to \mathbb{R}^d$ is a prescribed force, $\nu \in \mathbb{R}^+$
# is the kinematic viscosity, and $\Omega_t := \Omega \times (0, \infty)$.
#
# The problem is supplemented with the initial condition
#
# $$
#     u(x, 0) = u_0(x) \text{ in } \Omega
# $$
#
# and boundary condition
#
# $$
#     u = u_D \text{ on } \partial \Omega \times (0, \infty),
# $$
#
# where $u_0: \Omega \to \mathbb{R}^d$ is a prescribed initial velocity field
# which satisfies the divergence free condition. The pressure field is only
# determined up to a constant, so we seek the unique pressure field satisfying
#
# $$
#     \int_\Omega p = 0.
# $$
#
#
#
# ## Discrete problem
#
# We begin by introducing the function spaces
#
# $$
# \begin{align}
#     V_h^g &:= \left\{v \in H(\text{div}; \Omega);
#     v|_K \in V_h(K) \; \forall K \in \mathcal{T}, v \cdot n = g \cdot n
#     \text{ on } \partial \Omega \right\} \\
#     Q_h &:= \left\{q \in L^2_0(\Omega);
#     q|_K \in Q_h(K) \; \forall K \in \mathcal{T} \right\}.
# \end{align}
# $$
#
# The local spaces $V_h(K)$ and $Q_h(K)$ should satisfy
#
# $$
#     \nabla \cdot V_h(K) \subseteq Q_h(K),
# $$
# in order for mass to be conserved exactly. Suitable choices on
# affine simplex cells include
#
# $$
#     V_h(K) := \mathbb{RT}_k(K) \text{ and }
#     Q_h(K) := \mathbb{P}_k(K),
# $$
#
# or
#
# $$
#     V_h(K) := \mathbb{BDM}_k(K) \text{ and }
#     Q_h(K) := \mathbb{P}_{k-1}(K).
# $$
#
# Let two cells $K^+$ and $K^-$ share a facet $F$. The trace of a
# piecewise smooth vector valued function $\phi$ on F taken approaching
# from inside $K^+$ (resp. $K^-$) is denoted $\phi^{+}$ (resp.
# $\phi^-$). We now introduce the average
# $\renewcommand{\avg}[1]{\left\{\!\!\left\{#1\right\}\!\!\right\}}$
#
# $$
#     \avg{\phi} = \frac{1}{2} \left(\phi^+ + \phi^-\right)
#
# $$
#
# and jump $\renewcommand{\jump}[1]{[\![ #1 ]\!]}$
#
# $$
#     \jump{\phi} = \phi^+ \otimes n^+ + \phi^- \otimes n^-,
# $$
#
# operators, where $n$ denotes the outward unit normal to $\partial K$.
# Finally, let the upwind flux of $\phi$ with respect to a vector field
# $\psi$ be defined as
#
# $$
#     \hat{\phi}^\psi :=
#     \begin{cases}
#         \lim_{\epsilon \downarrow 0} \phi(x - \epsilon \psi(x)), \;
#         x \in \partial K \setminus \Gamma^\psi, \\
#         0, \qquad \qquad \qquad \qquad x \in \partial K \cap \Gamma^\psi,
#     \end{cases}
# $$
#
# where $\Gamma^\psi = \left\{x \in \Gamma; \; \psi(x) \cdot n(x) < 0\right\}$.
#
# The semi-discrete version problem (in dimensionless form) is: find
# $(u_h, p_h) \in V_h^{u_D} \times Q_h$ such that
#
# $$
# \begin{align}
#   \int_\Omega \partial_t u_h \cdot v + a_h(u_h, v_h) + c_h(u_h; u_h, v_h)
#   + b_h(v_h, p_h) &= \int_\Omega f \cdot v_h + L_{a_h}(v_h) + L_{c_h}(v_h)
#   \quad \forall v_h \in V_h^0, \\
#   b_h(u_h, q_h) &= 0 \quad \forall q_h \in Q_h,
# \end{align}
# $$
#
# where
# $\renewcommand{\sumK}[0]{\sum_{K \in \mathcal{T}_h}}$
# $\renewcommand{\sumF}[0]{\sum_{F \in \mathcal{F}_h}}$
#
# $$
# \begin{align}
#   a_h(u, v) &= Re^{-1} \left(\sumK \int_K \nabla u : \nabla v
#   - \sumF \int_F \avg{\nabla u} : \jump{v}
#   - \sumF \int_F \avg{\nabla v} : \jump{u} \\
#   + \sumF \int_F \frac{\alpha}{h_K} \jump{u} : \jump{v}\right), \\
#   c_h(w; u, v) &= - \sumK \int_K u \cdot \nabla \cdot (v \otimes w)
#   + \sumK \int_{\partial_K} w \cdot n \hat{u}^{w} \cdot v, \\
#   L_{a_h}(v_h) &= Re^{-1} \left(- \int_{\partial \Omega} u_D \otimes n :
#   \nabla_h v_h + \frac{\alpha}{h} u_D \otimes n : v_h \otimes n \right), \\
#   L_{c_h}(v_h) &= - \int_{\partial \Omega} u_D \cdot n \hat{u}_D \cdot v_h, \\
#   b_h(v, q) &= - \int_K \nabla \cdot v q.
# \end{align}
# $$
#
#
# ## Implementation
#
# We begin by importing the required modules and functions

from mpi4py import MPI
from petsc4py import PETSc

# +
import numpy as np

from dolfinx import default_real_type, fem, io, mesh
from dolfinx.fem.petsc import assemble_matrix_block, assemble_vector_block
<<<<<<< HEAD
from ufl import (CellDiameter, FacetNormal, TestFunction, TrialFunction, avg,
                 conditional, div, dot, dS, ds, dx, grad, gt, inner, outer)
=======
from ufl import (
    CellDiameter,
    FacetNormal,
    TestFunction,
    TrialFunction,
    avg,
    conditional,
    div,
    dot,
    dS,
    ds,
    dx,
    grad,
    gt,
    inner,
    outer,
)
>>>>>>> 91d3beee

if np.issubdtype(PETSc.ScalarType, np.complexfloating):  # type: ignore
    print("Demo should only be executed with DOLFINx real mode")
    exit(0)
# -


# We also define some helper functions that will be used later


# +
def norm_L2(comm, v):
    """Compute the L2(Ω)-norm of v"""
    return np.sqrt(comm.allreduce(fem.assemble_scalar(fem.form(inner(v, v) * dx)), op=MPI.SUM))


def domain_average(msh, v):
    """Compute the average of a function over the domain"""
    vol = msh.comm.allreduce(
        fem.assemble_scalar(fem.form(fem.Constant(msh, default_real_type(1.0)) * dx)), op=MPI.SUM
    )
    return (1 / vol) * msh.comm.allreduce(fem.assemble_scalar(fem.form(v * dx)), op=MPI.SUM)


def u_e_expr(x):
    """Expression for the exact velocity solution to Kovasznay flow"""
    return np.vstack(
        (
            1
            - np.exp((Re / 2 - np.sqrt(Re**2 / 4 + 4 * np.pi**2)) * x[0])
            * np.cos(2 * np.pi * x[1]),
            (Re / 2 - np.sqrt(Re**2 / 4 + 4 * np.pi**2))
            / (2 * np.pi)
            * np.exp((Re / 2 - np.sqrt(Re**2 / 4 + 4 * np.pi**2)) * x[0])
            * np.sin(2 * np.pi * x[1]),
        )
    )


def p_e_expr(x):
    """Expression for the exact pressure solution to Kovasznay flow"""
    return (1 / 2) * (1 - np.exp(2 * (Re / 2 - np.sqrt(Re**2 / 4 + 4 * np.pi**2)) * x[0]))


def f_expr(x):
    """Expression for the applied force"""
    return np.vstack((np.zeros_like(x[0]), np.zeros_like(x[0])))


def boundary_marker(x):
    return (
        np.isclose(x[0], 0.0)
        | np.isclose(x[0], 1.0)
        | np.isclose(x[1], 0.0)
        | np.isclose(x[1], 1.0)
    )


# -

# We define some simulation parameters


n = 16
num_time_steps = 25
t_end = 10
Re = 25  # Reynolds Number
k = 1  # Polynomial degree

# Next, we create a mesh and the required functions spaces over it.
# Since the velocity uses an $H(\text{div})$-conforming function
# space, we also create a vector valued discontinuous Lagrange space to
# interpolate into for artifact free visualisation.

# +
msh = mesh.create_unit_square(MPI.COMM_WORLD, n, n)

# Function spaces for the velocity and for the pressure
V = fem.functionspace(msh, ("Raviart-Thomas", k + 1))
Q = fem.functionspace(msh, ("Discontinuous Lagrange", k))

# Funcion space for visualising the velocity field
gdim = msh.geometry.dim
W = fem.functionspace(msh, ("Discontinuous Lagrange", k + 1, (gdim,)))

# Define trial and test functions

u, v = TrialFunction(V), TestFunction(V)
p, q = TrialFunction(Q), TestFunction(Q)

delta_t = fem.Constant(msh, default_real_type(t_end / num_time_steps))
alpha = fem.Constant(msh, default_real_type(6.0 * k**2))

h = CellDiameter(msh)
n = FacetNormal(msh)


def jump(phi, n):
    return outer(phi("+"), n("+")) + outer(phi("-"), n("-"))


# -

# We solve the Stokes problem for the initial condition, omitting the
# convective term:


# +
a_00 = (1.0 / Re) * (
    inner(grad(u), grad(v)) * dx
    - inner(avg(grad(u)), jump(v, n)) * dS
    - inner(jump(u, n), avg(grad(v))) * dS
    + (alpha / avg(h)) * inner(jump(u, n), jump(v, n)) * dS
    - inner(grad(u), outer(v, n)) * ds
    - inner(outer(u, n), grad(v)) * ds
    + (alpha / h) * inner(outer(u, n), outer(v, n)) * ds
)
a_01 = -inner(p, div(v)) * dx
a_10 = -inner(div(u), q) * dx

a = fem.form([[a_00, a_01], [a_10, None]])

f = fem.Function(W)
u_D = fem.Function(V)
u_D.interpolate(u_e_expr)
L_0 = inner(f, v) * dx + (1 / Re) * (
    -inner(outer(u_D, n), grad(v)) * ds + (alpha / h) * inner(outer(u_D, n), outer(v, n)) * ds
)
L_1 = inner(fem.Constant(msh, default_real_type(0.0)), q) * dx
L = fem.form([L_0, L_1])

# Boundary conditions
boundary_facets = mesh.locate_entities_boundary(msh, msh.topology.dim - 1, boundary_marker)
boundary_vel_dofs = fem.locate_dofs_topological(V, msh.topology.dim - 1, boundary_facets)
bc_u = fem.dirichletbc(u_D, boundary_vel_dofs)
bcs = [bc_u]

# Assemble Stokes problem
A = assemble_matrix_block(a, bcs=bcs)
A.assemble()
b = assemble_vector_block(L, a, bcs=bcs)

# Create and configure solver
ksp = PETSc.KSP().create(msh.comm)  # type: ignore
ksp.setOperators(A)
ksp.setType("preonly")
ksp.getPC().setType("lu")
ksp.getPC().setFactorSolverType("mumps")
opts = PETSc.Options()  # type: ignore
opts["mat_mumps_icntl_14"] = 80  # Increase MUMPS working memory
opts["mat_mumps_icntl_24"] = 1  # Option to support solving a singular matrix (pressure nullspace)
opts["mat_mumps_icntl_25"] = 0  # Option to support solving a singular matrix (pressure nullspace)
opts["ksp_error_if_not_converged"] = 1
ksp.setFromOptions()

# Solve Stokes for initial condition
x = A.createVecRight()
try:
    ksp.solve(b, x)
except PETSc.Error as e:  # type: ignore
    if e.ierr == 92:
        print("The required PETSc solver/preconditioner is not available. Exiting.")
        print(e)
        exit(0)
    else:
        raise e


# Split the solution
u_h = fem.Function(V)
p_h = fem.Function(Q)
p_h.name = "p"
offset = V.dofmap.index_map.size_local * V.dofmap.index_map_bs
u_h.x.array[:offset] = x.array_r[:offset]
u_h.x.scatter_forward()
p_h.x.array[: (len(x.array_r) - offset)] = x.array_r[offset:]
p_h.x.scatter_forward()
# Subtract the average of the pressure since it is only determined up to
# a constant
p_h.x.array[:] -= domain_average(msh, p_h)

u_vis = fem.Function(W)
u_vis.name = "u"
u_vis.interpolate(u_h)

# Write initial condition to file
t = 0.0
try:
    u_file = io.VTXWriter(msh.comm, "u.bp", u_vis)
    p_file = io.VTXWriter(msh.comm, "p.bp", p_h)
    u_file.write(t)
    p_file.write(t)
except AttributeError:
    print("File output requires ADIOS2.")

# Create function to store solution and previous time step
u_n = fem.Function(V)
u_n.x.array[:] = u_h.x.array
# -

# Now we add the time stepping and convective terms

# +
lmbda = conditional(gt(dot(u_n, n), 0), 1, 0)
u_uw = lmbda("+") * u("+") + lmbda("-") * u("-")
a_00 += (
    inner(u / delta_t, v) * dx
    - inner(u, div(outer(v, u_n))) * dx
    + inner((dot(u_n, n))("+") * u_uw, v("+")) * dS
    + inner((dot(u_n, n))("-") * u_uw, v("-")) * dS
    + inner(dot(u_n, n) * lmbda * u, v) * ds
)
a = fem.form([[a_00, a_01], [a_10, None]])

L_0 += inner(u_n / delta_t, v) * dx - inner(dot(u_n, n) * (1 - lmbda) * u_D, v) * ds
L = fem.form([L_0, L_1])

# Time stepping loop
for n in range(num_time_steps):
    t += delta_t.value

    A.zeroEntries()
    fem.petsc.assemble_matrix_block(A, a, bcs=bcs)  # type: ignore
    A.assemble()

    with b.localForm() as b_loc:
        b_loc.set(0)
    fem.petsc.assemble_vector_block(b, L, a, bcs=bcs)  # type: ignore

    # Compute solution
    ksp.solve(b, x)

    u_h.x.array[:offset] = x.array_r[:offset]
    u_h.x.scatter_forward()
    p_h.x.array[: (len(x.array_r) - offset)] = x.array_r[offset:]
    p_h.x.scatter_forward()
    p_h.x.array[:] -= domain_average(msh, p_h)

    u_vis.interpolate(u_h)

    # Write to file
    try:
        u_file.write(t)
        p_file.write(t)
    except NameError:
        pass

    # Update u_n
    u_n.x.array[:] = u_h.x.array

try:
    u_file.close()
    p_file.close()
except NameError:
    pass
# -

# Now we compare the computed solution to the exact solution

# +
# Function spaces for exact velocity and pressure
V_e = fem.functionspace(msh, ("Lagrange", k + 3, (gdim,)))
Q_e = fem.functionspace(msh, ("Lagrange", k + 2))

u_e = fem.Function(V_e)
u_e.interpolate(u_e_expr)

p_e = fem.Function(Q_e)
p_e.interpolate(p_e_expr)

# Compute errors
e_u = norm_L2(msh.comm, u_h - u_e)
e_div_u = norm_L2(msh.comm, div(u_h))

# This scheme conserves mass exactly, so check this
assert np.isclose(e_div_u, 0.0, atol=float(1.0e5 * np.finfo(default_real_type).eps))
p_e_avg = domain_average(msh, p_e)
e_p = norm_L2(msh.comm, p_h - (p_e - p_e_avg))

if msh.comm.rank == 0:
    print(f"e_u = {e_u}")
    print(f"e_div_u = {e_div_u}")
    print(f"e_p = {e_p}")
# -<|MERGE_RESOLUTION|>--- conflicted
+++ resolved
@@ -171,10 +171,6 @@
 
 from dolfinx import default_real_type, fem, io, mesh
 from dolfinx.fem.petsc import assemble_matrix_block, assemble_vector_block
-<<<<<<< HEAD
-from ufl import (CellDiameter, FacetNormal, TestFunction, TrialFunction, avg,
-                 conditional, div, dot, dS, ds, dx, grad, gt, inner, outer)
-=======
 from ufl import (
     CellDiameter,
     FacetNormal,
@@ -192,7 +188,6 @@
     inner,
     outer,
 )
->>>>>>> 91d3beee
 
 if np.issubdtype(PETSc.ScalarType, np.complexfloating):  # type: ignore
     print("Demo should only be executed with DOLFINx real mode")
