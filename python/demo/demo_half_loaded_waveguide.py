--- conflicted
+++ resolved
@@ -72,11 +72,6 @@
 except ImportError:
     print("VTXWriter not available, solution will not be saved.")
     has_vtx = False
-<<<<<<< HEAD
-=======
-
-
->>>>>>> 209b149f
 # -
 
 # ## Analytical solutions for the half-loaded waveguide
@@ -474,21 +469,12 @@
         Et_dg = fem.Function(V_dg)
         Et_dg.interpolate(eth)
 
-<<<<<<< HEAD
-        # Save solutions
-        if has_vtx:
-            with io.VTXWriter(msh.comm, f"sols/Et_{i}.bp", Et_dg) as f:
-                f.write(0.0)
-
-            with io.VTXWriter(msh.comm, f"sols/Ez_{i}.bp", ezh) as f:
-=======
         if has_vtx:
             # Save solutions
             with VTXWriter(msh.comm, f"sols/Et_{i}.bp", Et_dg) as f:
                 f.write(0.0)
 
             with VTXWriter(msh.comm, f"sols/Ez_{i}.bp", ezh) as f:
->>>>>>> 209b149f
                 f.write(0.0)
 
         # Visualize solutions with Pyvista
