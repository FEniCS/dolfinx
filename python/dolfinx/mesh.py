# Copyright (C) 2017-2021 Chris N. Richardson and Garth N. Wells
#
# This file is part of DOLFINx (https://www.fenicsproject.org)
#
# SPDX-License-Identifier:    LGPL-3.0-or-later
"""Creation, refining and marking of meshes"""

from __future__ import annotations

import typing

import basix
import basix.ufl_wrapper
import numpy as np
import numpy.typing as npt
import ufl
from dolfinx.cpp.mesh import (CellType, DiagonalType, GhostMode,
                              build_dual_graph, cell_dim,
                              create_cell_partitioner, exterior_facet_indices,
                              to_string, to_type)
from mpi4py import MPI as _MPI

from dolfinx import cpp as _cpp

__all__ = ["meshtags_from_entities", "locate_entities", "locate_entities_boundary",
           "refine", "create_mesh", "Mesh", "MeshTagsMetaClass", "meshtags", "CellType",
           "GhostMode", "build_dual_graph", "cell_dim", "compute_midpoints",
           "exterior_facet_indices", "compute_incident_entities", "create_cell_partitioner",
           "create_interval", "create_unit_interval", "create_rectangle", "create_unit_square",
           "create_box", "create_unit_cube", "to_type", "to_string"]


def compute_incident_entities(mesh: Mesh, entities: npt.NDArray[np.int32], d0: int, d1: int):
    return _cpp.mesh.compute_incident_entities(mesh._cpp_object, entities, d0, d1)


def compute_midpoints(mesh: Mesh, dim: int, entities: npt.NDArray[np.int32]):
    return _cpp.mesh.compute_midpoints(mesh._cpp_object, dim, entities)


class Mesh:
    def __init__(self, mesh: _cpp.mesh.Mesh, domain: ufl.Mesh):
        """A class for representing meshes

        Args:
            mesh: The C++ mesh object
            domain: The UFL domain

        Note:
            Mesh objects should not usually be created using this class directly.

        """
        self._cpp_object = mesh
        self._ufl_domain = domain
        self._ufl_domain._ufl_cargo = self._cpp_object

    @property
    def comm(self):
        return self._cpp_object.comm

    @property
    def name(self):
        return self._cpp_object.name

    @name.setter
    def name(self, value):
        self._cpp_object.name = value

    def ufl_cell(self) -> ufl.Cell:
        """Return the UFL cell type"""
        return ufl.Cell(self.topology.cell_name(), geometric_dimension=self.geometry.dim)

    def ufl_domain(self) -> ufl.Mesh:
        """Return the ufl domain corresponding to the mesh."""
        return self._ufl_domain

    def h(self, dim: int, entities: npt.NDArray[np.int32]) -> npt.NDArray[np.float64]:
        """Size measure for each cell."""
        return _cpp.mesh.h(self._cpp_object, dim, entities)

    @property
    def topology(self):
        return self._cpp_object.topology

    @property
    def geometry(self):
        return self._cpp_object.geometry


def locate_entities(mesh: Mesh, dim: int, marker: typing.Callable) -> np.ndarray:
    """Compute mesh entities satisfying a geometric marking function

    Args:
        mesh: Mesh to locate entities on
        dim: Topological dimension of the mesh entities to consider
        marker: A function that takes an array of points `x` with shape ``(gdim,
            num_points)`` and returns an array of booleans of length
            ``num_points``, evaluating to `True` for entities to be located.

    Returns:
        Indices (local to the process) of marked mesh entities.

    """
    return _cpp.mesh.locate_entities(mesh._cpp_object, dim, marker)


def locate_entities_boundary(mesh: Mesh, dim: int, marker: typing.Callable) -> np.ndarray:
    """Compute mesh entities that are connected to an owned boundary
    facet and satisfy a geometric marking function

    For vertices and edges, in parallel this function will not
    necessarily mark all entities that are on the exterior boundary. For
    example, it is possible for a process to have a vertex that lies on
    the boundary without any of the attached facets being a boundary
    facet. When used to find degrees-of-freedom, e.g. using
    fem.locate_dofs_topological, the function that uses the data
    returned by this function must typically perform some parallel
    communication.

    Args:
        mesh: Mesh to locate boundary entities on
        dim: Topological dimension of the mesh entities to consider
        marker: Function that takes an array of points `x` with shape ``(gdim,
            num_points)`` and returns an array of booleans of length
            ``num_points``, evaluating to `True` for entities to be located.

    Returns:
        Indices (local to the process) of marked mesh entities.

    """
    return _cpp.mesh.locate_entities_boundary(mesh._cpp_object, dim, marker)


_uflcell_to_dolfinxcell = {
    "interval": CellType.interval,
    "interval2D": CellType.interval,
    "interval3D": CellType.interval,
    "triangle": CellType.triangle,
    "triangle3D": CellType.triangle,
    "quadrilateral": CellType.quadrilateral,
    "quadrilateral3D": CellType.quadrilateral,
    "tetrahedron": CellType.tetrahedron,
    "hexahedron": CellType.hexahedron
}


def refine(mesh: Mesh, edges: typing.Optional[np.ndarray] = None, redistribute: bool = True) -> Mesh:
    """Refine a mesh

    Args:
        mesh: The mesh from which to build a refined mesh
        edges: Optional argument to specify which edges should be refined. If
            not supplied uniform refinement is applied.
        redistribute:
            Optional argument to redistribute the refined mesh if mesh is a
            distributed mesh.

    Returns:
        A refined mesh
    """
    if edges is None:
        mesh_refined = _cpp.refinement.refine(mesh._cpp_object, redistribute)
    else:
        mesh_refined = _cpp.refinement.refine(mesh._cpp_object, edges, redistribute)

    coordinate_element = mesh._ufl_domain.ufl_coordinate_element()
    domain = ufl.Mesh(coordinate_element)
    return Mesh(mesh_refined, domain)


def create_mesh(comm: _MPI.Comm, cells: typing.Union[np.ndarray, _cpp.graph.AdjacencyList_int64],
                x: np.ndarray, domain: ufl.Mesh,
                partitioner=_cpp.mesh.create_cell_partitioner(GhostMode.none)) -> Mesh:
    """
    Create a mesh from topology and geometry arrays

    Args:
        comm: MPI communicator to define the mesh on
        cells: Cells of the mesh
        x: Mesh geometry ('node' coordinates),  with shape ``(gdim, num_nodes)``
        domain: UFL mesh
        ghost_mode: The ghost mode used in the mesh partitioning
        partitioner: Function that computes the parallel distribution of cells across MPI ranks

    Returns:
        A new mesh

    """
    ufl_element = domain.ufl_coordinate_element()
    cell_shape = ufl_element.cell().cellname()
    cell_degree = ufl_element.degree()
    try:
        variant = ufl_element.lagrange_variant
    except AttributeError:
        variant = basix.LagrangeVariant.unset
    cmap = _cpp.fem.CoordinateElement(_uflcell_to_dolfinxcell[cell_shape], cell_degree, variant)
    try:
        mesh = _cpp.mesh.create_mesh(comm, cells, cmap, x, partitioner)
    except TypeError:
        mesh = _cpp.mesh.create_mesh(comm, _cpp.graph.AdjacencyList_int64(np.cast['int64'](cells)),
                                     cmap, x, partitioner)
    return Mesh(mesh, domain)


<<<<<<< HEAD
def create_submesh(mesh, dim, entities):
    submesh, entity_map, vertex_map, geom_map = _cpp.mesh.create_submesh(mesh, dim, entities)
    assert len(submesh.geometry.cmap) == 1
    submesh_ufl_cell = ufl.Cell(submesh.topology.cell_name(),
                                geometric_dimension=submesh.geometry.dim)
    submesh_domain = ufl.Mesh(basix.ufl_wrapper.create_vector_element(
        "Lagrange", submesh_ufl_cell.cellname(), submesh.geometry.cmap[0].degree, submesh.geometry.cmap[0].variant,
        dim=submesh.geometry.dim, gdim=submesh.geometry.dim))
    return (Mesh.from_cpp(submesh, submesh_domain), entity_map, vertex_map, geom_map)
=======
def create_submesh(msh, dim, entities):
    submsh, entity_map, vertex_map, geom_map = _cpp.mesh.create_submesh(msh._cpp_object, dim, entities)
    submsh_ufl_cell = ufl.Cell(submsh.topology.cell_name(), geometric_dimension=submsh.geometry.dim)
    submsh_domain = ufl.Mesh(basix.ufl_wrapper.create_vector_element(
        "Lagrange", submsh_ufl_cell.cellname(), submsh.geometry.cmap.degree, submsh.geometry.cmap.variant,
        dim=submsh.geometry.dim, gdim=submsh.geometry.dim))
    return (Mesh(submsh, submsh_domain), entity_map, vertex_map, geom_map)
>>>>>>> a0376516


# Add attribute to MeshTags
def _ufl_id(self) -> int:
    return id(self)


setattr(_cpp.mesh.MeshTags_int8, 'ufl_id', _ufl_id)
setattr(_cpp.mesh.MeshTags_int32, 'ufl_id', _ufl_id)
setattr(_cpp.mesh.MeshTags_int64, 'ufl_id', _ufl_id)
setattr(_cpp.mesh.MeshTags_float64, 'ufl_id', _ufl_id)

del _ufl_id


class MeshTagsMetaClass:
    def __init__(self, mesh: Mesh, dim: int, entities: npt.NDArray[typing.Any],
                 values: npt.NDArray[typing.Any]):
        """A distributed sparse matrix that uses compressed sparse row storage.

        Args:
            mesh: The mesh
            dim: Topological dimension of the mesh entity
            entities: Indices (local to process) of entities to
                associate values with. The array must be sorted and must
                not contain duplicates.
            values: The corresponding value for each entity

        Note:
            Objects of this type should be created using
            :func:`meshtags` and not created using this initialiser
            directly.

        """
        super().__init__(mesh._cpp_object, dim, np.asarray(entities, dtype=np.int32), values)  # type: ignore

    def ufl_id(self) -> int:
        """Object identifier.

        Notes:
            This method is used by UFL.

        Returns:
            The `id` of the object

        """
        return id(self)


def meshtags(mesh: Mesh, dim: int, entities: npt.NDArray[np.int64],
             values: typing.Union[np.ndarray, int, float]) -> MeshTagsMetaClass:
    """Create a MeshTags object that associates data with a subset of mesh entities.

    Args:
        mesh: The mesh
        dim: Topological dimension of the mesh entity
        entities: Indices (local to process) of entities to associate
            values with. The array must be sorted and must not contain
            duplicates.
        values: The corresponding value for each entity

    Returns:
        A MeshTags object

    Note:
        The type of the returned MeshTags is inferred from the type of
        ``values``.

    """

    if isinstance(values, int):
        assert np.can_cast(values, np.int32)
        values = np.full(entities.shape, values, dtype=np.int32)
    elif isinstance(values, float):
        values = np.full(entities.shape, values, dtype=np.double)

    values = np.asarray(values)
    if values.dtype == np.int8:
        ftype = _cpp.mesh.MeshTags_int8
    elif values.dtype == np.int32:
        ftype = _cpp.mesh.MeshTags_int32
    elif values.dtype == np.int64:
        ftype = _cpp.mesh.MeshTags_int64
    elif values.dtype == np.float64:
        ftype = _cpp.mesh.MeshTags_float64
    else:
        raise NotImplementedError(f"Type {values.dtype} not supported.")

    tags = type("MeshTagsMetaClass", (MeshTagsMetaClass, ftype), {})
    return tags(mesh, dim, entities, values)


def meshtags_from_entities(mesh: Mesh, dim: int, entities: _cpp.graph.AdjacencyList_int32,
                           values: npt.NDArray[typing.Any]):
    """Create a MeshTags object that associates data with a subset of
    mesh entities, where the entities are defined by their vertices.

    Args:
        mesh: The mesh
        dim: Topological dimension of the mesh entity
        entities: Entities to associated values with, with entities
            defined by their vertices
        values: The corresponding value for each entity

    Returns:
        A MeshTags object

    Note:
        The type of the returned MeshTags is inferred from the type of
        ``values``.

    """

    if isinstance(values, int):
        assert np.can_cast(values, np.int32)
        values = np.full(entities.num_nodes, values, dtype=np.int32)
    elif isinstance(values, float):
        values = np.full(entities.num_nodes, values, dtype=np.double)

    values = np.asarray(values)
    return _cpp.mesh.create_meshtags(mesh._cpp_object, dim, entities, values)


def create_interval(comm: _MPI.Comm, nx: int, points: npt.ArrayLike,
                    ghost_mode=GhostMode.shared_facet, partitioner=None) -> Mesh:
    """Create an interval mesh

    Args:
        comm: MPI communicator
        nx: Number of cells
        points: Coordinates of the end points
        ghost_mode: Ghost mode used in the mesh partitioning. Options
            are `GhostMode.none' and `GhostMode.shared_facet`.
        partitioner: Partitioning function to use for determining the
            parallel distribution of cells across MPI ranks

    Returns:
        An interval mesh

    """
    if partitioner is None:
        partitioner = _cpp.mesh.create_cell_partitioner(ghost_mode)
    domain = ufl.Mesh(basix.ufl_wrapper.create_vector_element("Lagrange", "interval", 1))
    mesh = _cpp.mesh.create_interval(comm, nx, points, ghost_mode, partitioner)
    return Mesh(mesh, domain)


def create_unit_interval(comm: _MPI.Comm, nx: int, ghost_mode=GhostMode.shared_facet,
                         partitioner=None) -> Mesh:
    """Create a mesh on the unit interval

    Args:
        comm: MPI communicator
        nx: Number of cells
        points: Coordinates of the end points
        ghost_mode: Ghost mode used in the mesh partitioning. Options
            are `GhostMode.none' and `GhostMode.shared_facet`.
        partitioner: Partitioning function to use for determining the
            parallel distribution of cells across MPI ranks

    Returns:
        A unit interval mesh with end points at 0 and 1

    """
    if partitioner is None:
        partitioner = _cpp.mesh.create_cell_partitioner(ghost_mode)
    return create_interval(comm, nx, [0.0, 1.0], ghost_mode, partitioner)


def create_rectangle(comm: _MPI.Comm, points: npt.ArrayLike, n: npt.ArrayLike,
                     cell_type=CellType.triangle, ghost_mode=GhostMode.shared_facet,
                     partitioner=None,
                     diagonal: DiagonalType = DiagonalType.right) -> Mesh:
    """Create rectangle mesh

    Args:
        comm: MPI communicator
        points: Coordinates of the lower-left and upper-right corners of the
            rectangle
        n: Number of cells in each direction
        cell_type: Mesh cell type
        ghost_mode: Ghost mode used in the mesh partitioning
        partitioner: Function that computes the parallel distribution of
            cells across MPI ranks
        diagonal: Direction of diagonal of triangular meshes. The
            options are ``left``, ``right``, ``crossed``, ``left/right``,
            ``right/left``.

    Returns:
        A mesh of a rectangle

    """
    if partitioner is None:
        partitioner = _cpp.mesh.create_cell_partitioner(ghost_mode)
    domain = ufl.Mesh(basix.ufl_wrapper.create_vector_element("Lagrange", cell_type.name, 1))
    mesh = _cpp.mesh.create_rectangle(comm, points, n, cell_type, partitioner, diagonal)
    return Mesh(mesh, domain)


def create_unit_square(comm: _MPI.Comm, nx: int, ny: int, cell_type=CellType.triangle,
                       ghost_mode=GhostMode.shared_facet, partitioner=None,
                       diagonal: DiagonalType = DiagonalType.right) -> Mesh:
    """Create a mesh of a unit square

    Args:
        comm: MPI communicator
        nx: Number of cells in the "x" direction
        ny: Number of cells in the "y" direction
        cell_type: Mesh cell type
        ghost_mode: Ghost mode used in the mesh partitioning
        partitioner:Function that computes the parallel distribution of cells across
            MPI ranks
        diagonal:
            Direction of diagonal

    Returns:
        A mesh of a square with corners at (0, 0) and (1, 1)

    """
    if partitioner is None:
        partitioner = _cpp.mesh.create_cell_partitioner(ghost_mode)
    return create_rectangle(comm, [np.array([0.0, 0.0]),
                                   np.array([1.0, 1.0])], [nx, ny], cell_type, ghost_mode,
                            partitioner, diagonal)


def create_box(comm: _MPI.Comm, points: typing.List[npt.ArrayLike], n: list,
               cell_type=CellType.tetrahedron,
               ghost_mode=GhostMode.shared_facet,
               partitioner=None) -> Mesh:
    """Create box mesh

    Args:
        comm: MPI communicator
        points: Coordinates of the 'lower-left' and 'upper-right'
            corners of the box
        n: List of cells in each direction
        cell_type: The cell type
        ghost_mode: The ghost mode used in the mesh partitioning
        partitioner: Function that computes the parallel distribution of
            cells across MPI ranks

    Returns:
        A mesh of a box domain

    """
    if partitioner is None:
        partitioner = _cpp.mesh.create_cell_partitioner(ghost_mode)
    domain = ufl.Mesh(basix.ufl_wrapper.create_vector_element("Lagrange", cell_type.name, 1))
    mesh = _cpp.mesh.create_box(comm, points, n, cell_type, partitioner)
    return Mesh(mesh, domain)


def create_unit_cube(comm: _MPI.Comm, nx: int, ny: int, nz: int, cell_type=CellType.tetrahedron,
                     ghost_mode=GhostMode.shared_facet, partitioner=None) -> Mesh:
    """Create a mesh of a unit cube

    Args:
        comm: MPI communicator
        nx: Number of cells in "x" direction
        ny: Number of cells in "y" direction
        nz: Number of cells in "z" direction
        cell_type: Mesh cell type
        ghost_mode: Ghost mode used in the mesh partitioning
        partitioner: Function that computes the parallel distribution of
            cells across MPI ranks

    Returns:
        A mesh of an axis-aligned unit cube with corners at (0, 0, 0)
        and (1, 1, 1)

    """
    if partitioner is None:
        partitioner = _cpp.mesh.create_cell_partitioner(ghost_mode)
    return create_box(comm, [np.array([0.0, 0.0, 0.0]), np.array(
        [1.0, 1.0, 1.0])], [nx, ny, nz], cell_type, ghost_mode, partitioner)<|MERGE_RESOLUTION|>--- conflicted
+++ resolved
@@ -202,25 +202,14 @@
     return Mesh(mesh, domain)
 
 
-<<<<<<< HEAD
-def create_submesh(mesh, dim, entities):
-    submesh, entity_map, vertex_map, geom_map = _cpp.mesh.create_submesh(mesh, dim, entities)
-    assert len(submesh.geometry.cmap) == 1
-    submesh_ufl_cell = ufl.Cell(submesh.topology.cell_name(),
-                                geometric_dimension=submesh.geometry.dim)
-    submesh_domain = ufl.Mesh(basix.ufl_wrapper.create_vector_element(
-        "Lagrange", submesh_ufl_cell.cellname(), submesh.geometry.cmap[0].degree, submesh.geometry.cmap[0].variant,
-        dim=submesh.geometry.dim, gdim=submesh.geometry.dim))
-    return (Mesh.from_cpp(submesh, submesh_domain), entity_map, vertex_map, geom_map)
-=======
 def create_submesh(msh, dim, entities):
     submsh, entity_map, vertex_map, geom_map = _cpp.mesh.create_submesh(msh._cpp_object, dim, entities)
+    assert len(submesh.geometry.cmap) == 1
     submsh_ufl_cell = ufl.Cell(submsh.topology.cell_name(), geometric_dimension=submsh.geometry.dim)
     submsh_domain = ufl.Mesh(basix.ufl_wrapper.create_vector_element(
-        "Lagrange", submsh_ufl_cell.cellname(), submsh.geometry.cmap.degree, submsh.geometry.cmap.variant,
+        "Lagrange", submsh_ufl_cell.cellname(), submsh.geometry.cmap[0].degree, submsh.geometry.cmap[0].variant,
         dim=submsh.geometry.dim, gdim=submsh.geometry.dim))
     return (Mesh(submsh, submsh_domain), entity_map, vertex_map, geom_map)
->>>>>>> a0376516
 
 
 # Add attribute to MeshTags
