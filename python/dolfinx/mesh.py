--- conflicted
+++ resolved
@@ -17,12 +17,8 @@
 from dolfinx.cpp.mesh import (CellType, DiagonalType, GhostMode,
                               build_dual_graph, cell_dim,
                               compute_incident_entities, compute_midpoints,
-<<<<<<< HEAD
                               create_cell_partitioner, exterior_facet_indices,
                               to_string, to_type)
-=======
-                              create_cell_partitioner, to_string, to_type)
->>>>>>> 6c631eb5
 
 from mpi4py import MPI as _MPI
 
