--- conflicted
+++ resolved
@@ -640,11 +640,7 @@
     msh: Mesh,
     edges: typing.Optional[np.ndarray] = None,
     partitioner: typing.Union[
-<<<<<<< HEAD
-        typing.Callable, IdentityPartitionerPlaceholder
-=======
         Callable, IdentityPartitionerPlaceholder
->>>>>>> 8b2c4beb
     ] = IdentityPartitionerPlaceholder(),
     option: RefinementOption = RefinementOption.parent_cell,
 ) -> tuple[Mesh, npt.NDArray[np.int32], npt.NDArray[np.int8]]:
