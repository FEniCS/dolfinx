--- conflicted
+++ resolved
@@ -121,7 +121,6 @@
     return create_mesh(comm, cells, x, domain, ghost_mode)
 
 
-<<<<<<< HEAD
 class MeshTags(object):
     def __init__(self, mesh, dim, indices, values):
 
@@ -137,26 +136,33 @@
         self.dtype = dtype
         fn = _meshtags_types[dtype]
         self._cpp_object = fn(mesh, dim, indices, values)
-        self.values = fn.values
-        self.indices = fn.indices
+        
+    @property
+    def values(self):
+        return self._cpp_object.values
+        
+    @values.setter
+    def values(self, val):
+        self._cpp_object.values = val
+
+    @property
+    def indices(self): 
+        return self._cpp_object.indices
+      
+    @indices.setter
+    def indices(self, val):
+        self._cpp_object.indices = val
+
+    @property
+    def name(self):
+        return self._cpp_object.name
+
+    @name.setter
+    def name(self, val):
+        self._cpp_object.name = val
 
     def ufl_id(self):
         return self._cpp_object.ufl_id()
-=======
-def MeshTags(mesh, dim, indices, values):
-
-    if isinstance(values, int):
-        values = numpy.full(indices.shape, values, dtype=numpy.int32)
-    elif isinstance(values, float):
-        values = numpy.full(indices.shape, values, dtype=numpy.double)
-
-    dtype = values.dtype.type
-    if dtype not in _meshtags_types.keys():
-        raise KeyError("Datatype {} of values array not recognised".format(dtype))
-
-    fn = _meshtags_types[dtype]
-    return fn(mesh, dim, indices, values)
->>>>>>> 06ea0a3d
 
 
 # Functions to extend cpp.mesh.Mesh with
