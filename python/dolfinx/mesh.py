# Copyright (C) 2017-2018 Chris N. Richardson and Garth N. Wells
#
# This file is part of DOLFINX (https://www.fenicsproject.org)
#
# SPDX-License-Identifier:    LGPL-3.0-or-later

import types

import ufl
from dolfinx import cpp


def compute_marked_boundary_entities(mesh: cpp.mesh.Mesh,
                                     dim: int,
                                     marker: types.FunctionType):
    """Compute list of boundary mesh entities satisfying a geometric marking function.

    Parameters
    ----------
    mesh
        The mesh

    dim
        The topological dimension of the mesh entities to consider

    marker A function that takes an array of points `x` with shape
           ``(gdim, num_points)`` and returns an array of booleans of
           length ``num_points``, evaluating to `True` for entities whose
           degree-of-freedom should be returned.

    Returns
    -------
    numpy.ndarray
        Indices (local to the process) of marked mesh entities.

    """

    return cpp.mesh.compute_marked_boundary_entities(mesh, dim, marker)


# __all__ = ["MeshFunction", "MeshValueCollection"]


_meshfunction_types = {
    "size_t": cpp.mesh.MeshFunctionSizet,
    "int": cpp.mesh.MeshFunctionInt,
    "double": cpp.mesh.MeshFunctionDouble
}

_meshvaluecollection_types = {
    "size_t": cpp.mesh.MeshValueCollection_sizet,
    "int": cpp.mesh.MeshValueCollection_int,
    "double": cpp.mesh.MeshValueCollection_double
}


def MeshFunction(value_type, mesh, dim, value):
    if value_type not in _meshfunction_types.keys():
        raise KeyError("MeshFunction type not recognised")
    fn = _meshfunction_types[value_type]
    return fn(mesh, dim, value)


<<<<<<< HEAD
class MeshValueCollection:
    def __new__(cls, value_type, mesh, dim=None, topology_data=None, values_data=None):
        if value_type not in _meshvaluecollection_types.keys():
            raise KeyError("MeshValueCollection type not recognised")
        mvc = _meshvaluecollection_types[value_type]
        if topology_data is not None:
            return mvc(mesh, dim, topology_data, values_data)
        else:
            if dim is not None:
                return mvc(mesh, dim)
            else:
                return mvc(mesh)
=======
def MeshValueCollection(value_type, mesh, dim=None):
    if value_type not in _meshvaluecollection_types.keys():
        raise KeyError("MeshValueCollection type not recognised")
    mvc = _meshvaluecollection_types[value_type]
    if dim is not None:
        return mvc(mesh, dim)
    else:
        return mvc(mesh)
>>>>>>> 9839f9ef


# Functions to extend cpp.mesh.Mesh with


def ufl_cell(self):
    return ufl.Cell(self.topology.cell_name(), geometric_dimension=self.geometry.dim)


def ufl_coordinate_element(self):
    """Return the finite element of the coordinate vector field of this
    domain.

    """
    cell = self.ufl_cell()
    degree = self.degree()
    return ufl.VectorElement(
        "Lagrange", cell, degree, dim=cell.geometric_dimension())


def ufl_domain(self):
    """Returns the ufl domain corresponding to the mesh."""
    # Cache object to avoid recreating it a lot
    if not hasattr(self, "_ufl_domain"):
        self._ufl_domain = ufl.Mesh(
            self.ufl_coordinate_element(), ufl_id=self.ufl_id(), cargo=self)
    return self._ufl_domain


def num_cells(self):
    """Return number of mesh cells"""
    return self.num_entities(self.topology.dim)


# Extend cpp.mesh.Mesh class, and clean-up
cpp.mesh.Mesh.ufl_cell = ufl_cell
cpp.mesh.Mesh.ufl_coordinate_element = ufl_coordinate_element
cpp.mesh.Mesh.ufl_domain = ufl_domain
cpp.mesh.Mesh.num_cells = num_cells

del ufl_cell, ufl_coordinate_element, ufl_domain, num_cells<|MERGE_RESOLUTION|>--- conflicted
+++ resolved
@@ -61,29 +61,18 @@
     return fn(mesh, dim, value)
 
 
-<<<<<<< HEAD
-class MeshValueCollection:
-    def __new__(cls, value_type, mesh, dim=None, topology_data=None, values_data=None):
-        if value_type not in _meshvaluecollection_types.keys():
-            raise KeyError("MeshValueCollection type not recognised")
-        mvc = _meshvaluecollection_types[value_type]
-        if topology_data is not None:
-            return mvc(mesh, dim, topology_data, values_data)
-        else:
-            if dim is not None:
-                return mvc(mesh, dim)
-            else:
-                return mvc(mesh)
-=======
-def MeshValueCollection(value_type, mesh, dim=None):
+def MeshValueCollection(value_type, mesh, dim=None, topology_data=None, value_data=None):
     if value_type not in _meshvaluecollection_types.keys():
         raise KeyError("MeshValueCollection type not recognised")
     mvc = _meshvaluecollection_types[value_type]
+
+    if topology_data is not None:
+        return mvc(mesh, dim, topology_data, value_data)
+
     if dim is not None:
         return mvc(mesh, dim)
     else:
         return mvc(mesh)
->>>>>>> 9839f9ef
 
 
 # Functions to extend cpp.mesh.Mesh with
