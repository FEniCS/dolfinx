# Copyright (C) 2017-2021 Chris N. Richardson and Garth N. Wells
#
# This file is part of DOLFINx (https://www.fenicsproject.org)
#
# SPDX-License-Identifier:    LGPL-3.0-or-later
"""Creation, refining and marking of meshes"""

from __future__ import annotations

import typing

import numpy as np
import numpy.typing

import basix
import basix.ufl_wrapper
import ufl
from dolfinx import cpp as _cpp
from dolfinx.cpp.mesh import (CellType, DiagonalType, GhostMode,
                              build_dual_graph, cell_dim,
                              compute_incident_entities, compute_midpoints,
                              create_cell_partitioner, exterior_facet_indices,
                              to_string, to_type)

from mpi4py import MPI as _MPI

__all__ = ["meshtags_from_entities", "locate_entities", "locate_entities_boundary",
           "refine", "create_mesh", "Mesh", "MeshTagsMetaClass", "meshtags", "CellType",
           "GhostMode", "build_dual_graph", "cell_dim", "compute_midpoints",
           "exterior_facet_indices", "compute_incident_entities", "create_cell_partitioner",
           "create_interval", "create_unit_interval", "create_rectangle", "create_unit_square",
           "create_box", "create_unit_cube", "to_type", "to_string"]


class Mesh(_cpp.mesh.Mesh):
    def __init__(self, comm: _MPI.Comm, topology: _cpp.mesh.Topology,
                 geometry: _cpp.mesh.Geometry, domain: ufl.Mesh):
        """A class for representing meshes

        Args:
            comm: The MPI communicator
            topology: The mesh topology
            geometry: The mesh geometry
            domain: The MPI communicator

        Note:
            Mesh objects are not generally created using this class directly.

        """
        super().__init__(comm, topology, geometry)
        self._ufl_domain = domain
        domain._ufl_cargo = self

    @classmethod
    def from_cpp(cls, obj: _cpp.mesh.Mesh, domain: ufl.Mesh) -> Mesh:
        """Create Mesh object from a C++ Mesh object"""
        obj._ufl_domain = domain
        obj.__class__ = Mesh
        domain._ufl_cargo = obj
        return obj

    def ufl_cell(self) -> ufl.Cell:
        """Return the UFL cell type"""
        return ufl.Cell(self.topology.cell_name(), geometric_dimension=self.geometry.dim)

    def ufl_domain(self) -> ufl.Mesh:
        """Return the ufl domain corresponding to the mesh."""
        return self._ufl_domain


def locate_entities(mesh: Mesh, dim: int, marker: typing.Callable) -> np.ndarray:
    """Compute mesh entities satisfying a geometric marking function

    Args:
        mesh: Mesh to locate entities on
        dim: Topological dimension of the mesh entities to consider
        marker: A function that takes an array of points `x` with shape ``(gdim,
            num_points)`` and returns an array of booleans of length
            ``num_points``, evaluating to `True` for entities to be located.

    Returns:
        Indices (local to the process) of marked mesh entities.

    """
    return _cpp.mesh.locate_entities(mesh, dim, marker)


def locate_entities_boundary(mesh: Mesh, dim: int, marker: typing.Callable) -> np.ndarray:
    """Compute mesh entities that are connected to an owned boundary
    facet and satisfy a geometric marking function

    For vertices and edges, in parallel this function will not
    necessarily mark all entities that are on the exterior boundary. For
    example, it is possible for a process to have a vertex that lies on
    the boundary without any of the attached facets being a boundary
    facet. When used to find degrees-of-freedom, e.g. using
    fem.locate_dofs_topological, the function that uses the data
    returned by this function must typically perform some parallel
    communication.

    Args:
        mesh: Mesh to locate boundary entities on
        dim: Topological dimension of the mesh entities to consider
        marker: Function that takes an array of points `x` with shape ``(gdim,
            num_points)`` and returns an array of booleans of length
            ``num_points``, evaluating to `True` for entities to be located.

    Returns:
        Indices (local to the process) of marked mesh entities.

    """
    return _cpp.mesh.locate_entities_boundary(mesh, dim, marker)


_uflcell_to_dolfinxcell = {
    "interval": CellType.interval,
    "interval2D": CellType.interval,
    "interval3D": CellType.interval,
    "triangle": CellType.triangle,
    "triangle3D": CellType.triangle,
    "quadrilateral": CellType.quadrilateral,
    "quadrilateral3D": CellType.quadrilateral,
    "tetrahedron": CellType.tetrahedron,
    "hexahedron": CellType.hexahedron
}


def refine(mesh: Mesh, edges: np.ndarray = None, redistribute: bool = True) -> Mesh:
    """Refine a mesh

    Args:
        mesh: The mesh from which to build a refined mesh
        edges: Optional argument to specify which edges should be refined. If
            not supplied uniform refinement is applied.
        redistribute:
            Optional argument to redistribute the refined mesh if mesh is a
            distributed mesh.

    Returns:
        A refined mesh
    """
    if edges is None:
        mesh_refined = _cpp.refinement.refine(mesh, redistribute)
    else:
        mesh_refined = _cpp.refinement.refine(mesh, edges, redistribute)

    coordinate_element = mesh._ufl_domain.ufl_coordinate_element()
    domain = ufl.Mesh(coordinate_element)
    return Mesh.from_cpp(mesh_refined, domain)


def create_mesh(comm: _MPI.Comm, cells: typing.Union[np.ndarray, _cpp.graph.AdjacencyList_int64],
                x: np.ndarray, domain: ufl.Mesh,
                partitioner=_cpp.mesh.create_cell_partitioner(GhostMode.none)) -> Mesh:
    """
    Create a mesh from topology and geometry arrays

    Args:
        comm: MPI communicator to define the mesh on
        cells: Cells of the mesh
        x: Mesh geometry ('node' coordinates),  with shape ``(gdim, num_nodes)``
        domain: UFL mesh
        ghost_mode: The ghost mode used in the mesh partitioning
        partitioner: Function that computes the parallel distribution of cells across MPI ranks

    Returns:
        A new mesh

    """
    ufl_element = domain.ufl_coordinate_element()
    cell_shape = ufl_element.cell().cellname()
    cell_degree = ufl_element.degree()
    cmap = _cpp.fem.CoordinateElement(_uflcell_to_dolfinxcell[cell_shape], cell_degree)
    try:
        mesh = _cpp.mesh.create_mesh(comm, cells, cmap, x, partitioner)
    except TypeError:
        mesh = _cpp.mesh.create_mesh(comm, _cpp.graph.AdjacencyList_int64(np.cast['int64'](cells)),
                                     cmap, x, partitioner)
    domain._ufl_cargo = mesh
    return Mesh.from_cpp(mesh, domain)


def create_submesh(mesh, dim, entities):
    submesh, entity_map, vertex_map, geom_map = _cpp.mesh.create_submesh(mesh, dim, entities)
    submesh_ufl_cell = ufl.Cell(submesh.topology.cell_name(),
                                geometric_dimension=submesh.geometry.dim)
<<<<<<< HEAD
    # FIXME Don't hard code degree (and maybe Lagrange?)
    submesh_domain = ufl.Mesh(basix.ufl_wrapper.create_vector_element(
        "Lagrange", submesh_ufl_cell.cellname(), 1, basix.LagrangeVariant.equispaced, dim=submesh.geometry.dim,
        gdim=submesh.geometry.dim))
=======
    submesh_domain = ufl.Mesh(ufl.VectorElement("Lagrange", cell=submesh_ufl_cell,
                                                degree=mesh.geometry.cmap.degree))
>>>>>>> df50a03b
    return (Mesh.from_cpp(submesh, submesh_domain), entity_map, vertex_map, geom_map)


# Add attribute to MeshTags
def _ufl_id(self) -> int:
    return id(self)


setattr(_cpp.mesh.MeshTags_int8, 'ufl_id', _ufl_id)
setattr(_cpp.mesh.MeshTags_int32, 'ufl_id', _ufl_id)
setattr(_cpp.mesh.MeshTags_int64, 'ufl_id', _ufl_id)
setattr(_cpp.mesh.MeshTags_float64, 'ufl_id', _ufl_id)

del _ufl_id


class MeshTagsMetaClass:
    def __init__(self, mesh: Mesh, dim: int, indices: numpy.typing.NDArray[typing.Any],
                 values: numpy.typing.NDArray[typing.Any]):
        """A distributed sparse matrix that uses compressed sparse row storage.

        Args:
            mesh: The mesh
            dim: Topological dimension of the mesh entity
            indices: Entity indices (local to process)
            values: The corresponding value for each entity

        Note:
            Objects of this type should be created using
            :func:`meshtags` and not created using this initialiser
            directly.

        """
        super().__init__(mesh, dim, indices.astype(np.int32), values)  # type: ignore

    def ufl_id(self) -> int:
        """Object identifier.

        Notes:
            This method is used by UFL.

        Returns:
            The `id` of the object

        """
        return id(self)


def meshtags(mesh: Mesh, dim: int, indices: np.ndarray,
             values: typing.Union[np.ndarray, int, float]) -> MeshTagsMetaClass:
    """Create a MeshTags object that associates data with a subset of mesh entities.

    Args:
        mesh: The mesh
        dim: Topological dimension of the mesh entity
        indices: Entity indices (local to process)
        values: The corresponding value for each entity

    Returns:
        A MeshTags object

    Note:
        The type of the returned MeshTags is inferred from the type of
        ``values``.

    """

    if isinstance(values, int):
        assert np.can_cast(values, np.int32)
        values = np.full(indices.shape, values, dtype=np.int32)
    elif isinstance(values, float):
        values = np.full(indices.shape, values, dtype=np.double)

    values = np.asarray(values)
    if values.dtype == np.int8:
        ftype = _cpp.mesh.MeshTags_int8
    elif values.dtype == np.int32:
        ftype = _cpp.mesh.MeshTags_int32
    elif values.dtype == np.int64:
        ftype = _cpp.mesh.MeshTags_int64
    elif values.dtype == np.float64:
        ftype = _cpp.mesh.MeshTags_float64
    else:
        raise NotImplementedError(f"Type {values.dtype} not supported.")

    tags = type("MeshTagsMetaClass", (MeshTagsMetaClass, ftype), {})
    return tags(mesh, dim, indices, values)


def meshtags_from_entities(mesh: Mesh, dim: int, entities: _cpp.graph.AdjacencyList_int32,
                           values: numpy.typing.NDArray[typing.Any]):
    """Create a MeshTags object that associates data with a subset of
    mesh entities, where the entities are defined by their vertices.

    Args:
        mesh: The mesh
        dim: Topological dimension of the mesh entity
        entities: Tagged entities, with entities defined by their vertices
        values: The corresponding value for each entity

    Returns:
        A MeshTags object

    Note:
        The type of the returned MeshTags is inferred from the type of
        ``values``.

    """

    if isinstance(values, int):
        assert np.can_cast(values, np.int32)
        values = np.full(entities.num_nodes, values, dtype=np.int32)
    elif isinstance(values, float):
        values = np.full(entities.num_nodes, values, dtype=np.double)

    values = np.asarray(values)
    return _cpp.mesh.create_meshtags(mesh, dim, entities, values)


def create_interval(comm: _MPI.Comm, nx: int, points: numpy.typing.ArrayLike, ghost_mode=GhostMode.shared_facet,
                    partitioner=None) -> Mesh:
    """Create an interval mesh

    Args:
        comm: MPI communicator
        nx: Number of cells
        points: Coordinates of the end points
        ghost_mode: Ghost mode used in the mesh partitioning. Options
            are `GhostMode.none' and `GhostMode.shared_facet`.
        partitioner: Partitioning function to use for determining the
            parallel distribution of cells across MPI ranks

    Returns:
        An interval mesh

    """
<<<<<<< HEAD
    domain = ufl.Mesh(basix.ufl_wrapper.create_vector_element(
        "Lagrange", "interval", 1, basix.LagrangeVariant.equispaced))
=======
    if partitioner is None:
        partitioner = _cpp.mesh.create_cell_partitioner(ghost_mode)
    domain = ufl.Mesh(ufl.VectorElement("Lagrange", "interval", 1))
>>>>>>> df50a03b
    mesh = _cpp.mesh.create_interval(comm, nx, points, ghost_mode, partitioner)
    return Mesh.from_cpp(mesh, domain)


def create_unit_interval(comm: _MPI.Comm, nx: int, ghost_mode=GhostMode.shared_facet,
                         partitioner=None) -> Mesh:
    """Create a mesh on the unit interval

    Args:
        comm: MPI communicator
        nx: Number of cells
        points: Coordinates of the end points
        ghost_mode: Ghost mode used in the mesh partitioning. Options
            are `GhostMode.none' and `GhostMode.shared_facet`.
        partitioner: Partitioning function to use for determining the
            parallel distribution of cells across MPI ranks

    Returns:
        A unit interval mesh with end points at 0 and 1

    """
    if partitioner is None:
        partitioner = _cpp.mesh.create_cell_partitioner(ghost_mode)
    return create_interval(comm, nx, [0.0, 1.0], ghost_mode, partitioner)


def create_rectangle(comm: _MPI.Comm, points: numpy.typing.ArrayLike, n: numpy.typing.ArrayLike,
                     cell_type=CellType.triangle, ghost_mode=GhostMode.shared_facet,
                     partitioner=None,
                     diagonal: DiagonalType = DiagonalType.right) -> Mesh:
    """Create rectangle mesh

    Args:
        comm: MPI communicator
        points: Coordinates of the lower-left and upper-right corners of the
            rectangle
        n: Number of cells in each direction
        cell_type: Mesh cell type
        ghost_mode: Ghost mode used in the mesh partitioning
        partitioner: Function that computes the parallel distribution of
            cells across MPI ranks
        diagonal: Direction of diagonal of triangular meshes. The
            options are ``left``, ``right``, ``crossed``, ``left/right``,
            ``right/left``.

    Returns:
        A mesh of a rectangle

    """
<<<<<<< HEAD
    domain = ufl.Mesh(basix.ufl_wrapper.create_vector_element(
        "Lagrange", cell_type.name, 1, basix.LagrangeVariant.equispaced))
    mesh = _cpp.mesh.create_rectangle(comm, points, n, cell_type, ghost_mode, partitioner, diagonal)
=======
    if partitioner is None:
        partitioner = _cpp.mesh.create_cell_partitioner(ghost_mode)
    domain = ufl.Mesh(ufl.VectorElement("Lagrange", cell_type.name, 1))
    mesh = _cpp.mesh.create_rectangle(comm, points, n, cell_type, partitioner, diagonal)
>>>>>>> df50a03b
    return Mesh.from_cpp(mesh, domain)


def create_unit_square(comm: _MPI.Comm, nx: int, ny: int, cell_type=CellType.triangle,
                       ghost_mode=GhostMode.shared_facet, partitioner=None,
                       diagonal: DiagonalType = DiagonalType.right) -> Mesh:
    """Create a mesh of a unit square

    Args:
        comm: MPI communicator
        nx: Number of cells in the "x" direction
        ny: Number of cells in the "y" direction
        cell_type: Mesh cell type
        ghost_mode: Ghost mode used in the mesh partitioning
        partitioner:Function that computes the parallel distribution of cells across
            MPI ranks
        diagonal:
            Direction of diagonal

    Returns:
        A mesh of a square with corners at (0, 0) and (1, 1)

    """
    if partitioner is None:
        partitioner = _cpp.mesh.create_cell_partitioner(ghost_mode)
    return create_rectangle(comm, [np.array([0.0, 0.0]),
                                   np.array([1.0, 1.0])], [nx, ny], cell_type, ghost_mode,
                            partitioner, diagonal)


def create_box(comm: _MPI.Comm, points: typing.List[numpy.typing.ArrayLike], n: list,
               cell_type=CellType.tetrahedron,
               ghost_mode=GhostMode.shared_facet,
               partitioner=None) -> Mesh:
    """Create box mesh

    Args:
        comm: MPI communicator
        points: Coordinates of the 'lower-left' and 'upper-right'
            corners of the box
        n: List of cells in each direction
        cell_type: The cell type
        ghost_mode: The ghost mode used in the mesh partitioning
        partitioner: Function that computes the parallel distribution of
            cells across MPI ranks

    Returns:
        A mesh of a box domain

    """
<<<<<<< HEAD
    domain = ufl.Mesh(basix.ufl_wrapper.create_vector_element(
        "Lagrange", cell_type.name, 1, basix.LagrangeVariant.equispaced))
    mesh = _cpp.mesh.create_box(comm, points, n, cell_type, ghost_mode, partitioner)
=======
    if partitioner is None:
        partitioner = _cpp.mesh.create_cell_partitioner(ghost_mode)
    domain = ufl.Mesh(ufl.VectorElement("Lagrange", cell_type.name, 1))
    mesh = _cpp.mesh.create_box(comm, points, n, cell_type, partitioner)
>>>>>>> df50a03b
    return Mesh.from_cpp(mesh, domain)


def create_unit_cube(comm: _MPI.Comm, nx: int, ny: int, nz: int, cell_type=CellType.tetrahedron,
                     ghost_mode=GhostMode.shared_facet, partitioner=None) -> Mesh:
    """Create a mesh of a unit cube

    Args:
        comm: MPI communicator
        nx: Number of cells in "x" direction
        ny: Number of cells in "y" direction
        nz: Number of cells in "z" direction
        cell_type: Mesh cell type
        ghost_mode: Ghost mode used in the mesh partitioning
        partitioner: Function that computes the parallel distribution of
            cells across MPI ranks

    Returns:
        A mesh of an axis-aligned unit cube with corners at (0, 0, 0)
        and (1, 1, 1)

    """
    if partitioner is None:
        partitioner = _cpp.mesh.create_cell_partitioner(ghost_mode)
    return create_box(comm, [np.array([0.0, 0.0, 0.0]), np.array(
        [1.0, 1.0, 1.0])], [nx, ny, nz], cell_type, ghost_mode, partitioner)<|MERGE_RESOLUTION|>--- conflicted
+++ resolved
@@ -184,15 +184,9 @@
     submesh, entity_map, vertex_map, geom_map = _cpp.mesh.create_submesh(mesh, dim, entities)
     submesh_ufl_cell = ufl.Cell(submesh.topology.cell_name(),
                                 geometric_dimension=submesh.geometry.dim)
-<<<<<<< HEAD
-    # FIXME Don't hard code degree (and maybe Lagrange?)
     submesh_domain = ufl.Mesh(basix.ufl_wrapper.create_vector_element(
-        "Lagrange", submesh_ufl_cell.cellname(), 1, basix.LagrangeVariant.equispaced, dim=submesh.geometry.dim,
-        gdim=submesh.geometry.dim))
-=======
-    submesh_domain = ufl.Mesh(ufl.VectorElement("Lagrange", cell=submesh_ufl_cell,
-                                                degree=mesh.geometry.cmap.degree))
->>>>>>> df50a03b
+        "Lagrange", submesh_ufl_cell.cellname(), mesh.geometry.cmap.degree, basix.LagrangeVariant.equispaced,
+        dim=submesh.geometry.dim, gdim=submesh.geometry.dim)))
     return (Mesh.from_cpp(submesh, submesh_domain), entity_map, vertex_map, geom_map)
 
 
@@ -329,14 +323,10 @@
         An interval mesh
 
     """
-<<<<<<< HEAD
+    if partitioner is None:
+        partitioner = _cpp.mesh.create_cell_partitioner(ghost_mode)
     domain = ufl.Mesh(basix.ufl_wrapper.create_vector_element(
-        "Lagrange", "interval", 1, basix.LagrangeVariant.equispaced))
-=======
-    if partitioner is None:
-        partitioner = _cpp.mesh.create_cell_partitioner(ghost_mode)
-    domain = ufl.Mesh(ufl.VectorElement("Lagrange", "interval", 1))
->>>>>>> df50a03b
+        "Lagrange", "interval", 1, basix.LagrangeVariant.equispaced))>>>>>>> main
     mesh = _cpp.mesh.create_interval(comm, nx, points, ghost_mode, partitioner)
     return Mesh.from_cpp(mesh, domain)
 
@@ -386,16 +376,12 @@
         A mesh of a rectangle
 
     """
-<<<<<<< HEAD
+    if partitioner is None:
+        partitioner = _cpp.mesh.create_cell_partitioner(ghost_mode)
     domain = ufl.Mesh(basix.ufl_wrapper.create_vector_element(
         "Lagrange", cell_type.name, 1, basix.LagrangeVariant.equispaced))
-    mesh = _cpp.mesh.create_rectangle(comm, points, n, cell_type, ghost_mode, partitioner, diagonal)
-=======
-    if partitioner is None:
-        partitioner = _cpp.mesh.create_cell_partitioner(ghost_mode)
-    domain = ufl.Mesh(ufl.VectorElement("Lagrange", cell_type.name, 1))
     mesh = _cpp.mesh.create_rectangle(comm, points, n, cell_type, partitioner, diagonal)
->>>>>>> df50a03b
+
     return Mesh.from_cpp(mesh, domain)
 
 
@@ -446,16 +432,12 @@
         A mesh of a box domain
 
     """
-<<<<<<< HEAD
+    if partitioner is None:
+        partitioner = _cpp.mesh.create_cell_partitioner(ghost_mode)
     domain = ufl.Mesh(basix.ufl_wrapper.create_vector_element(
         "Lagrange", cell_type.name, 1, basix.LagrangeVariant.equispaced))
-    mesh = _cpp.mesh.create_box(comm, points, n, cell_type, ghost_mode, partitioner)
-=======
-    if partitioner is None:
-        partitioner = _cpp.mesh.create_cell_partitioner(ghost_mode)
-    domain = ufl.Mesh(ufl.VectorElement("Lagrange", cell_type.name, 1))
     mesh = _cpp.mesh.create_box(comm, points, n, cell_type, partitioner)
->>>>>>> df50a03b
+
     return Mesh.from_cpp(mesh, domain)
 
 
