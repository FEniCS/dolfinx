--- conflicted
+++ resolved
@@ -152,17 +152,11 @@
     return Mesh.from_cpp(mesh_refined, domain)
 
 
-<<<<<<< HEAD
-def create_mesh(comm, cells, x, domain: ufl.Mesh,
-                ghost_mode=GhostMode.shared_facet,
+def create_mesh(comm: _MPI.Comm, cells: typing.Union[np.ndarray, _cpp.graph.AdjacencyList_int64],
+                x: np.ndarray, domain: ufl.Mesh, ghost_mode=GhostMode.shared_facet,
                 partitioner=_cpp.mesh.partition_cells_graph):
-    """Create a mesh from topology and geometry arrays
-=======
-def create_mesh(comm: _MPI.Comm, cells: typing.Union[np.ndarray, _cpp.graph.AdjacencyList_int64], x: np.ndarray,
-                domain: ufl.Mesh, ghost_mode=GhostMode.shared_facet, partitioner=_cpp.mesh.partition_cells_graph):
     """
     Create a mesh from topology and geometry arrays
->>>>>>> 87603344
 
     comm
         The MPI communicator
