# Copyright (C) 2017-2024 Chris N. Richardson, Garth N. Wells and
# Jørgen S. Dokken
#
# This file is part of DOLFINx (https://www.fenicsproject.org)
#
# SPDX-License-Identifier:    LGPL-3.0-or-later
"""Creation, refining and marking of meshes."""

from __future__ import annotations

import typing
<<<<<<< HEAD
from collections.abc import Sequence
=======
from collections.abc import Callable
>>>>>>> 8b2c4beb

from mpi4py import MPI as _MPI

import numpy as np
import numpy.typing as npt

import basix
import basix.ufl
import ufl
from dolfinx import cpp as _cpp
from dolfinx import default_real_type
from dolfinx.common import IndexMap as _IndexMap
from dolfinx.cpp.mesh import (
    CellType,
    DiagonalType,
    GhostMode,
    build_dual_graph,
    cell_dim,
    create_cell_partitioner,
    to_string,
    to_type,
)
from dolfinx.cpp.refinement import IdentityPartitionerPlaceholder, RefinementOption
from dolfinx.fem import CoordinateElement as _CoordinateElement
from dolfinx.fem import coordinate_element as _coordinate_element
from dolfinx.graph import AdjacencyList

__all__ = [
    "CellType",
    "EntityMap",
    "Geometry",
    "GhostMode",
    "Mesh",
    "MeshTags",
    "Topology",
    "build_dual_graph",
    "cell_dim",
    "compute_incident_entities",
    "compute_midpoints",
    "create_box",
    "create_cell_partitioner",
    "create_geometry",
    "create_interval",
    "create_mesh",
    "create_rectangle",
    "create_submesh",
    "create_unit_cube",
    "create_unit_interval",
    "create_unit_square",
    "entities_to_geometry",
    "exterior_facet_indices",
    "locate_entities",
    "locate_entities_boundary",
    "meshtags",
    "meshtags_from_entities",
    "refine",
    "to_string",
    "to_type",
    "transfer_meshtag",
]


class Topology:
    """Topology for a :class:`dolfinx.mesh.Mesh`"""

    _cpp_object: _cpp.mesh.Topology

    def __init__(self, topology: _cpp.mesh.Topology):
        """Initialize a topology from a C++ topology.
        Args:
            topology: The C++ topology object

        Note:
            Topology objects should usually be constructed with the
            :func:`dolfinx.cpp.mesh.create_topology` and not this class
            initializer.
        """
        self._cpp_object = topology

    def cell_name(self) -> str:
        """String representation of the cell-type of the topology"""
        return to_string(self._cpp_object.cell_type)

    def connectivity(self, d0: int, d1: int) -> _cpp.graph.AdjacencyList_int32:
        """Return connectivity from entities of dimension ``d0`` to
        entities of dimension ``d1``.

        Args:
            d0: Dimension of entity one is mapping from
            d1: Dimension of entity one is mapping to
        """
        if (conn := self._cpp_object.connectivity(d0, d1)) is not None:
            return conn
        else:
            raise RuntimeError(
                f"Connectivity between dimension {d0} and {d1} has not been computed.",
                f"Please call `dolfinx.mesh.Topology.create_connectivity({d0}, {d1})` first.",
            )

    @property
    def comm(self):
        return self._cpp_object.comm

    def create_connectivity(self, d0: int, d1: int):
        """Build entity connectivity ``d0 -> d1``.

        Args:
            d0: Dimension of entities connectivity is from.
            d1: Dimension of entities connectivity is to.
        """
        self._cpp_object.create_connectivity(d0, d1)

    def create_entities(self, dim: int) -> bool:
        """Create entities of given topological dimension.

        Args:
            dim: Topological dimension of entities to create.

        Returns:
            ``True` is entities are created, ``False`` is if entities
            already existed.
        """
        return self._cpp_object.create_entities(dim)

    def create_entity_permutations(self):
        """Compute entity permutations and reflections."""
        self._cpp_object.create_entity_permutations()

    @property
    def dim(self) -> int:
        """Return the topological dimension of the mesh."""
        return self._cpp_object.dim

    @property
    def entity_types(self) -> list[list[CellType]]:
        """Entity types in the topology for all topological dimensions."""
        return self._cpp_object.entity_types

    def get_cell_permutation_info(self) -> npt.NDArray[np.uint32]:
        """Get permutation information.

        The returned data is used for packing coefficients and
        assembling of tensors. The bits of each integer encodes the
        number of reflections and permutations for each sub-entity of
        the cell to be able to map it to the reference element.
        """
        return self._cpp_object.get_cell_permutation_info()

    def get_facet_permutations(self) -> npt.NDArray[np.uint8]:
        """Get the permutation integer to apply to facets.

        The bits of each integer describes the number of reflections and
        rotations that has to be applied to a facet to map between a
        facet in the mesh (relative to a cell) and the corresponding
        facet on the reference element. The data has the shape
        ``(num_cells, num_facets_per_cell)``, flattened row-wise. The
        number of cells include potential ghost cells.

        Note:
            The data can be unpacked with ``numpy.unpack_bits``.
        """
        return self._cpp_object.get_facet_permutations()

    def index_map(self, dim: int) -> _cpp.common.IndexMap:
        """Get the IndexMap that describes the parallel distribution of the
        mesh entities.

        Args:
            dim: Topological dimension.

        Returns:
            Index map for the entities of dimension ``dim``.
        """
        if (imap := self._cpp_object.index_map(dim)) is not None:
            return imap
        else:
            raise RuntimeError(
                f"Entities of dimension {dim} has not been computed."
                f"Call `dolfinx.mesh.Topology.create_entities({dim}) first."
            )

    def index_maps(self, dim: int) -> list[_cpp.common.IndexMap]:
        """Get the IndexMaps that describes the parallel distribution of
           the mesh entities, for each entity type of the dimension.

        Args:
            dim: Topological dimension.

        Returns:
            List of IndexMaps for the entities of dimension ``dim``.
        """
        if (imaps := self._cpp_object.index_maps(dim)) is not None:
            return imaps
        else:
            raise RuntimeError(
                f"Entities of dimension {dim} have not been computed."
                f"Call `dolfinx.mesh.Topology.create_entities({dim}) first."
            )

    def interprocess_facets(self) -> npt.NDArray[np.int32]:
        """List of inter-process facets, if facet topology has been
        computed."""
        return self._cpp_object.interprocess_facets()

    @property
    def original_cell_index(self) -> npt.NDArray[np.int64]:
        """Get the original cell index"""
        return self._cpp_object.original_cell_index

    @property
    def cell_type(self) -> CellType:
        """Get the cell type of the topology."""
        return self._cpp_object.cell_type


class Geometry:
    """The geometry of a :class:`dolfinx.mesh.Mesh`"""

    _cpp_object: typing.Union[_cpp.mesh.Geometry_float32, _cpp.mesh.Geometry_float64]

    def __init__(
        self, geometry: typing.Union[_cpp.mesh.Geometry_float32, _cpp.mesh.Geometry_float64]
    ):
        """Initialize a geometry from a C++ geometry.

        Args:
            geometry: The C++ geometry object.

        Note:
            Geometry objects should usually be constructed with the
            :func:`create_geometry` and not using this class
            initializer. This class is combined with different base
            classes that depend on the scalar type used in the Geometry.
        """
        self._cpp_object = geometry

    @property
    def cmap(self) -> _CoordinateElement:
        """Element that describes the geometry map."""
        return _CoordinateElement(self._cpp_object.cmap)

    @property
    def dim(self):
        """Dimension of the Euclidean coordinate system."""
        return self._cpp_object.dim

    @property
    def dofmap(self) -> npt.NDArray[np.int32]:
        """Dofmap for the geometry, shape
        ``(num_cells, dofs_per_cell)``."""
        return self._cpp_object.dofmap

    def index_map(self) -> _IndexMap:
        """Index map describing the layout of the geometry points
        (nodes)."""
        return self._cpp_object.index_map()

    @property
    def input_global_indices(self) -> npt.NDArray[np.int64]:
        """Global input indices of the geometry nodes."""
        return self._cpp_object.input_global_indices

    @property
    def x(self) -> typing.Union[npt.NDArray[np.float32], npt.NDArray[np.float64]]:
        """Geometry coordinate points,  ``shape=(num_points, 3)``."""
        return self._cpp_object.x


class Mesh:
    """A mesh."""

    _mesh: typing.Union[_cpp.mesh.Mesh_float32, _cpp.mesh.Mesh_float64]
    _topology: Topology
    _geometry: Geometry
    _ufl_domain: typing.Optional[ufl.Mesh]

    def __init__(
        self,
        msh: typing.Union[_cpp.mesh.Mesh_float32, _cpp.mesh.Mesh_float64],
        domain: typing.Optional[ufl.Mesh],
    ):
        """Initialize mesh from a C++ mesh.

        Args:
            msh: A C++ mesh object.
            domain: A UFL domain.

        Note:
            Mesh objects should usually be constructed using
            :func:`create_mesh` and not using this class initializer.
            This class is combined with different base classes that
            depend on the scalar type used in the Mesh.
        """
        self._cpp_object = msh
        self._topology = Topology(self._cpp_object.topology)
        self._geometry = Geometry(self._cpp_object.geometry)
        self._ufl_domain = domain
        if self._ufl_domain is not None:
            self._ufl_domain._ufl_cargo = self._cpp_object  # type: ignore

    @property
    def comm(self):
        return self._cpp_object.comm

    @property
    def name(self):
        return self._cpp_object.name

    @name.setter
    def name(self, value):
        self._cpp_object.name = value

    def ufl_cell(self) -> ufl.Cell:
        """Return the UFL cell type.

        Note:
            This method is required for UFL compatibility.
        """
        return ufl.Cell(self.topology.cell_name())

    def ufl_domain(self) -> typing.Optional[ufl.Mesh]:
        """Return the ufl domain corresponding to the mesh.

        Returns:
            The UFL domain. Is ``None`` if the domain has not been set.

        Note:
            This method is required for UFL compatibility.
        """
        return self._ufl_domain

    def basix_cell(self) -> basix.CellType:
        """Return the Basix cell type."""
        return getattr(basix.CellType, self.topology.cell_name())

    def h(self, dim: int, entities: npt.NDArray[np.int32]) -> npt.NDArray[np.float64]:
        """Geometric size measure of cell entities.

        Args:
            dim: Topological dimension of the entities to compute the
                size measure of.
            entities: Indices of entities of dimension ``dim`` to
                compute size measure of.

        Returns:
            Size measure for each requested entity.
        """
        return _cpp.mesh.h(self._cpp_object, dim, entities)

    @property
    def topology(self) -> Topology:
        "Mesh topology."
        return self._topology

    @property
    def geometry(self) -> Geometry:
        "Mesh geometry."
        return self._geometry


class MeshTags:
    """Mesh tags associate data (markers) with a subset of mesh entities of
    a given dimension."""

    def __init__(self, meshtags):
        """Initialize tags from a C++ MeshTags object.

        Args:
            meshtags: C++ mesh tags object.

        Note:
            MeshTags objects should not usually be created using this
            initializer directly.

            A Python mesh is passed to the initializer as it may have
            UFL data attached that is not attached the C + + Mesh that is
            associated with the C + + ``meshtags`` object. If `mesh` is
            passed, ``mesh`` and ``meshtags`` must share the same C + +
            mesh.
        """
        self._cpp_object = meshtags

    def ufl_id(self) -> int:
        """Identiftying integer used by UFL."""
        return id(self)

    @property
    def topology(self) -> _cpp.mesh.Topology:
        """Mesh topology with which the tags are associated."""
        return self._cpp_object.topology

    @property
    def dim(self) -> int:
        """Topological dimension of the tagged entities."""
        return self._cpp_object.dim

    @property
    def indices(self) -> npt.NDArray[np.int32]:
        """Indices of tagged mesh entities."""
        return self._cpp_object.indices

    @property
    def values(self):
        """Values associated with tagged mesh entities."""
        return self._cpp_object.values

    @property
    def name(self) -> str:
        "Name of the mesh tags object."
        return self._cpp_object.name

    @name.setter
    def name(self, value):
        self._cpp_object.name = value

    def find(self, value) -> npt.NDArray[np.int32]:
        """Get a list of all entity indices with a given value.

        Args:
            value: Tag value to search for.

        Returns:
            Indices of entities with tag ``value``.
        """
        return self._cpp_object.find(value)


class EntityMap:
    """A bidirectional map that relates entities in two different
    topologies.
    """

    def __init__(self, entity_map):
        """Initialise an entity map from a C++ `EntityMap` object.

        Args:
            entity_map: A C++ `EntityMap` object

        .. note::

            `EntityMap` objects should not usually be created using this
            initializer directly.
        """
        self._cpp_object = entity_map
        self._topology = Topology(self._cpp_object.topology)
        self._sub_topology = Topology(self._cpp_object.sub_topology)

    def sub_topology_to_topology(self, entities, inverse):
        """Map entities between the sub-topology and the parent topology.

        If `inverse` is False, this function maps a list of
        `self.dim()`-dimensional entities from `self.sub_topology()` to
        the corresponding entities in `self.topology()`. If `inverse` is
        True, it performs the inverse mapping from `self.topology()` to
        `self.sub_topology()`. Entities that do not exist in the
        sub-topology are marked as -1.

        Note:
            If `inverse` is `True`, this function recomputes the inverse
            map on every call (it is not cached), which may be expensive
            if called repeatedly.

        Args:
            entities:
                A list of entity indices in the source topology.
            inverse:
                If False, maps from `self.sub_topology()` to
                `self.topology()`. If True, maps from `this.topology()`
                to `this.sub_topology()`.

        Returns:
            A list of mapped entity indices. Entities that don't exist
            in the target topology are marked as -1.
        """
        return self._cpp_object.sub_topology_to_topology(entities, inverse)

    @property
    def dim(self):
        """Get the topological dimension of the entities related by this
        EntityMap.

        Returns:
            int: The topological dimension
        """
        return self._cpp_object.dim

    @property
    def topology(self):
        return self._topology

    @property
    def sub_topology(self):
        return self._sub_topology


def entity_map(topology, sub_topology, dim, sub_topology_to_topology):
    """Create a bidirectional map relating entities of dimension `dim` in
    `topology` and `sub_topology`.

    Args:
        topology: A topology
        sub_topology: Topology of another mesh. This must be a
            "sub-topology" of `topology` i.e. every entity in
            `sub_topology` must also exist in `topology`.
        dim: The dimension of the entities
        sub_topology_to_topology: A list of entities in `topology` where
            `sub_topology_to_topology[i]` is the index in `topology`
            corresponding to entity `i` in `sub_topology`.
    """
    return _cpp.mesh.EntityMap(
        topology._cpp_object, sub_topology._cpp_object, dim, sub_topology_to_topology
    )


def compute_incident_entities(
    topology: Topology, entities: npt.NDArray[np.int32], d0: int, d1: int
) -> npt.NDArray[np.int32]:
    """Compute all entities of ``d1`` connected to ``entities`` of
    dimension ``d0``.

    Args:
        topology: The topology.
        entities: List of entities of dimension ``d0``.
        d0: Topological dimension.
        d1: Topological dimension to map to.

    Returns:
        Incident entity indices.
    """
    return _cpp.mesh.compute_incident_entities(topology._cpp_object, entities, d0, d1)


def compute_midpoints(msh: Mesh, dim: int, entities: npt.NDArray[np.int32]):
    """Compute the midpoints of a set of mesh entities.

    Args:
        msh: The mesh.
        dim: Topological dimension of the mesh entities to consider.
        entities: Indices of entities in ``mesh`` to consider.

    Returns:
        Midpoints of the entities, shape ``(num_entities, 3)``.
    """
    return _cpp.mesh.compute_midpoints(msh._cpp_object, dim, entities)


def locate_entities(msh: Mesh, dim: int, marker: Callable) -> np.ndarray:
    """Compute mesh entities satisfying a geometric marking function.

    Args:
        msh: Mesh to locate entities on.
        dim: Topological dimension of the mesh entities to consider.
        marker: A function that takes an array of points ``x`` with
            shape ``(gdim, num_points)`` and returns an array of
            booleans of length ``num_points``, evaluating to `True` for
            entities to be located.

    Returns:
        Indices (local to the process) of marked mesh entities.
    """
    return _cpp.mesh.locate_entities(msh._cpp_object, dim, marker)


def locate_entities_boundary(msh: Mesh, dim: int, marker: Callable) -> np.ndarray:
    """Compute mesh entities that are connected to an owned boundary
    facet and satisfy a geometric marking function.

    For vertices and edges, in parallel this function will not
    necessarily mark all entities that are on the exterior boundary. For
    example, it is possible for a process to have a vertex that lies on
    the boundary without any of the attached facets being a boundary
    facet. When used to find degrees-of-freedom, e.g. using
    :func:`dolfinx.fem.locate_dofs_topological`, the function that uses
    the data returned by this function must typically perform some
    parallel communication.

    Args:
        msh: Mesh to locate boundary entities on.
        dim: Topological dimension of the mesh entities to consider
        marker: Function that takes an array of points ``x`` with shape
            ``(gdim, num_points)`` and returns an array of booleans of
            length ``num_points``, evaluating to ``True`` for entities
            to be located.

    Returns:
        Indices (local to the process) of marked mesh entities.
    """
    return _cpp.mesh.locate_entities_boundary(msh._cpp_object, dim, marker)


def transfer_meshtag(
    meshtag: MeshTags,
    msh1: Mesh,
    parent_cell: npt.NDArray[np.int32],
    parent_facet: typing.Optional[npt.NDArray[np.int8]] = None,
) -> MeshTags:
    """Generate cell mesh tags on a refined mesh from the mesh tags on the
    coarse parent mesh.

    Args:
        meshtag: Mesh tags on the coarse, parent mesh.
        msh1: The refined mesh.
        parent_cell: Index of the parent cell for each cell in the
            refined mesh.
        parent_facet: Index of the local parent facet for each cell
            in the refined mesh. Only required for transfer tags on
            facets.

    Returns:
        Mesh tags on the refined mesh.
    """
    if meshtag.dim == meshtag.topology.dim:
        mt = _cpp.refinement.transfer_cell_meshtag(
            meshtag._cpp_object, msh1.topology._cpp_object, parent_cell
        )
        return MeshTags(mt)
    elif meshtag.dim == meshtag.topology.dim - 1:
        assert parent_facet is not None
        mt = _cpp.refinement.transfer_facet_meshtag(
            meshtag._cpp_object, msh1.topology._cpp_object, parent_cell, parent_facet
        )
        return MeshTags(mt)
    else:
        raise RuntimeError("MeshTag transfer is supported on on cells or facets.")


def refine(
    msh: Mesh,
    edges: typing.Optional[np.ndarray] = None,
    partitioner: typing.Union[
        Callable, IdentityPartitionerPlaceholder
    ] = IdentityPartitionerPlaceholder(),
    option: RefinementOption = RefinementOption.parent_cell,
) -> tuple[Mesh, npt.NDArray[np.int32], npt.NDArray[np.int8]]:
    """Refine a mesh.

    Passing ``None`` for ``partitioner``, refined cells will be on the
    same process as the parent cell.

    Note:
        Using the default partitioner for the refined mesh, the refined
        mesh will **not** include ghosts cells (cells connected by facet
        to an owned cells) even if the parent mesh is ghosted.

    Args:
        msh: Mesh from which to create the refined mesh.
        edges: Indices of edges to split during refinement. If ``None``,
            mesh refinement is uniform.
        partitioner: Partitioner to distribute the refined mesh. If a
            ``IdentityPartitionerPlaceholder`` is passed (default) no
            redistribution is performed, i.e. refined cells remain on the
            same process as the parent cell, but the ghost layer is
            updated. If a custom partitioner is passed, it will be used for
            distributing the refined mesh. If ``None`` is passed no
            redistribution will happen.
        option: Controls whether parent cells and/or parent facets are
            computed.

    Returns:
       Refined mesh, (optional) parent cells, (optional) parent facets
    """
    mesh1, parent_cell, parent_facet = _cpp.refinement.refine(
        msh._cpp_object, edges, partitioner, option
    )
    # Create new ufl domain as it will carry a reference to the C++ mesh
    # in the ufl_cargo
    ufl_domain = ufl.Mesh(msh._ufl_domain.ufl_coordinate_element())  # type: ignore
    return Mesh(mesh1, ufl_domain), parent_cell, parent_facet


def create_mesh(
    comm: _MPI.Comm,
    cells: npt.NDArray[np.int64],
    x: npt.NDArray[np.floating],
    e: typing.Union[
        ufl.Mesh,
        basix.finite_element.FiniteElement,
        basix.ufl._BasixElement,
        _CoordinateElement,
    ],
    partitioner: typing.Optional[Callable] = None,
) -> Mesh:
    """Create a mesh from topology and geometry arrays.

    Args:
        comm: MPI communicator to define the mesh on.
            cells: Cells of the mesh. ``cells[i]`` are the 'nodes' of cell
            ``i``.
        x: Mesh geometry ('node' coordinates), with shape
            ``(num_nodes, gdim)``.
        e: UFL mesh. The mesh scalar type is determined by the scalar
            type of ``e``.
        partitioner: Function that determines the parallel distribution of
            cells across MPI ranks.

    Note:
        If required, the coordinates ``x`` will be cast to the same
        scalar type as the domain/element ``e``.

    Returns:
        A mesh.
    """
    if partitioner is None and comm.size > 1:
        partitioner = create_cell_partitioner(GhostMode.none)

    x = np.asarray(x, order="C")
    if x.ndim == 1:
        gdim = 1
    else:
        gdim = x.shape[1]

    dtype = None
    try:
        # e is a UFL domain
        e_ufl = e.ufl_coordinate_element()  # type: ignore
        cmap = _coordinate_element(e_ufl.basix_element)  # type: ignore
        domain = e
        dtype = cmap.dtype
        # TODO: Resolve UFL vs Basix geometric dimension issue
        # assert domain.geometric_dimension() == gdim
    except AttributeError:
        try:
            # e is a Basix 'UFL' element
            cmap = _coordinate_element(e.basix_element)  # type: ignore
            domain = ufl.Mesh(e)
            dtype = cmap.dtype
            assert domain.geometric_dimension() == gdim
        except AttributeError:
            try:
                # e is a Basix element
                # TODO: Resolve geometric dimension vs shape for manifolds
                cmap = _coordinate_element(e)  # type: ignore
                e_ufl = basix.ufl._BasixElement(e)  # type: ignore
                e_ufl = basix.ufl.blocked_element(e_ufl, shape=(gdim,))
                domain = ufl.Mesh(e_ufl)
                dtype = cmap.dtype
                assert domain.geometric_dimension() == gdim
            except (AttributeError, TypeError):
                # e is a CoordinateElement
                cmap = e
                domain = None
                dtype = cmap.dtype  # type: ignore

    x = np.asarray(x, dtype=dtype, order="C")
    cells = np.asarray(cells, dtype=np.int64, order="C")
    msh: typing.Union[_cpp.mesh.Mesh_float32, _cpp.mesh.Mesh_float64] = _cpp.mesh.create_mesh(
        comm, cells, cmap._cpp_object, x, partitioner
    )

    return Mesh(msh, domain)  # type: ignore


def create_submesh(
    msh: Mesh, dim: int, entities: npt.NDArray[np.int32]
) -> tuple[Mesh, EntityMap, EntityMap, npt.NDArray[np.int32]]:
    """Create a mesh with specified entities from another mesh.

    Args:
        msh: Mesh to create the sub-mesh from.
        dim: Topological dimension of the entities in ``msh`` to include
            in the sub-mesh.
        entities: Indices of entities in ``msh`` to include in the
            sub-mesh.

    Returns:
        The (1) sub mesh, (2) entity map, (3) vertex map, and (4) node
        map (geometry). Each of the maps a local index of the sub mesh
        to a local index of ``msh``.
    """
    submsh, entity_map, vertex_map, geom_map = _cpp.mesh.create_submesh(
        msh._cpp_object, dim, entities
    )
    submsh_domain = ufl.Mesh(
        basix.ufl.element(
            "Lagrange",
            to_string(submsh.topology.cell_type),
            submsh.geometry.cmap.degree,
            basix.LagrangeVariant(submsh.geometry.cmap.variant),
            shape=(submsh.geometry.dim,),
            dtype=submsh.geometry.x.dtype,
        )
    )
    return (Mesh(submsh, submsh_domain), EntityMap(entity_map), EntityMap(vertex_map), geom_map)


def meshtags(
    msh: Mesh,
    dim: int,
    entities: npt.NDArray[np.int32],
    values: typing.Union[np.ndarray, int, float],
) -> MeshTags:
    """Create a MeshTags object that associates data with a subset of
    mesh entities.

    Args:
        msh: The mesh.
        dim: Topological dimension of the mesh entity.
        entities: Indices(local to process) of entities to associate
            values with . The array must be sorted and must not contain
            duplicates.
        values: The corresponding value for each entity.

    Returns:
        A mesh tags object.

    Note:
        The type of the returned MeshTags is inferred from the type of
        ``values``.
    """
    if isinstance(values, int):
        assert values >= np.iinfo(np.int32).min and values <= np.iinfo(np.int32).max
        values = np.full(entities.shape, values, dtype=np.int32)
    elif isinstance(values, float):
        values = np.full(entities.shape, values, dtype=np.double)

    values = np.asarray(values)
    if values.dtype == np.int8:
        ftype = _cpp.mesh.MeshTags_int8
    elif values.dtype == np.int32:
        ftype = _cpp.mesh.MeshTags_int32
    elif values.dtype == np.int64:
        ftype = _cpp.mesh.MeshTags_int64
    elif values.dtype == np.float64:
        ftype = _cpp.mesh.MeshTags_float64
    else:
        raise NotImplementedError(f"Type {values.dtype} not supported.")

    return MeshTags(
        ftype(msh.topology._cpp_object, dim, np.asarray(entities, dtype=np.int32), values)
    )


def meshtags_from_entities(
    msh: Mesh, dim: int, entities: AdjacencyList, values: npt.NDArray[typing.Any]
):
    """Create a :class:dolfinx.mesh.MeshTags` object that associates
    data with a subset of mesh entities, where the entities are defined
    by their vertices.

    Args:
        msh: The mesh.
        dim: Topological dimension of the mesh entity.
        entities: Entities to associated values with, with entities
            defined by their vertices.
        values: The corresponding value for each entity.

    Returns:
        A mesh tags object.

    Note:
        The type of the returned MeshTags is inferred from the type of
        ``values``.
    """

    if isinstance(values, int):
        assert np.can_cast(values, np.int32)
        values = np.full(entities.num_nodes, values, dtype=np.int32)
    elif isinstance(values, float):
        values = np.full(entities.num_nodes, values, dtype=np.double)
    values = np.asarray(values)
    return MeshTags(
        _cpp.mesh.create_meshtags(msh.topology._cpp_object, dim, entities._cpp_object, values)
    )


def create_interval(
    comm: _MPI.Comm,
    nx: int,
    points: npt.ArrayLike,
    dtype: npt.DTypeLike = default_real_type,
    ghost_mode=GhostMode.shared_facet,
    partitioner=None,
) -> Mesh:
    """Create an interval mesh.

    Args:
        comm: MPI communicator.
        nx: Number of cells.
        points: Coordinates of the end points.
        dtype: Float type for the mesh geometry(``numpy.float32``
            or ``numpy.float64``).
        ghost_mode: Ghost mode used in the mesh partitioning. Options
            are ``GhostMode.none`` and ``GhostMode.shared_facet``.
        partitioner: Partitioning function to use for determining the
            parallel distribution of cells across MPI ranks.

    Returns:
        An interval mesh.
    """
    if partitioner is None and comm.size > 1:
        partitioner = _cpp.mesh.create_cell_partitioner(ghost_mode)
    domain = ufl.Mesh(
        basix.ufl.element(
            "Lagrange",
            "interval",
            1,
            lagrange_variant=basix.LagrangeVariant.unset,
            shape=(1,),
            dtype=dtype,
        )
    )  # type: ignore
    if np.issubdtype(dtype, np.float32):
        msh = _cpp.mesh.create_interval_float32(comm, nx, points, ghost_mode, partitioner)
    elif np.issubdtype(dtype, np.float64):
        msh = _cpp.mesh.create_interval_float64(comm, nx, points, ghost_mode, partitioner)
    else:
        raise RuntimeError(f"Unsupported mesh geometry float type: {dtype}")

    return Mesh(msh, domain)


def create_unit_interval(
    comm: _MPI.Comm,
    nx: int,
    dtype: npt.DTypeLike = default_real_type,
    ghost_mode=GhostMode.shared_facet,
    partitioner=None,
) -> Mesh:
    """Create a mesh on the unit interval.

    Args:
        comm: MPI communicator.
        nx: Number of cells.
        points: Coordinates of the end points.
        dtype: Float type for the mesh geometry(``numpy.float32``
            or ``numpy.float64``).
        ghost_mode: Ghost mode used in the mesh partitioning. Options
            are ``GhostMode.none`` and ``GhostMode.shared_facet``.
        partitioner: Partitioning function to use for determining the
            parallel distribution of cells across MPI ranks.

    Returns:
        A unit interval mesh with end points at 0 and 1.
    """
    return create_interval(comm, nx, [0.0, 1.0], dtype, ghost_mode, partitioner)


def create_rectangle(
    comm: _MPI.Comm,
    points: npt.ArrayLike,
    n: Sequence[int],
    cell_type=CellType.triangle,
    dtype: npt.DTypeLike = default_real_type,
    ghost_mode=GhostMode.shared_facet,
    partitioner=None,
    diagonal: DiagonalType = DiagonalType.right,
) -> Mesh:
    """Create a rectangle mesh.

    Args:
        comm: MPI communicator.
        points: Coordinates of the lower - left and upper - right
            corners of the rectangle.
        n: Number of cells in each direction.
        cell_type: Mesh cell type.
        dtype: Float type for the mesh geometry(``numpy.float32``
            or ``numpy.float64``)
        ghost_mode: Ghost mode used in the mesh partitioning.
        partitioner: Function that computes the parallel distribution of
            cells across MPI ranks.
        diagonal: Direction of diagonal of triangular meshes. The
            options are ``left``, ``right``, ``crossed``, ``left / right``,
            ``right / left``.

    Returns:
        A mesh of a rectangle.
    """
    if partitioner is None and comm.size > 1:
        partitioner = _cpp.mesh.create_cell_partitioner(ghost_mode)
    domain = ufl.Mesh(
        basix.ufl.element(
            "Lagrange",
            cell_type.name,
            1,
            lagrange_variant=basix.LagrangeVariant.unset,
            shape=(2,),
            dtype=dtype,
        )
    )  # type: ignore
    if np.issubdtype(dtype, np.float32):
        msh = _cpp.mesh.create_rectangle_float32(comm, points, n, cell_type, partitioner, diagonal)
    elif np.issubdtype(dtype, np.float64):
        msh = _cpp.mesh.create_rectangle_float64(comm, points, n, cell_type, partitioner, diagonal)
    else:
        raise RuntimeError(f"Unsupported mesh geometry float type: {dtype}")

    return Mesh(msh, domain)


def create_unit_square(
    comm: _MPI.Comm,
    nx: int,
    ny: int,
    cell_type=CellType.triangle,
    dtype: npt.DTypeLike = default_real_type,
    ghost_mode=GhostMode.shared_facet,
    partitioner=None,
    diagonal: DiagonalType = DiagonalType.right,
) -> Mesh:
    """Create a mesh of a unit square.

    Args:
        comm: MPI communicator.
        nx: Number of cells in the "x" direction.
        ny: Number of cells in the "y" direction.
        cell_type: Mesh cell type.
        dtype: Float type for the mesh geometry(``numpy.float32``
            or ``numpy.float64``).
        ghost_mode: Ghost mode used in the mesh partitioning.
        partitioner: Function that computes the parallel distribution of
            cells across MPI ranks.
        diagonal:
            Direction of diagonal.

    Returns:
        A mesh of a square with corners at ``(0, 0)`` and ``(1, 1)``.
    """
    return create_rectangle(
        comm,
        [np.array([0.0, 0.0]), np.array([1.0, 1.0])],
        (nx, ny),
        cell_type,
        dtype,
        ghost_mode,
        partitioner,
        diagonal,
    )


def create_box(
    comm: _MPI.Comm,
    points: list[npt.ArrayLike],
    n: Sequence[int],
    cell_type=CellType.tetrahedron,
    dtype: npt.DTypeLike = default_real_type,
    ghost_mode=GhostMode.shared_facet,
    partitioner=None,
) -> Mesh:
    """Create a box mesh.

    Args:
        comm: MPI communicator.
        points: Coordinates of the 'lower-left' and 'upper-right'
            corners of the box.
        n: List of cells in each direction
        cell_type: The cell type.
        dtype: Float type for the mesh geometry(``numpy.float32``
            or ``numpy.float64``).
        ghost_mode: The ghost mode used in the mesh partitioning.
        partitioner: Function that computes the parallel distribution of
            cells across MPI ranks.

    Returns:
        A mesh of a box domain.
    """
    if partitioner is None and comm.size > 1:
        partitioner = _cpp.mesh.create_cell_partitioner(ghost_mode)
    domain = ufl.Mesh(
        basix.ufl.element(
            "Lagrange",
            cell_type.name,
            1,
            lagrange_variant=basix.LagrangeVariant.unset,
            shape=(3,),
            dtype=dtype,
        )
    )  # type: ignore
    if np.issubdtype(dtype, np.float32):
        msh = _cpp.mesh.create_box_float32(comm, points, n, cell_type, partitioner)
    elif np.issubdtype(dtype, np.float64):
        msh = _cpp.mesh.create_box_float64(comm, points, n, cell_type, partitioner)
    else:
        raise RuntimeError(f"Unsupported mesh geometry float type: {dtype}")

    return Mesh(msh, domain)


def create_unit_cube(
    comm: _MPI.Comm,
    nx: int,
    ny: int,
    nz: int,
    cell_type=CellType.tetrahedron,
    dtype: npt.DTypeLike = default_real_type,
    ghost_mode=GhostMode.shared_facet,
    partitioner=None,
) -> Mesh:
    """Create a mesh of a unit cube.

    Args:
        comm: MPI communicator.
        nx: Number of cells in "x" direction.
        ny: Number of cells in "y" direction.
        nz: Number of cells in "z" direction.
        cell_type: Mesh cell type
        dtype: Float type for the mesh geometry(``numpy.float32``
            or ``numpy.float64``).
        ghost_mode: Ghost mode used in the mesh partitioning.
        partitioner: Function that computes the parallel distribution of
            cells across MPI ranks.

    Returns:
        A mesh of an axis-aligned unit cube with corners at ``(0, 0, 0)``
        and ``(1, 1, 1)``.
    """
    return create_box(
        comm,
        [np.array([0.0, 0.0, 0.0]), np.array([1.0, 1.0, 1.0])],
        (nx, ny, nz),
        cell_type,
        dtype,
        ghost_mode,
        partitioner,
    )


def entities_to_geometry(
    msh: Mesh, dim: int, entities: npt.NDArray[np.int32], permute=False
) -> npt.NDArray[np.int32]:
    """Compute the geometric DOFs associated with the closure of the
    given mesh entities.

    Args:
        msh: The mesh.
        dim: Topological dimension of the entities of interest.
        entities: Entity indices (local to the process).
        permute: Permute the DOFs such that they are consistent with the
            orientation of `dim`-dimensional mesh entities. This
            requires `create_entity_permutations` to be called first.

    Returns:
        The geometric DOFs associated with the closure of the entities
        in `entities`.
    """
    return _cpp.mesh.entities_to_geometry(msh._cpp_object, dim, entities, permute)


def exterior_facet_indices(topology: Topology) -> npt.NDArray[np.int32]:
    """Compute the indices of all exterior facets that are owned by the
    caller.

    An exterior facet (co-dimension 1) is one that is connected globally
    to only one cell of co-dimension 0).

    Note:
        This is a collective operation that should be called on all
        processes.

    Args:
        topology: The topology

    Returns:
        Sorted list of owned facet indices that are exterior facets of
        the mesh.
    """
    return _cpp.mesh.exterior_facet_indices(topology._cpp_object)


def create_geometry(
    index_map: _IndexMap,
    dofmap: npt.NDArray[np.int32],
    element: _CoordinateElement,
    x: np.ndarray,
    input_global_indices: npt.NDArray[np.int64],
) -> Geometry:
    """Create a Geometry object.

    Args:
        index_map: Index map describing the layout of the geometry
            points (nodes).
        dofmap: The geometry (point) dofmap. For a cell, it gives the
            row in the point coordinates ``x`` of each local geometry
            node. ``shape=(num_cells, num_dofs_per_cell)``.
        element: Element that describes the cell geometry map.
        x: The point coordinates. The shape is
            ``(num_points, geometric_dimension).``
        input_global_indices: The 'global' input index of each point,
            commonly from a mesh input file.
    """
    if x.dtype == np.float64:
        ftype = _cpp.mesh.Geometry_float64
    elif x.dtype == np.float32:
        ftype = _cpp.mesh.Geometry_float64
    else:
        raise ValueError("Unknown floating type for geometry, got: {x.dtype}")

    if (dtype := np.dtype(element.dtype)) != x.dtype:
        raise ValueError(f"Mismatch in x dtype ({x.dtype}) and coordinate element ({dtype})")

    return Geometry(ftype(index_map, dofmap, element, x, input_global_indices))<|MERGE_RESOLUTION|>--- conflicted
+++ resolved
@@ -9,11 +9,7 @@
 from __future__ import annotations
 
 import typing
-<<<<<<< HEAD
-from collections.abc import Sequence
-=======
-from collections.abc import Callable
->>>>>>> 8b2c4beb
+from collections.abc import Callable, Sequence
 
 from mpi4py import MPI as _MPI
 
