--- conflicted
+++ resolved
@@ -92,31 +92,7 @@
 
 
 def create(comm, cells, x, domain, ghost_mode=cpp.mesh.GhostMode.shared_facet):
-<<<<<<< HEAD
-    """Crete a mesh from topology and geometry data"""
-    # cell = ufl.Cell(cpp.mesh.to_string(cell_type), geometric_dimension=x.shape[1])
-    # domain = ufl.Mesh(ufl.VectorElement("Lagrange", cell, degree))
-    cmap = fem.create_coordinate_map(domain)
-
-    try:
-        mesh = cpp.mesh.create(comm, cells, cmap, x, ghost_mode)
-    except TypeError:
-        mesh = cpp.mesh.create(comm, cpp.graph.AdjacencyList64(numpy.cast['int64'](cells)),
-                               cmap, x, ghost_mode)
-
-    domain._ufl_cargo = mesh
-    mesh._ufl_domain = domain
-
-    return mesh
-
-
-def Mesh(comm, cell_type, x, cells, ghosts, degree=1, ghost_mode=cpp.mesh.GhostMode.none):
-    """Crete a mesh from topology and geometry data"""
-    cell = ufl.Cell(cpp.mesh.to_string(cell_type), geometric_dimension=x.shape[1])
-    domain = ufl.Mesh(ufl.VectorElement("Lagrange", cell, degree))
-=======
     """Create a mesh from topology and geometry data"""
->>>>>>> c5072a54
     cmap = fem.create_coordinate_map(domain)
     try:
         mesh = cpp.mesh.create(comm, cells, cmap, x, ghost_mode)
