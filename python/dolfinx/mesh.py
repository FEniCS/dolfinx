# Copyright (C) 2017-2024 Chris N. Richardson, Garth N. Wells and Jørgen S. Dokken
#
# This file is part of DOLFINx (https://www.fenicsproject.org)
#
# SPDX-License-Identifier:    LGPL-3.0-or-later
"""Creation, refining and marking of meshes."""

from __future__ import annotations

import typing

from mpi4py import MPI as _MPI

import numpy as np
import numpy.typing as npt

import basix
import basix.ufl
import ufl
from dolfinx import cpp as _cpp
from dolfinx import default_real_type
from dolfinx.common import IndexMap as _IndexMap
from dolfinx.cpp.mesh import (
    CellType,
    DiagonalType,
    GhostMode,
    build_dual_graph,
    cell_dim,
    create_cell_partitioner,
    to_string,
    to_type,
)
from dolfinx.cpp.refinement import RefinementOption
from dolfinx.fem import CoordinateElement as _CoordinateElement
from dolfinx.fem import coordinate_element as _coordinate_element

__all__ = [
    "meshtags_from_entities",
    "locate_entities",
    "locate_entities_boundary",
    "refine",
    "create_mesh",
    "create_submesh",
    "Mesh",
    "MeshTags",
    "meshtags",
    "CellType",
    "GhostMode",
    "build_dual_graph",
    "cell_dim",
    "compute_midpoints",
    "exterior_facet_indices",
    "compute_incident_entities",
    "create_cell_partitioner",
    "create_interval",
    "create_unit_interval",
    "create_rectangle",
    "create_unit_square",
    "create_box",
    "create_unit_cube",
    "to_type",
    "to_string",
    "transfer_meshtag",
    "entities_to_geometry",
    "create_geometry",
    "Geometry",
    "Topology",
]


class Topology:
    """Topology for a :class:`dolfinx.mesh.Mesh`"""

    _cpp_object: _cpp.mesh.Topology

    def __init__(self, topology: _cpp.mesh.Topology):
        """Initialize a topology from a C++ topology.
        Args:
            topology: The C++ topology object

        Note:
            Topology objects should usually be constructed with the
            :func:`dolfinx.cpp.mesh.create_topology` and not this class initializer.
        """
        self._cpp_object = topology

    def cell_name(self) -> str:
        """String representation of the cell-type of the topology"""
        return to_string(self._cpp_object.cell_type)

    def connectivity(self, d0: int, d1: int) -> _cpp.graph.AdjacencyList_int32:
        """Return connectivity from entities of dimension ``d0`` to entities of dimension ``d1``.

        Args:
            d0: Dimension of entity one is mapping from
            d1: Dimension of entity one is mapping to
        """
        if (conn := self._cpp_object.connectivity(d0, d1)) is not None:
            return conn
        else:
            raise RuntimeError(
                f"Connectivity between dimension {d0} and {d1} has not been computed.",
                f"Please call `dolfinx.mesh.Topology.create_connectivity({d0}, {d1})` first.",
            )

    @property
    def comm(self):
        return self._cpp_object.comm

    def create_connectivity(self, d0: int, d1: int):
        """Create connectivity between given pair of dimensions, ``d0`` and  ``d1``.

        Args:
            d0: Dimension of entities one is mapping from
            d1: Dimension of entities one is mapping to
        """
        self._cpp_object.create_connectivity(d0, d1)

    def create_entities(self, dim: int) -> int:
        """Create entities of given topological dimension.

        Args:
            dim: Topological dimension

        Returns:
            Number of newly created entities, returns -1 if entities already existed
        """
        return self._cpp_object.create_entities(dim)

    def create_entity_permutations(self):
        """Compute entity permutations and reflections."""
        self._cpp_object.create_entity_permutations()

    @property
    def dim(self) -> int:
        """Return the topological dimension of the mesh."""
        return self._cpp_object.dim

    @property
    def entity_types(self) -> list[list[CellType]]:
        """Entity types in the topology for all topological dimensions."""
        return self._cpp_object.entity_types

    def get_cell_permutation_info(self) -> npt.NDArray[np.uint32]:
        """Get permutation information.

        The returned data is used for packing coefficients and
        assembling of tensors. The bits of each integer encodes the
        number of reflections and permutations for each sub-entity of
        the cell to be able to map it to the reference element.
        """
        return self._cpp_object.get_cell_permutation_info()

    def get_facet_permutations(self) -> npt.NDArray[np.uint8]:
        """Get the permutation integer to apply to facets.

        The bits of each integer describes the number of reflections and
        rotations that has to be applied to a facet to map between a
        facet in the mesh (relative to a cell) and the corresponding
        facet on the reference element. The data has the shape
        ``(num_cells, num_facets_per_cell)``, flattened row-wise. The
        number of cells include potential ghost cells.

        Note:
            The data can be unpacked with ``numpy.unpack_bits``.
        """
        return self._cpp_object.get_facet_permutations()

    def index_map(self, dim: int) -> _cpp.common.IndexMap:
        """Get the IndexMap that described the parallel distribution of the mesh entities.

        Args:
            dim: Topological dimension

        Returns:
            Index map for the entities of dimension ``dim``.
        """
        if (imap := self._cpp_object.index_map(dim)) is not None:
            return imap
        else:
            raise RuntimeError(
                f"Entities of dimension {dim} has not been computed."
                f"Call `dolfinx.mesh.Topology.create_entities({dim}) first."
            )

    def interprocess_facets(self) -> npt.NDArray[np.int32]:
        """List of inter-process facets, if facet topology has been computed."""
        return self._cpp_object.interprocess_facets()

    @property
    def original_cell_index(self) -> npt.NDArray[np.int64]:
        """Get the original cell index"""
        return self._cpp_object.original_cell_index

    def set_connectivity(self, graph: _cpp.graph.AdjacencyList_int32, d0: int, d1: int):
        """Set connectivity for given pair of topological dimensions.

        Args:
            graph: Connectivity graph
            d0: Topological dimension mapping from
            d1: Topological dimension mapping to
        """
        self._cpp_object.set_connectivity(graph, d0, d1)

    def set_index_map(self, dim: int, index_map: _cpp.common.IndexMap):
        """Set the IndexMap for dimension ``dim``.

        Args:
            dim: Topological dimension of entity.
            index_map: Index map to store.
        """
        return self._cpp_object.set_index_map(dim, index_map)

    @property
    def cell_type(self) -> CellType:
        """Get the cell type of the topology"""
        return self._cpp_object.cell_type


class Geometry:
    """The geometry of a :class:`dolfinx.mesh.Mesh`"""

    _cpp_object: typing.Union[_cpp.mesh.Geometry_float32, _cpp.mesh.Geometry_float64]

    def __init__(
        self, geometry: typing.Union[_cpp.mesh.Geometry_float32, _cpp.mesh.Geometry_float64]
    ):
        """Initialize a geometry from a C++ geometry.

        Args:
            geometry: The C++ geometry object.

        Note:
            Geometry objects should usually be constructed with the
            :func:`create_geometry` and not using this class
            initializer. This class is combined with different base
            classes that depend on the scalar type used in the Geometry.
        """
        self._cpp_object = geometry

    @property
    def cmap(self) -> _CoordinateElement:
        """Element that describes the geometry map."""
        return _CoordinateElement(self._cpp_object.cmap)

    @property
    def dim(self):
        """Dimension of the Euclidean coordinate system."""
        return self._cpp_object.dim

    @property
    def dofmap(self) -> npt.NDArray[np.int32]:
        """Dofmap for the geometry, shape ``(num_cells, dofs_per_cell)``."""
        return self._cpp_object.dofmap

    def index_map(self) -> _IndexMap:
        """Index map describing the layout of the geometry points (nodes)."""
        return self._cpp_object.index_map()

    @property
    def input_global_indices(self) -> npt.NDArray[np.int64]:
        """Global input indices of the geometry nodes."""
        return self._cpp_object.input_global_indices

    @property
    def x(self) -> typing.Union[npt.NDArray[np.float32], npt.NDArray[np.float64]]:
        """Geometry coordinate points,  ``shape=(num_points, 3)``."""
        return self._cpp_object.x


class Mesh:
    """A mesh."""

    _mesh: typing.Union[_cpp.mesh.Mesh_float32, _cpp.mesh.Mesh_float64]
    _topology: Topology
    _geometry: Geometry
    _ufl_domain: typing.Optional[ufl.Mesh]

    def __init__(self, mesh, domain: typing.Optional[ufl.Mesh]):
        """Initialize mesh from a C++ mesh.

        Args:
            mesh: A C++ mesh object.
            domain: A UFL domain.

        Note:
            Mesh objects should usually be constructed using
            :func:`create_mesh` and not using this class initializer.
            This class is combined with different base classes that
            depend on the scalar type used in the Mesh.
        """
        self._cpp_object = mesh
        self._topology = Topology(self._cpp_object.topology)
        self._geometry = Geometry(self._cpp_object.geometry)
        self._ufl_domain = domain
        if self._ufl_domain is not None:
            self._ufl_domain._ufl_cargo = self._cpp_object  # type: ignore

    @property
    def comm(self):
        return self._cpp_object.comm

    @property
    def name(self):
        return self._cpp_object.name

    @name.setter
    def name(self, value):
        self._cpp_object.name = value

    def ufl_cell(self) -> ufl.Cell:
        """Return the UFL cell type.

        Note:
            This method is required for UFL compatibility.
        """
        return ufl.Cell(self.topology.cell_name())

    def ufl_domain(self) -> ufl.Mesh:
        """Return the ufl domain corresponding to the mesh.

        Returns:
            The UFL domain. Is ``None`` if the domain has not been set.

        Note:
            This method is required for UFL compatibility.
        """
        return self._ufl_domain

    def basix_cell(self) -> ufl.Cell:
        """Return the Basix cell type."""
        return getattr(basix.CellType, self.topology.cell_name())

    def h(self, dim: int, entities: npt.NDArray[np.int32]) -> npt.NDArray[np.float64]:
        """Geometric size measure of cell entities.

        Args:
            dim: Topological dimension of the entities to compute the
                size measure of.
            entities: Indices of entities of dimension ``dim`` to
                compute size measure of.

        Returns:
            Size measure for each requested entity.
        """
        return _cpp.mesh.h(self._cpp_object, dim, entities)

    @property
    def topology(self) -> Topology:
        "Mesh topology."
        return self._topology

    @property
    def geometry(self) -> Geometry:
        "Mesh geometry."
        return self._geometry


class MeshTags:
    """Mesh tags associate data (markers) with a subset of mesh entities of a given dimension."""

    def __init__(self, meshtags):
        """Initialize tags from a C++ MeshTags object.

        Args:
            meshtags: C++ mesh tags object.

        Note:
            MeshTags objects should not usually be created using this
            initializer directly.

            A Python mesh is passed to the initializer as it may have
            UFL data attached that is not attached the C + + Mesh that is
            associated with the C + + ``meshtags`` object. If `mesh` is
            passed, ``mesh`` and ``meshtags`` must share the same C + +
            mesh.
        """
        self._cpp_object = meshtags

    def ufl_id(self) -> int:
        """Identiftying integer used by UFL."""
        return id(self)

    @property
    def topology(self) -> _cpp.mesh.Topology:
        """Mesh topology with which the the tags are associated."""
        return self._cpp_object.topology

    @property
    def dim(self) -> int:
        """Topological dimension of the tagged entities."""
        return self._cpp_object.dim

    @property
    def indices(self) -> npt.NDArray[np.int32]:
        """Indices of tagged mesh entities."""
        return self._cpp_object.indices

    @property
    def values(self):
        """Values associated with tagged mesh entities."""
        return self._cpp_object.values

    @property
    def name(self) -> str:
        "Name of the mesh tags object."
        return self._cpp_object.name

    @name.setter
    def name(self, value):
        self._cpp_object.name = value

    def find(self, value) -> npt.NDArray[np.int32]:
        """Get a list of all entity indices with a given value.

        Args:
            value: Tag value to search for.

        Returns:
            Indices of entities with tag ``value``.
        """
        return self._cpp_object.find(value)


def compute_incident_entities(
    topology: Topology, entities: npt.NDArray[np.int32], d0: int, d1: int
) -> npt.NDArray[np.int32]:
    """Compute all entities of ``d1`` connected to ``entities`` of dimension ``d0``.

    Args:
        topology: The topology.
        entities: List of entities fo dimension ``d0``.
        d0: Topological dimension.
        d1: Topological dimension to map to.

    Returns:
        Incident entity indices.
    """
    return _cpp.mesh.compute_incident_entities(topology._cpp_object, entities, d0, d1)


def compute_midpoints(mesh: Mesh, dim: int, entities: npt.NDArray[np.int32]):
    """Compute the midpoints of a set of mesh entities.

    Args:
        mesh: The mesh.
        dim: Topological dimension of the mesh entities to consider.
        entities: Indices of entities in ``mesh`` to consider.

    Returns:
        Midpoints of the entities, shape ``(num_entities, 3)``.
    """
    return _cpp.mesh.compute_midpoints(mesh._cpp_object, dim, entities)


def locate_entities(mesh: Mesh, dim: int, marker: typing.Callable) -> npt.NDArray[np.int32]:
    """Compute mesh entities satisfying a geometric marking function.

    Args:
        mesh: Mesh to locate entities on.
        dim: Topological dimension of the mesh entities to consider.
        marker: A function that takes an array of points ``x`` with
            shape ``(gdim, num_points)`` and returns an array of
            booleans of length ``num_points``, evaluating to `True` for
            entities to be located.

    Returns:
        Indices (local to the process) of marked mesh entities.
    """
    return _cpp.mesh.locate_entities(mesh._cpp_object, dim, marker)


def locate_entities_boundary(
    mesh: Mesh, dim: int, marker: typing.Callable
) -> npt.NDArray[np.int32]:
    """Compute mesh entities that are connected to an owned boundary
    facet and satisfy a geometric marking function.

    For vertices and edges, in parallel this function will not
    necessarily mark all entities that are on the exterior boundary. For
    example, it is possible for a process to have a vertex that lies on
    the boundary without any of the attached facets being a boundary
    facet. When used to find degrees-of-freedom, e.g. using
    :func:`dolfinx.fem.locate_dofs_topological`, the function that uses
    the data returned by this function must typically perform some
    parallel communication.

    Args:
        mesh: Mesh to locate boundary entities on.
        dim: Topological dimension of the mesh entities to consider
        marker: Function that takes an array of points ``x`` with shape
            ``(gdim, num_points)`` and returns an array of booleans of
            length ``num_points``, evaluating to ``True`` for entities
            to be located.

    Returns:
        Indices (local to the process) of marked mesh entities.
    """
    return _cpp.mesh.locate_entities_boundary(mesh._cpp_object, dim, marker)


def transfer_meshtag(
    meshtag: MeshTags,
    mesh1: Mesh,
    parent_cell: npt.NDArray[np.int32],
    parent_facet: typing.Optional[npt.NDArray[np.int8]] = None,
) -> MeshTags:
    """Generate cell mesh tags on a refined mesh from the mesh tags on the coarse parent mesh.

    Args:
        meshtag: Mesh tags on the coarse, parent mesh.
        mesh1: The refined mesh.
        parent_cell: Index of the parent cell for each cell in the
            refined mesh.
        parent_facet: Index of the local parent facet for each cell
            in the refined mesh. Only required for transfer tags on
            facets.

    Returns:
        Mesh tags on the refined mesh.
    """
    if meshtag.dim == meshtag.topology.dim:
        mt = _cpp.refinement.transfer_cell_meshtag(
            meshtag._cpp_object, mesh1.topology._cpp_object, parent_cell
        )
        return MeshTags(mt)
    elif meshtag.dim == meshtag.topology.dim - 1:
        assert parent_facet is not None
        mt = _cpp.refinement.transfer_facet_meshtag(
            meshtag._cpp_object, mesh1.topology._cpp_object, parent_cell, parent_facet
        )
        return MeshTags(mt)
    else:
        raise RuntimeError("MeshTag transfer is supported on on cells or facets.")


def refine(
<<<<<<< HEAD
    mesh: Mesh, edges: typing.Optional[npt.NDArray[np.int32]] = None, redistribute: bool = True
) -> Mesh:
    """Refine a mesh.

    Args:
        mesh: Mesh from which to create the refined mesh.
        edges: Indices of edges to split during refinement. If ``None``,
            mesh refinement is uniform.
        redistribute:
            Refined mesh is re-partitioned if ``True``.

    Returns:
       Refined mesh.
    """
    if edges is None:
        mesh1 = _cpp.refinement.refine(mesh._cpp_object, redistribute)
    else:
        mesh1 = _cpp.refinement.refine(mesh._cpp_object, edges, redistribute)
    ufl_domain = ufl.Mesh(mesh._ufl_domain.ufl_coordinate_element())  # type: ignore
    return Mesh(mesh1, ufl_domain)


def refine_interval(
    mesh: Mesh,
    cells: typing.Optional[npt.NDArray[np.int32]] = None,
    redistribute: bool = True,
    ghost_mode: GhostMode = GhostMode.shared_facet,
) -> tuple[Mesh, npt.NDArray[np.int32]]:
    """Refine a (topologically) one dimensional mesh.

    Args:
        mesh: Mesh to refine
        cells: Indices of cells, i.e. edges, to split druing refinement. If ``None``, mesh
            refinement is uniform.
        redistribute: Refined mesh is re-partitioned if ``True``.
        ghost_mode: ghost mode of the refined mesh

    Returns:
        Refined mesh and parent cells
    """

    if cells is None:
        refined_mesh, parent_cells = _cpp.refinement.refine_interval(
            mesh._cpp_object, redistribute, ghost_mode
        )
    else:
        refined_mesh, parent_cells = _cpp.refinement.refine_interval(
            mesh._cpp_object, cells, redistribute, ghost_mode
        )

    return Mesh(refined_mesh, mesh._ufl_domain), parent_cells


def refine_plaza(
=======
>>>>>>> 4ae2d4b3
    mesh: Mesh,
    edges: typing.Optional[npt.NDArray[np.int32]] = None,
    redistribute: bool = True,
    ghost_mode: GhostMode = GhostMode.shared_facet,
    option: RefinementOption = RefinementOption.none,
) -> tuple[Mesh, npt.NDArray[np.int32], npt.NDArray[np.int8]]:
    """Refine a mesh.

    Args:
        mesh: Mesh from which to create the refined mesh.
        edges: Indices of edges to split during refinement. If ``None``,
            mesh refinement is uniform.
        redistribute:
            Refined mesh is re-partitioned if ``True``.
        ghost_mode: Ghost mode to use for the refined mesh.
        option: Controls whether parent cells and/or parent facets are computed.


    Returns:
       Refined mesh, (optional) parent cells, (optional) parent facets
    """
    mesh1, parent_cell, parent_facet = _cpp.refinement.refine(
        mesh._cpp_object, edges, redistribute, ghost_mode, option
    )
    return Mesh(mesh1, mesh._ufl_domain), parent_cell, parent_facet


def create_mesh(
    comm: _MPI.Comm,
    cells: npt.NDArray[np.int64],
    x: npt.NDArray[np.floating],
    e: typing.Union[
        ufl.Mesh,
        basix.finite_element.FiniteElement,
        basix.ufl._BasixElement,
        _CoordinateElement,
    ],
    partitioner: typing.Optional[typing.Callable] = None,
) -> Mesh:
    """Create a mesh from topology and geometry arrays.

    Args:
        comm: MPI communicator to define the mesh on.
        cells: Cells of the mesh. ``cells[i]`` are the 'nodes' of cell ``i``.
        x: Mesh geometry ('node' coordinates), with shape ``(num_nodes, gdim)``.
        e: UFL mesh. The mesh scalar type is determined by the scalar
            type of ``e``.
        partitioner: Function that computes the parallel distribution of
            cells across MPI ranks.

    Note:
        If required, the coordinates ``x`` will be cast to the same
        scalar type as the domain/element ``e``.

    Returns:
        A mesh.
    """
    if partitioner is None and comm.size > 1:
        partitioner = _cpp.mesh.create_cell_partitioner(GhostMode.none)

    x = np.asarray(x, order="C")
    if x.ndim == 1:
        gdim = 1
    else:
        gdim = x.shape[1]

    dtype = None
    try:
        # e is a UFL domain
        e_ufl = e.ufl_coordinate_element()  # type: ignore
        cmap = _coordinate_element(e_ufl.basix_element)  # type: ignore
        domain = e
        dtype = cmap.dtype
        # TODO: Resolve UFL vs Basix geometric dimension issue
        # assert domain.geometric_dimension() == gdim
    except AttributeError:
        try:
            # e is a Basix 'UFL' element
            cmap = _coordinate_element(e.basix_element)  # type: ignore
            domain = ufl.Mesh(e)
            dtype = cmap.dtype
            assert domain.geometric_dimension() == gdim
        except AttributeError:
            try:
                # e is a Basix element
                # TODO: Resolve geometric dimension vs shape for manifolds
                cmap = _coordinate_element(e)  # type: ignore
                e_ufl = basix.ufl._BasixElement(e)  # type: ignore
                e_ufl = basix.ufl.blocked_element(e_ufl, shape=(gdim,))
                domain = ufl.Mesh(e_ufl)
                dtype = cmap.dtype
                assert domain.geometric_dimension() == gdim
            except (AttributeError, TypeError):
                # e is a CoordinateElement
                cmap = e
                domain = None
                dtype = cmap.dtype

    x = np.asarray(x, dtype=dtype, order="C")
    cells = np.asarray(cells, dtype=np.int64, order="C")
    mesh = _cpp.mesh.create_mesh(comm, cells, cmap._cpp_object, x, partitioner)

    return Mesh(mesh, domain)


def create_submesh(
    msh: Mesh, dim: int, entities: npt.NDArray[np.int32]
) -> tuple[Mesh, npt.NDArray[np.int32], npt.NDArray[np.int32], npt.NDArray[np.int32]]:
    """Create a mesh with specified entities from another mesh.

    Args:
        mesh: Mesh to create the sub-mesh from.
        dim: Topological dimension of the entities in ``msh`` to include
            in the sub-mesh.
        entities: Indices of entities in ``msh`` to include in the
            sub-mesh.

    Returns:
        The (1) sub mesh, (2) entity map, (3) vertex map, and (4) node
        map (geometry). Each of the maps a local index of the sub mesh
        to a local index of ``msh``.
    """
    submsh, entity_map, vertex_map, geom_map = _cpp.mesh.create_submesh(
        msh._cpp_object, dim, entities
    )
    submsh_ufl_cell = ufl.Cell(to_string(submsh.topology.cell_type))
    submsh_domain = ufl.Mesh(
        basix.ufl.element(
            "Lagrange",
            submsh_ufl_cell.cellname(),
            submsh.geometry.cmap.degree,
            basix.LagrangeVariant(submsh.geometry.cmap.variant),
            shape=(submsh.geometry.dim,),
            dtype=submsh.geometry.x.dtype,
        )
    )
    return (Mesh(submsh, submsh_domain), entity_map, vertex_map, geom_map)


def meshtags(
    mesh: Mesh,
    dim: int,
    entities: npt.NDArray[np.int32],
    values: typing.Union[np.ndarray, int, float],
) -> MeshTags:
    """Create a MeshTags object that associates data with a subset of mesh entities.

    Args:
        mesh: The mesh.
        dim: Topological dimension of the mesh entity.
        entities: Indices(local to process) of entities to associate
            values with . The array must be sorted and must not contain
            duplicates.
        values: The corresponding value for each entity.

    Returns:
        A mesh tags object.

    Note:
        The type of the returned MeshTags is inferred from the type of
        ``values``.
    """
    if isinstance(values, int):
        assert values >= np.iinfo(np.int32).min and values <= np.iinfo(np.int32).max
        values = np.full(entities.shape, values, dtype=np.int32)
    elif isinstance(values, float):
        values = np.full(entities.shape, values, dtype=np.double)

    values = np.asarray(values)
    if values.dtype == np.int8:
        ftype = _cpp.mesh.MeshTags_int8
    elif values.dtype == np.int32:
        ftype = _cpp.mesh.MeshTags_int32
    elif values.dtype == np.int64:
        ftype = _cpp.mesh.MeshTags_int64
    elif values.dtype == np.float64:
        ftype = _cpp.mesh.MeshTags_float64
    else:
        raise NotImplementedError(f"Type {values.dtype} not supported.")

    return MeshTags(
        ftype(mesh.topology._cpp_object, dim, np.asarray(entities, dtype=np.int32), values)
    )


def meshtags_from_entities(
    mesh: Mesh, dim: int, entities: _cpp.graph.AdjacencyList_int32, values: npt.NDArray[typing.Any]
):
    """Create a :class:dolfinx.mesh.MeshTags` object that associates
    data with a subset of mesh entities, where the entities are defined
    by their vertices.

    Args:
        mesh: The mesh.
        dim: Topological dimension of the mesh entity.
        entities: Entities to associated values with, with entities
            defined by their vertices.
        values: The corresponding value for each entity.

    Returns:
        A mesh tags object.

    Note:
        The type of the returned MeshTags is inferred from the type of
        ``values``.
    """

    if isinstance(values, int):
        assert np.can_cast(values, np.int32)
        values = np.full(entities.num_nodes, values, dtype=np.int32)
    elif isinstance(values, float):
        values = np.full(entities.num_nodes, values, dtype=np.double)
    values = np.asarray(values)
    return MeshTags(_cpp.mesh.create_meshtags(mesh.topology._cpp_object, dim, entities, values))


def create_interval(
    comm: _MPI.Comm,
    nx: int,
    points: npt.ArrayLike,
    dtype: npt.DTypeLike = default_real_type,
    ghost_mode=GhostMode.shared_facet,
    partitioner=None,
) -> Mesh:
    """Create an interval mesh.

    Args:
        comm: MPI communicator.
        nx: Number of cells.
        points: Coordinates of the end points.
        dtype: Float type for the mesh geometry(``numpy.float32``
            or ``numpy.float64``).
        ghost_mode: Ghost mode used in the mesh partitioning. Options
            are ``GhostMode.none`` and ``GhostMode.shared_facet``.
        partitioner: Partitioning function to use for determining the
            parallel distribution of cells across MPI ranks.

    Returns:
        An interval mesh.
    """
    if partitioner is None and comm.size > 1:
        partitioner = _cpp.mesh.create_cell_partitioner(ghost_mode)
    domain = ufl.Mesh(basix.ufl.element("Lagrange", "interval", 1, shape=(1,), dtype=dtype))  # type: ignore
    if np.issubdtype(dtype, np.float32):
        mesh = _cpp.mesh.create_interval_float32(comm, nx, points, ghost_mode, partitioner)
    elif np.issubdtype(dtype, np.float64):
        mesh = _cpp.mesh.create_interval_float64(comm, nx, points, ghost_mode, partitioner)
    else:
        raise RuntimeError(f"Unsupported mesh geometry float type: {dtype}")
    return Mesh(mesh, domain)


def create_unit_interval(
    comm: _MPI.Comm,
    nx: int,
    dtype: npt.DTypeLike = default_real_type,
    ghost_mode=GhostMode.shared_facet,
    partitioner=None,
) -> Mesh:
    """Create a mesh on the unit interval.

    Args:
        comm: MPI communicator.
        nx: Number of cells.
        points: Coordinates of the end points.
        dtype: Float type for the mesh geometry(``numpy.float32``
            or ``numpy.float64``).
        ghost_mode: Ghost mode used in the mesh partitioning. Options
            are ``GhostMode.none`` and ``GhostMode.shared_facet``.
        partitioner: Partitioning function to use for determining the
            parallel distribution of cells across MPI ranks.

    Returns:
        A unit interval mesh with end points at 0 and 1.
    """
    return create_interval(comm, nx, [0.0, 1.0], dtype, ghost_mode, partitioner)


def create_rectangle(
    comm: _MPI.Comm,
    points: npt.ArrayLike,
    n: npt.ArrayLike,
    cell_type=CellType.triangle,
    dtype: npt.DTypeLike = default_real_type,
    ghost_mode=GhostMode.shared_facet,
    partitioner=None,
    diagonal: DiagonalType = DiagonalType.right,
) -> Mesh:
    """Create a rectangle mesh.

    Args:
        comm: MPI communicator.
        points: Coordinates of the lower - left and upper - right corners of
            the rectangle.
        n: Number of cells in each direction.
        cell_type: Mesh cell type.
        dtype: Float type for the mesh geometry(``numpy.float32``
            or ``numpy.float64``)
        ghost_mode: Ghost mode used in the mesh partitioning.
        partitioner: Function that computes the parallel distribution of
            cells across MPI ranks.
        diagonal: Direction of diagonal of triangular meshes. The
            options are ``left``, ``right``, ``crossed``, ``left / right``,
            ``right / left``.

    Returns:
        A mesh of a rectangle.
    """
    if partitioner is None and comm.size > 1:
        partitioner = _cpp.mesh.create_cell_partitioner(ghost_mode)
    domain = ufl.Mesh(basix.ufl.element("Lagrange", cell_type.name, 1, shape=(2,), dtype=dtype))  # type: ignore
    if np.issubdtype(dtype, np.float32):
        mesh = _cpp.mesh.create_rectangle_float32(comm, points, n, cell_type, partitioner, diagonal)
    elif np.issubdtype(dtype, np.float64):
        mesh = _cpp.mesh.create_rectangle_float64(comm, points, n, cell_type, partitioner, diagonal)
    else:
        raise RuntimeError(f"Unsupported mesh geometry float type: {dtype}")
    return Mesh(mesh, domain)


def create_unit_square(
    comm: _MPI.Comm,
    nx: int,
    ny: int,
    cell_type=CellType.triangle,
    dtype: npt.DTypeLike = default_real_type,
    ghost_mode=GhostMode.shared_facet,
    partitioner=None,
    diagonal: DiagonalType = DiagonalType.right,
) -> Mesh:
    """Create a mesh of a unit square.

    Args:
        comm: MPI communicator.
        nx: Number of cells in the "x" direction.
        ny: Number of cells in the "y" direction.
        cell_type: Mesh cell type.
        dtype: Float type for the mesh geometry(``numpy.float32``
            or ``numpy.float64``).
        ghost_mode: Ghost mode used in the mesh partitioning.
        partitioner: Function that computes the parallel distribution of
            cells across MPI ranks.
        diagonal:
            Direction of diagonal.

    Returns:
        A mesh of a square with corners at (0, 0) and (1, 1).
    """
    return create_rectangle(
        comm,
        [np.array([0.0, 0.0]), np.array([1.0, 1.0])],
        [nx, ny],
        cell_type,
        dtype,
        ghost_mode,
        partitioner,
        diagonal,
    )


def create_box(
    comm: _MPI.Comm,
    points: list[npt.ArrayLike],
    n: list,
    cell_type=CellType.tetrahedron,
    dtype: npt.DTypeLike = default_real_type,
    ghost_mode=GhostMode.shared_facet,
    partitioner=None,
) -> Mesh:
    """Create a box mesh.

    Args:
        comm: MPI communicator.
        points: Coordinates of the 'lower-left' and 'upper-right'
            corners of the box.
        n: List of cells in each direction
        cell_type: The cell type.
        dtype: Float type for the mesh geometry(``numpy.float32``
            or ``numpy.float64``).
        ghost_mode: The ghost mode used in the mesh partitioning.
        partitioner: Function that computes the parallel distribution of
            cells across MPI ranks.

    Returns:
        A mesh of a box domain.
    """
    if partitioner is None and comm.size > 1:
        partitioner = _cpp.mesh.create_cell_partitioner(ghost_mode)
    domain = ufl.Mesh(basix.ufl.element("Lagrange", cell_type.name, 1, shape=(3,), dtype=dtype))  # type: ignore
    if np.issubdtype(dtype, np.float32):
        mesh = _cpp.mesh.create_box_float32(comm, points, n, cell_type, partitioner)
    elif np.issubdtype(dtype, np.float64):
        mesh = _cpp.mesh.create_box_float64(comm, points, n, cell_type, partitioner)
    else:
        raise RuntimeError(f"Unsupported mesh geometry float type: {dtype}")
    return Mesh(mesh, domain)


def create_unit_cube(
    comm: _MPI.Comm,
    nx: int,
    ny: int,
    nz: int,
    cell_type=CellType.tetrahedron,
    dtype: npt.DTypeLike = default_real_type,
    ghost_mode=GhostMode.shared_facet,
    partitioner=None,
) -> Mesh:
    """Create a mesh of a unit cube.

    Args:
        comm: MPI communicator.
        nx: Number of cells in "x" direction.
        ny: Number of cells in "y" direction.
        nz: Number of cells in "z" direction.
        cell_type: Mesh cell type
        dtype: Float type for the mesh geometry(``numpy.float32``
            or ``numpy.float64``).
        ghost_mode: Ghost mode used in the mesh partitioning.
        partitioner: Function that computes the parallel distribution of
            cells across MPI ranks.

    Returns:
        A mesh of an axis-aligned unit cube with corners at ``(0, 0, 0)``
        and ``(1, 1, 1)``.
    """
    return create_box(
        comm,
        [np.array([0.0, 0.0, 0.0]), np.array([1.0, 1.0, 1.0])],
        [nx, ny, nz],
        cell_type,
        dtype,
        ghost_mode,
        partitioner,
    )


def entities_to_geometry(
    mesh: Mesh, dim: int, entities: npt.NDArray[np.int32], permute=False
) -> npt.NDArray[np.int32]:
    """Compute the geometric DOFs associated with the closure of the given mesh entities.

    Args:
        mesh: The mesh.
        dim: Topological dimension of the entities of interest.
        entities: Entity indices (local to the process).
        permute: Permute the DOFs such that they are consistent with the
            orientation of `dim`-dimensional mesh entities. This
            requires `create_entity_permutations` to be called first.

    Returns:
        The geometric DOFs associated with the closure of the entities
        in `entities`.
    """
    return _cpp.mesh.entities_to_geometry(mesh._cpp_object, dim, entities, permute)


def exterior_facet_indices(topology: Topology) -> npt.NDArray[np.int32]:
    """Compute the indices of all exterior facets that are owned by the caller.

    An exterior facet (co-dimension 1) is one that is connected globally
    to only one cell of co-dimension 0).

    Note:
        This is a collective operation that should be called on all
        processes.

    Args:
        topology: The topology

    Returns:
        Sorted list of owned facet indices that are exterior facets of
        the mesh.
    """
    return _cpp.mesh.exterior_facet_indices(topology._cpp_object)


def create_geometry(
    index_map: _IndexMap,
    dofmap: npt.NDArray[np.int32],
    element: _CoordinateElement,
    x: np.ndarray,
    input_global_indices: npt.NDArray[np.int64],
) -> Geometry:
    """Create a Geometry object.

    Args:
        index_map: Index map describing the layout of the geometry
            points (nodes).
        dofmap: The geometry (point) dofmap. For a cell, it gives the
            row in the point coordinates ``x`` of each local geometry
            node. ``shape=(num_cells, num_dofs_per_cell)``.
        element: Element that describes the cell geometry map.
        x: The point coordinates. The shape is ``(num_points, geometric_dimension).``
        input_global_indices: The 'global' input index of each point,
            commonly from a mesh input file.
    """
    if x.dtype == np.float64:
        ftype = _cpp.mesh.Geometry_float64
    elif x.dtype == np.float32:
        ftype = _cpp.mesh.Geometry_float64
    else:
        raise ValueError("Unknown floating type for geometry, got: {x.dtype}")

    if (dtype := np.dtype(element.dtype)) != x.dtype:
        raise ValueError(f"Mismatch in x dtype ({x.dtype}) and coordinate element ({dtype})")

    return Geometry(ftype(index_map, dofmap, element, x, input_global_indices))<|MERGE_RESOLUTION|>--- conflicted
+++ resolved
@@ -535,63 +535,6 @@
 
 
 def refine(
-<<<<<<< HEAD
-    mesh: Mesh, edges: typing.Optional[npt.NDArray[np.int32]] = None, redistribute: bool = True
-) -> Mesh:
-    """Refine a mesh.
-
-    Args:
-        mesh: Mesh from which to create the refined mesh.
-        edges: Indices of edges to split during refinement. If ``None``,
-            mesh refinement is uniform.
-        redistribute:
-            Refined mesh is re-partitioned if ``True``.
-
-    Returns:
-       Refined mesh.
-    """
-    if edges is None:
-        mesh1 = _cpp.refinement.refine(mesh._cpp_object, redistribute)
-    else:
-        mesh1 = _cpp.refinement.refine(mesh._cpp_object, edges, redistribute)
-    ufl_domain = ufl.Mesh(mesh._ufl_domain.ufl_coordinate_element())  # type: ignore
-    return Mesh(mesh1, ufl_domain)
-
-
-def refine_interval(
-    mesh: Mesh,
-    cells: typing.Optional[npt.NDArray[np.int32]] = None,
-    redistribute: bool = True,
-    ghost_mode: GhostMode = GhostMode.shared_facet,
-) -> tuple[Mesh, npt.NDArray[np.int32]]:
-    """Refine a (topologically) one dimensional mesh.
-
-    Args:
-        mesh: Mesh to refine
-        cells: Indices of cells, i.e. edges, to split druing refinement. If ``None``, mesh
-            refinement is uniform.
-        redistribute: Refined mesh is re-partitioned if ``True``.
-        ghost_mode: ghost mode of the refined mesh
-
-    Returns:
-        Refined mesh and parent cells
-    """
-
-    if cells is None:
-        refined_mesh, parent_cells = _cpp.refinement.refine_interval(
-            mesh._cpp_object, redistribute, ghost_mode
-        )
-    else:
-        refined_mesh, parent_cells = _cpp.refinement.refine_interval(
-            mesh._cpp_object, cells, redistribute, ghost_mode
-        )
-
-    return Mesh(refined_mesh, mesh._ufl_domain), parent_cells
-
-
-def refine_plaza(
-=======
->>>>>>> 4ae2d4b3
     mesh: Mesh,
     edges: typing.Optional[npt.NDArray[np.int32]] = None,
     redistribute: bool = True,
