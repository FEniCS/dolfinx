# Copyright (C) 2017-2024 Chris N. Richardson, Garth N. Wells and Jørgen S. Dokken
#
# This file is part of DOLFINx (https://www.fenicsproject.org)
#
# SPDX-License-Identifier:    LGPL-3.0-or-later
"""Creation, refining and marking of meshes."""

from __future__ import annotations

import typing

from mpi4py import MPI as _MPI

import numpy as np
import numpy.typing as npt

import basix
import basix.ufl
import ufl
from dolfinx import cpp as _cpp
from dolfinx import default_real_type
from dolfinx.common import IndexMap as _IndexMap
from dolfinx.cpp.mesh import (
    CellType,
    DiagonalType,
    GhostMode,
    build_dual_graph,
    cell_dim,
    create_cell_partitioner,
    to_string,
    to_type,
)
from dolfinx.cpp.refinement import RefinementOption
from dolfinx.fem import CoordinateElement as _CoordinateElement
from dolfinx.fem import coordinate_element as _coordinate_element

__all__ = [
    "meshtags_from_entities",
    "locate_entities",
    "locate_entities_boundary",
    "refine",
    "create_mesh",
    "create_submesh",
    "Mesh",
    "MeshTags",
    "meshtags",
    "CellType",
    "GhostMode",
    "build_dual_graph",
    "cell_dim",
    "compute_midpoints",
    "exterior_facet_indices",
    "compute_incident_entities",
    "create_cell_partitioner",
    "create_interval",
    "create_unit_interval",
    "create_rectangle",
    "create_unit_square",
    "create_box",
    "create_unit_cube",
    "to_type",
    "to_string",
    "transfer_meshtag",
    "entities_to_geometry",
    "create_geometry",
    "Geometry",
    "Topology",
]


class Topology:
    """Topology for a :class:`dolfinx.mesh.Mesh`"""

    _cpp_object: _cpp.mesh.Topology

    def __init__(self, topology: _cpp.mesh.Topology):
        """Initialize a topology from a C++ topology.
        Args:
            topology: The C++ topology object

        Note:
            Topology objects should usually be constructed with the
            :func:`dolfinx.cpp.mesh.create_topology` and not this class initializer.
        """
        self._cpp_object = topology

    def cell_name(self) -> str:
        """String representation of the cell-type of the topology"""
        return to_string(self._cpp_object.cell_type)

    def connectivity(self, d0: int, d1: int) -> _cpp.graph.AdjacencyList_int32:
        """Return connectivity from entities of dimension ``d0`` to entities of dimension ``d1``.

        Args:
            d0: Dimension of entity one is mapping from
            d1: Dimension of entity one is mapping to
        """
        if (conn := self._cpp_object.connectivity(d0, d1)) is not None:
            return conn
        else:
            raise RuntimeError(
                f"Connectivity between dimension {d0} and {d1} has not been computed.",
                f"Please call `dolfinx.mesh.Topology.create_connectivity({d0}, {d1})` first.",
            )

    @property
    def comm(self):
        return self._cpp_object.comm

    def create_connectivity(self, d0: int, d1: int):
        """Create connectivity between given pair of dimensions, ``d0`` and  ``d1``.

        Args:
            d0: Dimension of entities one is mapping from
            d1: Dimension of entities one is mapping to
        """
        self._cpp_object.create_connectivity(d0, d1)

    def create_entities(self, dim: int) -> int:
        """Create entities of given topological dimension.

        Args:
            dim: Topological dimension

        Returns:
            Number of newly created entities, returns -1 if entities already existed
        """
        return self._cpp_object.create_entities(dim)

    def create_entity_permutations(self):
        """Compute entity permutations and reflections."""
        self._cpp_object.create_entity_permutations()

    @property
    def dim(self) -> int:
        """Return the topological dimension of the mesh."""
        return self._cpp_object.dim

    @property
    def entity_types(self) -> list[list[CellType]]:
        """Entity types in the topology for all topological dimensions."""
        return self._cpp_object.entity_types

    def get_cell_permutation_info(self) -> npt.NDArray[np.uint32]:
        """Get permutation information.

        The returned data is used for packing coefficients and
        assembling of tensors. The bits of each integer encodes the
        number of reflections and permutations for each sub-entity of
        the cell to be able to map it to the reference element.
        """
        return self._cpp_object.get_cell_permutation_info()

    def get_facet_permutations(self) -> npt.NDArray[np.uint8]:
        """Get the permutation integer to apply to facets.

        The bits of each integer describes the number of reflections and
        rotations that has to be applied to a facet to map between a
        facet in the mesh (relative to a cell) and the corresponding
        facet on the reference element. The data has the shape
        ``(num_cells, num_facets_per_cell)``, flattened row-wise. The
        number of cells include potential ghost cells.

        Note:
            The data can be unpacked with ``numpy.unpack_bits``.
        """
        return self._cpp_object.get_facet_permutations()

    def index_map(self, dim: int) -> _cpp.common.IndexMap:
        """Get the IndexMap that described the parallel distribution of the mesh entities.

        Args:
            dim: Topological dimension

        Returns:
            Index map for the entities of dimension ``dim``.
        """
        if (imap := self._cpp_object.index_map(dim)) is not None:
            return imap
        else:
            raise RuntimeError(
                f"Entities of dimension {dim} has not been computed."
                f"Call `dolfinx.mesh.Topology.create_entities({dim}) first."
            )

    def interprocess_facets(self) -> npt.NDArray[np.int32]:
        """List of inter-process facets, if facet topology has been computed."""
        return self._cpp_object.interprocess_facets()

    @property
    def original_cell_index(self) -> npt.NDArray[np.int64]:
        """Get the original cell index"""
        return self._cpp_object.original_cell_index

    def set_connectivity(self, graph: _cpp.graph.AdjacencyList_int32, d0: int, d1: int):
        """Set connectivity for given pair of topological dimensions.

        Args:
            graph: Connectivity graph
            d0: Topological dimension mapping from
            d1: Topological dimension mapping to
        """
        self._cpp_object.set_connectivity(graph, d0, d1)

    def set_index_map(self, dim: int, index_map: _cpp.common.IndexMap):
        """Set the IndexMap for dimension ``dim``.

        Args:
            dim: Topological dimension of entity.
            index_map: Index map to store.
        """
        return self._cpp_object.set_index_map(dim, index_map)

    @property
    def cell_type(self) -> CellType:
        """Get the cell type of the topology"""
        return self._cpp_object.cell_type


class Geometry:
    """The geometry of a :class:`dolfinx.mesh.Mesh`"""

    _cpp_object: typing.Union[_cpp.mesh.Geometry_float32, _cpp.mesh.Geometry_float64]

    def __init__(
        self, geometry: typing.Union[_cpp.mesh.Geometry_float32, _cpp.mesh.Geometry_float64]
    ):
        """Initialize a geometry from a C++ geometry.

        Args:
            geometry: The C++ geometry object.

        Note:
            Geometry objects should usually be constructed with the
            :func:`create_geometry` and not using this class
            initializer. This class is combined with different base
            classes that depend on the scalar type used in the Geometry.
        """
        self._cpp_object = geometry

    @property
    def cmap(self) -> _CoordinateElement:
        """Element that describes the geometry map."""
        return _CoordinateElement(self._cpp_object.cmap)

    @property
    def dim(self):
        """Dimension of the Euclidean coordinate system."""
        return self._cpp_object.dim

    @property
    def dofmap(self) -> npt.NDArray[np.int32]:
        """Dofmap for the geometry, shape ``(num_cells, dofs_per_cell)``."""
        return self._cpp_object.dofmap

    def index_map(self) -> _IndexMap:
        """Index map describing the layout of the geometry points (nodes)."""
        return self._cpp_object.index_map()

    @property
    def input_global_indices(self) -> npt.NDArray[np.int64]:
        """Global input indices of the geometry nodes."""
        return self._cpp_object.input_global_indices

    @property
    def x(self) -> typing.Union[npt.NDArray[np.float32], npt.NDArray[np.float64]]:
        """Geometry coordinate points,  ``shape=(num_points, 3)``."""
        return self._cpp_object.x


class Mesh:
    """A mesh."""

    _mesh: typing.Union[_cpp.mesh.Mesh_float32, _cpp.mesh.Mesh_float64]
    _topology: Topology
    _geometry: Geometry
    _ufl_domain: typing.Optional[ufl.Mesh]

    def __init__(self, msh, domain: typing.Optional[ufl.Mesh]):
        """Initialize mesh from a C++ mesh.

        Args:
            msh: A C++ mesh object.
            domain: A UFL domain.

        Note:
            Mesh objects should usually be constructed using
            :func:`create_mesh` and not using this class initializer.
            This class is combined with different base classes that
            depend on the scalar type used in the Mesh.
        """
        self._cpp_object = msh
        self._topology = Topology(self._cpp_object.topology)
        self._geometry = Geometry(self._cpp_object.geometry)
        self._ufl_domain = domain
        if self._ufl_domain is not None:
            self._ufl_domain._ufl_cargo = self._cpp_object  # type: ignore

    @property
    def comm(self):
        return self._cpp_object.comm

    @property
    def name(self):
        return self._cpp_object.name

    @name.setter
    def name(self, value):
        self._cpp_object.name = value

    def ufl_cell(self) -> ufl.Cell:
        """Return the UFL cell type.

        Note:
            This method is required for UFL compatibility.
        """
        return ufl.Cell(self.topology.cell_name())

    def ufl_domain(self) -> ufl.Mesh:
        """Return the ufl domain corresponding to the mesh.

        Returns:
            The UFL domain. Is ``None`` if the domain has not been set.

        Note:
            This method is required for UFL compatibility.
        """
        return self._ufl_domain

    def basix_cell(self) -> ufl.Cell:
        """Return the Basix cell type."""
        return getattr(basix.CellType, self.topology.cell_name())

    def h(self, dim: int, entities: npt.NDArray[np.int32]) -> npt.NDArray[np.float64]:
        """Geometric size measure of cell entities.

        Args:
            dim: Topological dimension of the entities to compute the
                size measure of.
            entities: Indices of entities of dimension ``dim`` to
                compute size measure of.

        Returns:
            Size measure for each requested entity.
        """
        return _cpp.mesh.h(self._cpp_object, dim, entities)

    @property
    def topology(self) -> Topology:
        "Mesh topology."
        return self._topology

    @property
    def geometry(self) -> Geometry:
        "Mesh geometry."
        return self._geometry


class MeshTags:
    """Mesh tags associate data (markers) with a subset of mesh entities of a given dimension."""

    def __init__(self, meshtags):
        """Initialize tags from a C++ MeshTags object.

        Args:
            meshtags: C++ mesh tags object.

        Note:
            MeshTags objects should not usually be created using this
            initializer directly.

            A Python mesh is passed to the initializer as it may have
            UFL data attached that is not attached the C + + Mesh that is
            associated with the C + + ``meshtags`` object. If `mesh` is
            passed, ``mesh`` and ``meshtags`` must share the same C + +
            mesh.
        """
        self._cpp_object = meshtags

    def ufl_id(self) -> int:
        """Identiftying integer used by UFL."""
        return id(self)

    @property
    def topology(self) -> _cpp.mesh.Topology:
        """Mesh topology with which the the tags are associated."""
        return self._cpp_object.topology

    @property
    def dim(self) -> int:
        """Topological dimension of the tagged entities."""
        return self._cpp_object.dim

    @property
    def indices(self) -> npt.NDArray[np.int32]:
        """Indices of tagged mesh entities."""
        return self._cpp_object.indices

    @property
    def values(self):
        """Values associated with tagged mesh entities."""
        return self._cpp_object.values

    @property
    def name(self) -> str:
        "Name of the mesh tags object."
        return self._cpp_object.name

    @name.setter
    def name(self, value):
        self._cpp_object.name = value

    def find(self, value) -> npt.NDArray[np.int32]:
        """Get a list of all entity indices with a given value.

        Args:
            value: Tag value to search for.

        Returns:
            Indices of entities with tag ``value``.
        """
        return self._cpp_object.find(value)


def compute_incident_entities(
    topology: Topology, entities: npt.NDArray[np.int32], d0: int, d1: int
) -> npt.NDArray[np.int32]:
    """Compute all entities of ``d1`` connected to ``entities`` of dimension ``d0``.

    Args:
        topology: The topology.
        entities: List of entities fo dimension ``d0``.
        d0: Topological dimension.
        d1: Topological dimension to map to.

    Returns:
        Incident entity indices.
    """
    return _cpp.mesh.compute_incident_entities(topology._cpp_object, entities, d0, d1)


def compute_midpoints(msh: Mesh, dim: int, entities: npt.NDArray[np.int32]):
    """Compute the midpoints of a set of mesh entities.

    Args:
        msh: The mesh.
        dim: Topological dimension of the mesh entities to consider.
        entities: Indices of entities in ``mesh`` to consider.

    Returns:
        Midpoints of the entities, shape ``(num_entities, 3)``.
    """
    return _cpp.mesh.compute_midpoints(msh._cpp_object, dim, entities)


<<<<<<< HEAD
def locate_entities(mesh: Mesh, dim: int, marker: typing.Callable) -> npt.NDArray[np.int32]:
=======
def locate_entities(msh: Mesh, dim: int, marker: typing.Callable) -> np.ndarray:
>>>>>>> 1cb5ea7d
    """Compute mesh entities satisfying a geometric marking function.

    Args:
        msh: Mesh to locate entities on.
        dim: Topological dimension of the mesh entities to consider.
        marker: A function that takes an array of points ``x`` with
            shape ``(gdim, num_points)`` and returns an array of
            booleans of length ``num_points``, evaluating to `True` for
            entities to be located.

    Returns:
        Indices (local to the process) of marked mesh entities.
    """
    return _cpp.mesh.locate_entities(msh._cpp_object, dim, marker)


<<<<<<< HEAD
def locate_entities_boundary(
    mesh: Mesh, dim: int, marker: typing.Callable
) -> npt.NDArray[np.int32]:
=======
def locate_entities_boundary(msh: Mesh, dim: int, marker: typing.Callable) -> np.ndarray:
>>>>>>> 1cb5ea7d
    """Compute mesh entities that are connected to an owned boundary
    facet and satisfy a geometric marking function.

    For vertices and edges, in parallel this function will not
    necessarily mark all entities that are on the exterior boundary. For
    example, it is possible for a process to have a vertex that lies on
    the boundary without any of the attached facets being a boundary
    facet. When used to find degrees-of-freedom, e.g. using
    :func:`dolfinx.fem.locate_dofs_topological`, the function that uses
    the data returned by this function must typically perform some
    parallel communication.

    Args:
        msh: Mesh to locate boundary entities on.
        dim: Topological dimension of the mesh entities to consider
        marker: Function that takes an array of points ``x`` with shape
            ``(gdim, num_points)`` and returns an array of booleans of
            length ``num_points``, evaluating to ``True`` for entities
            to be located.

    Returns:
        Indices (local to the process) of marked mesh entities.
    """
    return _cpp.mesh.locate_entities_boundary(msh._cpp_object, dim, marker)


def transfer_meshtag(
    meshtag: MeshTags,
    msh1: Mesh,
    parent_cell: npt.NDArray[np.int32],
    parent_facet: typing.Optional[npt.NDArray[np.int8]] = None,
) -> MeshTags:
    """Generate cell mesh tags on a refined mesh from the mesh tags on the coarse parent mesh.

    Args:
        meshtag: Mesh tags on the coarse, parent mesh.
        msh1: The refined mesh.
        parent_cell: Index of the parent cell for each cell in the
            refined mesh.
        parent_facet: Index of the local parent facet for each cell
            in the refined mesh. Only required for transfer tags on
            facets.

    Returns:
        Mesh tags on the refined mesh.
    """
    if meshtag.dim == meshtag.topology.dim:
        mt = _cpp.refinement.transfer_cell_meshtag(
            meshtag._cpp_object, msh1.topology._cpp_object, parent_cell
        )
        return MeshTags(mt)
    elif meshtag.dim == meshtag.topology.dim - 1:
        assert parent_facet is not None
        mt = _cpp.refinement.transfer_facet_meshtag(
            meshtag._cpp_object, msh1.topology._cpp_object, parent_cell, parent_facet
        )
        return MeshTags(mt)
    else:
        raise RuntimeError("MeshTag transfer is supported on on cells or facets.")


def refine(
<<<<<<< HEAD
    mesh: Mesh,
    edges: typing.Optional[npt.NDArray[np.int32]] = None,
    redistribute: bool = True,
    ghost_mode: GhostMode = GhostMode.shared_facet,
=======
    msh: Mesh,
    edges: typing.Optional[np.ndarray] = None,
    partitioner: typing.Optional[typing.Callable] = create_cell_partitioner(GhostMode.none),
>>>>>>> 1cb5ea7d
    option: RefinementOption = RefinementOption.none,
) -> tuple[Mesh, npt.NDArray[np.int32], npt.NDArray[np.int8]]:
    """Refine a mesh.

    Passing ``None`` for ``partitioner``, refined cells will be on the
    same process as the parent cell.

    Note:
        Using the default partitioner for the refined mesh, the refined
        mesh will **not** include ghosts cells (cells connected by facet
        to an owned cells) even if the parent mesh is ghosted.

    Warning:
        Passing ``None`` for ``partitioner``, the refined mesh will
        **not** have ghosts cells even if the parent mesh has ghost
        cells. The possibility to not re-partition the refined mesh and
        include ghost cells in the refined mesh will be added in a
        future release.

    Args:
        msh: Mesh from which to create the refined mesh.
        edges: Indices of edges to split during refinement. If ``None``,
            mesh refinement is uniform.
        partitioner: Partitioner to distribute the refined mesh. If
            ``None`` no redistribution is performed, i.e. refined cells
            remain on the same process as the parent cell.
        option: Controls whether parent cells and/or parent facets are
            computed.

    Returns:
       Refined mesh, (optional) parent cells, (optional) parent facets
    """
    mesh1, parent_cell, parent_facet = _cpp.refinement.refine(
        msh._cpp_object, edges, partitioner, option
    )
    # Create new ufl domain as it will carry a reference to the C++ mesh
    # in the ufl_cargo
    ufl_domain = ufl.Mesh(msh._ufl_domain.ufl_coordinate_element())  # type: ignore
    return Mesh(mesh1, ufl_domain), parent_cell, parent_facet


def create_mesh(
    comm: _MPI.Comm,
    cells: npt.NDArray[np.int64],
    x: npt.NDArray[np.floating],
    e: typing.Union[
        ufl.Mesh,
        basix.finite_element.FiniteElement,
        basix.ufl._BasixElement,
        _CoordinateElement,
    ],
    partitioner: typing.Optional[typing.Callable] = None,
) -> Mesh:
    """Create a mesh from topology and geometry arrays.

    Args:
        comm: MPI communicator to define the mesh on.
        cells: Cells of the mesh. ``cells[i]`` are the 'nodes' of cell ``i``.
        x: Mesh geometry ('node' coordinates), with shape ``(num_nodes, gdim)``.
        e: UFL mesh. The mesh scalar type is determined by the scalar
            type of ``e``.
        partitioner: Function that determines the parallel distribution
            of cells across MPI ranks.

    Note:
        If required, the coordinates ``x`` will be cast to the same
        scalar type as the domain/element ``e``.

    Returns:
        A mesh.
    """
    if partitioner is None and comm.size > 1:
        partitioner = create_cell_partitioner(GhostMode.none)

    x = np.asarray(x, order="C")
    if x.ndim == 1:
        gdim = 1
    else:
        gdim = x.shape[1]

    dtype = None
    try:
        # e is a UFL domain
        e_ufl = e.ufl_coordinate_element()  # type: ignore
        cmap = _coordinate_element(e_ufl.basix_element)  # type: ignore
        domain = e
        dtype = cmap.dtype
        # TODO: Resolve UFL vs Basix geometric dimension issue
        # assert domain.geometric_dimension() == gdim
    except AttributeError:
        try:
            # e is a Basix 'UFL' element
            cmap = _coordinate_element(e.basix_element)  # type: ignore
            domain = ufl.Mesh(e)
            dtype = cmap.dtype
            assert domain.geometric_dimension() == gdim
        except AttributeError:
            try:
                # e is a Basix element
                # TODO: Resolve geometric dimension vs shape for manifolds
                cmap = _coordinate_element(e)  # type: ignore
                e_ufl = basix.ufl._BasixElement(e)  # type: ignore
                e_ufl = basix.ufl.blocked_element(e_ufl, shape=(gdim,))
                domain = ufl.Mesh(e_ufl)
                dtype = cmap.dtype
                assert domain.geometric_dimension() == gdim
            except (AttributeError, TypeError):
                # e is a CoordinateElement
                cmap = e
                domain = None
                dtype = cmap.dtype

    x = np.asarray(x, dtype=dtype, order="C")
    cells = np.asarray(cells, dtype=np.int64, order="C")
    msh = _cpp.mesh.create_mesh(comm, cells, cmap._cpp_object, x, partitioner)

    return Mesh(msh, domain)


def create_submesh(
    msh: Mesh, dim: int, entities: npt.NDArray[np.int32]
) -> tuple[Mesh, npt.NDArray[np.int32], npt.NDArray[np.int32], npt.NDArray[np.int32]]:
    """Create a mesh with specified entities from another mesh.

    Args:
        msh: Mesh to create the sub-mesh from.
        dim: Topological dimension of the entities in ``msh`` to include
            in the sub-mesh.
        entities: Indices of entities in ``msh`` to include in the
            sub-mesh.

    Returns:
        The (1) sub mesh, (2) entity map, (3) vertex map, and (4) node
        map (geometry). Each of the maps a local index of the sub mesh
        to a local index of ``msh``.
    """
    submsh, entity_map, vertex_map, geom_map = _cpp.mesh.create_submesh(
        msh._cpp_object, dim, entities
    )
    submsh_domain = ufl.Mesh(
        basix.ufl.element(
            "Lagrange",
            to_string(submsh.topology.cell_type),
            submsh.geometry.cmap.degree,
            basix.LagrangeVariant(submsh.geometry.cmap.variant),
            shape=(submsh.geometry.dim,),
            dtype=submsh.geometry.x.dtype,
        )
    )
    return (Mesh(submsh, submsh_domain), entity_map, vertex_map, geom_map)


def meshtags(
    msh: Mesh,
    dim: int,
    entities: npt.NDArray[np.int32],
    values: typing.Union[np.ndarray, int, float],
) -> MeshTags:
    """Create a MeshTags object that associates data with a subset of mesh entities.

    Args:
        msh: The mesh.
        dim: Topological dimension of the mesh entity.
        entities: Indices(local to process) of entities to associate
            values with . The array must be sorted and must not contain
            duplicates.
        values: The corresponding value for each entity.

    Returns:
        A mesh tags object.

    Note:
        The type of the returned MeshTags is inferred from the type of
        ``values``.
    """
    if isinstance(values, int):
        assert values >= np.iinfo(np.int32).min and values <= np.iinfo(np.int32).max
        values = np.full(entities.shape, values, dtype=np.int32)
    elif isinstance(values, float):
        values = np.full(entities.shape, values, dtype=np.double)

    values = np.asarray(values)
    if values.dtype == np.int8:
        ftype = _cpp.mesh.MeshTags_int8
    elif values.dtype == np.int32:
        ftype = _cpp.mesh.MeshTags_int32
    elif values.dtype == np.int64:
        ftype = _cpp.mesh.MeshTags_int64
    elif values.dtype == np.float64:
        ftype = _cpp.mesh.MeshTags_float64
    else:
        raise NotImplementedError(f"Type {values.dtype} not supported.")

    return MeshTags(
        ftype(msh.topology._cpp_object, dim, np.asarray(entities, dtype=np.int32), values)
    )


def meshtags_from_entities(
    msh: Mesh, dim: int, entities: _cpp.graph.AdjacencyList_int32, values: npt.NDArray[typing.Any]
):
    """Create a :class:dolfinx.mesh.MeshTags` object that associates
    data with a subset of mesh entities, where the entities are defined
    by their vertices.

    Args:
        msh: The mesh.
        dim: Topological dimension of the mesh entity.
        entities: Entities to associated values with, with entities
            defined by their vertices.
        values: The corresponding value for each entity.

    Returns:
        A mesh tags object.

    Note:
        The type of the returned MeshTags is inferred from the type of
        ``values``.
    """

    if isinstance(values, int):
        assert np.can_cast(values, np.int32)
        values = np.full(entities.num_nodes, values, dtype=np.int32)
    elif isinstance(values, float):
        values = np.full(entities.num_nodes, values, dtype=np.double)
    values = np.asarray(values)
    return MeshTags(_cpp.mesh.create_meshtags(msh.topology._cpp_object, dim, entities, values))


def create_interval(
    comm: _MPI.Comm,
    nx: int,
    points: npt.ArrayLike,
    dtype: npt.DTypeLike = default_real_type,
    ghost_mode=GhostMode.shared_facet,
    partitioner=None,
) -> Mesh:
    """Create an interval mesh.

    Args:
        comm: MPI communicator.
        nx: Number of cells.
        points: Coordinates of the end points.
        dtype: Float type for the mesh geometry(``numpy.float32``
            or ``numpy.float64``).
        ghost_mode: Ghost mode used in the mesh partitioning. Options
            are ``GhostMode.none`` and ``GhostMode.shared_facet``.
        partitioner: Partitioning function to use for determining the
            parallel distribution of cells across MPI ranks.

    Returns:
        An interval mesh.
    """
    if partitioner is None and comm.size > 1:
        partitioner = _cpp.mesh.create_cell_partitioner(ghost_mode)
    domain = ufl.Mesh(basix.ufl.element("Lagrange", "interval", 1, shape=(1,), dtype=dtype))  # type: ignore
    if np.issubdtype(dtype, np.float32):
        msh = _cpp.mesh.create_interval_float32(comm, nx, points, ghost_mode, partitioner)
    elif np.issubdtype(dtype, np.float64):
        msh = _cpp.mesh.create_interval_float64(comm, nx, points, ghost_mode, partitioner)
    else:
        raise RuntimeError(f"Unsupported mesh geometry float type: {dtype}")

    return Mesh(msh, domain)


def create_unit_interval(
    comm: _MPI.Comm,
    nx: int,
    dtype: npt.DTypeLike = default_real_type,
    ghost_mode=GhostMode.shared_facet,
    partitioner=None,
) -> Mesh:
    """Create a mesh on the unit interval.

    Args:
        comm: MPI communicator.
        nx: Number of cells.
        points: Coordinates of the end points.
        dtype: Float type for the mesh geometry(``numpy.float32``
            or ``numpy.float64``).
        ghost_mode: Ghost mode used in the mesh partitioning. Options
            are ``GhostMode.none`` and ``GhostMode.shared_facet``.
        partitioner: Partitioning function to use for determining the
            parallel distribution of cells across MPI ranks.

    Returns:
        A unit interval mesh with end points at 0 and 1.
    """
    return create_interval(comm, nx, [0.0, 1.0], dtype, ghost_mode, partitioner)


def create_rectangle(
    comm: _MPI.Comm,
    points: npt.ArrayLike,
    n: npt.ArrayLike,
    cell_type=CellType.triangle,
    dtype: npt.DTypeLike = default_real_type,
    ghost_mode=GhostMode.shared_facet,
    partitioner=None,
    diagonal: DiagonalType = DiagonalType.right,
) -> Mesh:
    """Create a rectangle mesh.

    Args:
        comm: MPI communicator.
        points: Coordinates of the lower - left and upper - right corners of
            the rectangle.
        n: Number of cells in each direction.
        cell_type: Mesh cell type.
        dtype: Float type for the mesh geometry(``numpy.float32``
            or ``numpy.float64``)
        ghost_mode: Ghost mode used in the mesh partitioning.
        partitioner: Function that computes the parallel distribution of
            cells across MPI ranks.
        diagonal: Direction of diagonal of triangular meshes. The
            options are ``left``, ``right``, ``crossed``, ``left / right``,
            ``right / left``.

    Returns:
        A mesh of a rectangle.
    """
    if partitioner is None and comm.size > 1:
        partitioner = _cpp.mesh.create_cell_partitioner(ghost_mode)
    domain = ufl.Mesh(basix.ufl.element("Lagrange", cell_type.name, 1, shape=(2,), dtype=dtype))  # type: ignore
    if np.issubdtype(dtype, np.float32):
        msh = _cpp.mesh.create_rectangle_float32(comm, points, n, cell_type, partitioner, diagonal)
    elif np.issubdtype(dtype, np.float64):
        msh = _cpp.mesh.create_rectangle_float64(comm, points, n, cell_type, partitioner, diagonal)
    else:
        raise RuntimeError(f"Unsupported mesh geometry float type: {dtype}")

    return Mesh(msh, domain)


def create_unit_square(
    comm: _MPI.Comm,
    nx: int,
    ny: int,
    cell_type=CellType.triangle,
    dtype: npt.DTypeLike = default_real_type,
    ghost_mode=GhostMode.shared_facet,
    partitioner=None,
    diagonal: DiagonalType = DiagonalType.right,
) -> Mesh:
    """Create a mesh of a unit square.

    Args:
        comm: MPI communicator.
        nx: Number of cells in the "x" direction.
        ny: Number of cells in the "y" direction.
        cell_type: Mesh cell type.
        dtype: Float type for the mesh geometry(``numpy.float32``
            or ``numpy.float64``).
        ghost_mode: Ghost mode used in the mesh partitioning.
        partitioner: Function that computes the parallel distribution of
            cells across MPI ranks.
        diagonal:
            Direction of diagonal.

    Returns:
        A mesh of a square with corners at (0, 0) and (1, 1).
    """
    return create_rectangle(
        comm,
        [np.array([0.0, 0.0]), np.array([1.0, 1.0])],
        [nx, ny],
        cell_type,
        dtype,
        ghost_mode,
        partitioner,
        diagonal,
    )


def create_box(
    comm: _MPI.Comm,
    points: list[npt.ArrayLike],
    n: list,
    cell_type=CellType.tetrahedron,
    dtype: npt.DTypeLike = default_real_type,
    ghost_mode=GhostMode.shared_facet,
    partitioner=None,
) -> Mesh:
    """Create a box mesh.

    Args:
        comm: MPI communicator.
        points: Coordinates of the 'lower-left' and 'upper-right'
            corners of the box.
        n: List of cells in each direction
        cell_type: The cell type.
        dtype: Float type for the mesh geometry(``numpy.float32``
            or ``numpy.float64``).
        ghost_mode: The ghost mode used in the mesh partitioning.
        partitioner: Function that computes the parallel distribution of
            cells across MPI ranks.

    Returns:
        A mesh of a box domain.
    """
    if partitioner is None and comm.size > 1:
        partitioner = _cpp.mesh.create_cell_partitioner(ghost_mode)
    domain = ufl.Mesh(basix.ufl.element("Lagrange", cell_type.name, 1, shape=(3,), dtype=dtype))  # type: ignore
    if np.issubdtype(dtype, np.float32):
        msh = _cpp.mesh.create_box_float32(comm, points, n, cell_type, partitioner)
    elif np.issubdtype(dtype, np.float64):
        msh = _cpp.mesh.create_box_float64(comm, points, n, cell_type, partitioner)
    else:
        raise RuntimeError(f"Unsupported mesh geometry float type: {dtype}")

    return Mesh(msh, domain)


def create_unit_cube(
    comm: _MPI.Comm,
    nx: int,
    ny: int,
    nz: int,
    cell_type=CellType.tetrahedron,
    dtype: npt.DTypeLike = default_real_type,
    ghost_mode=GhostMode.shared_facet,
    partitioner=None,
) -> Mesh:
    """Create a mesh of a unit cube.

    Args:
        comm: MPI communicator.
        nx: Number of cells in "x" direction.
        ny: Number of cells in "y" direction.
        nz: Number of cells in "z" direction.
        cell_type: Mesh cell type
        dtype: Float type for the mesh geometry(``numpy.float32``
            or ``numpy.float64``).
        ghost_mode: Ghost mode used in the mesh partitioning.
        partitioner: Function that computes the parallel distribution of
            cells across MPI ranks.

    Returns:
        A mesh of an axis-aligned unit cube with corners at ``(0, 0, 0)``
        and ``(1, 1, 1)``.
    """
    return create_box(
        comm,
        [np.array([0.0, 0.0, 0.0]), np.array([1.0, 1.0, 1.0])],
        [nx, ny, nz],
        cell_type,
        dtype,
        ghost_mode,
        partitioner,
    )


def entities_to_geometry(
    msh: Mesh, dim: int, entities: npt.NDArray[np.int32], permute=False
) -> npt.NDArray[np.int32]:
    """Compute the geometric DOFs associated with the closure of the given mesh entities.

    Args:
        msh: The mesh.
        dim: Topological dimension of the entities of interest.
        entities: Entity indices (local to the process).
        permute: Permute the DOFs such that they are consistent with the
            orientation of `dim`-dimensional mesh entities. This
            requires `create_entity_permutations` to be called first.

    Returns:
        The geometric DOFs associated with the closure of the entities
        in `entities`.
    """
    return _cpp.mesh.entities_to_geometry(msh._cpp_object, dim, entities, permute)


def exterior_facet_indices(topology: Topology) -> npt.NDArray[np.int32]:
    """Compute the indices of all exterior facets that are owned by the caller.

    An exterior facet (co-dimension 1) is one that is connected globally
    to only one cell of co-dimension 0).

    Note:
        This is a collective operation that should be called on all
        processes.

    Args:
        topology: The topology

    Returns:
        Sorted list of owned facet indices that are exterior facets of
        the mesh.
    """
    return _cpp.mesh.exterior_facet_indices(topology._cpp_object)


def create_geometry(
    index_map: _IndexMap,
    dofmap: npt.NDArray[np.int32],
    element: _CoordinateElement,
    x: np.ndarray,
    input_global_indices: npt.NDArray[np.int64],
) -> Geometry:
    """Create a Geometry object.

    Args:
        index_map: Index map describing the layout of the geometry
            points (nodes).
        dofmap: The geometry (point) dofmap. For a cell, it gives the
            row in the point coordinates ``x`` of each local geometry
            node. ``shape=(num_cells, num_dofs_per_cell)``.
        element: Element that describes the cell geometry map.
        x: The point coordinates. The shape is ``(num_points, geometric_dimension).``
        input_global_indices: The 'global' input index of each point,
            commonly from a mesh input file.
    """
    if x.dtype == np.float64:
        ftype = _cpp.mesh.Geometry_float64
    elif x.dtype == np.float32:
        ftype = _cpp.mesh.Geometry_float64
    else:
        raise ValueError("Unknown floating type for geometry, got: {x.dtype}")

    if (dtype := np.dtype(element.dtype)) != x.dtype:
        raise ValueError(f"Mismatch in x dtype ({x.dtype}) and coordinate element ({dtype})")

    return Geometry(ftype(index_map, dofmap, element, x, input_global_indices))<|MERGE_RESOLUTION|>--- conflicted
+++ resolved
@@ -453,11 +453,8 @@
     return _cpp.mesh.compute_midpoints(msh._cpp_object, dim, entities)
 
 
-<<<<<<< HEAD
-def locate_entities(mesh: Mesh, dim: int, marker: typing.Callable) -> npt.NDArray[np.int32]:
-=======
+
 def locate_entities(msh: Mesh, dim: int, marker: typing.Callable) -> np.ndarray:
->>>>>>> 1cb5ea7d
     """Compute mesh entities satisfying a geometric marking function.
 
     Args:
@@ -474,13 +471,7 @@
     return _cpp.mesh.locate_entities(msh._cpp_object, dim, marker)
 
 
-<<<<<<< HEAD
-def locate_entities_boundary(
-    mesh: Mesh, dim: int, marker: typing.Callable
-) -> npt.NDArray[np.int32]:
-=======
 def locate_entities_boundary(msh: Mesh, dim: int, marker: typing.Callable) -> np.ndarray:
->>>>>>> 1cb5ea7d
     """Compute mesh entities that are connected to an owned boundary
     facet and satisfy a geometric marking function.
 
@@ -543,16 +534,9 @@
 
 
 def refine(
-<<<<<<< HEAD
-    mesh: Mesh,
-    edges: typing.Optional[npt.NDArray[np.int32]] = None,
-    redistribute: bool = True,
-    ghost_mode: GhostMode = GhostMode.shared_facet,
-=======
     msh: Mesh,
     edges: typing.Optional[np.ndarray] = None,
     partitioner: typing.Optional[typing.Callable] = create_cell_partitioner(GhostMode.none),
->>>>>>> 1cb5ea7d
     option: RefinementOption = RefinementOption.none,
 ) -> tuple[Mesh, npt.NDArray[np.int32], npt.NDArray[np.int8]]:
     """Refine a mesh.
