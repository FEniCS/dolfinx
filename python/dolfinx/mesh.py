# Copyright (C) 2017-2021 Chris N. Richardson and Garth N. Wells
#
# This file is part of DOLFINx (https://www.fenicsproject.org)
#
# SPDX-License-Identifier:    LGPL-3.0-or-later
"""Creation, refining and marking of meshes"""

import types
import typing

import numpy as np
import ufl
from mpi4py import MPI as _MPI

from dolfinx import cpp as _cpp
from dolfinx.cpp.mesh import (CellType, GhostMode, build_dual_graph, cell_dim,
                              compute_midpoints, create_meshtags)

__all__ = ["create_meshtags", "locate_entities", "locate_entities_boundary",
           "refine", "create_mesh", "create_meshtags", "MeshTags", "CellType",
           "GhostMode", "build_dual_graph", "cell_dim", "compute_midpoints"]


class Mesh(_cpp.mesh.Mesh):
    """A class for representing meshes. Mesh objects are not generally
    created using this class directly."""

    def __init__(self, comm: _MPI.Comm, topology: _cpp.mesh.Topology,
                 geometry: _cpp.mesh.Geometry, domain: ufl.Mesh):
        super().__init__(comm, topology, geometry)
        self._ufl_domain = domain
        domain._ufl_cargo = self

    @classmethod
    def from_cpp(cls, obj, domain: ufl.Mesh):
        """Create Mesh object from a C++ Mesh object"""
        obj._ufl_domain = domain
        obj.__class__ = Mesh
        domain._ufl_cargo = obj
        return obj

    def ufl_cell(self) -> ufl.Cell:
        """Return the UFL cell type"""
        return ufl.Cell(self.topology.cell_name(), geometric_dimension=self.geometry.dim)

    def ufl_domain(self) -> ufl.Mesh:
        """Return the ufl domain corresponding to the mesh."""
        return self._ufl_domain


def locate_entities(mesh: Mesh, dim: int, marker: types.FunctionType) -> np.ndarray:
    """Compute mesh entities satisfying a geometric marking function

    Parameters
    ----------
    mesh
        The mesh
    dim
        The topological dimension of the mesh entities to consider
    marker
        A function that takes an array of points `x` with shape ``(gdim,
        num_points)`` and returns an array of booleans of length
        ``num_points``, evaluating to `True` for entities to be located.

    Returns
    -------
    numpy.ndarray
        Indices (local to the process) of marked mesh entities.

    """

    return _cpp.mesh.locate_entities(mesh, dim, marker)


def locate_entities_boundary(mesh: Mesh, dim: int, marker: types.FunctionType) -> np.ndarray:
    """Compute mesh entities that are connected to an owned boundary
    facet and satisfy a geometric marking function

    For vertices and edges, in parallel this function will not
    necessarily mark all entities that are on the exterior boundary. For
    example, it is possible for a process to have a vertex that lies on
    the boundary without any of the attached facets being a boundary
    facet. When used to find degrees-of-freedom, e.g. using
    fem.locate_dofs_topological, the function that uses the data
    returned by this function must typically perform some parallel
    communication.

    Parameters
    ----------
    mesh
        The mesh
    dim
        The topological dimension of the mesh entities to consider
    marker
        A function that takes an array of points `x` with shape ``(gdim,
        num_points)`` and returns an array of booleans of length
        ``num_points``, evaluating to `True` for entities to be located.

    Returns
    -------
    numpy.ndarray
        Indices (local to the process) of marked mesh entities.

    """

    return _cpp.mesh.locate_entities_boundary(mesh, dim, marker)


_uflcell_to_dolfinxcell = {
    "interval": CellType.interval,
    "triangle": CellType.triangle,
    "quadrilateral": CellType.quadrilateral,
    "tetrahedron": CellType.tetrahedron,
    "hexahedron": CellType.hexahedron
}

_meshtags_types = {
    np.int8: _cpp.mesh.MeshTags_int8,
    np.int32: _cpp.mesh.MeshTags_int32,
    np.int64: _cpp.mesh.MeshTags_int64,
    np.double: _cpp.mesh.MeshTags_double
}


def refine(mesh: Mesh, cell_markers: _cpp.mesh.MeshTags_int8 = None, redistribute: bool = True) -> Mesh:
    """Refine a mesh

    Parameters
    ----------
    mesh
        The mesh from which to build a refined mesh
    cell_markers
        Optional argument to specify which cells should be refined. If
        not supplied uniform refinement is applied.
    redistribute
        Optional argument to redistribute the refined mesh if mesh is a
        distributed mesh.

    Returns
    -------
    Mesh
        A refined mesh
    """
    if cell_markers is None:
        mesh_refined = _cpp.refinement.refine(mesh, redistribute)
    else:
        mesh_refined = _cpp.refinement.refine(mesh, cell_markers, redistribute)

    coordinate_element = mesh._ufl_domain.ufl_coordinate_element()
    domain = ufl.Mesh(coordinate_element)
    return Mesh.from_cpp(mesh_refined, domain)


def create_mesh(comm: _MPI.Comm, cells: typing.Union[np.ndarray, _cpp.graph.AdjacencyList_int64],
                x: np.ndarray, domain: ufl.Mesh, ghost_mode=GhostMode.shared_facet,
                partitioner=_cpp.mesh.partition_cells_graph) -> Mesh:
    """
    Create a mesh from topology and geometry arrays

    comm
        The MPI communicator
    cells
        The cells of the mesh
    x
        The mesh geometry ('node' coordinates),  with shape ``(gdim,
        num_nodes)``
    domain
        The UFL mesh
    ghost_mode
        The ghost mode used in the mesh partitioning
    partitioner
        Function that computes the parallel distribution of cells across
        MPI ranks

    """
    ufl_element = domain.ufl_coordinate_element()
    cell_shape = ufl_element.cell().cellname()
    cell_degree = ufl_element.degree()
    cmap = _cpp.fem.CoordinateElement(_uflcell_to_dolfinxcell[cell_shape], cell_degree)
    try:
        mesh = _cpp.mesh.create_mesh(comm, cells, cmap, x, ghost_mode, partitioner)
    except TypeError:
        mesh = _cpp.mesh.create_mesh(comm, _cpp.graph.AdjacencyList_int64(np.cast['int64'](cells)),
                                     cmap, x, ghost_mode, partitioner)
    domain._ufl_cargo = mesh
    return Mesh.from_cpp(mesh, domain)


def MeshTags(mesh: Mesh, dim: int, indices: np.ndarray, values: np.ndarray) -> typing.Union[
        _cpp.mesh.MeshTags_double, _cpp.mesh.MeshTags_int32]:
    """Create a MeshTag for a set of mesh entities.

    Parameters
    ----------
    mesh
        The mesh
    dim
        The topological dimension of the mesh entity
    indices
        The entity indices (local to process)
    values
        The corresponding value for each entity
    """

    if isinstance(values, int):
        assert np.can_cast(values, np.int32)
        values = np.full(indices.shape, values, dtype=np.int32)
    elif isinstance(values, float):
        values = np.full(indices.shape, values, dtype=np.double)

    dtype = values.dtype.type
    if dtype not in _meshtags_types.keys():
        raise KeyError("Datatype {} of values array not recognised".format(dtype))

    fn = _meshtags_types[dtype]
<<<<<<< HEAD
    return fn(mesh, dim, indices.astype(numpy.int32), values)


# Functions to extend cpp.mesh.Mesh with


def ufl_cell(self):
    return ufl.Cell(self.topology.cell_name(), geometric_dimension=self.geometry.dim)


def ufl_domain(self):
    """Return the ufl domain corresponding to the mesh."""
    return self._ufl_domain


def sub(self, dim, entities):
    # FIXME Don't hard code degree
    submesh = self.sub_without_ufl(dim, entities)
    submesh_domain = ufl.Mesh(
        ufl.VectorElement("Lagrange",
                          cell=submesh.ufl_cell(),
                          degree=1))
    submesh_domain._ufl_cargo = submesh
    submesh._ufl_domain = submesh_domain
    return submesh


# Extend cpp.mesh.Mesh class, and clean-up
cpp.mesh.Mesh.ufl_cell = ufl_cell
cpp.mesh.Mesh.ufl_domain = ufl_domain
cpp.mesh.Mesh.sub = sub

del ufl_cell
del ufl_domain
del sub
=======
    return fn(mesh, dim, indices.astype(np.int32), values)
>>>>>>> d2ecfa4a
<|MERGE_RESOLUTION|>--- conflicted
+++ resolved
@@ -46,6 +46,20 @@
     def ufl_domain(self) -> ufl.Mesh:
         """Return the ufl domain corresponding to the mesh."""
         return self._ufl_domain
+
+    def sub(self, dim, entities):
+        submesh = self.sub_without_ufl(dim, entities)
+        # FIXME This is essentially a copy of the above ufl_cell method
+        submesh_ufl_cell = ufl.Cell(submesh.topology.cell_name(),
+                                    geometric_dimension=submesh.geometry.dim)
+        # FIXME Don't hard code degree (and maybe Lagrange?)
+        submesh_domain = ufl.Mesh(
+            ufl.VectorElement("Lagrange",
+                              cell=submesh_ufl_cell,
+                              degree=1))
+        submesh_domain._ufl_cargo = submesh
+        submesh._ufl_domain = submesh_domain
+        return submesh
 
 
 def locate_entities(mesh: Mesh, dim: int, marker: types.FunctionType) -> np.ndarray:
@@ -213,42 +227,4 @@
         raise KeyError("Datatype {} of values array not recognised".format(dtype))
 
     fn = _meshtags_types[dtype]
-<<<<<<< HEAD
-    return fn(mesh, dim, indices.astype(numpy.int32), values)
-
-
-# Functions to extend cpp.mesh.Mesh with
-
-
-def ufl_cell(self):
-    return ufl.Cell(self.topology.cell_name(), geometric_dimension=self.geometry.dim)
-
-
-def ufl_domain(self):
-    """Return the ufl domain corresponding to the mesh."""
-    return self._ufl_domain
-
-
-def sub(self, dim, entities):
-    # FIXME Don't hard code degree
-    submesh = self.sub_without_ufl(dim, entities)
-    submesh_domain = ufl.Mesh(
-        ufl.VectorElement("Lagrange",
-                          cell=submesh.ufl_cell(),
-                          degree=1))
-    submesh_domain._ufl_cargo = submesh
-    submesh._ufl_domain = submesh_domain
-    return submesh
-
-
-# Extend cpp.mesh.Mesh class, and clean-up
-cpp.mesh.Mesh.ufl_cell = ufl_cell
-cpp.mesh.Mesh.ufl_domain = ufl_domain
-cpp.mesh.Mesh.sub = sub
-
-del ufl_cell
-del ufl_domain
-del sub
-=======
-    return fn(mesh, dim, indices.astype(np.int32), values)
->>>>>>> d2ecfa4a
+    return fn(mesh, dim, indices.astype(np.int32), values)