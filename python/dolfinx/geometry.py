--- conflicted
+++ resolved
@@ -112,13 +112,8 @@
 def bb_tree(
     mesh: Mesh,
     dim: int,
-<<<<<<< HEAD
-    padding: float,
-    entities: typing.Optional[npt.NDArray[np.int32]] = None,
-=======
     entities: npt.NDArray[np.int32] | None = None,
     padding: float = 0.0,
->>>>>>> 44fd625a
 ) -> BoundingBoxTree:
     """Create a bounding box tree for use in collision detection.
 
@@ -287,9 +282,12 @@
         Shortest vector between the two bodies.
 
     """
-<<<<<<< HEAD
-    return _cpp.geometry.compute_distance_gjk(p, q)
-
+    assert p.dtype == q.dtype
+    if np.issubdtype(p.dtype, np.float32):
+        return _cpp.geometry.compute_distance_gjk_float32(p, q)
+    elif np.issubdtype(p.dtype, np.float64):
+        return _cpp.geometry.compute_distance_gjk_float64(p, q)
+    raise RuntimeError("Invalid dtype in compute_distance_gjk")
 
 def determine_point_ownership(
     mesh: Mesh,
@@ -327,12 +325,4 @@
     """
     return PointOwnershipData(
         _cpp.geometry.determine_point_ownership(mesh._cpp_object, points, padding, cells)
-    )
-=======
-    assert p.dtype == q.dtype
-    if np.issubdtype(p.dtype, np.float32):
-        return _cpp.geometry.compute_distance_gjk_float32(p, q)
-    elif np.issubdtype(p.dtype, np.float64):
-        return _cpp.geometry.compute_distance_gjk_float64(p, q)
-    raise RuntimeError("Invalid dtype in compute_distance_gjk")
->>>>>>> 44fd625a
+    )