# Copyright (C) 2018 Michal Habera and Garth N. Wells
#
# This file is part of DOLFINX (https://www.fenicsproject.org)
#
# SPDX-License-Identifier:    LGPL-3.0-or-later

from dolfinx import cpp


class BoundingBoxTree:
<<<<<<< HEAD
    def __init__(self, obj, dim=None, padding=0):
        self._cpp_object = cpp.geometry.BoundingBoxTree(obj, dim, padding)
=======
    def __init__(self, obj, dim=None, entities=None):
        if entities is None:
            self._cpp_object = cpp.geometry.BoundingBoxTree(obj, dim)
        else:
            self._cpp_object = cpp.geometry.BoundingBoxTree(obj, dim, entities)

    def num_bboxes(self):
        return self._cpp_object.num_bboxes()
>>>>>>> 827f5dcd

    @classmethod
    def create_midpoint_tree(cls, mesh):
        """Create a BoundingBoxTree using cell midpoints"""
        tree = cls.__new__(cls)
        tree._cpp_object = cpp.geometry.create_midpoint_tree(mesh)
        return tree

    def str(self):
        """Print for debugging"""
        return self._cpp_object.str()

    def compute_global_tree(self, comm):
        """Create a global BoundingBoxTree for per-process bounding boxes for a MPI communicator"""
        tree = BoundingBoxTree.__new__(BoundingBoxTree)
        tree._cpp_object = self._cpp_object.compute_global_tree(comm)
        return tree


def compute_closest_entity(tree: BoundingBoxTree, tree_midpoint, mesh, x):
    """Compute closest entity of the mesh to the point"""
    return cpp.geometry.compute_closest_entity(tree._cpp_object, tree_midpoint._cpp_object, mesh, x)


def compute_collisions_point(tree: BoundingBoxTree, x):
    """Compute collisions with the point"""
    return cpp.geometry.compute_collisions_point(tree._cpp_object, x)


def compute_colliding_cells(tree: BoundingBoxTree, mesh, x, n=1):
    """Return cells which the point x lies within"""
    candidate_cells = cpp.geometry.compute_collisions_point(tree._cpp_object, x)
    return cpp.geometry.select_colliding_cells(mesh, candidate_cells, x, n)


def compute_collisions(tree0: BoundingBoxTree, tree1: BoundingBoxTree):
    """Compute collisions with the bounding box"""
    return cpp.geometry.compute_collisions(tree0._cpp_object, tree1._cpp_object)<|MERGE_RESOLUTION|>--- conflicted
+++ resolved
@@ -8,19 +8,14 @@
 
 
 class BoundingBoxTree:
-<<<<<<< HEAD
-    def __init__(self, obj, dim=None, padding=0):
-        self._cpp_object = cpp.geometry.BoundingBoxTree(obj, dim, padding)
-=======
-    def __init__(self, obj, dim=None, entities=None):
+    def __init__(self, obj, dim=None, entities=None, padding=0):
         if entities is None:
-            self._cpp_object = cpp.geometry.BoundingBoxTree(obj, dim)
+            self._cpp_object = cpp.geometry.BoundingBoxTree(obj, dim, padding)
         else:
-            self._cpp_object = cpp.geometry.BoundingBoxTree(obj, dim, entities)
+            self._cpp_object = cpp.geometry.BoundingBoxTree(obj, dim, entities, padding)
 
     def num_bboxes(self):
         return self._cpp_object.num_bboxes()
->>>>>>> 827f5dcd
 
     @classmethod
     def create_midpoint_tree(cls, mesh):
