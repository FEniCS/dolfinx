--- conflicted
+++ resolved
@@ -918,111 +918,6 @@
           },
           py::return_value_policy::reference_internal);
 
-<<<<<<< HEAD
-=======
-  // dolfinx::fem::CoordinateElement
-  py::class_<dolfinx::fem::CoordinateElement,
-             std::shared_ptr<dolfinx::fem::CoordinateElement>>(
-      m, "CoordinateElement", "Coordinate map element")
-      .def(py::init<dolfinx::mesh::CellType, int>(), py::arg("celltype"),
-           py::arg("degree"))
-      .def(py::init<dolfinx::mesh::CellType, int,
-                    basix::element::lagrange_variant>(),
-           py::arg("celltype"), py::arg("degree"), py::arg("variant"))
-      .def("create_dof_layout",
-           &dolfinx::fem::CoordinateElement::create_dof_layout)
-      .def_property_readonly("degree", &dolfinx::fem::CoordinateElement::degree)
-      .def_property_readonly("variant",
-                             &dolfinx::fem::CoordinateElement::variant)
-      .def(
-          "push_forward",
-          [](const dolfinx::fem::CoordinateElement& self,
-             const py::array_t<double, py::array::c_style>& X,
-             const py::array_t<double, py::array::c_style>& cell)
-          {
-            namespace stdex = std::experimental;
-            using mdspan2_t
-                = stdex::mdspan<double, stdex::dextents<std::size_t, 2>>;
-            using cmdspan2_t
-                = stdex::mdspan<const double, stdex::dextents<std::size_t, 2>>;
-            using cmdspan4_t
-                = stdex::mdspan<const double, stdex::dextents<std::size_t, 4>>;
-
-            std::array Xshape{(std::size_t)X.shape(0), (std::size_t)X.shape(1)};
-
-            std::array<std::size_t, 4> phi_shape
-                = self.tabulate_shape(0, X.shape(0));
-            std::vector<double> phi_b(std::reduce(
-                phi_shape.begin(), phi_shape.end(), 1, std::multiplies{}));
-            cmdspan4_t phi_full(phi_b.data(), phi_shape);
-            self.tabulate(0, std::span(X.data(), X.size()), Xshape, phi_b);
-            auto phi = stdex::submdspan(phi_full, 0, stdex::full_extent,
-                                        stdex::full_extent, 0);
-
-            std::array shape{X.shape(0), cell.shape(1)};
-            std::vector<double> xb(shape[0] * shape[1]);
-            self.push_forward(
-                mdspan2_t(xb.data(), shape),
-                cmdspan2_t(cell.data(), cell.shape(0), cell.shape(1)), phi);
-
-            return as_pyarray(std::move(xb), shape);
-          },
-          py::arg("X"), py::arg("cell_geometry"))
-      .def(
-          "pull_back",
-          [](const dolfinx::fem::CoordinateElement& self,
-             const py::array_t<double, py::array::c_style>& x,
-             const py::array_t<double, py::array::c_style>& cell_geometry)
-          {
-            const std::size_t num_points = x.shape(0);
-            const std::size_t gdim = x.shape(1);
-            const std::size_t tdim = dolfinx::mesh::cell_dim(self.cell_shape());
-
-            namespace stdex = std::experimental;
-            using mdspan2_t
-                = stdex::mdspan<double, stdex::dextents<std::size_t, 2>>;
-            using cmdspan2_t
-                = stdex::mdspan<const double, stdex::dextents<std::size_t, 2>>;
-            using cmdspan4_t
-                = stdex::mdspan<const double, stdex::dextents<std::size_t, 4>>;
-
-            std::vector<double> Xb(num_points * tdim);
-            mdspan2_t X(Xb.data(), num_points, tdim);
-            cmdspan2_t _x(x.data(), x.shape(0), x.shape(1));
-            cmdspan2_t g(cell_geometry.data(), cell_geometry.shape(0),
-                         cell_geometry.shape(1));
-
-            if (self.is_affine())
-            {
-              std::vector<double> J_b(gdim * tdim);
-              mdspan2_t J(J_b.data(), gdim, tdim);
-              std::vector<double> K_b(tdim * gdim);
-              mdspan2_t K(K_b.data(), tdim, gdim);
-
-              std::array<std::size_t, 4> phi_shape = self.tabulate_shape(1, 1);
-              std::vector<double> phi_b(std::reduce(
-                  phi_shape.begin(), phi_shape.end(), 1, std::multiplies{}));
-              cmdspan4_t phi(phi_b.data(), phi_shape);
-
-              self.tabulate(1, std::vector<double>(tdim), {1, tdim}, phi_b);
-              auto dphi = stdex::submdspan(phi, std::pair(1, tdim + 1), 0,
-                                           stdex::full_extent, 0);
-
-              self.compute_jacobian(dphi, g, J);
-              self.compute_jacobian_inverse(J, K);
-              std::array<double, 3> x0{0, 0, 0};
-              for (std::size_t i = 0; i < g.extent(1); ++i)
-                x0[i] += g(0, i);
-              self.pull_back_affine(X, K, x0, _x);
-            }
-            else
-              self.pull_back_nonaffine(X, _x, g);
-
-            return as_pyarray(std::move(Xb), std::array{num_points, tdim});
-          },
-          py::arg("x"), py::arg("cell_geometry"));
-
->>>>>>> f6c2921c
   py::enum_<dolfinx::fem::IntegralType>(m, "IntegralType")
       .value("cell", dolfinx::fem::IntegralType::cell)
       .value("exterior_facet", dolfinx::fem::IntegralType::exterior_facet)
