// Copyright (C) 2017-2021 Chris Richardson and Garth N. Wells
//
// This file is part of DOLFINx (https://www.fenicsproject.org)
//
// SPDX-License-Identifier:    LGPL-3.0-or-later

#include "array.h"
#include "caster_mpi.h"
#include "caster_petsc.h"
#include <array>
#include <cstdint>
#include <dolfinx/common/IndexMap.h>
#include <dolfinx/fem/Constant.h>
#include <dolfinx/fem/CoordinateElement.h>
#include <dolfinx/fem/DirichletBC.h>
#include <dolfinx/fem/DofMap.h>
#include <dolfinx/fem/ElementDofLayout.h>
#include <dolfinx/fem/Expression.h>
#include <dolfinx/fem/FiniteElement.h>
#include <dolfinx/fem/Form.h>
#include <dolfinx/fem/Function.h>
#include <dolfinx/fem/FunctionSpace.h>
#include <dolfinx/fem/assembler.h>
#include <dolfinx/fem/discreteoperators.h>
#include <dolfinx/fem/dofmapbuilder.h>
#include <dolfinx/fem/interpolate.h>
#include <dolfinx/fem/petsc.h>
#include <dolfinx/fem/utils.h>
#include <dolfinx/geometry/BoundingBoxTree.h>
#include <dolfinx/la/PETScMatrix.h>
#include <dolfinx/la/PETScVector.h>
#include <dolfinx/la/SparsityPattern.h>
#include <dolfinx/mesh/Mesh.h>
#include <dolfinx/mesh/MeshTags.h>
#include <memory>
#include <petsc4py/petsc4py.h>
#include <pybind11/functional.h>
#include <pybind11/numpy.h>
#include <pybind11/operators.h>
#include <pybind11/pybind11.h>
#include <pybind11/pytypes.h>
#include <pybind11/stl.h>
#include <string>
#include <ufc.h>
#include <xtensor/xadapt.hpp>
#include <xtensor/xtensor.hpp>
#include <xtensor/xview.hpp>

namespace py = pybind11;

namespace dolfinx_wrappers
{

namespace
{
// Declare assembler function that have multiple scalar types
template <typename T>
void declare_functions(py::module& m)
{

  // Coefficient/constant packing
  m.def(
      "pack_coefficients",
<<<<<<< HEAD
      [](dolfinx::fem::Form<PetscScalar>& form) {
=======
      [](dolfinx::fem::Form<T>& form)
      {
>>>>>>> b6b46e3b
        auto [coeffs, cstride] = dolfinx::fem::pack_coefficients(form);
        int shape0 = cstride == 0 ? 0 : coeffs.size() / cstride;
        return as_pyarray(std::move(coeffs), std::array{shape0, cstride});
      },
      "Pack coefficients for a Form.");
  m.def(
      "pack_coefficients",
<<<<<<< HEAD
      [](dolfinx::fem::Expression<PetscScalar>& e) {
=======
      [](dolfinx::fem::Expression<T>& e)
      {
>>>>>>> b6b46e3b
        auto [coeffs, cstride] = dolfinx::fem::pack_coefficients(e);
        int shape0 = cstride == 0 ? 0 : coeffs.size() / cstride;
        return as_pyarray(std::move(coeffs), std::array{shape0, cstride});
      },
      "Pack coefficients for an Expression.");
  m.def(
      "pack_constants",
<<<<<<< HEAD
      [](const dolfinx::fem::Form<PetscScalar>& form) {
        return as_pyarray(dolfinx::fem::pack_constants(form));
      },
      "Pack constants for a Form.");
  m.def(
      "pack_constants",
      [](const dolfinx::fem::Expression<PetscScalar>& e) {
        return as_pyarray(dolfinx::fem::pack_constants(e));
      },
=======
      [](const dolfinx::fem::Form<T>& form)
      { return as_pyarray(dolfinx::fem::pack_constants(form)); },
      "Pack constants for a Form.");
  m.def(
      "pack_constants",
      [](const dolfinx::fem::Expression<T>& e)
      { return as_pyarray(dolfinx::fem::pack_constants(e)); },
>>>>>>> b6b46e3b
      "Pack constants for an Expression.");

  // Functional
  m.def(
      "assemble_scalar",
      [](const dolfinx::fem::Form<T>& M,
         const py::array_t<T, py::array::c_style>& constants,
         const py::array_t<T, py::array::c_style>& coeffs)
      {
        return dolfinx::fem::assemble_scalar<T>(
            M, constants,
            {xtl::span<const T>(coeffs.data(), coeffs.size()),
             coeffs.shape(1)});
      },
      "Assemble functional over mesh with provided constants and "
      "coefficients");
  // Vector
  m.def(
      "assemble_vector",
      [](py::array_t<T, py::array::c_style> b, const dolfinx::fem::Form<T>& L,
         const py::array_t<T, py::array::c_style>& constants,
         const py::array_t<T, py::array::c_style>& coeffs)
      {
        dolfinx::fem::assemble_vector<T>(
            xtl::span(b.mutable_data(), b.size()), L, constants,
            {xtl::span<const T>(coeffs.data(), coeffs.size()),
             coeffs.shape(1)});
      },
      py::arg("b"), py::arg("L"), py::arg("constants"), py::arg("coeffs"),
      "Assemble linear form into an existing vector with pre-packed "
      "constants "
      "and coefficients");
  m.def(
      "assemble_matrix",
      [](const std::function<int(const py::array_t<std::int32_t>&,
                                 const py::array_t<std::int32_t>&,
                                 const py::array_t<T>&)>& fin,
         const dolfinx::fem::Form<T>& form,
         const std::vector<std::shared_ptr<const dolfinx::fem::DirichletBC<T>>>&
             bcs)
      {
        std::function<int(std::int32_t, const std::int32_t*, std::int32_t,
                          const std::int32_t*, const T*)>
            f = [&fin](int nr, const int* rows, int nc, const int* cols,
                       const T* data)
        {
          return fin(py::array(nr, rows), py::array(nc, cols),
                     py::array(nr * nc, data));
        };
        dolfinx::fem::assemble_matrix<T>(f, form, bcs);
      },
      "Experimental assembly with Python insertion function. This will be "
      "slow. Use for testing only.");

  // BC modifiers
  m.def(
      "apply_lifting",
      [](py::array_t<T, py::array::c_style> b,
         const std::vector<std::shared_ptr<const dolfinx::fem::Form<T>>>& a,
         const std::vector<py::array_t<T, py::array::c_style>>& constants,
         const std::vector<py::array_t<T, py::array::c_style>>& coeffs,
         const std::vector<std::vector<
             std::shared_ptr<const dolfinx::fem::DirichletBC<T>>>>& bcs1,
         const std::vector<py::array_t<T, py::array::c_style>>& x0,
         double scale)
      {
        std::vector<xtl::span<const T>> _x0;
        for (const auto& x : x0)
          _x0.emplace_back(x.data(), x.size());

        std::vector<xtl::span<const T>> _constants;
        std::transform(constants.cbegin(), constants.cend(),
                       std::back_inserter(_constants),
                       [](auto& c) { return c; });

        std::vector<std::pair<xtl::span<const T>, int>> _coeffs;
        std::transform(
            coeffs.cbegin(), coeffs.cend(), std::back_inserter(_coeffs),
            [](auto& c)
            {
              int shape1 = c.ndim() == 0 ? 0 : c.shape(1);
              return std::pair(xtl::span<const T>(c.data(), c.size()), shape1);
            });

        dolfinx::fem::apply_lifting<T>(xtl::span(b.mutable_data(), b.size()), a,
                                       _constants, _coeffs, bcs1, _x0, scale);
      },
      "Modify vector for lifted boundary conditions");
  m.def(
      "set_bc",
      [](py::array_t<T, py::array::c_style> b,
         const std::vector<std::shared_ptr<const dolfinx::fem::DirichletBC<T>>>&
             bcs,
         const py::array_t<T, py::array::c_style>& x0, double scale)
      {
        if (x0.ndim() == 0)
        {
          dolfinx::fem::set_bc<T>(xtl::span(b.mutable_data(), b.size()), bcs,
                                  scale);
        }
        else if (x0.ndim() == 1)
        {
          dolfinx::fem::set_bc<T>(xtl::span(b.mutable_data(), b.size()), bcs,
                                  xtl::span(x0.data(), x0.shape(0)), scale);
        }
        else
          throw std::runtime_error("Wrong array dimension.");
      },
      py::arg("b"), py::arg("bcs"), py::arg("x0") = py::none(),
      py::arg("scale") = 1.0);
}

// Declare DirichletBC objects for type T
template <typename T>
void declare_objects(py::module& m, const std::string& type)
{
  // dolfinx::fem::DirichletBC
  std::string pyclass_name = std::string("DirichletBC_") + type;
  py::class_<dolfinx::fem::DirichletBC<T>,
             std::shared_ptr<dolfinx::fem::DirichletBC<T>>>
      dirichletbc(m, pyclass_name.c_str(),
                  "Object for representing Dirichlet (essential) boundary "
                  "conditions");

  dirichletbc
      .def(py::init(
          [](const std::shared_ptr<const dolfinx::fem::Function<T>>& g,
             const py::array_t<std::int32_t, py::array::c_style>& dofs)
          {
            return dolfinx::fem::DirichletBC<T>(
                g, std::vector<std::int32_t>(dofs.data(),
                                             dofs.data() + dofs.size()));
          }))
      .def(py::init(
          [](const std::shared_ptr<const dolfinx::fem::Function<T>>& g,
             const std::array<py::array_t<std::int32_t, py::array::c_style>, 2>&
                 V_g_dofs,
             const std::shared_ptr<const dolfinx::fem::FunctionSpace>& V)
          {
            std::array dofs = {std::vector<std::int32_t>(
                                   V_g_dofs[0].data(),
                                   V_g_dofs[0].data() + V_g_dofs[0].size()),
                               std::vector<std::int32_t>(
                                   V_g_dofs[1].data(),
                                   V_g_dofs[1].data() + V_g_dofs[1].size())};
            return dolfinx::fem::DirichletBC(g, std::move(dofs), V);
          }))
      .def("dof_indices",
           [](const dolfinx::fem::DirichletBC<T>& self)
           {
             auto [dofs, owned] = self.dof_indices();
             return std::pair(py::array_t<std::int32_t>(
                                  dofs.size(), dofs.data(), py::cast(self)),
                              owned);
           })
      .def_property_readonly("function_space",
                             &dolfinx::fem::DirichletBC<T>::function_space)
      .def_property_readonly("value", &dolfinx::fem::DirichletBC<T>::value);

  // dolfinx::fem::Function
  std::string pyclass_name_function = std::string("Function_") + type;
  py::class_<dolfinx::fem::Function<T>,
             std::shared_ptr<dolfinx::fem::Function<T>>>(
      m, pyclass_name_function.c_str(), "A finite element function")
      .def(py::init<std::shared_ptr<const dolfinx::fem::FunctionSpace>>(),
           "Create a function on the given function space")
      .def(py::init<std::shared_ptr<dolfinx::fem::FunctionSpace>,
                    std::shared_ptr<dolfinx::la::Vector<T>>>())
      .def_readwrite("name", &dolfinx::fem::Function<T>::name)
      .def_property_readonly("id", &dolfinx::fem::Function<T>::id)
      .def("sub", &dolfinx::fem::Function<T>::sub,
           "Return sub-function (view into parent Function")
      .def("collapse", &dolfinx::fem::Function<T>::collapse,
           "Collapse sub-function view")
      .def(
          "interpolate",
          [](dolfinx::fem::Function<T>& self,
             const std::function<py::array_t<T>(const py::array_t<double>&)>& f)
          {
            auto _f = [&f](const xt::xtensor<double, 2>& x) -> xt::xarray<T>
            {
              auto strides = x.strides();
              std::transform(strides.begin(), strides.end(), strides.begin(),
                             [](auto s) { return s * sizeof(double); });
              py::array_t _x(x.shape(), strides, x.data(), py::none());
              py::array_t v = f(_x);
              std::vector<std::size_t> shape;
              std::copy_n(v.shape(), v.ndim(), std::back_inserter(shape));
              return xt::adapt(v.data(), shape);
            };
            self.interpolate(_f);
          },
          py::arg("f"), "Interpolate an expression")
      .def("interpolate",
           py::overload_cast<const dolfinx::fem::Function<T>&>(
               &dolfinx::fem::Function<T>::interpolate),
           py::arg("u"), "Interpolate a finite element function")
      .def(
          "interpolate_ptr",
          [](dolfinx::fem::Function<T>& self, std::uintptr_t addr)
          {
            const std::function<void(T*, int, int, const double*)> f
                = reinterpret_cast<void (*)(T*, int, int, const double*)>(addr);

            auto _f = [&f](xt::xarray<T>& values,
                           const xt::xtensor<double, 2>& x) -> void {
              f(values.data(), int(values.shape(1)), int(values.shape(0)),
                x.data());
            };

            assert(self.function_space());
            assert(self.function_space()->element());
            assert(self.function_space()->mesh());
            const int tdim = self.function_space()->mesh()->topology().dim();
            auto cell_map
                = self.function_space()->mesh()->topology().index_map(tdim);
            assert(cell_map);
            const std::int32_t num_cells
                = cell_map->size_local() + cell_map->num_ghosts();
            std::vector<std::int32_t> cells(num_cells, 0);
            std::iota(cells.begin(), cells.end(), 0);
            const auto x = dolfinx::fem::interpolation_coords(
                *self.function_space()->element(),
                *self.function_space()->mesh(), cells);

            dolfinx::fem::interpolate_c<T>(self, _f, x, cells);
          },
          "Interpolate using a pointer to an expression with a C "
          "signature")
      .def_property_readonly("vector", &dolfinx::fem::Function<T>::vector,
                             "Return the PETSc vector associated with "
                             "the finite element Function")
      .def_property_readonly(
          "x", py::overload_cast<>(&dolfinx::fem::Function<T>::x),
          "Return the vector associated with the finite element Function")
      .def(
          "eval",
          [](const dolfinx::fem::Function<T>& self,
             const py::array_t<double, py::array::c_style>& x,
             const py::array_t<std::int32_t, py::array::c_style>& cells,
             py::array_t<T, py::array::c_style>& u)
          {
            // TODO: handle 1d case

            std::array<std::size_t, 2> shape_x;
            std::copy_n(x.shape(), 2, shape_x.begin());
            auto _x
                = xt::adapt(x.data(), x.size(), xt::no_ownership(), shape_x);

            std::array<std::size_t, 2> shape_u;
            std::copy_n(u.shape(), 2, shape_u.begin());

            // The below should work, but misbehaves with the Intel icpx
            // compiler
            // xt::xtensor<T, 2> _u = xt::adapt(
            //     u.mutable_data(), u.size(), xt::no_ownership(), shape_u);
            xt::xtensor<T, 2> _u(shape_u);
            std::copy_n(u.data(), u.size(), _u.data());

            self.eval(_x, xtl::span(cells.data(), cells.size()), _u);
            std::copy_n(_u.data(), _u.size(), u.mutable_data());
          },
          py::arg("x"), py::arg("cells"), py::arg("values"),
          "Evaluate Function")
      .def(
          "compute_point_values",
          [](const dolfinx::fem::Function<T>& self)
          { return xt_as_pyarray(self.compute_point_values()); },
          "Compute values at all mesh points")
      .def_property_readonly("function_space",
                             &dolfinx::fem::Function<T>::function_space);

  // dolfinx::fem::Constant
  std::string pyclass_name_constant = std::string("Constant_") + type;
  py::class_<dolfinx::fem::Constant<T>,
             std::shared_ptr<dolfinx::fem::Constant<T>>>(
      m, pyclass_name_constant.c_str(),
      "A value constant with respect to integration domain")
      .def(py::init(
               [](const py::array_t<T, py::array::c_style>& c)
               {
                 std::vector<std::size_t> s;
                 std::copy_n(c.shape(), c.ndim(), std::back_inserter(s));
                 return dolfinx::fem::Constant<T>(
                     xt::adapt(c.data(), c.size(), xt::no_ownership(), s));
               }),
           "Create a constant from a scalar value array")
      .def(
          "value",
          [](dolfinx::fem::Constant<T>& self)
          { return py::array(self.shape, self.value.data(), py::none()); },
          py::return_value_policy::reference_internal);

  // dolfinx::fem::Expression
  std::string pyclass_name_expr = std::string("Expression_") + type;
  py::class_<dolfinx::fem::Expression<T>,
             std::shared_ptr<dolfinx::fem::Expression<T>>>(
      m, pyclass_name_expr.c_str(), "An Expression")
      .def(py::init(
               [](const std::vector<std::shared_ptr<
                      const dolfinx::fem::Function<T>>>& coefficients,
                  const std::vector<std::shared_ptr<
                      const dolfinx::fem::Constant<T>>>& constants,
                  const std::shared_ptr<const dolfinx::mesh::Mesh>& mesh,
                  const py::array_t<double, py::array::c_style>& X,
                  py::object addr, const std::size_t value_size)
               {
                 auto tabulate_expression_ptr
                     = (void (*)(T*, const T*, const T*,
                                 const double*))addr.cast<std::uintptr_t>();
                 xt::xtensor<double, 2> _X(
                     {std::size_t(X.shape(0)), std::size_t(X.shape(1))});
                 std::copy_n(X.data(), X.size(), _X.data());
                 return dolfinx::fem::Expression<T>(
                     coefficients, constants, mesh, _X, tabulate_expression_ptr,
                     value_size);
               }),
           py::arg("coefficients"), py::arg("constants"), py::arg("mesh"),
           py::arg("x"), py::arg("fn"), py::arg("value_size"))
      .def("eval",
           [](const dolfinx::fem::Expression<T>& self,
              const py::array_t<std::int32_t, py::array::c_style>& active_cells,
              py::array_t<T> values)
           {
             xt::xtensor<T, 2> _values(
                 {std::size_t(active_cells.shape(0)),
                  std::size_t(self.num_points() * self.value_size())});
             self.eval(xtl::span(active_cells.data(), active_cells.size()),
                       _values);
             assert(values.ndim() == 2);
             assert(values.shape(0) == (py::ssize_t)_values.shape(0));
             assert(values.shape(1) == (py::ssize_t)_values.shape(1));
             auto v = values.mutable_unchecked();
             for (py::ssize_t i = 0; i < v.shape(0); i++)
               for (py::ssize_t j = 0; j < v.shape(1); j++)
                 v(i, j) = _values(i, j);
           })
      .def_property_readonly("mesh", &dolfinx::fem::Expression<T>::mesh,
                             py::return_value_policy::reference_internal)
      .def_property_readonly("num_points",
                             &dolfinx::fem::Expression<T>::num_points,
                             py::return_value_policy::reference_internal)
      .def_property_readonly("value_size",
                             &dolfinx::fem::Expression<T>::value_size,
                             py::return_value_policy::reference_internal)
      .def_property_readonly("x", &dolfinx::fem::Expression<T>::x,
                             py::return_value_policy::reference_internal);
}
} // namespace

template <typename T>
void declare_form(py::module& m, const std::string& type)
{
  // // dolfinx::fem::Form
  // std::string pyclass_name_form = std::string("Form") + type;
  // py::class_<dolfinx::fem::Form<T>, std::shared_ptr<dolfinx::fem::Form<T>>>(
  //     m, pyclass_name_form.c_str(), "Variational form object")
  //     .def(
  //         py::init(
  //             [](const std::vector<std::shared_ptr<
  //                    const dolfinx::fem::FunctionSpace>>& spaces,
  //                const std::map<
  //                    dolfinx::fem::IntegralType,
  //                    std::pair<std::vector<std::pair<int, py::object>>,
  //                              const dolfinx::mesh::MeshTags<int>*>>&
  //                              integrals,
  //                const std::vector<std::shared_ptr<
  //                    const dolfinx::fem::Function<T>>>& coefficients,
  //                const std::vector<std::shared_ptr<
  //                    const dolfinx::fem::Constant<T>>>& constants,
  //                bool needs_permutation_data,
  //                const std::shared_ptr<const dolfinx::mesh::Mesh>& mesh)
  //             {
  //               using kern
  //                   = std::function<void(T*, const T*, const T*, const
  //                   double*,
  //                                        const int*, const std::uint8_t*)>;
  //               std::map<dolfinx::fem::IntegralType,
  //                        std::pair<std::vector<std::pair<int, kern>>,
  //                                  const dolfinx::mesh::MeshTags<int>*>>
  //                   _integrals;

  //               // Loop over kernel for each entity type
  //               for (auto& kernel_type : integrals)
  //               {
  //                 // Set subdomain markers
  //                 _integrals[kernel_type.first].second = nullptr;

  //                 // Loop over each domain kernel
  //                 for (auto& kernel : kernel_type.second.first)
  //                 {
  //                   auto tabulate_tensor_ptr
  //                       = (void (*)(T*, const T*, const T*, const double*,
  //                                   const int*, const std::uint8_t*))
  //                             kernel.second.cast<std::uintptr_t>();
  //                   _integrals[kernel_type.first].first.push_back(
  //                       {kernel.first, tabulate_tensor_ptr});
  //                 }
  //               }
  //               return dolfinx::fem::Form<T>(spaces, _integrals,
  //               coefficients,
  //                                            constants,
  //                                            needs_permutation_data, mesh);
  //             }),
  //         py::arg("spaces"), py::arg("integrals"), py::arg("coefficients"),
  //         py::arg("constants"), py::arg("need_permutation_data"),
  //         py::arg("mesh") = py::none())
  //     .def_property_readonly("coefficients",
  //                            &dolfinx::fem::Form<T>::coefficients)
  //     .def_property_readonly("rank", &dolfinx::fem::Form<T>::rank)
  //     .def_property_readonly("mesh", &dolfinx::fem::Form<T>::mesh)
  //     .def_property_readonly("function_spaces",
  //                            &dolfinx::fem::Form<T>::function_spaces)
  //     .def("integral_ids", &dolfinx::fem::Form<T>::integral_ids)
  //     .def_property_readonly("needs_facet_permutations",
  //                            &dolfinx::fem::Form<T>::needs_facet_permutations)
  //     .def(
  //         "domains",
  //         [](const dolfinx::fem::Form<T>& self, dolfinx::fem::IntegralType
  //         type,
  //            int i) -> py::array_t<std::int32_t>
  //         {
  //           switch (type)
  //           {
  //           case dolfinx::fem::IntegralType::cell:
  //           {
  //             return py::array_t<std::int32_t>(self.cell_domains(i).size(),
  //                                              self.cell_domains(i).data(),
  //                                              py::cast(self));
  //           }
  //           case dolfinx::fem::IntegralType::exterior_facet:
  //           {
  //             const std::vector<std::pair<std::int32_t, int>>& _d
  //                 = self.exterior_facet_domains(i);
  //             std::array<py::ssize_t, 2> shape = {py::ssize_t(_d.size()), 2};
  //             py::array_t<std::int32_t> domains(shape);
  //             auto d = domains.mutable_unchecked<2>();
  //             for (py::ssize_t i = 0; i < d.shape(0); ++i)
  //             {
  //               d(i, 0) = _d[i].first;
  //               d(i, 1) = _d[i].second;
  //             }
  //             return domains;
  //           }
  //           case dolfinx::fem::IntegralType::interior_facet:
  //           {
  //             const std::vector<
  //                 std::tuple<std::int32_t, int, std::int32_t, int>>& _d
  //                 = self.interior_facet_domains(i);
  //             std::array<py::ssize_t, 3> shape = {py::ssize_t(_d.size()), 2,
  //             2}; py::array_t<std::int32_t> domains(shape); auto d =
  //             domains.mutable_unchecked<3>(); for (py::ssize_t i = 0; i <
  //             d.shape(0); ++i)
  //             {
  //               d(i, 0, 0) = std::get<0>(_d[i]);
  //               d(i, 0, 1) = std::get<1>(_d[i]);
  //               d(i, 1, 0) = std::get<2>(_d[i]);
  //               d(i, 1, 1) = std::get<3>(_d[i]);
  //             }
  //             return domains;
  //           }
  //           default:
  //             throw ::std::runtime_error("Integral type unsupported.");
  //           }
  //         });

  // // Form
  // std::string pymethod_create_form = std::string("create_form_") + type;
  // m.def(
  //     pymethod_create_form.c_str(),
  //     [](const std::uintptr_t form,
  //        const std::vector<std::shared_ptr<const
  //        dolfinx::fem::FunctionSpace>>&
  //            spaces,
  //        const std::vector<std::shared_ptr<const dolfinx::fem::Function<T>>>&
  //            coefficients,
  //        const std::vector<std::shared_ptr<const dolfinx::fem::Constant<T>>>&
  //            constants,
  //        const std::map<dolfinx::fem::IntegralType,
  //                       const dolfinx::mesh::MeshTags<int>*>& subdomains,
  //        const std::shared_ptr<const dolfinx::mesh::Mesh>& mesh)
  //     {
  //       const ufc_form* p = reinterpret_cast<const ufc_form*>(form);
  //       return dolfinx::fem::create_form<T>(*p, spaces, coefficients,
  //       constants,
  //                                           subdomains, mesh);
  //     },
  //     "Create Form from a pointer to ufc_form.");
}

void fem(py::module& m)
{

  // utils
  m.def("create_vector_block", &dolfinx::fem::create_vector_block,
        py::return_value_policy::take_ownership,
        "Create a monolithic vector for multiple (stacked) linear forms.");
  m.def("create_vector_nest", &dolfinx::fem::create_vector_nest,
        py::return_value_policy::take_ownership,
        "Create nested vector for multiple (stacked) linear forms.");

  m.def(
      "create_sparsity_pattern",
      [](const dolfinx::mesh::Topology& topology,
         const std::vector<std::reference_wrapper<const dolfinx::fem::DofMap>>&
             dofmaps,
         const std::set<dolfinx::fem::IntegralType>& types)
      {
        if (dofmaps.size() != 2)
        {
          throw std::runtime_error(
              "create_sparsity_pattern requires exactly two dofmaps.");
        }
        return dolfinx::fem::create_sparsity_pattern(
            topology, {dofmaps[0], dofmaps[1]}, types);
      },
      "Create a sparsity pattern.");
  m.def("create_matrix", dolfinx::fem::create_matrix,
        py::return_value_policy::take_ownership, py::arg("a"),
        py::arg("type") = std::string(),
        "Create a PETSc Mat for bilinear form.");
  m.def("create_matrix_block", &dolfinx::fem::create_matrix_block,
        py::return_value_policy::take_ownership, py::arg("a"),
        py::arg("type") = std::string(),
        "Create monolithic sparse matrix for stacked bilinear forms.");
  m.def("create_matrix_nest", &dolfinx::fem::create_matrix_nest,
        py::return_value_policy::take_ownership, py::arg("a"),
        py::arg("types") = std::vector<std::vector<std::string>>(),
        "Create nested sparse matrix for bilinear forms.");
  m.def(
      "create_element_dof_layout",
      [](const std::uintptr_t dofmap, const dolfinx::mesh::CellType cell_type,
         const std::vector<int>& parent_map) {
        const ufc_dofmap* p = reinterpret_cast<const ufc_dofmap*>(dofmap);
        return dolfinx::fem::create_element_dof_layout(*p, cell_type,
                                                       parent_map);
      },
      "Create ElementDofLayout object from a ufc dofmap.");
  m.def(
      "create_dofmap",
      [](const MPICommWrapper comm, const std::uintptr_t dofmap,
         dolfinx::mesh::Topology& topology,
         std::shared_ptr<dolfinx::fem::FiniteElement> element) {
        const ufc_dofmap* p = reinterpret_cast<const ufc_dofmap*>(dofmap);
        return dolfinx::fem::create_dofmap(comm.get(), *p, topology, nullptr,
                                           element);
      },
      "Create DofMap object from a pointer to ufc_dofmap.");
  m.def(
<<<<<<< HEAD
      "create_form",
      [](const std::uintptr_t form,
         const std::vector<std::shared_ptr<const dolfinx::fem::FunctionSpace>>&
             spaces,
         const std::vector<std::shared_ptr<
             const dolfinx::fem::Function<PetscScalar>>>& coefficients,
         const std::vector<std::shared_ptr<
             const dolfinx::fem::Constant<PetscScalar>>>& constants,
         const std::map<dolfinx::fem::IntegralType,
                        const dolfinx::mesh::MeshTags<int>*>& subdomains,
         const std::shared_ptr<const dolfinx::mesh::Mesh>& mesh) {
        const ufc_form* p = reinterpret_cast<const ufc_form*>(form);
        return dolfinx::fem::create_form<PetscScalar>(
            *p, spaces, coefficients, constants, subdomains, mesh);
      },
      "Create Form from a pointer to ufc_form.");
  m.def(
=======
>>>>>>> b6b46e3b
      "build_dofmap",
      [](const MPICommWrapper comm, const dolfinx::mesh::Topology& topology,
         const dolfinx::fem::ElementDofLayout& element_dof_layout) {
        auto [map, bs, dofmap] = dolfinx::fem::build_dofmap_data(
            comm.get(), topology, element_dof_layout,
            [](const dolfinx::graph::AdjacencyList<std::int32_t>& g) {
              return dolfinx::graph::scotch::compute_gps(g, 2).first;
            });
        return std::tuple(map, bs, std::move(dofmap));
      },
      "Build and dofmap on a mesh.");
  m.def("transpose_dofmap", &dolfinx::fem::transpose_dofmap,
        "Build the index to (cell, local index) map from a "
        "dofmap ((cell, local index ) -> index).");

  // dolfinx::fem::FiniteElement
  py::class_<dolfinx::fem::FiniteElement,
             std::shared_ptr<dolfinx::fem::FiniteElement>>(
      m, "FiniteElement", "Finite element object")
      .def(py::init([](const std::uintptr_t ufc_element) {
        const ufc_finite_element* p
            = reinterpret_cast<const ufc_finite_element*>(ufc_element);
        return dolfinx::fem::FiniteElement(*p);
      }))
      .def("num_sub_elements", &dolfinx::fem::FiniteElement::num_sub_elements)
      .def("interpolation_points",
           [](const dolfinx::fem::FiniteElement& self) {
             const xt::xtensor<double, 2>& x = self.interpolation_points();

             // FIXME: Set read-only flag and return wrapper
             return py::array_t<double>(x.shape(), x.data());
             //  return py::array_t<double>(x.shape(), x.data(),
             //  py::cast(self));
           })
      .def_property_readonly("interpolation_ident",
                             &dolfinx::fem::FiniteElement::interpolation_ident)
      .def_property_readonly("value_rank",
                             &dolfinx::fem::FiniteElement::value_rank)
      .def("space_dimension", &dolfinx::fem::FiniteElement::space_dimension)
      .def("value_dimension", &dolfinx::fem::FiniteElement::value_dimension)
      .def("apply_dof_transformation",
           [](const dolfinx::fem::FiniteElement& self,
              py::array_t<double, py::array::c_style>& x,
              std::uint32_t cell_permutation, int dim) {
             self.apply_dof_transformation(
                 xtl::span(x.mutable_data(), x.size()), cell_permutation, dim);
           })
      .def_property_readonly(
          "needs_dof_transformations",
          &dolfinx::fem::FiniteElement::needs_dof_transformations)
      .def("signature", &dolfinx::fem::FiniteElement::signature);

  // dolfinx::fem::ElementDofLayout
  py::class_<dolfinx::fem::ElementDofLayout,
             std::shared_ptr<dolfinx::fem::ElementDofLayout>>(
      m, "ElementDofLayout", "Object describing the layout of dofs on a cell")
      .def(py::init<int, const std::vector<std::vector<std::vector<int>>>&,
                    const std::vector<std::vector<std::vector<int>>>&,
                    const std::vector<int>&,
                    const std::vector<std::shared_ptr<
                        const dolfinx::fem::ElementDofLayout>>>())
      .def_property_readonly("num_dofs",
                             &dolfinx::fem::ElementDofLayout::num_dofs)
      .def("num_entity_dofs", &dolfinx::fem::ElementDofLayout::num_entity_dofs)
      .def("num_entity_closure_dofs",
           &dolfinx::fem::ElementDofLayout::num_entity_closure_dofs)
      .def("entity_dofs", &dolfinx::fem::ElementDofLayout::entity_dofs)
      .def("entity_closure_dofs",
           &dolfinx::fem::ElementDofLayout::entity_closure_dofs)
      .def("block_size", &dolfinx::fem::ElementDofLayout::block_size);

  // dolfinx::fem::DofMap
  py::class_<dolfinx::fem::DofMap, std::shared_ptr<dolfinx::fem::DofMap>>(
      m, "DofMap", "DofMap object")
      .def(py::init<std::shared_ptr<const dolfinx::fem::ElementDofLayout>,
                    std::shared_ptr<const dolfinx::common::IndexMap>, int,
                    dolfinx::graph::AdjacencyList<std::int32_t>&, int>(),
           py::arg("element_dof_layout"), py::arg("index_map"),
           py::arg("index_map_bs"), py::arg("dofmap"), py::arg("bs"))
      .def_readonly("index_map", &dolfinx::fem::DofMap::index_map)
      .def_property_readonly("index_map_bs",
                             &dolfinx::fem::DofMap::index_map_bs)
      .def_readonly("dof_layout", &dolfinx::fem::DofMap::element_dof_layout)
      .def("cell_dofs",
           [](const dolfinx::fem::DofMap& self, int cell) {
             xtl::span<const std::int32_t> dofs = self.cell_dofs(cell);
             return py::array_t<std::int32_t>(dofs.size(), dofs.data(),
                                              py::cast(self));
           })
      .def_property_readonly("bs", &dolfinx::fem::DofMap::bs)
      .def("list", &dolfinx::fem::DofMap::list,
           py::return_value_policy::reference_internal);

  // dolfinx::fem::CoordinateElement
  py::class_<dolfinx::fem::CoordinateElement,
             std::shared_ptr<dolfinx::fem::CoordinateElement>>(
      m, "CoordinateElement", "Coordinate map element")
      .def(py::init<dolfinx::mesh::CellType, int>(), py::arg("celltype"),
           py::arg("degree"))
      .def_property_readonly("dof_layout",
                             &dolfinx::fem::CoordinateElement::dof_layout)
      .def("push_forward",
           [](const dolfinx::fem::CoordinateElement& self,
              const py::array_t<double, py::array::c_style>& X,
              const py::array_t<double, py::array::c_style>& cell_geometry) {
             std::array<std::size_t, 2> s_x;
             std::copy_n(X.shape(), 2, s_x.begin());
             auto _X = xt::adapt(X.data(), X.size(), xt::no_ownership(), s_x);

             std::array<std::size_t, 2> s_g;
             std::copy_n(cell_geometry.shape(), 2, s_g.begin());
             auto g = xt::adapt(cell_geometry.data(), cell_geometry.size(),
                                xt::no_ownership(), s_g);

             xt::xtensor<double, 2> x = xt::empty<double>(
                 {_X.shape(0), std::size_t(cell_geometry.shape(1))});
             const xt::xtensor<double, 2> phi
                 = xt::view(self.tabulate(0, _X), 0, xt::all(), xt::all(), 0);

             self.push_forward(x, g, phi);
             return xt_as_pyarray(std::move(x));
           })
      .def("pull_back",
           [](const dolfinx::fem::CoordinateElement& self,
              const py::array_t<double, py::array::c_style>& x,
              const py::array_t<double, py::array::c_style>& cell_geometry) {
             const std::size_t tdim = self.topological_dimension();
             const std::size_t gdim = x.shape(1);
             const std::size_t num_points = x.shape(0);
             xt::xtensor<double, 2> X = xt::empty<double>({num_points, tdim});
             xt::xtensor<double, 3> J
                 = xt::empty<double>({num_points, gdim, tdim});
             xt::xtensor<double, 3> K
                 = xt::empty<double>({num_points, tdim, gdim});
             xt::xtensor<double, 1> detJ = xt::empty<double>({num_points});

             std::array<std::size_t, 2> s_x;
             std::copy_n(x.shape(), 2, s_x.begin());
             auto _x = xt::adapt(x.data(), x.size(), xt::no_ownership(), s_x);

             std::array<std::size_t, 2> s_g;
             std::copy_n(cell_geometry.shape(), 2, s_g.begin());
             auto g = xt::adapt(cell_geometry.data(), cell_geometry.size(),
                                xt::no_ownership(), s_g);
             self.pull_back(X, J, detJ, K, _x, g);
             return xt_as_pyarray(std::move(X));
<<<<<<< HEAD
           })
      .def_readwrite("non_affine_atol",
                     &dolfinx::fem::CoordinateElement::non_affine_atol)
      .def_readwrite("non_affine_max_its",
                     &dolfinx::fem::CoordinateElement::non_affine_max_its);

  // dolfinx::fem::DirichletBC
  py::class_<dolfinx::fem::DirichletBC<PetscScalar>,
             std::shared_ptr<dolfinx::fem::DirichletBC<PetscScalar>>>
      dirichletbc(m, "DirichletBC",
                  "Object for representing Dirichlet (essential) boundary "
                  "conditions");

  dirichletbc
      .def(py::init(
          [](const std::shared_ptr<const dolfinx::fem::Function<PetscScalar>>&
                 g,
             const py::array_t<std::int32_t, py::array::c_style>& dofs) {
            return dolfinx::fem::DirichletBC<PetscScalar>(
                g, std::vector<std::int32_t>(dofs.data(),
                                             dofs.data() + dofs.size()));
          }))
      .def(py::init(
          [](const std::shared_ptr<const dolfinx::fem::Function<PetscScalar>>&
                 g,
             const std::array<py::array_t<std::int32_t, py::array::c_style>, 2>&
                 V_g_dofs,
             const std::shared_ptr<const dolfinx::fem::FunctionSpace>& V) {
            std::array dofs = {std::vector<std::int32_t>(
                                   V_g_dofs[0].data(),
                                   V_g_dofs[0].data() + V_g_dofs[0].size()),
                               std::vector<std::int32_t>(
                                   V_g_dofs[1].data(),
                                   V_g_dofs[1].data() + V_g_dofs[1].size())};
            return dolfinx::fem::DirichletBC(g, std::move(dofs), V);
          }))
      .def("dof_indices",
           [](const dolfinx::fem::DirichletBC<PetscScalar>& self) {
             auto [dofs, owned] = self.dof_indices();
             return std::pair(py::array_t<std::int32_t>(
                                  dofs.size(), dofs.data(), py::cast(self)),
                              owned);
=======
>>>>>>> b6b46e3b
           })
      .def_readwrite("non_affine_atol",
                     &dolfinx::fem::CoordinateElement::non_affine_atol)
      .def_readwrite("non_affine_max_its",
                     &dolfinx::fem::CoordinateElement::non_affine_max_its);

  // dolfinx::fem::assemble
  declare_functions<double>(m);
  declare_functions<std::complex<double>>(m);
  declare_objects<double>(m, "float64");
  declare_objects<std::complex<double>>(m, "complex128");

<<<<<<< HEAD
  // Functional
  m.def(
      "assemble_scalar",
      [](const dolfinx::fem::Form<PetscScalar>& M,
         const py::array_t<PetscScalar, py::array::c_style>& constants,
         const py::array_t<PetscScalar, py::array::c_style>& coeffs) {
        return dolfinx::fem::assemble_scalar<PetscScalar>(
            M, constants,
            {xtl::span<const PetscScalar>(coeffs.data(), coeffs.size()),
             coeffs.shape(1)});
      },
      "Assemble functional over mesh with provided constants and coefficients");
  // Vector
  m.def(
      "assemble_vector",
      [](py::array_t<PetscScalar, py::array::c_style> b,
         const dolfinx::fem::Form<PetscScalar>& L,
         const py::array_t<PetscScalar, py::array::c_style>& constants,
         const py::array_t<PetscScalar, py::array::c_style>& coeffs) {
        dolfinx::fem::assemble_vector<PetscScalar>(
            xtl::span(b.mutable_data(), b.size()), L, constants,
            {xtl::span<const PetscScalar>(coeffs.data(), coeffs.size()),
             coeffs.shape(1)});
      },
      py::arg("b"), py::arg("L"), py::arg("constants"), py::arg("coeffs"),
      "Assemble linear form into an existing vector with pre-packed "
      "constants "
      "and coefficients");
  // Matrices
=======
  // PETSc Matrices
>>>>>>> b6b46e3b
  m.def(
      "assemble_matrix_petsc",
      [](Mat A, const dolfinx::fem::Form<PetscScalar>& a,
         const py::array_t<PetscScalar, py::array::c_style>& constants,
         const py::array_t<PetscScalar, py::array::c_style>& coeffs,
         const std::vector<std::shared_ptr<
             const dolfinx::fem::DirichletBC<PetscScalar>>>& bcs,
         bool unrolled) {
        std::function<int(std::int32_t, const std::int32_t*, std::int32_t,
                          const std::int32_t*, const PetscScalar*)>
            set_fn;
        if (unrolled)
        {
          set_fn = dolfinx::la::PETScMatrix::set_block_expand_fn(
              A, a.function_spaces()[0]->dofmap()->bs(),
              a.function_spaces()[1]->dofmap()->bs(), ADD_VALUES);
        }
        else
          set_fn = dolfinx::la::PETScMatrix::set_block_fn(A, ADD_VALUES);

        dolfinx::fem::assemble_matrix(
            set_fn, a, xtl::span(constants),
            {xtl::span<const PetscScalar>(coeffs.data(), coeffs.size()),
             coeffs.shape(1)},
            bcs);
      },
      py::arg("A"), py::arg("a"), py::arg("constants"), py::arg("coeffs"),
      py::arg("bcs"), py::arg("unrolled") = false,
      "Assemble bilinear form into an existing PETSc matrix");
  m.def(
      "assemble_matrix_petsc",
      [](Mat A, const dolfinx::fem::Form<PetscScalar>& a,
         const py::array_t<PetscScalar, py::array::c_style>& constants,
         const py::array_t<PetscScalar, py::array::c_style>& coeffs,
         const std::vector<bool>& rows0, const std::vector<bool>& rows1,
         bool unrolled) {
        std::function<int(std::int32_t, const std::int32_t*, std::int32_t,
                          const std::int32_t*, const PetscScalar*)>
            set_fn;
        if (unrolled)
        {
          set_fn = dolfinx::la::PETScMatrix::set_block_expand_fn(
              A, a.function_spaces()[0]->dofmap()->bs(),
              a.function_spaces()[1]->dofmap()->bs(), ADD_VALUES);
        }
        else
          set_fn = dolfinx::la::PETScMatrix::set_block_fn(A, ADD_VALUES);

        dolfinx::fem::assemble_matrix(
            set_fn, a, xtl::span(constants),
            {xtl::span<const PetscScalar>(coeffs.data(), coeffs.size()),
             coeffs.shape(1)},
            rows0, rows1);
      },
      py::arg("A"), py::arg("a"), py::arg("constants"), py::arg("coeffs"),
      py::arg("rows0"), py::arg("rows1"), py::arg("unrolled") = false);
  m.def("insert_diagonal",
        [](Mat A, const dolfinx::fem::FunctionSpace& V,
           const std::vector<std::shared_ptr<
               const dolfinx::fem::DirichletBC<PetscScalar>>>& bcs,
           PetscScalar diagonal) {
          dolfinx::fem::set_diagonal(
              dolfinx::la::PETScMatrix::set_fn(A, INSERT_VALUES), V, bcs,
              diagonal);
        });
<<<<<<< HEAD
  m.def(
      "assemble_matrix",
      [](const std::function<int(const py::array_t<std::int32_t>&,
                                 const py::array_t<std::int32_t>&,
                                 const py::array_t<PetscScalar>&)>& fin,
         const dolfinx::fem::Form<PetscScalar>& form,
         const std::vector<std::shared_ptr<
             const dolfinx::fem::DirichletBC<PetscScalar>>>& bcs) {
        std::function<int(std::int32_t, const std::int32_t*, std::int32_t,
                          const std::int32_t*, const PetscScalar*)>
            f = [&fin](int nr, const int* rows, int nc, const int* cols,
                       const PetscScalar* data) {
              return fin(py::array(nr, rows), py::array(nc, cols),
                         py::array(nr * nc, data));
            };
        dolfinx::fem::assemble_matrix<PetscScalar>(f, form, bcs);
      },
      "Experimental assembly with Python insertion function. This will be "
      "slow. Use for testing only.");

  // BC modifiers
  m.def(
      "apply_lifting",
      [](py::array_t<PetscScalar, py::array::c_style> b,
         const std::vector<
             std::shared_ptr<const dolfinx::fem::Form<PetscScalar>>>& a,
         const std::vector<py::array_t<PetscScalar, py::array::c_style>>&
             constants,
         const std::vector<py::array_t<PetscScalar, py::array::c_style>>&
             coeffs,
         const std::vector<std::vector<std::shared_ptr<
             const dolfinx::fem::DirichletBC<PetscScalar>>>>& bcs1,
         const std::vector<py::array_t<PetscScalar, py::array::c_style>>& x0,
         double scale) {
        using T = PetscScalar;
        std::vector<xtl::span<const T>> _x0;
        for (const auto& x : x0)
          _x0.emplace_back(x.data(), x.size());

        std::vector<xtl::span<const T>> _constants;
        std::transform(constants.cbegin(), constants.cend(),
                       std::back_inserter(_constants),
                       [](auto& c) { return c; });

        std::vector<std::pair<xtl::span<const T>, int>> _coeffs;
        std::transform(coeffs.cbegin(), coeffs.cend(),
                       std::back_inserter(_coeffs), [](auto& c) {
                         int shape1 = c.ndim() == 0 ? 0 : c.shape(1);
                         return std::pair(
                             xtl::span<const T>(c.data(), c.size()), shape1);
                       });

        dolfinx::fem::apply_lifting<PetscScalar>(
            xtl::span(b.mutable_data(), b.size()), a, _constants, _coeffs, bcs1,
            _x0, scale);
      },
      "Modify vector for lifted boundary conditions");
  m.def(
      "set_bc",
      [](py::array_t<PetscScalar, py::array::c_style> b,
         const std::vector<std::shared_ptr<
             const dolfinx::fem::DirichletBC<PetscScalar>>>& bcs,
         const py::array_t<PetscScalar, py::array::c_style>& x0, double scale) {
        if (x0.ndim() == 0)
        {
          dolfinx::fem::set_bc<PetscScalar>(
              xtl::span(b.mutable_data(), b.size()), bcs, scale);
        }
        else if (x0.ndim() == 1)
        {
          dolfinx::fem::set_bc<PetscScalar>(
              xtl::span(b.mutable_data(), b.size()), bcs,
              xtl::span(x0.data(), x0.shape(0)), scale);
        }
        else
          throw std::runtime_error("Wrong array dimension.");
      },
      py::arg("b"), py::arg("bcs"), py::arg("x0") = py::none(),
      py::arg("scale") = 1.0);

  // Tools
  m.def("bcs_rows", &dolfinx::fem::bcs_rows<PetscScalar>);
  m.def("bcs_cols", &dolfinx::fem::bcs_cols<PetscScalar>);
=======
>>>>>>> b6b46e3b

  m.def(
      "create_discrete_gradient",
      [](const dolfinx::fem::FunctionSpace& V0,
         const dolfinx::fem::FunctionSpace& V1) {
        dolfinx::la::SparsityPattern sp
            = dolfinx::fem::create_sparsity_discrete_gradient(V0, V1);
        Mat A = dolfinx::la::create_petsc_matrix(MPI_COMM_WORLD, sp);
        dolfinx::fem::assemble_discrete_gradient<PetscScalar>(
            dolfinx::la::PETScMatrix::set_fn(A, ADD_VALUES), V0, V1);
        MatAssemblyBegin(A, MAT_FINAL_ASSEMBLY);
        MatAssemblyEnd(A, MAT_FINAL_ASSEMBLY);
        return A;
      },
      py::return_value_policy::take_ownership);

  py::enum_<dolfinx::fem::IntegralType>(m, "IntegralType")
      .value("cell", dolfinx::fem::IntegralType::cell)
      .value("exterior_facet", dolfinx::fem::IntegralType::exterior_facet)
      .value("interior_facet", dolfinx::fem::IntegralType::interior_facet)
      .value("vertex", dolfinx::fem::IntegralType::vertex);

  // dolfinx::fem::Form
  using T = PetscScalar;
  py::class_<dolfinx::fem::Form<T>, std::shared_ptr<dolfinx::fem::Form<T>>>(
      m, "Form", "Variational form object")
      .def(
          py::init(
              [](const std::vector<std::shared_ptr<
                     const dolfinx::fem::FunctionSpace>>& spaces,
                 const std::map<
                     dolfinx::fem::IntegralType,
                     std::pair<std::vector<std::pair<int, py::object>>,
                               const dolfinx::mesh::MeshTags<int>*>>& integrals,
                 const std::vector<std::shared_ptr<
                     const dolfinx::fem::Function<T>>>& coefficients,
                 const std::vector<std::shared_ptr<
                     const dolfinx::fem::Constant<T>>>& constants,
                 bool needs_permutation_data,
<<<<<<< HEAD
                 const std::shared_ptr<const dolfinx::mesh::Mesh>& mesh) {
                using kern = std::function<void(
                    PetscScalar*, const PetscScalar*, const PetscScalar*,
                    const double*, const int*, const std::uint8_t*)>;
=======
                 const std::shared_ptr<const dolfinx::mesh::Mesh>& mesh)
              {
                using kern
                    = std::function<void(T*, const T*, const T*, const double*,
                                         const int*, const std::uint8_t*)>;
>>>>>>> b6b46e3b
                std::map<dolfinx::fem::IntegralType,
                         std::pair<std::vector<std::pair<int, kern>>,
                                   const dolfinx::mesh::MeshTags<int>*>>
                    _integrals;

                // Loop over kernel for each entity type
                for (auto& kernel_type : integrals)
                {
                  // Set subdomain markers
                  _integrals[kernel_type.first].second = nullptr;

                  // Loop over each domain kernel
                  for (auto& kernel : kernel_type.second.first)
                  {
                    auto tabulate_tensor_ptr
                        = (void (*)(T*, const T*, const T*, const double*,
                                    const int*, const std::uint8_t*))
                              kernel.second.cast<std::uintptr_t>();
                    _integrals[kernel_type.first].first.push_back(
                        {kernel.first, tabulate_tensor_ptr});
                  }
                }
                return dolfinx::fem::Form<T>(spaces, _integrals, coefficients,
                                             constants, needs_permutation_data,
                                             mesh);
              }),
          py::arg("spaces"), py::arg("integrals"), py::arg("coefficients"),
          py::arg("constants"), py::arg("need_permutation_data"),
          py::arg("mesh") = py::none())
      .def_property_readonly("coefficients",
                             &dolfinx::fem::Form<T>::coefficients)
      .def_property_readonly("rank", &dolfinx::fem::Form<T>::rank)
      .def_property_readonly("mesh", &dolfinx::fem::Form<T>::mesh)
      .def_property_readonly("function_spaces",
                             &dolfinx::fem::Form<T>::function_spaces)
      .def("integral_ids", &dolfinx::fem::Form<T>::integral_ids)
      .def_property_readonly("needs_facet_permutations",
                             &dolfinx::fem::Form<T>::needs_facet_permutations)
      .def(
          "domains",
<<<<<<< HEAD
          [](const dolfinx::fem::Form<PetscScalar>& self,
             dolfinx::fem::IntegralType type,
             int i) -> py::array_t<std::int32_t> {
=======
          [](const dolfinx::fem::Form<T>& self, dolfinx::fem::IntegralType type,
             int i) -> py::array_t<std::int32_t>
          {
>>>>>>> b6b46e3b
            switch (type)
            {
            case dolfinx::fem::IntegralType::cell:
            {
              return py::array_t<std::int32_t>(self.cell_domains(i).size(),
                                               self.cell_domains(i).data(),
                                               py::cast(self));
            }
            case dolfinx::fem::IntegralType::exterior_facet:
            {
              const std::vector<std::pair<std::int32_t, int>>& _d
                  = self.exterior_facet_domains(i);
              std::array<py::ssize_t, 2> shape = {py::ssize_t(_d.size()), 2};
              py::array_t<std::int32_t> domains(shape);
              auto d = domains.mutable_unchecked<2>();
              for (py::ssize_t i = 0; i < d.shape(0); ++i)
              {
                d(i, 0) = _d[i].first;
                d(i, 1) = _d[i].second;
              }
              return domains;
            }
            case dolfinx::fem::IntegralType::interior_facet:
            {
              const std::vector<
                  std::tuple<std::int32_t, int, std::int32_t, int>>& _d
                  = self.interior_facet_domains(i);
              std::array<py::ssize_t, 3> shape = {py::ssize_t(_d.size()), 2, 2};
              py::array_t<std::int32_t> domains(shape);
              auto d = domains.mutable_unchecked<3>();
              for (py::ssize_t i = 0; i < d.shape(0); ++i)
              {
                d(i, 0, 0) = std::get<0>(_d[i]);
                d(i, 0, 1) = std::get<1>(_d[i]);
                d(i, 1, 0) = std::get<2>(_d[i]);
                d(i, 1, 1) = std::get<3>(_d[i]);
              }
              return domains;
            }
            default:
              throw ::std::runtime_error("Integral type unsupported.");
            }
          });

  // Form
  m.def(
      "create_form",
      [](const std::uintptr_t form,
         const std::vector<std::shared_ptr<const dolfinx::fem::FunctionSpace>>&
             spaces,
         const std::vector<std::shared_ptr<const dolfinx::fem::Function<T>>>&
             coefficients,
         const std::vector<std::shared_ptr<const dolfinx::fem::Constant<T>>>&
             constants,
         const std::map<dolfinx::fem::IntegralType,
                        const dolfinx::mesh::MeshTags<int>*>& subdomains,
         const std::shared_ptr<const dolfinx::mesh::Mesh>& mesh)
      {
        const ufc_form* p = reinterpret_cast<const ufc_form*>(form);
        return dolfinx::fem::create_form<T>(*p, spaces, coefficients, constants,
                                            subdomains, mesh);
      },
      "Create Form from a pointer to ufc_form.");

  m.def(
      "locate_dofs_topological",
      [](const std::vector<
             std::reference_wrapper<const dolfinx::fem::FunctionSpace>>& V,
         const int dim,
         const py::array_t<std::int32_t, py::array::c_style>& entities,
         bool remote) -> std::array<py::array, 2> {
        if (V.size() != 2)
          throw std::runtime_error("Expected two function spaces.");
        std::array<std::vector<std::int32_t>, 2> dofs
            = dolfinx::fem::locate_dofs_topological(
                {V[0], V[1]}, dim, xtl::span(entities.data(), entities.size()),
                remote);
        return {as_pyarray(std::move(dofs[0])), as_pyarray(std::move(dofs[1]))};
      },
      py::arg("V"), py::arg("dim"), py::arg("entities"),
      py::arg("remote") = true);
  m.def(
      "locate_dofs_topological",
      [](const dolfinx::fem::FunctionSpace& V, const int dim,
         const py::array_t<std::int32_t, py::array::c_style>& entities,
         bool remote) {
        return as_pyarray(dolfinx::fem::locate_dofs_topological(
            V, dim, xtl::span(entities.data(), entities.size()), remote));
      },
      py::arg("V"), py::arg("dim"), py::arg("entities"),
      py::arg("remote") = true);
  m.def(
      "locate_dofs_geometrical",
      [](const std::vector<
             std::reference_wrapper<const dolfinx::fem::FunctionSpace>>& V,
         const std::function<py::array_t<bool>(const py::array_t<double>&)>&
             marker) -> std::array<py::array, 2> {
        if (V.size() != 2)
          throw std::runtime_error("Expected two function spaces.");

        auto _marker =
            [&marker](const xt::xtensor<double, 2>& x) -> xt::xtensor<bool, 1> {
          auto strides = x.strides();
          std::transform(strides.begin(), strides.end(), strides.begin(),
                         [](auto s) { return s * sizeof(double); });
          py::array_t _x(x.shape(), strides, x.data(), py::none());
          py::array_t m = marker(_x);
          std::vector<std::size_t> s(m.shape(), m.shape() + m.ndim());
          return xt::adapt(m.data(), m.size(), xt::no_ownership(), s);
        };

        std::array<std::vector<std::int32_t>, 2> dofs
            = dolfinx::fem::locate_dofs_geometrical({V[0], V[1]}, _marker);
        return {as_pyarray(std::move(dofs[0])), as_pyarray(std::move(dofs[1]))};
      },
      py::arg("V"), py::arg("marker"));
  m.def(
      "locate_dofs_geometrical",
      [](const dolfinx::fem::FunctionSpace& V,
         const std::function<py::array_t<bool>(const py::array_t<double>&)>&
             marker) {
        auto _marker =
            [&marker](const xt::xtensor<double, 2>& x) -> xt::xtensor<bool, 1> {
          auto strides = x.strides();
          std::transform(strides.begin(), strides.end(), strides.begin(),
                         [](auto s) { return s * sizeof(double); });
          py::array_t _x(x.shape(), strides, x.data(), py::none());
          py::array_t m = marker(_x);
          std::vector<std::size_t> s(m.shape(), m.shape() + m.ndim());
          return xt::adapt(m.data(), m.size(), xt::no_ownership(), s);
        };
        return as_pyarray(dolfinx::fem::locate_dofs_geometrical(V, _marker));
      },
      py::arg("V"), py::arg("marker"));

<<<<<<< HEAD
  // dolfinx::fem::Function
  py::class_<dolfinx::fem::Function<PetscScalar>,
             std::shared_ptr<dolfinx::fem::Function<PetscScalar>>>(
      m, "Function", "A finite element function")
      .def(py::init<std::shared_ptr<const dolfinx::fem::FunctionSpace>>(),
           "Create a function on the given function space")
      .def(py::init<std::shared_ptr<dolfinx::fem::FunctionSpace>,
                    std::shared_ptr<dolfinx::la::Vector<PetscScalar>>>())
      .def_readwrite("name", &dolfinx::fem::Function<PetscScalar>::name)
      .def_property_readonly("id", &dolfinx::fem::Function<PetscScalar>::id)
      .def("sub", &dolfinx::fem::Function<PetscScalar>::sub,
           "Return sub-function (view into parent Function")
      .def("collapse", &dolfinx::fem::Function<PetscScalar>::collapse,
           "Collapse sub-function view")
      .def(
          "interpolate",
          [](dolfinx::fem::Function<PetscScalar>& self,
             const std::function<py::array_t<PetscScalar>(
                 const py::array_t<double>&)>& f) {
            auto _f = [&f](const xt::xtensor<double, 2>& x)
                -> xt::xarray<PetscScalar> {
              auto strides = x.strides();
              std::transform(strides.begin(), strides.end(), strides.begin(),
                             [](auto s) { return s * sizeof(double); });
              py::array_t _x(x.shape(), strides, x.data(), py::none());
              py::array_t v = f(_x);
              std::vector<std::size_t> shape;
              std::copy_n(v.shape(), v.ndim(), std::back_inserter(shape));
              return xt::adapt(v.data(), shape);
            };
            self.interpolate(_f);
          },
          py::arg("f"), "Interpolate an expression")
      .def("interpolate",
           py::overload_cast<const dolfinx::fem::Function<PetscScalar>&>(
               &dolfinx::fem::Function<PetscScalar>::interpolate),
           py::arg("u"), "Interpolate a finite element function")
      .def(
          "interpolate_ptr",
          [](dolfinx::fem::Function<PetscScalar>& self, std::uintptr_t addr) {
            const std::function<void(PetscScalar*, int, int, const double*)> f
                = reinterpret_cast<void (*)(PetscScalar*, int, int,
                                            const double*)>(addr);

            auto _f = [&f](xt::xarray<PetscScalar>& values,
                           const xt::xtensor<double, 2>& x) -> void {
              f(values.data(), int(values.shape(1)), int(values.shape(0)),
                x.data());
            };

            assert(self.function_space());
            assert(self.function_space()->element());
            assert(self.function_space()->mesh());
            const int tdim = self.function_space()->mesh()->topology().dim();
            auto cell_map
                = self.function_space()->mesh()->topology().index_map(tdim);
            assert(cell_map);
            const std::int32_t num_cells
                = cell_map->size_local() + cell_map->num_ghosts();
            std::vector<std::int32_t> cells(num_cells, 0);
            std::iota(cells.begin(), cells.end(), 0);
            const auto x = dolfinx::fem::interpolation_coords(
                *self.function_space()->element(),
                *self.function_space()->mesh(), cells);

            dolfinx::fem::interpolate_c<PetscScalar>(self, _f, x, cells);
          },
          "Interpolate using a pointer to an expression with a C "
          "signature")
      .def_property_readonly("vector",
                             &dolfinx::fem::Function<PetscScalar>::vector,
                             "Return the PETSc vector associated with "
                             "the finite element Function")
      .def_property_readonly(
          "x", py::overload_cast<>(&dolfinx::fem::Function<PetscScalar>::x),
          "Return the vector associated with the finite element Function")
      .def(
          "eval",
          [](const dolfinx::fem::Function<PetscScalar>& self,
             const py::array_t<double, py::array::c_style>& x,
             const py::array_t<std::int32_t, py::array::c_style>& cells,
             py::array_t<PetscScalar, py::array::c_style>& u) {
            // TODO: handle 1d case

            std::array<std::size_t, 2> shape_x;
            std::copy_n(x.shape(), 2, shape_x.begin());
            auto _x
                = xt::adapt(x.data(), x.size(), xt::no_ownership(), shape_x);

            std::array<std::size_t, 2> shape_u;
            std::copy_n(u.shape(), 2, shape_u.begin());

            // The below should work, but misbehaves with the Intel icpx
            // compiler
            // xt::xtensor<PetscScalar, 2> _u = xt::adapt(
            //     u.mutable_data(), u.size(), xt::no_ownership(), shape_u);
            xt::xtensor<PetscScalar, 2> _u(shape_u);
            std::copy_n(u.data(), u.size(), _u.data());

            self.eval(_x, xtl::span(cells.data(), cells.size()), _u);
            std::copy_n(_u.data(), _u.size(), u.mutable_data());
          },
          py::arg("x"), py::arg("cells"), py::arg("values"),
          "Evaluate Function")
      .def(
          "compute_point_values",
          [](const dolfinx::fem::Function<PetscScalar>& self) {
            return xt_as_pyarray(self.compute_point_values());
          },
          "Compute values at all mesh points")
      .def_property_readonly(
          "function_space",
          &dolfinx::fem::Function<PetscScalar>::function_space);

=======
>>>>>>> b6b46e3b
  // dolfinx::fem::FunctionSpace
  py::class_<dolfinx::fem::FunctionSpace,
             std::shared_ptr<dolfinx::fem::FunctionSpace>>(m, "FunctionSpace")
      .def(py::init<std::shared_ptr<dolfinx::mesh::Mesh>,
                    std::shared_ptr<dolfinx::fem::FiniteElement>,
                    std::shared_ptr<dolfinx::fem::DofMap>>())
      .def_property_readonly("id", &dolfinx::fem::FunctionSpace::id)
      .def("__hash__", &dolfinx::fem::FunctionSpace::id)
      .def("__eq__", &dolfinx::fem::FunctionSpace::operator==)
      .def("collapse", &dolfinx::fem::FunctionSpace::collapse)
      .def("component", &dolfinx::fem::FunctionSpace::component)
      .def("contains", &dolfinx::fem::FunctionSpace::contains)
      .def_property_readonly("element", &dolfinx::fem::FunctionSpace::element)
      .def_property_readonly("mesh", &dolfinx::fem::FunctionSpace::mesh)
      .def_property_readonly("dofmap", &dolfinx::fem::FunctionSpace::dofmap)
      .def("sub", &dolfinx::fem::FunctionSpace::sub)
      .def("tabulate_dof_coordinates",
<<<<<<< HEAD
           [](const dolfinx::fem::FunctionSpace& self) {
             return xt_as_pyarray(self.tabulate_dof_coordinates(false));
           });

  // dolfinx::fem::Constant
  py::class_<dolfinx::fem::Constant<PetscScalar>,
             std::shared_ptr<dolfinx::fem::Constant<PetscScalar>>>(
      m, "Constant", "A value constant with respect to integration domain")
      .def(py::init([](const py::array_t<PetscScalar, py::array::c_style>& c) {
             std::vector<std::size_t> s;
             std::copy_n(c.shape(), c.ndim(), std::back_inserter(s));
             return dolfinx::fem::Constant<PetscScalar>(
                 xt::adapt(c.data(), c.size(), xt::no_ownership(), s));
           }),
           "Create a constant from a scalar value array")
      .def(
          "value",
          [](dolfinx::fem::Constant<PetscScalar>& self) {
            return py::array(self.shape, self.value.data(), py::none());
          },
          py::return_value_policy::reference_internal);

  // dolfinx::fem::Expression
  py::class_<dolfinx::fem::Expression<PetscScalar>,
             std::shared_ptr<dolfinx::fem::Expression<PetscScalar>>>(
      m, "Expression", "An Expression")
      .def(py::init(
               [](const std::vector<std::shared_ptr<
                      const dolfinx::fem::Function<PetscScalar>>>& coefficients,
                  const std::vector<std::shared_ptr<
                      const dolfinx::fem::Constant<PetscScalar>>>& constants,
                  const std::shared_ptr<const dolfinx::mesh::Mesh>& mesh,
                  const py::array_t<double, py::array::c_style>& X,
                  py::object addr, const std::size_t value_size) {
                 auto tabulate_expression_ptr = (void (*)(
                     PetscScalar*, const PetscScalar*, const PetscScalar*,
                     const double*))addr.cast<std::uintptr_t>();
                 xt::xtensor<double, 2> _X(
                     {std::size_t(X.shape(0)), std::size_t(X.shape(1))});
                 std::copy_n(X.data(), X.size(), _X.data());
                 return dolfinx::fem::Expression<PetscScalar>(
                     coefficients, constants, mesh, _X, tabulate_expression_ptr,
                     value_size);
               }),
           py::arg("coefficients"), py::arg("constants"), py::arg("mesh"),
           py::arg("x"), py::arg("fn"), py::arg("value_size"))
      .def("eval",
           [](const dolfinx::fem::Expression<PetscScalar>& self,
              const py::array_t<std::int32_t, py::array::c_style>& active_cells,
              py::array_t<PetscScalar> values) {
             xt::xtensor<PetscScalar, 2> _values(
                 {std::size_t(active_cells.shape(0)),
                  std::size_t(self.num_points() * self.value_size())});
             self.eval(xtl::span(active_cells.data(), active_cells.size()),
                       _values);
             assert(values.ndim() == 2);
             assert(values.shape(0) == (py::ssize_t)_values.shape(0));
             assert(values.shape(1) == (py::ssize_t)_values.shape(1));
             auto v = values.mutable_unchecked();
             for (py::ssize_t i = 0; i < v.shape(0); i++)
               for (py::ssize_t j = 0; j < v.shape(1); j++)
                 v(i, j) = _values(i, j);
           })
      .def_property_readonly("mesh",
                             &dolfinx::fem::Expression<PetscScalar>::mesh,
                             py::return_value_policy::reference_internal)
      .def_property_readonly("num_points",
                             &dolfinx::fem::Expression<PetscScalar>::num_points,
                             py::return_value_policy::reference_internal)
      .def_property_readonly("value_size",
                             &dolfinx::fem::Expression<PetscScalar>::value_size,
                             py::return_value_policy::reference_internal)
      .def_property_readonly("x", &dolfinx::fem::Expression<PetscScalar>::x,
                             py::return_value_policy::reference_internal);
=======
           [](const dolfinx::fem::FunctionSpace& self)
           { return xt_as_pyarray(self.tabulate_dof_coordinates(false)); });
>>>>>>> b6b46e3b
}
} // namespace dolfinx_wrappers<|MERGE_RESOLUTION|>--- conflicted
+++ resolved
@@ -61,12 +61,8 @@
   // Coefficient/constant packing
   m.def(
       "pack_coefficients",
-<<<<<<< HEAD
-      [](dolfinx::fem::Form<PetscScalar>& form) {
-=======
       [](dolfinx::fem::Form<T>& form)
       {
->>>>>>> b6b46e3b
         auto [coeffs, cstride] = dolfinx::fem::pack_coefficients(form);
         int shape0 = cstride == 0 ? 0 : coeffs.size() / cstride;
         return as_pyarray(std::move(coeffs), std::array{shape0, cstride});
@@ -74,12 +70,8 @@
       "Pack coefficients for a Form.");
   m.def(
       "pack_coefficients",
-<<<<<<< HEAD
-      [](dolfinx::fem::Expression<PetscScalar>& e) {
-=======
       [](dolfinx::fem::Expression<T>& e)
       {
->>>>>>> b6b46e3b
         auto [coeffs, cstride] = dolfinx::fem::pack_coefficients(e);
         int shape0 = cstride == 0 ? 0 : coeffs.size() / cstride;
         return as_pyarray(std::move(coeffs), std::array{shape0, cstride});
@@ -87,17 +79,6 @@
       "Pack coefficients for an Expression.");
   m.def(
       "pack_constants",
-<<<<<<< HEAD
-      [](const dolfinx::fem::Form<PetscScalar>& form) {
-        return as_pyarray(dolfinx::fem::pack_constants(form));
-      },
-      "Pack constants for a Form.");
-  m.def(
-      "pack_constants",
-      [](const dolfinx::fem::Expression<PetscScalar>& e) {
-        return as_pyarray(dolfinx::fem::pack_constants(e));
-      },
-=======
       [](const dolfinx::fem::Form<T>& form)
       { return as_pyarray(dolfinx::fem::pack_constants(form)); },
       "Pack constants for a Form.");
@@ -105,7 +86,6 @@
       "pack_constants",
       [](const dolfinx::fem::Expression<T>& e)
       { return as_pyarray(dolfinx::fem::pack_constants(e)); },
->>>>>>> b6b46e3b
       "Pack constants for an Expression.");
 
   // Functional
@@ -655,26 +635,6 @@
       },
       "Create DofMap object from a pointer to ufc_dofmap.");
   m.def(
-<<<<<<< HEAD
-      "create_form",
-      [](const std::uintptr_t form,
-         const std::vector<std::shared_ptr<const dolfinx::fem::FunctionSpace>>&
-             spaces,
-         const std::vector<std::shared_ptr<
-             const dolfinx::fem::Function<PetscScalar>>>& coefficients,
-         const std::vector<std::shared_ptr<
-             const dolfinx::fem::Constant<PetscScalar>>>& constants,
-         const std::map<dolfinx::fem::IntegralType,
-                        const dolfinx::mesh::MeshTags<int>*>& subdomains,
-         const std::shared_ptr<const dolfinx::mesh::Mesh>& mesh) {
-        const ufc_form* p = reinterpret_cast<const ufc_form*>(form);
-        return dolfinx::fem::create_form<PetscScalar>(
-            *p, spaces, coefficients, constants, subdomains, mesh);
-      },
-      "Create Form from a pointer to ufc_form.");
-  m.def(
-=======
->>>>>>> b6b46e3b
       "build_dofmap",
       [](const MPICommWrapper comm, const dolfinx::mesh::Topology& topology,
          const dolfinx::fem::ElementDofLayout& element_dof_layout) {
@@ -821,96 +781,19 @@
                                 xt::no_ownership(), s_g);
              self.pull_back(X, J, detJ, K, _x, g);
              return xt_as_pyarray(std::move(X));
-<<<<<<< HEAD
            })
       .def_readwrite("non_affine_atol",
                      &dolfinx::fem::CoordinateElement::non_affine_atol)
       .def_readwrite("non_affine_max_its",
                      &dolfinx::fem::CoordinateElement::non_affine_max_its);
 
-  // dolfinx::fem::DirichletBC
-  py::class_<dolfinx::fem::DirichletBC<PetscScalar>,
-             std::shared_ptr<dolfinx::fem::DirichletBC<PetscScalar>>>
-      dirichletbc(m, "DirichletBC",
-                  "Object for representing Dirichlet (essential) boundary "
-                  "conditions");
-
-  dirichletbc
-      .def(py::init(
-          [](const std::shared_ptr<const dolfinx::fem::Function<PetscScalar>>&
-                 g,
-             const py::array_t<std::int32_t, py::array::c_style>& dofs) {
-            return dolfinx::fem::DirichletBC<PetscScalar>(
-                g, std::vector<std::int32_t>(dofs.data(),
-                                             dofs.data() + dofs.size()));
-          }))
-      .def(py::init(
-          [](const std::shared_ptr<const dolfinx::fem::Function<PetscScalar>>&
-                 g,
-             const std::array<py::array_t<std::int32_t, py::array::c_style>, 2>&
-                 V_g_dofs,
-             const std::shared_ptr<const dolfinx::fem::FunctionSpace>& V) {
-            std::array dofs = {std::vector<std::int32_t>(
-                                   V_g_dofs[0].data(),
-                                   V_g_dofs[0].data() + V_g_dofs[0].size()),
-                               std::vector<std::int32_t>(
-                                   V_g_dofs[1].data(),
-                                   V_g_dofs[1].data() + V_g_dofs[1].size())};
-            return dolfinx::fem::DirichletBC(g, std::move(dofs), V);
-          }))
-      .def("dof_indices",
-           [](const dolfinx::fem::DirichletBC<PetscScalar>& self) {
-             auto [dofs, owned] = self.dof_indices();
-             return std::pair(py::array_t<std::int32_t>(
-                                  dofs.size(), dofs.data(), py::cast(self)),
-                              owned);
-=======
->>>>>>> b6b46e3b
-           })
-      .def_readwrite("non_affine_atol",
-                     &dolfinx::fem::CoordinateElement::non_affine_atol)
-      .def_readwrite("non_affine_max_its",
-                     &dolfinx::fem::CoordinateElement::non_affine_max_its);
-
   // dolfinx::fem::assemble
   declare_functions<double>(m);
   declare_functions<std::complex<double>>(m);
   declare_objects<double>(m, "float64");
   declare_objects<std::complex<double>>(m, "complex128");
 
-<<<<<<< HEAD
-  // Functional
-  m.def(
-      "assemble_scalar",
-      [](const dolfinx::fem::Form<PetscScalar>& M,
-         const py::array_t<PetscScalar, py::array::c_style>& constants,
-         const py::array_t<PetscScalar, py::array::c_style>& coeffs) {
-        return dolfinx::fem::assemble_scalar<PetscScalar>(
-            M, constants,
-            {xtl::span<const PetscScalar>(coeffs.data(), coeffs.size()),
-             coeffs.shape(1)});
-      },
-      "Assemble functional over mesh with provided constants and coefficients");
-  // Vector
-  m.def(
-      "assemble_vector",
-      [](py::array_t<PetscScalar, py::array::c_style> b,
-         const dolfinx::fem::Form<PetscScalar>& L,
-         const py::array_t<PetscScalar, py::array::c_style>& constants,
-         const py::array_t<PetscScalar, py::array::c_style>& coeffs) {
-        dolfinx::fem::assemble_vector<PetscScalar>(
-            xtl::span(b.mutable_data(), b.size()), L, constants,
-            {xtl::span<const PetscScalar>(coeffs.data(), coeffs.size()),
-             coeffs.shape(1)});
-      },
-      py::arg("b"), py::arg("L"), py::arg("constants"), py::arg("coeffs"),
-      "Assemble linear form into an existing vector with pre-packed "
-      "constants "
-      "and coefficients");
-  // Matrices
-=======
   // PETSc Matrices
->>>>>>> b6b46e3b
   m.def(
       "assemble_matrix_petsc",
       [](Mat A, const dolfinx::fem::Form<PetscScalar>& a,
@@ -976,92 +859,6 @@
               dolfinx::la::PETScMatrix::set_fn(A, INSERT_VALUES), V, bcs,
               diagonal);
         });
-<<<<<<< HEAD
-  m.def(
-      "assemble_matrix",
-      [](const std::function<int(const py::array_t<std::int32_t>&,
-                                 const py::array_t<std::int32_t>&,
-                                 const py::array_t<PetscScalar>&)>& fin,
-         const dolfinx::fem::Form<PetscScalar>& form,
-         const std::vector<std::shared_ptr<
-             const dolfinx::fem::DirichletBC<PetscScalar>>>& bcs) {
-        std::function<int(std::int32_t, const std::int32_t*, std::int32_t,
-                          const std::int32_t*, const PetscScalar*)>
-            f = [&fin](int nr, const int* rows, int nc, const int* cols,
-                       const PetscScalar* data) {
-              return fin(py::array(nr, rows), py::array(nc, cols),
-                         py::array(nr * nc, data));
-            };
-        dolfinx::fem::assemble_matrix<PetscScalar>(f, form, bcs);
-      },
-      "Experimental assembly with Python insertion function. This will be "
-      "slow. Use for testing only.");
-
-  // BC modifiers
-  m.def(
-      "apply_lifting",
-      [](py::array_t<PetscScalar, py::array::c_style> b,
-         const std::vector<
-             std::shared_ptr<const dolfinx::fem::Form<PetscScalar>>>& a,
-         const std::vector<py::array_t<PetscScalar, py::array::c_style>>&
-             constants,
-         const std::vector<py::array_t<PetscScalar, py::array::c_style>>&
-             coeffs,
-         const std::vector<std::vector<std::shared_ptr<
-             const dolfinx::fem::DirichletBC<PetscScalar>>>>& bcs1,
-         const std::vector<py::array_t<PetscScalar, py::array::c_style>>& x0,
-         double scale) {
-        using T = PetscScalar;
-        std::vector<xtl::span<const T>> _x0;
-        for (const auto& x : x0)
-          _x0.emplace_back(x.data(), x.size());
-
-        std::vector<xtl::span<const T>> _constants;
-        std::transform(constants.cbegin(), constants.cend(),
-                       std::back_inserter(_constants),
-                       [](auto& c) { return c; });
-
-        std::vector<std::pair<xtl::span<const T>, int>> _coeffs;
-        std::transform(coeffs.cbegin(), coeffs.cend(),
-                       std::back_inserter(_coeffs), [](auto& c) {
-                         int shape1 = c.ndim() == 0 ? 0 : c.shape(1);
-                         return std::pair(
-                             xtl::span<const T>(c.data(), c.size()), shape1);
-                       });
-
-        dolfinx::fem::apply_lifting<PetscScalar>(
-            xtl::span(b.mutable_data(), b.size()), a, _constants, _coeffs, bcs1,
-            _x0, scale);
-      },
-      "Modify vector for lifted boundary conditions");
-  m.def(
-      "set_bc",
-      [](py::array_t<PetscScalar, py::array::c_style> b,
-         const std::vector<std::shared_ptr<
-             const dolfinx::fem::DirichletBC<PetscScalar>>>& bcs,
-         const py::array_t<PetscScalar, py::array::c_style>& x0, double scale) {
-        if (x0.ndim() == 0)
-        {
-          dolfinx::fem::set_bc<PetscScalar>(
-              xtl::span(b.mutable_data(), b.size()), bcs, scale);
-        }
-        else if (x0.ndim() == 1)
-        {
-          dolfinx::fem::set_bc<PetscScalar>(
-              xtl::span(b.mutable_data(), b.size()), bcs,
-              xtl::span(x0.data(), x0.shape(0)), scale);
-        }
-        else
-          throw std::runtime_error("Wrong array dimension.");
-      },
-      py::arg("b"), py::arg("bcs"), py::arg("x0") = py::none(),
-      py::arg("scale") = 1.0);
-
-  // Tools
-  m.def("bcs_rows", &dolfinx::fem::bcs_rows<PetscScalar>);
-  m.def("bcs_cols", &dolfinx::fem::bcs_cols<PetscScalar>);
-=======
->>>>>>> b6b46e3b
 
   m.def(
       "create_discrete_gradient",
@@ -1101,18 +898,11 @@
                  const std::vector<std::shared_ptr<
                      const dolfinx::fem::Constant<T>>>& constants,
                  bool needs_permutation_data,
-<<<<<<< HEAD
-                 const std::shared_ptr<const dolfinx::mesh::Mesh>& mesh) {
-                using kern = std::function<void(
-                    PetscScalar*, const PetscScalar*, const PetscScalar*,
-                    const double*, const int*, const std::uint8_t*)>;
-=======
                  const std::shared_ptr<const dolfinx::mesh::Mesh>& mesh)
               {
                 using kern
                     = std::function<void(T*, const T*, const T*, const double*,
                                          const int*, const std::uint8_t*)>;
->>>>>>> b6b46e3b
                 std::map<dolfinx::fem::IntegralType,
                          std::pair<std::vector<std::pair<int, kern>>,
                                    const dolfinx::mesh::MeshTags<int>*>>
@@ -1153,15 +943,9 @@
                              &dolfinx::fem::Form<T>::needs_facet_permutations)
       .def(
           "domains",
-<<<<<<< HEAD
-          [](const dolfinx::fem::Form<PetscScalar>& self,
-             dolfinx::fem::IntegralType type,
-             int i) -> py::array_t<std::int32_t> {
-=======
           [](const dolfinx::fem::Form<T>& self, dolfinx::fem::IntegralType type,
              int i) -> py::array_t<std::int32_t>
           {
->>>>>>> b6b46e3b
             switch (type)
             {
             case dolfinx::fem::IntegralType::cell:
@@ -1297,123 +1081,6 @@
       },
       py::arg("V"), py::arg("marker"));
 
-<<<<<<< HEAD
-  // dolfinx::fem::Function
-  py::class_<dolfinx::fem::Function<PetscScalar>,
-             std::shared_ptr<dolfinx::fem::Function<PetscScalar>>>(
-      m, "Function", "A finite element function")
-      .def(py::init<std::shared_ptr<const dolfinx::fem::FunctionSpace>>(),
-           "Create a function on the given function space")
-      .def(py::init<std::shared_ptr<dolfinx::fem::FunctionSpace>,
-                    std::shared_ptr<dolfinx::la::Vector<PetscScalar>>>())
-      .def_readwrite("name", &dolfinx::fem::Function<PetscScalar>::name)
-      .def_property_readonly("id", &dolfinx::fem::Function<PetscScalar>::id)
-      .def("sub", &dolfinx::fem::Function<PetscScalar>::sub,
-           "Return sub-function (view into parent Function")
-      .def("collapse", &dolfinx::fem::Function<PetscScalar>::collapse,
-           "Collapse sub-function view")
-      .def(
-          "interpolate",
-          [](dolfinx::fem::Function<PetscScalar>& self,
-             const std::function<py::array_t<PetscScalar>(
-                 const py::array_t<double>&)>& f) {
-            auto _f = [&f](const xt::xtensor<double, 2>& x)
-                -> xt::xarray<PetscScalar> {
-              auto strides = x.strides();
-              std::transform(strides.begin(), strides.end(), strides.begin(),
-                             [](auto s) { return s * sizeof(double); });
-              py::array_t _x(x.shape(), strides, x.data(), py::none());
-              py::array_t v = f(_x);
-              std::vector<std::size_t> shape;
-              std::copy_n(v.shape(), v.ndim(), std::back_inserter(shape));
-              return xt::adapt(v.data(), shape);
-            };
-            self.interpolate(_f);
-          },
-          py::arg("f"), "Interpolate an expression")
-      .def("interpolate",
-           py::overload_cast<const dolfinx::fem::Function<PetscScalar>&>(
-               &dolfinx::fem::Function<PetscScalar>::interpolate),
-           py::arg("u"), "Interpolate a finite element function")
-      .def(
-          "interpolate_ptr",
-          [](dolfinx::fem::Function<PetscScalar>& self, std::uintptr_t addr) {
-            const std::function<void(PetscScalar*, int, int, const double*)> f
-                = reinterpret_cast<void (*)(PetscScalar*, int, int,
-                                            const double*)>(addr);
-
-            auto _f = [&f](xt::xarray<PetscScalar>& values,
-                           const xt::xtensor<double, 2>& x) -> void {
-              f(values.data(), int(values.shape(1)), int(values.shape(0)),
-                x.data());
-            };
-
-            assert(self.function_space());
-            assert(self.function_space()->element());
-            assert(self.function_space()->mesh());
-            const int tdim = self.function_space()->mesh()->topology().dim();
-            auto cell_map
-                = self.function_space()->mesh()->topology().index_map(tdim);
-            assert(cell_map);
-            const std::int32_t num_cells
-                = cell_map->size_local() + cell_map->num_ghosts();
-            std::vector<std::int32_t> cells(num_cells, 0);
-            std::iota(cells.begin(), cells.end(), 0);
-            const auto x = dolfinx::fem::interpolation_coords(
-                *self.function_space()->element(),
-                *self.function_space()->mesh(), cells);
-
-            dolfinx::fem::interpolate_c<PetscScalar>(self, _f, x, cells);
-          },
-          "Interpolate using a pointer to an expression with a C "
-          "signature")
-      .def_property_readonly("vector",
-                             &dolfinx::fem::Function<PetscScalar>::vector,
-                             "Return the PETSc vector associated with "
-                             "the finite element Function")
-      .def_property_readonly(
-          "x", py::overload_cast<>(&dolfinx::fem::Function<PetscScalar>::x),
-          "Return the vector associated with the finite element Function")
-      .def(
-          "eval",
-          [](const dolfinx::fem::Function<PetscScalar>& self,
-             const py::array_t<double, py::array::c_style>& x,
-             const py::array_t<std::int32_t, py::array::c_style>& cells,
-             py::array_t<PetscScalar, py::array::c_style>& u) {
-            // TODO: handle 1d case
-
-            std::array<std::size_t, 2> shape_x;
-            std::copy_n(x.shape(), 2, shape_x.begin());
-            auto _x
-                = xt::adapt(x.data(), x.size(), xt::no_ownership(), shape_x);
-
-            std::array<std::size_t, 2> shape_u;
-            std::copy_n(u.shape(), 2, shape_u.begin());
-
-            // The below should work, but misbehaves with the Intel icpx
-            // compiler
-            // xt::xtensor<PetscScalar, 2> _u = xt::adapt(
-            //     u.mutable_data(), u.size(), xt::no_ownership(), shape_u);
-            xt::xtensor<PetscScalar, 2> _u(shape_u);
-            std::copy_n(u.data(), u.size(), _u.data());
-
-            self.eval(_x, xtl::span(cells.data(), cells.size()), _u);
-            std::copy_n(_u.data(), _u.size(), u.mutable_data());
-          },
-          py::arg("x"), py::arg("cells"), py::arg("values"),
-          "Evaluate Function")
-      .def(
-          "compute_point_values",
-          [](const dolfinx::fem::Function<PetscScalar>& self) {
-            return xt_as_pyarray(self.compute_point_values());
-          },
-          "Compute values at all mesh points")
-      .def_property_readonly(
-          "function_space",
-          &dolfinx::fem::Function<PetscScalar>::function_space);
-
-=======
->>>>>>> b6b46e3b
   // dolfinx::fem::FunctionSpace
   py::class_<dolfinx::fem::FunctionSpace,
              std::shared_ptr<dolfinx::fem::FunctionSpace>>(m, "FunctionSpace")
@@ -1431,84 +1098,7 @@
       .def_property_readonly("dofmap", &dolfinx::fem::FunctionSpace::dofmap)
       .def("sub", &dolfinx::fem::FunctionSpace::sub)
       .def("tabulate_dof_coordinates",
-<<<<<<< HEAD
-           [](const dolfinx::fem::FunctionSpace& self) {
-             return xt_as_pyarray(self.tabulate_dof_coordinates(false));
-           });
-
-  // dolfinx::fem::Constant
-  py::class_<dolfinx::fem::Constant<PetscScalar>,
-             std::shared_ptr<dolfinx::fem::Constant<PetscScalar>>>(
-      m, "Constant", "A value constant with respect to integration domain")
-      .def(py::init([](const py::array_t<PetscScalar, py::array::c_style>& c) {
-             std::vector<std::size_t> s;
-             std::copy_n(c.shape(), c.ndim(), std::back_inserter(s));
-             return dolfinx::fem::Constant<PetscScalar>(
-                 xt::adapt(c.data(), c.size(), xt::no_ownership(), s));
-           }),
-           "Create a constant from a scalar value array")
-      .def(
-          "value",
-          [](dolfinx::fem::Constant<PetscScalar>& self) {
-            return py::array(self.shape, self.value.data(), py::none());
-          },
-          py::return_value_policy::reference_internal);
-
-  // dolfinx::fem::Expression
-  py::class_<dolfinx::fem::Expression<PetscScalar>,
-             std::shared_ptr<dolfinx::fem::Expression<PetscScalar>>>(
-      m, "Expression", "An Expression")
-      .def(py::init(
-               [](const std::vector<std::shared_ptr<
-                      const dolfinx::fem::Function<PetscScalar>>>& coefficients,
-                  const std::vector<std::shared_ptr<
-                      const dolfinx::fem::Constant<PetscScalar>>>& constants,
-                  const std::shared_ptr<const dolfinx::mesh::Mesh>& mesh,
-                  const py::array_t<double, py::array::c_style>& X,
-                  py::object addr, const std::size_t value_size) {
-                 auto tabulate_expression_ptr = (void (*)(
-                     PetscScalar*, const PetscScalar*, const PetscScalar*,
-                     const double*))addr.cast<std::uintptr_t>();
-                 xt::xtensor<double, 2> _X(
-                     {std::size_t(X.shape(0)), std::size_t(X.shape(1))});
-                 std::copy_n(X.data(), X.size(), _X.data());
-                 return dolfinx::fem::Expression<PetscScalar>(
-                     coefficients, constants, mesh, _X, tabulate_expression_ptr,
-                     value_size);
-               }),
-           py::arg("coefficients"), py::arg("constants"), py::arg("mesh"),
-           py::arg("x"), py::arg("fn"), py::arg("value_size"))
-      .def("eval",
-           [](const dolfinx::fem::Expression<PetscScalar>& self,
-              const py::array_t<std::int32_t, py::array::c_style>& active_cells,
-              py::array_t<PetscScalar> values) {
-             xt::xtensor<PetscScalar, 2> _values(
-                 {std::size_t(active_cells.shape(0)),
-                  std::size_t(self.num_points() * self.value_size())});
-             self.eval(xtl::span(active_cells.data(), active_cells.size()),
-                       _values);
-             assert(values.ndim() == 2);
-             assert(values.shape(0) == (py::ssize_t)_values.shape(0));
-             assert(values.shape(1) == (py::ssize_t)_values.shape(1));
-             auto v = values.mutable_unchecked();
-             for (py::ssize_t i = 0; i < v.shape(0); i++)
-               for (py::ssize_t j = 0; j < v.shape(1); j++)
-                 v(i, j) = _values(i, j);
-           })
-      .def_property_readonly("mesh",
-                             &dolfinx::fem::Expression<PetscScalar>::mesh,
-                             py::return_value_policy::reference_internal)
-      .def_property_readonly("num_points",
-                             &dolfinx::fem::Expression<PetscScalar>::num_points,
-                             py::return_value_policy::reference_internal)
-      .def_property_readonly("value_size",
-                             &dolfinx::fem::Expression<PetscScalar>::value_size,
-                             py::return_value_policy::reference_internal)
-      .def_property_readonly("x", &dolfinx::fem::Expression<PetscScalar>::x,
-                             py::return_value_policy::reference_internal);
-=======
            [](const dolfinx::fem::FunctionSpace& self)
            { return xt_as_pyarray(self.tabulate_dof_coordinates(false)); });
->>>>>>> b6b46e3b
 }
 } // namespace dolfinx_wrappers