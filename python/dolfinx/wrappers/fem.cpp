// Copyright (C) 2017-2021 Chris Richardson and Garth N. Wells
//
// This file is part of DOLFINx (https://www.fenicsproject.org)
//
// SPDX-License-Identifier:    LGPL-3.0-or-later

#include "dolfinx_wrappers/array.h"
#include "dolfinx_wrappers/caster_mpi.h"
#include "dolfinx_wrappers/numpy_dtype.h"
#include <array>
#include <cstdint>
#include <dolfinx/common/IndexMap.h>
#include <dolfinx/fem/Constant.h>
#include <dolfinx/fem/CoordinateElement.h>
#include <dolfinx/fem/DirichletBC.h>
#include <dolfinx/fem/DofMap.h>
#include <dolfinx/fem/ElementDofLayout.h>
#include <dolfinx/fem/Expression.h>
#include <dolfinx/fem/FiniteElement.h>
#include <dolfinx/fem/Form.h>
#include <dolfinx/fem/Function.h>
#include <dolfinx/fem/FunctionSpace.h>
#include <dolfinx/fem/dofmapbuilder.h>
#include <dolfinx/fem/interpolate.h>
#include <dolfinx/fem/sparsitybuild.h>
#include <dolfinx/fem/utils.h>
#include <dolfinx/graph/ordering.h>
#include <dolfinx/la/SparsityPattern.h>
#include <dolfinx/mesh/EntityMap.h>
#include <dolfinx/mesh/Mesh.h>
#include <dolfinx/mesh/MeshTags.h>
#include <functional>
#include <map>
#include <memory>
#include <nanobind/nanobind.h>
#include <nanobind/ndarray.h>
#include <nanobind/stl/array.h>
#include <nanobind/stl/complex.h>
#include <nanobind/stl/function.h>
#include <nanobind/stl/map.h>
#include <nanobind/stl/optional.h>
#include <nanobind/stl/pair.h>
#include <nanobind/stl/set.h>
#include <nanobind/stl/shared_ptr.h>
#include <nanobind/stl/string.h>
#include <nanobind/stl/tuple.h>
#include <nanobind/stl/variant.h>
#include <nanobind/stl/vector.h>
#include <ranges>
#include <span>
#include <string>
#include <tuple>
#include <type_traits>
#include <ufcx.h>
#include <utility>

namespace nb = nanobind;
namespace md = MDSPAN_IMPL_STANDARD_NAMESPACE;

namespace
{
template <typename T, typename = void>
struct geom_type
{
  typedef T value_type;
};
template <typename T>
struct geom_type<T, std::void_t<typename T::value_type>>
{
  typedef typename T::value_type value_type;
};

// Copy a container of pointers to a
// std::vector<std::reference_wrapper<T>>
auto ptr_to_ref_wrapper_vec(auto& x)
{
  using T = std::remove_pointer_t<
      typename std::remove_cvref_t<decltype(x)>::value_type>;
  std::vector<std::reference_wrapper<T>> y;
  std::ranges::transform(x, std::back_inserter(y),
                         [](auto ptr)
                         {
                           assert(ptr);
                           return std::reference_wrapper<T>(*ptr);
                         });
  return y;
};

template <typename T>
void declare_function_space(nb::module_& m, const std::string& type)
{
  {
    std::string pyclass_name = "FunctionSpace_" + type;
    nb::class_<dolfinx::fem::FunctionSpace<T>>(m, pyclass_name.c_str(),
                                               "Finite element function space")
        .def(nb::init<std::shared_ptr<const dolfinx::mesh::Mesh<T>>,
                      std::shared_ptr<const dolfinx::fem::FiniteElement<T>>,
                      std::shared_ptr<const dolfinx::fem::DofMap>>(),
             nb::arg("mesh"), nb::arg("element"), nb::arg("dofmap"))
        .def(nb::init<
                 std::shared_ptr<const dolfinx::mesh::Mesh<T>>,
                 std::vector<
                     std::shared_ptr<const dolfinx::fem::FiniteElement<T>>>,
                 std::vector<std::shared_ptr<const dolfinx::fem::DofMap>>>(),
             nb::arg("mesh"), nb::arg("elements"), nb::arg("dofmaps"))
        .def("collapse", &dolfinx::fem::FunctionSpace<T>::collapse)
        .def("component", &dolfinx::fem::FunctionSpace<T>::component)
        .def("contains", &dolfinx::fem::FunctionSpace<T>::contains,
             nb::arg("V"))
        .def_prop_ro("element", &dolfinx::fem::FunctionSpace<T>::element)
        .def("elements", &dolfinx::fem::FunctionSpace<T>::elements)
        .def_prop_ro("mesh", &dolfinx::fem::FunctionSpace<T>::mesh)
        .def_prop_ro("dofmap", &dolfinx::fem::FunctionSpace<T>::dofmap)
        .def("dofmaps", &dolfinx::fem::FunctionSpace<T>::dofmaps,
             nb::arg("cell_type_index"))
        .def("sub", &dolfinx::fem::FunctionSpace<T>::sub, nb::arg("component"))
        .def("tabulate_dof_coordinates",
             [](const dolfinx::fem::FunctionSpace<T>& self)
             {
               std::vector x = self.tabulate_dof_coordinates(false);
               return dolfinx_wrappers::as_nbarray(std::move(x),
                                                   {x.size() / 3, 3});
             });
  }

  {
    std::string pyclass_name = "FiniteElement_" + type;
    nb::class_<dolfinx::fem::FiniteElement<T>>(m, pyclass_name.c_str(),
                                               "Finite element object")
        .def(
            "__init__",
            [](dolfinx::fem::FiniteElement<T>* self,
               basix::FiniteElement<T>& element,
               const std::optional<std::vector<std::size_t>>& block_shape,
               bool symmetric)
            {
              new (self) dolfinx::fem::FiniteElement<T>(element, block_shape,
                                                        symmetric);
            },
            nb::arg("element"), nb::arg("block_shape").none(),
            nb::arg("symmetric"), "Single Basix element constructor.")
        .def(
            "__init__",
            [](dolfinx::fem::FiniteElement<T>* self,
               const std::vector<std::shared_ptr<
                   const dolfinx::fem::FiniteElement<T>>>& elements)
            { new (self) dolfinx::fem::FiniteElement<T>(elements); },
            nb::arg("elements"), "Mixed-element constructor.")
        .def(
            "__init__",
            [](dolfinx::fem::FiniteElement<T>* self,
               dolfinx::mesh::CellType cell_type,
               const nb::ndarray<T, nb::ndim<2>, nb::c_contig>& points,
               const std::vector<std::size_t>& block_shape, bool symmetry)
            {
              std::span<T> pdata(points.data(), points.size());
              new (self) dolfinx::fem::FiniteElement<T>(
                  cell_type, pdata, {points.shape(0), points.shape(1)},
                  block_shape, symmetry);
            },
            nb::arg("cell_type"), nb::arg("points"), nb::arg("block_shape"),
            nb::arg("symmetry"), "Quadrature element constructor.")
        .def("__eq__", &dolfinx::fem::FiniteElement<T>::operator==)
        .def_prop_ro("dtype", [](const dolfinx::fem::FiniteElement<T>&)
                     { return dolfinx_wrappers::numpy_dtype<T>(); })
        .def_prop_ro("basix_element",
                     &dolfinx::fem::FiniteElement<T>::basix_element,
                     nb::rv_policy::reference_internal)
        .def_prop_ro("num_sub_elements",
                     &dolfinx::fem::FiniteElement<T>::num_sub_elements)
        .def_prop_ro(
            "value_shape",
            [](const dolfinx::fem::FiniteElement<T>& self)
            {
              std::span<const std::size_t> vshape = self.value_shape();
              return nb::ndarray<const std::size_t, nb::numpy>(vshape.data(),
                                                               {vshape.size()});
            },
            nb::rv_policy::reference_internal)
        .def("interpolation_points",
             [](const dolfinx::fem::FiniteElement<T>& self)
             {
               auto [X, shape] = self.interpolation_points();
               return dolfinx_wrappers::as_nbarray(std::move(X), shape);
             })
        .def_prop_ro("interpolation_ident",
                     &dolfinx::fem::FiniteElement<T>::interpolation_ident)
        .def_prop_ro("space_dimension",
                     &dolfinx::fem::FiniteElement<T>::space_dimension)
        .def(
            "T_apply",
            [](const dolfinx::fem::FiniteElement<T>& self,
               const nb::ndarray<T, nb::ndim<1>, nb::c_contig>& x,
               const nb::ndarray<const std::uint32_t, nb::ndim<1>,
                                 nb::c_contig>& cell_permutations,
               int dim)
            {
              const std::size_t data_per_cell
                  = x.size() / cell_permutations.size();
              std::span<T> x_span(x.data(), x.size());
              std::span<const std::uint32_t> perm_span(
                  cell_permutations.data(), cell_permutations.size());
              for (std::size_t i = 0; i < cell_permutations.size(); i++)
              {
                self.T_apply(x_span.subspan(i * data_per_cell, data_per_cell),
                             perm_span[i], dim);
              }
            },
            nb::arg("x"), nb::arg("cell_permutations"), nb::arg("dim"))
        .def(
            "Tt_apply",
            [](const dolfinx::fem::FiniteElement<T>& self,
               const nb::ndarray<T, nb::ndim<1>, nb::c_contig>& x,
               const nb::ndarray<const std::uint32_t, nb::ndim<1>,
                                 nb::c_contig>& cell_permutations,
               int dim)
            {
              const std::size_t data_per_cell
                  = x.size() / cell_permutations.size();
              std::span<T> x_span(x.data(), x.size());
              std::span<const std::uint32_t> perm_span(
                  cell_permutations.data(), cell_permutations.size());
              for (std::size_t i = 0; i < cell_permutations.size(); i++)
              {
                self.Tt_apply(x_span.subspan(i * data_per_cell, data_per_cell),
                              perm_span[i], dim);
              }
            },
            nb::arg("x"), nb::arg("cell_permutations"), nb::arg("dim"))
        .def(
            "Tt_inv_apply",
            [](const dolfinx::fem::FiniteElement<T>& self,
               const nb::ndarray<T, nb::ndim<1>, nb::c_contig>& x,
               const nb::ndarray<const std::uint32_t, nb::ndim<1>,
                                 nb::c_contig>& cell_permutations,
               int dim)
            {
              const std::size_t data_per_cell
                  = x.size() / cell_permutations.size();
              std::span<T> x_span(x.data(), x.size());
              std::span<const std::uint32_t> perm_span(
                  cell_permutations.data(), cell_permutations.size());

              for (std::size_t i = 0; i < cell_permutations.size(); i++)
              {
                self.Tt_inv_apply(
                    x_span.subspan(i * data_per_cell, data_per_cell),
                    perm_span[i], dim);
              }
            },
            nb::arg("x"), nb::arg("cell_permutations"), nb::arg("dim"))
        .def(
            "T_apply",
            [](const dolfinx::fem::FiniteElement<T>& self,
               const nb::ndarray<std::complex<T>, nb::ndim<1>, nb::c_contig>& x,
               const nb::ndarray<const std::uint32_t, nb::ndim<1>,
                                 nb::c_contig>& cell_permutations,
               int dim)
            {
              const std::size_t data_per_cell
                  = x.size() / cell_permutations.size();
              std::span<std::complex<T>> x_span(x.data(), x.size());
              std::span<const std::uint32_t> perm_span(
                  cell_permutations.data(), cell_permutations.size());

              for (std::size_t i = 0; i < cell_permutations.size(); i++)
              {
                self.T_apply(x_span.subspan(i * data_per_cell, data_per_cell),
                             perm_span[i], dim);
              }
            },
            nb::arg("x"), nb::arg("cell_permutations"), nb::arg("dim"))
        .def(
            "Tt_apply",
            [](const dolfinx::fem::FiniteElement<T>& self,
               const nb::ndarray<std::complex<T>, nb::ndim<1>, nb::c_contig>& x,
               const nb::ndarray<const std::uint32_t, nb::ndim<1>,
                                 nb::c_contig>& cell_permutations,
               int dim)
            {
              const std::size_t data_per_cell
                  = x.size() / cell_permutations.size();
              std::span<std::complex<T>> x_span(x.data(), x.size());
              std::span<const std::uint32_t> perm_span(
                  cell_permutations.data(), cell_permutations.size());

              for (std::size_t i = 0; i < cell_permutations.size(); i++)
              {
                self.Tt_apply(x_span.subspan(i * data_per_cell, data_per_cell),
                              perm_span[i], dim);
              }
            },
            nb::arg("x"), nb::arg("cell_permutations"), nb::arg("dim"))
        .def(
            "Tt_inv_apply",
            [](const dolfinx::fem::FiniteElement<T>& self,
               const nb::ndarray<std::complex<T>, nb::ndim<1>, nb::c_contig>& x,
               const nb::ndarray<const std::uint32_t, nb::ndim<1>,
                                 nb::c_contig>& cell_permutations,
               int dim)
            {
              const std::size_t data_per_cell
                  = x.size() / cell_permutations.size();
              std::span<std::complex<T>> x_span(x.data(), x.size());
              std::span<const std::uint32_t> perm_span(
                  cell_permutations.data(), cell_permutations.size());

              for (std::size_t i = 0; i < cell_permutations.size(); i++)
              {
                self.Tt_inv_apply(
                    x_span.subspan(i * data_per_cell, data_per_cell),
                    perm_span[i], dim);
              }
            },
            nb::arg("x"), nb::arg("cell_permutations"), nb::arg("dim"))
        .def_prop_ro("needs_dof_transformations",
                     &dolfinx::fem::FiniteElement<T>::needs_dof_transformations)
        .def_prop_ro("signature", &dolfinx::fem::FiniteElement<T>::signature);
  }
}

// Declare DirichletBC objects for type T
template <typename T>
void declare_objects(nb::module_& m, const std::string& type)
{
  using U = typename dolfinx::scalar_value_t<T>;

  // dolfinx::fem::DirichletBC
  std::string pyclass_name = std::string("DirichletBC_") + type;
  nb::class_<dolfinx::fem::DirichletBC<T, U>> dirichletbc(
      m, pyclass_name.c_str(),
      "Object for representing Dirichlet (essential) boundary "
      "conditions");

  dirichletbc
      .def(
          "__init__",
          [](dolfinx::fem::DirichletBC<T, U>* bc,
             const nb::ndarray<const T, nb::c_contig>& g,
             const nb::ndarray<const std::int32_t, nb::ndim<1>, nb::c_contig>&
                 dofs,
             const std::shared_ptr<const dolfinx::fem::FunctionSpace<U>>& V)
          {
            std::vector<std::size_t> shape(g.shape_ptr(),
                                           g.shape_ptr() + g.ndim());
            auto _g = std::make_shared<dolfinx::fem::Constant<T>>(
                std::span(g.data(), g.size()), shape);
            new (bc) dolfinx::fem::DirichletBC<T, U>(
                _g, std::vector(dofs.data(), dofs.data() + dofs.size()), V);
          },
          nb::arg("g").noconvert(), nb::arg("dofs").noconvert(), nb::arg("V"))
      .def(
          "__init__",
          [](dolfinx::fem::DirichletBC<T, U>* bc,
             const std::shared_ptr<const dolfinx::fem::Constant<T>>& g,
             const nb::ndarray<const std::int32_t, nb::ndim<1>, nb::c_contig>&
                 dofs,
             const std::shared_ptr<const dolfinx::fem::FunctionSpace<U>>& V)
          {
            new (bc) dolfinx::fem::DirichletBC<T, U>(
                g, std::vector(dofs.data(), dofs.data() + dofs.size()), V);
          },
          nb::arg("g").noconvert(), nb::arg("dofs").noconvert(), nb::arg("V"))
      .def(
          "__init__",
          [](dolfinx::fem::DirichletBC<T, U>* bc,
             const std::shared_ptr<const dolfinx::fem::Function<T, U>>& g,
             const nb::ndarray<const std::int32_t, nb::ndim<1>, nb::c_contig>&
                 dofs)
          {
            new (bc) dolfinx::fem::DirichletBC<T, U>(
                g, std::vector(dofs.data(), dofs.data() + dofs.size()));
          },
          nb::arg("g").noconvert(), nb::arg("dofs"))
      .def(
          "__init__",
          [](dolfinx::fem::DirichletBC<T, U>* bc,
             const std::shared_ptr<const dolfinx::fem::Function<T, U>>& g,
             std::array<
                 nb::ndarray<const std::int32_t, nb::ndim<1>, nb::c_contig>, 2>
                 V_g_dofs,
             const std::shared_ptr<const dolfinx::fem::FunctionSpace<U>>& V)
          {
            std::array dofs
                = {std::vector(V_g_dofs[0].data(),
                               V_g_dofs[0].data() + V_g_dofs[0].size()),
                   std::vector(V_g_dofs[1].data(),
                               V_g_dofs[1].data() + V_g_dofs[1].size())};
            new (bc) dolfinx::fem::DirichletBC(g, std::move(dofs), V);
          },
          nb::arg("g").noconvert(), nb::arg("dofs").noconvert(),
          nb::arg("V").noconvert())
      .def_prop_ro("dtype", [](const dolfinx::fem::Function<T, U>&)
                   { return dolfinx_wrappers::numpy_dtype<T>(); })
      .def(
          "dof_indices",
          [](const dolfinx::fem::DirichletBC<T, U>& self)
          {
            auto [dofs, owned] = self.dof_indices();
            return std::pair(nb::ndarray<const std::int32_t, nb::numpy>(
                                 dofs.data(), {dofs.size()}),
                             owned);
          },
          nb::rv_policy::reference_internal)
      .def(
          "set",
          [](const dolfinx::fem::DirichletBC<T, U>& self,
             const nb::ndarray<T, nb::ndim<1>, nb::c_contig>& b,
             std::optional<nb::ndarray<const T, nb::ndim<1>, nb::c_contig>> x0,
             T alpha)
          {
            std::span _b(b.data(), b.size());
            if (x0.has_value())
            {
              self.set(_b, std::span(x0.value().data(), x0.value().shape(0)),
                       alpha);
            }
            else
              self.set(_b, std::nullopt, alpha);
          },
          nb::arg("b").noconvert(), nb::arg("x0").noconvert().none(),
          nb::arg("alpha"))
      .def_prop_ro("function_space",
                   &dolfinx::fem::DirichletBC<T, U>::function_space)
      .def_prop_ro("value", &dolfinx::fem::DirichletBC<T, U>::value);

  // dolfinx::fem::Function
  std::string pyclass_name_function = std::string("Function_") + type;
  nb::class_<dolfinx::fem::Function<T, U>>(m, pyclass_name_function.c_str(),
                                           "A finite element function")
      .def(nb::init<std::shared_ptr<const dolfinx::fem::FunctionSpace<U>>>(),
           "Create a function on the given function space")
      .def(nb::init<std::shared_ptr<dolfinx::fem::FunctionSpace<U>>,
                    std::shared_ptr<dolfinx::la::Vector<T>>>())
      .def_rw("name", &dolfinx::fem::Function<T, U>::name)
      .def("sub", &dolfinx::fem::Function<T, U>::sub,
           "Return sub-function (view into parent Function")
      .def("collapse", &dolfinx::fem::Function<T, U>::collapse,
           "Collapse sub-function view")
      .def(
          "interpolate",
          [](dolfinx::fem::Function<T, U>& self,
             const nb::ndarray<const T, nb::ndim<1>, nb::c_contig>& f,
             const nb::ndarray<const std::int32_t, nb::ndim<1>, nb::c_contig>&
                 cells)
          {
            dolfinx::fem::interpolate(self, std::span(f.data(), f.size()),
                                      {1, f.size()},
                                      std::span(cells.data(), cells.size()));
          },
          nb::arg("f"), nb::arg("cells"), "Interpolate an expression function")
      .def(
          "interpolate",
          [](dolfinx::fem::Function<T, U>& self,
             const nb::ndarray<const T, nb::ndim<2>, nb::c_contig>& f,
             const nb::ndarray<const std::int32_t, nb::ndim<1>, nb::c_contig>&
                 cells)
          {
            dolfinx::fem::interpolate(self, std::span(f.data(), f.size()),
                                      {f.shape(0), f.shape(1)},
                                      std::span(cells.data(), cells.size()));
          },
          nb::arg("f"), nb::arg("cells"), "Interpolate an expression function")
      .def(
          "interpolate",
          [](dolfinx::fem::Function<T, U>& self,
             dolfinx::fem::Function<T, U>& u0,
             const nb::ndarray<const std::int32_t, nb::ndim<1>, nb::c_contig>&
                 cells0,
             const nb::ndarray<const std::int32_t, nb::ndim<1>, nb::c_contig>&
                 cells1)
          {
            self.interpolate(u0, std::span(cells0.data(), cells0.size()),
                             std::span(cells1.data(), cells1.size()));
          },
          nb::arg("u"), nb::arg("cells0"), nb::arg("cells1"),
          "Interpolate a finite element function")
      .def(
          "interpolate",
          [](dolfinx::fem::Function<T, U>& self,
             dolfinx::fem::Function<T, U>& u,
             const nb::ndarray<const std::int32_t, nb::ndim<1>, nb::c_contig>&
                 cells,
             const dolfinx::geometry::PointOwnershipData<U>& interpolation_data)
          {
            self.interpolate(u, std::span(cells.data(), cells.size()),
                             interpolation_data);
          },
          nb::arg("u"), nb::arg("cells"), nb::arg("interpolation_data"),
          "Interpolate a finite element function on non-matching meshes")
      // NOLINTBEGIN(performance-no-int-to-ptr)
      .def(
          "interpolate_ptr",
          [](dolfinx::fem::Function<T, U>& self, std::uintptr_t addr,
             const nb::ndarray<const std::int32_t, nb::ndim<1>, nb::c_contig>&
                 cells)
          {
            assert(self.function_space());
            auto element = self.function_space()->element();
            assert(element);

            assert(self.function_space()->mesh());
            const std::vector<U> x = dolfinx::fem::interpolation_coords(
                *element, self.function_space()->mesh()->geometry(),
                std::span(cells.data(), cells.size()));

            // Compute value size
            auto vshape = self.function_space()->element()->value_shape();
            std::size_t value_size = std::reduce(vshape.begin(), vshape.end(),
                                                 1, std::multiplies{});

            std::array<std::size_t, 2> shape{value_size, x.size() / 3};
            std::vector<T> values(shape[0] * shape[1]);
            std::function<void(T*, int, int, const U*, void*)> f
                = reinterpret_cast<void (*)(T*, int, int, const U*, void*)>(
                    addr);
            f(values.data(), shape[1], shape[0], x.data(), nullptr);
            dolfinx::fem::interpolate(self, std::span<const T>(values), shape,
                                      std::span(cells.data(), cells.size()));
          },
          nb::arg("f_ptr"), nb::arg("cells"),
          "Interpolate using a pointer to an expression with a C signature")
      .def(
          "interpolate",
          [](dolfinx::fem::Function<T, U>& self,
             const dolfinx::fem::Expression<T, U>& e0,
             const nb::ndarray<const std::int32_t, nb::c_contig>& cells0,
             const nb::ndarray<const std::int32_t, nb::c_contig>& cells1)
          {
            self.interpolate(e0, std::span(cells0.data(), cells0.size()),
                             std::span(cells1.data(), cells1.size()));
          },
          nb::arg("e0"), nb::arg("cells0"), nb::arg("cells1"),
          "Interpolate an Expression on a set of cells")
      .def_prop_ro(
          "x", nb::overload_cast<>(&dolfinx::fem::Function<T, U>::x),
          "Return the vector associated with the finite element Function")
      .def(
          "eval",
          [](const dolfinx::fem::Function<T, U>& self,
             const nb::ndarray<const U, nb::ndim<2>, nb::c_contig>& x,
             const nb::ndarray<const std::int32_t, nb::ndim<1>, nb::c_contig>&
                 cells,
             const nb::ndarray<T, nb::ndim<2>, nb::c_contig>& u)
          {
            // TODO: handle 1d case
            self.eval(std::span(x.data(), x.size()), {x.shape(0), x.shape(1)},
                      std::span(cells.data(), cells.size()),
                      std::span<T>(u.data(), u.size()),
                      {u.shape(0), u.shape(1)});
          },
          nb::arg("x"), nb::arg("cells"), nb::arg("values"),
          "Evaluate Function")
      .def_prop_ro("function_space",
                   &dolfinx::fem::Function<T, U>::function_space);

  // dolfinx::fem::Constant
  std::string pyclass_name_constant = std::string("Constant_") + type;
  nb::class_<dolfinx::fem::Constant<T>>(
      m, pyclass_name_constant.c_str(),
      "Value constant with respect to integration domain")
      .def(
          "__init__",
          [](dolfinx::fem::Constant<T>* cp,
             const nb::ndarray<const T, nb::c_contig>& c)
          {
            std::vector<std::size_t> shape(c.shape_ptr(),
                                           c.shape_ptr() + c.ndim());
            new (cp)
                dolfinx::fem::Constant<T>(std::span(c.data(), c.size()), shape);
          },
          nb::arg("c").noconvert(), "Create a constant from a value array")
      .def_prop_ro("dtype", [](const dolfinx::fem::Constant<T>&)
                   { return dolfinx_wrappers::numpy_dtype<T>(); })
      .def_prop_ro(
          "value",
          [](dolfinx::fem::Constant<T>& self)
          {
            return nb::ndarray<T, nb::numpy>(
                self.value.data(), self.shape.size(), self.shape.data());
          },
          nb::rv_policy::reference_internal);

  // dolfinx::fem::Expression
  std::string pyclass_name_expr = std::string("Expression_") + type;
  nb::class_<dolfinx::fem::Expression<T, U>>(m, pyclass_name_expr.c_str(),
                                             "An Expression")
      .def(
          "__init__",
          [](dolfinx::fem::Expression<T, U>* ex,
             const std::vector<std::shared_ptr<
                 const dolfinx::fem::Function<T, U>>>& coefficients,
             const std::vector<
                 std::shared_ptr<const dolfinx::fem::Constant<T>>>& constants,
             const nb::ndarray<const U, nb::ndim<2>, nb::c_contig>& X,
             std::uintptr_t fn_addr,
             const std::vector<std::size_t>& value_shape,
             const std::shared_ptr<const dolfinx::fem::FunctionSpace<U>>&
                 argument_space)
          {
            auto tabulate_expression_ptr
                = (void (*)(T*, const T*, const T*,
                            const typename geom_type<T>::value_type*,
                            const int*, const std::uint8_t*, void*))fn_addr;
            new (ex) dolfinx::fem::Expression<T, U>(
                coefficients, constants, std::span(X.data(), X.size()),
                {X.shape(0), X.shape(1)}, tabulate_expression_ptr, value_shape,
                argument_space);
          },
          nb::arg("coefficients"), nb::arg("constants"), nb::arg("X"),
          nb::arg("fn"), nb::arg("value_shape"), nb::arg("argument_space"))
      .def("X",
           [](const dolfinx::fem::Expression<T, U>& self)
           {
             auto [X, shape] = self.X();
             return dolfinx_wrappers::as_nbarray(std::move(X), shape);
           })
      .def_prop_ro("dtype", [](const dolfinx::fem::Expression<T, U>&)
                   { return dolfinx_wrappers::numpy_dtype<T>(); })
      .def_prop_ro("value_size", &dolfinx::fem::Expression<T, U>::value_size)
      .def_prop_ro(
          "value_shape",
          [](const dolfinx::fem::Expression<T, U>& self)
          {
            const std::vector<std::size_t>& vshape = self.value_shape();
            return nb::ndarray<const std::size_t, nb::numpy>(vshape.data(),
                                                             {vshape.size()});
          },
          nb::rv_policy::reference_internal);

  std::string pymethod_create_expression
      = std::string("create_expression_") + type;
  m.def(
      pymethod_create_expression.c_str(),
      [](std::uintptr_t expression,
         const std::vector<std::shared_ptr<const dolfinx::fem::Function<T, U>>>&
             coefficients,
         const std::vector<std::shared_ptr<const dolfinx::fem::Constant<T>>>&
             constants,
         const std::shared_ptr<const dolfinx::fem::FunctionSpace<U>>&
             argument_space)
      {
        const ufcx_expression* p
            = reinterpret_cast<const ufcx_expression*>(expression);
        return dolfinx::fem::create_expression<T, U>(*p, coefficients,
                                                     constants, argument_space);
      },
      nb::arg("expression"), nb::arg("coefficients"), nb::arg("constants"),
      nb::arg("argument_space").none(),
      "Create Expression from a pointer to ufc_form.");
}

template <typename T>
void declare_form(nb::module_& m, const std::string& type)
{
  using U = typename dolfinx::scalar_value_t<T>;

  // dolfinx::fem::Form
  std::string pyclass_name_form = std::string("Form_") + type;
  nb::class_<dolfinx::fem::Form<T, U>>(m, pyclass_name_form.c_str(),
                                       "Variational form object")
      .def(
          "__init__",
          [](dolfinx::fem::Form<T, U>* fp,
             const std::vector<
                 std::shared_ptr<const dolfinx::fem::FunctionSpace<U>>>& spaces,
             const std::map<
                 dolfinx::fem::IntegralType,
                 std::vector<std::tuple<
                     int, std::uintptr_t,
                     nb::ndarray<const std::int32_t, nb::ndim<1>, nb::c_contig>,
                     nb::ndarray<const std::int8_t, nb::ndim<1>,
                                 nb::c_contig>>>>& integrals,
             const std::vector<std::shared_ptr<
                 const dolfinx::fem::Function<T, U>>>& coefficients,
             const std::vector<
                 std::shared_ptr<const dolfinx::fem::Constant<T>>>& constants,
             bool needs_permutation_data,
<<<<<<< HEAD
             const std::vector<const dolfinx::mesh::EntityMap*>& entity_maps,
             std::shared_ptr<const dolfinx::mesh::Mesh<U>> mesh)
=======
             const std::map<std::shared_ptr<const dolfinx::mesh::Mesh<U>>,
                            nb::ndarray<const std::int32_t, nb::ndim<1>,
                                        nb::c_contig>>& entity_maps,
             const std::shared_ptr<const dolfinx::mesh::Mesh<U>>& mesh)
>>>>>>> 2063d4c0
          {
            std::map<std::tuple<dolfinx::fem::IntegralType, int, int>,
                     dolfinx::fem::integral_data<T>>
                _integrals;

            // Loop over kernel for each entity type
            for (auto& [type, kernels] : integrals)
            {
              for (auto& [id, ptr, e, c] : kernels)
              {
                auto kn_ptr
                    = (void (*)(T*, const T*, const T*,
                                const typename geom_type<T>::value_type*,
                                const int*, const std::uint8_t*, void*))ptr;
                _integrals.insert(
                    {{type, id, 0},
                     {kn_ptr,
                      std::vector<std::int32_t>(e.data(), e.data() + e.size()),
                      std::vector<int>(c.data(), c.data() + c.size())}});
              }
            }

            new (fp) dolfinx::fem::Form<T, U>(
                spaces, std::move(_integrals), mesh, coefficients, constants,
                needs_permutation_data, ptr_to_ref_wrapper_vec(entity_maps));
          },
          nb::arg("spaces"), nb::arg("integrals"), nb::arg("coefficients"),
          nb::arg("constants"), nb::arg("need_permutation_data"),
          nb::arg("entity_maps"), nb::arg("mesh"))
      .def(
          "__init__",
          [](dolfinx::fem::Form<T, U>* fp,
             const std::vector<std::uintptr_t>& forms,
             const std::vector<
                 std::shared_ptr<const dolfinx::fem::FunctionSpace<U>>>& spaces,
             const std::vector<std::shared_ptr<
                 const dolfinx::fem::Function<T, U>>>& coefficients,
             const std::vector<
                 std::shared_ptr<const dolfinx::fem::Constant<T>>>& constants,
             const std::map<
                 dolfinx::fem::IntegralType,
                 std::vector<std::pair<
                     std::int32_t, nb::ndarray<const std::int32_t, nb::ndim<1>,
                                               nb::c_contig>>>>& subdomains,
<<<<<<< HEAD
             const std::vector<const dolfinx::mesh::EntityMap*>& entity_maps,
             std::shared_ptr<const dolfinx::mesh::Mesh<U>> mesh)
=======
             const std::map<std::shared_ptr<const dolfinx::mesh::Mesh<U>>,
                            nb::ndarray<const std::int32_t, nb::ndim<1>,
                                        nb::c_contig>>& entity_maps,
             const std::shared_ptr<const dolfinx::mesh::Mesh<U>>& mesh)
>>>>>>> 2063d4c0
          {
            std::map<dolfinx::fem::IntegralType,
                     std::vector<std::pair<std::int32_t,
                                           std::span<const std::int32_t>>>>
                sd;
            for (auto& [itg, data] : subdomains)
            {
              std::vector<
                  std::pair<std::int32_t, std::span<const std::int32_t>>>
                  x;
              for (auto& [id, e] : data)
                x.emplace_back(id, std::span(e.data(), e.size()));
              sd.insert({itg, std::move(x)});
            }

            std::vector<std::reference_wrapper<const ufcx_form>> ps;
<<<<<<< HEAD
            std::ranges::transform(
                forms, std::back_inserter(ps),
                [](auto addr)
                {
                  return std::reference_wrapper<const ufcx_form>(
                      *reinterpret_cast<ufcx_form*>(addr));
                });

=======
            ps.reserve(forms.size());
            for (auto form : forms)
              ps.push_back(*(reinterpret_cast<ufcx_form*>(form)));
>>>>>>> 2063d4c0
            new (fp)
                dolfinx::fem::Form<T, U>(dolfinx::fem::create_form_factory<T>(
                    ps, spaces, coefficients, constants, sd,
                    ptr_to_ref_wrapper_vec(entity_maps), mesh));
          },
          nb::arg("form"), nb::arg("spaces"), nb::arg("coefficients"),
          nb::arg("constants"), nb::arg("subdomains"), nb::arg("entity_maps"),
          nb::arg("mesh").none(), "Create a Form from a pointer to a ufcx_form")
      .def_prop_ro("dtype", [](const dolfinx::fem::Form<T, U>&)
                   { return dolfinx_wrappers::numpy_dtype<T>(); })
      .def_prop_ro("coefficients", &dolfinx::fem::Form<T, U>::coefficients)
      .def_prop_ro("constants", &dolfinx::fem::Form<T, U>::constants)
      .def_prop_ro("rank", &dolfinx::fem::Form<T, U>::rank)
      .def_prop_ro("mesh", &dolfinx::fem::Form<T, U>::mesh)
      .def_prop_ro("function_spaces",
                   &dolfinx::fem::Form<T, U>::function_spaces)
      .def(
          "integral_ids",
          [](const dolfinx::fem::Form<T, U>& self,
             dolfinx::fem::IntegralType type)
          { return dolfinx_wrappers::as_nbarray(self.integral_ids(type)); },
          nb::arg("type"))
      .def_prop_ro("integral_types", &dolfinx::fem::Form<T, U>::integral_types)
      .def_prop_ro("needs_facet_permutations",
                   &dolfinx::fem::Form<T, U>::needs_facet_permutations)
      .def(
          "domains",
          [](const dolfinx::fem::Form<T, U>& self,
             dolfinx::fem::IntegralType type, int i)
          {
            std::span<const std::int32_t> _d = self.domain(type, i, 0);
            switch (type)
            {
            case dolfinx::fem::IntegralType::cell:
              return nb::ndarray<const std::int32_t, nb::numpy>(_d.data(),
                                                                {_d.size()});
            case dolfinx::fem::IntegralType::exterior_facet:
            {
              return nb::ndarray<const std::int32_t, nb::numpy>(
                  _d.data(), {_d.size() / 2, 2});
            }
            case dolfinx::fem::IntegralType::interior_facet:
            {
              return nb::ndarray<const std::int32_t, nb::numpy>(
                  _d.data(), {_d.size() / 4, 2, 2});
            }
            default:
              throw ::std::runtime_error("Integral type unsupported.");
            }
          },
          nb::rv_policy::reference_internal, nb::arg("type"), nb::arg("i"));

  // Form
  std::string pymethod_create_form = std::string("create_form_") + type;
  m.def(
      pymethod_create_form.c_str(),
      [](std::uintptr_t form,
         const std::vector<
             std::shared_ptr<const dolfinx::fem::FunctionSpace<U>>>& spaces,
         const std::vector<std::shared_ptr<const dolfinx::fem::Function<T, U>>>&
             coefficients,
         const std::vector<std::shared_ptr<const dolfinx::fem::Constant<T>>>&
             constants,
         const std::map<
             dolfinx::fem::IntegralType,
             std::vector<std::pair<
                 std::int32_t, nb::ndarray<const std::int32_t, nb::c_contig>>>>&
             subdomains,
         std::shared_ptr<const dolfinx::mesh::Mesh<U>> mesh)
      {
        std::map<
            dolfinx::fem::IntegralType,
            std::vector<std::pair<std::int32_t, std::span<const std::int32_t>>>>
            sd;
        for (auto& [itg, data] : subdomains)
        {
          std::vector<std::pair<std::int32_t, std::span<const std::int32_t>>> x;
          for (auto& [id, idx] : data)
            x.emplace_back(id, std::span(idx.data(), idx.size()));
          sd.insert({itg, std::move(x)});
        }

        ufcx_form* p = reinterpret_cast<ufcx_form*>(form);
        return dolfinx::fem::create_form_factory<T>(
            {*p}, spaces, coefficients, constants, sd, {}, std::move(mesh));
      },
      nb::arg("form"), nb::arg("spaces"), nb::arg("coefficients"),
      nb::arg("constants"), nb::arg("subdomains"), nb::arg("mesh"),
      "Create Form from a pointer to ufcx_form.");
  m.def(
      pymethod_create_form.c_str(),
      [](std::uintptr_t form,
         const std::vector<
             std::shared_ptr<const dolfinx::fem::FunctionSpace<U>>>& spaces,
         const std::map<std::string,
                        std::shared_ptr<const dolfinx::fem::Function<T, U>>>&
             coefficients,
         const std::map<std::string,
                        std::shared_ptr<const dolfinx::fem::Constant<T>>>&
             constants,
         const std::map<
             dolfinx::fem::IntegralType,
             std::vector<std::pair<
                 std::int32_t, nb::ndarray<const std::int32_t, nb::c_contig>>>>&
             subdomains,
         const std::vector<const dolfinx::mesh::EntityMap*>& entity_maps,
         std::shared_ptr<const dolfinx::mesh::Mesh<U>> mesh = nullptr)
      {
        std::map<
            dolfinx::fem::IntegralType,
            std::vector<std::pair<std::int32_t, std::span<const std::int32_t>>>>
            sd;
        for (auto& [itg, data] : subdomains)
        {
          std::vector<std::pair<std::int32_t, std::span<const std::int32_t>>> x;
          for (auto& [id, idx] : data)
            x.emplace_back(id, std::span(idx.data(), idx.size()));
          sd.insert({itg, std::move(x)});
        }

        ufcx_form* p = reinterpret_cast<ufcx_form*>(form);
<<<<<<< HEAD
        return dolfinx::fem::create_form<T, U>(
            *p, spaces, coefficients, constants, sd,
            ptr_to_ref_wrapper_vec(entity_maps), mesh);
=======
        return dolfinx::fem::create_form<T, U>(*p, spaces, coefficients,
                                               constants, sd, _entity_maps,
                                               std::move(mesh));
>>>>>>> 2063d4c0
      },
      // NOLINTEND(performance-no-int-to-ptr)
      nb::arg("form"), nb::arg("spaces"), nb::arg("coefficients"),
      nb::arg("constants"), nb::arg("subdomains"), nb::arg("entity_maps"),
      nb::arg("mesh"), "Create Form from a pointer to ufcx_form.");

  m.def("create_sparsity_pattern", &dolfinx::fem::create_sparsity_pattern<T, U>,
        nb::arg("a"), "Create a sparsity pattern.");

  m.def("build_sparsity_pattern", &dolfinx::fem::build_sparsity_pattern<T, U>,
        nb::arg("pattern"), nb::arg("a"), "Build a sparsity pattern.");
}

template <typename T>
void declare_cmap(nb::module_& m, const std::string& type)
{
  std::string pyclass_name = std::string("CoordinateElement_") + type;
  nb::class_<dolfinx::fem::CoordinateElement<T>>(m, pyclass_name.c_str(),
                                                 "Coordinate map element")
      .def(nb::init<dolfinx::mesh::CellType, int>(), nb::arg("celltype"),
           nb::arg("degree"))
      .def(nb::init<std::shared_ptr<const basix::FiniteElement<T>>>(),
           nb::arg("element"))
      .def(
          "__init__",
          [](dolfinx::fem::CoordinateElement<T>* cm, dolfinx::mesh::CellType ct,
             int d, int var)
          {
            new (cm) dolfinx::fem::CoordinateElement<T>(
                ct, d, static_cast<basix::element::lagrange_variant>(var));
          },
          nb::arg("celltype"), nb::arg("degree"), nb::arg("variant"))
      .def_prop_ro("dtype", [](const dolfinx::fem::CoordinateElement<T>&)
                   { return dolfinx_wrappers::numpy_dtype<T>(); })
      .def("create_dof_layout",
           &dolfinx::fem::CoordinateElement<T>::create_dof_layout)
      .def_prop_ro("degree", &dolfinx::fem::CoordinateElement<T>::degree)
      .def_prop_ro("dim", &dolfinx::fem::CoordinateElement<T>::dim)
      .def_prop_ro("variant", [](const dolfinx::fem::CoordinateElement<T>& self)
                   { return static_cast<int>(self.variant()); })
      .def("hash", &dolfinx::fem::CoordinateElement<T>::hash)
      .def(
          "push_forward",
          [](const dolfinx::fem::CoordinateElement<T>& self,
             const nb::ndarray<const T, nb::ndim<2>, nb::c_contig>& X,
             const nb::ndarray<const T, nb::ndim<2>, nb::c_contig>& cell_x)
          {
            using mdspan2_t = md::mdspan<T, md::dextents<std::size_t, 2>>;
            using cmdspan2_t
                = md::mdspan<const T, md::dextents<std::size_t, 2>>;
            using cmdspan4_t
                = md::mdspan<const T, md::dextents<std::size_t, 4>>;

            std::array<std::size_t, 2> Xshape{X.shape(0), X.shape(1)};
            std::array<std::size_t, 4> phi_shape
                = self.tabulate_shape(0, X.shape(0));
            std::vector<T> phi_b(std::reduce(phi_shape.begin(), phi_shape.end(),
                                             1, std::multiplies{}));
            cmdspan4_t phi_full(phi_b.data(), phi_shape);
            self.tabulate(0, std::span(X.data(), X.size()), Xshape, phi_b);
            auto phi = md::submdspan(phi_full, 0, md::full_extent,
                                     md::full_extent, 0);

            std::array<std::size_t, 2> shape = {X.shape(0), cell_x.shape(1)};
            std::vector<T> xb(shape[0] * shape[1]);
            self.push_forward(
                mdspan2_t(xb.data(), shape),
                cmdspan2_t(cell_x.data(), cell_x.shape(0), cell_x.shape(1)),
                phi);
            return dolfinx_wrappers::as_nbarray(std::move(xb),
                                                {X.shape(0), cell_x.shape(1)});
          },
          nb::arg("X"), nb::arg("cell_geometry"))
      .def(
          "pull_back",
          [](const dolfinx::fem::CoordinateElement<T>& self,
             const nb::ndarray<const T, nb::ndim<2>, nb::c_contig>& x,
             const nb::ndarray<const T, nb::ndim<2>, nb::c_contig>&
                 cell_geometry)
          {
            std::size_t num_points = x.shape(0);
            std::size_t gdim = x.shape(1);
            std::size_t tdim = dolfinx::mesh::cell_dim(self.cell_shape());

            using mdspan2_t = md::mdspan<T, md::dextents<std::size_t, 2>>;
            using cmdspan2_t
                = md::mdspan<const T, md::dextents<std::size_t, 2>>;
            using cmdspan4_t
                = md::mdspan<const T, md::dextents<std::size_t, 4>>;

            std::vector<T> Xb(num_points * tdim);
            mdspan2_t X(Xb.data(), num_points, tdim);
            cmdspan2_t _x(x.data(), x.shape(0), x.shape(1));
            cmdspan2_t g(cell_geometry.data(), cell_geometry.shape(0),
                         cell_geometry.shape(1));

            if (self.is_affine())
            {
              std::vector<T> J_b(gdim * tdim);
              mdspan2_t J(J_b.data(), gdim, tdim);
              std::vector<T> K_b(tdim * gdim);
              mdspan2_t K(K_b.data(), tdim, gdim);

              std::array<std::size_t, 4> phi_shape = self.tabulate_shape(1, 1);
              std::vector<T> phi_b(std::reduce(
                  phi_shape.begin(), phi_shape.end(), 1, std::multiplies{}));
              cmdspan4_t phi(phi_b.data(), phi_shape);

              self.tabulate(1, std::vector<T>(tdim), {1, tdim}, phi_b);
              auto dphi = md::submdspan(phi, std::pair(1, tdim + 1), 0,
                                        md::full_extent, 0);

              self.compute_jacobian(dphi, g, J);
              self.compute_jacobian_inverse(J, K);
              std::array<T, 3> x0{0, 0, 0};
              for (std::size_t i = 0; i < g.extent(1); ++i)
                x0[i] += g(0, i);
              self.pull_back_affine(X, K, x0, _x);
            }
            else
              self.pull_back_nonaffine(X, _x, g);

            return dolfinx_wrappers::as_nbarray(std::move(Xb),
                                                {num_points, tdim});
          },
          nb::arg("x"), nb::arg("cell_geometry"));
}

template <typename T>
void declare_real_functions(nb::module_& m)
{
  m.def(
      "create_element_dof_layout",
      [](const dolfinx::fem::FiniteElement<T>& element,
         const std::vector<int>& parent_map)
      { return dolfinx::fem::create_element_dof_layout(element, parent_map); },
      nb::arg("element"), nb::arg("parent_map"),
      "Create ElementDofLayout object from a ufc dofmap.");
  m.def(
      "create_dofmap",
      [](const dolfinx_wrappers::MPICommWrapper comm,
         dolfinx::mesh::Topology& topology,
         const dolfinx::fem::FiniteElement<T>& element)
      {
        dolfinx::fem::ElementDofLayout layout
            = dolfinx::fem::create_element_dof_layout(element);

        std::function<void(std::span<std::int32_t>, std::uint32_t)> permute_inv
            = nullptr;
        if (element.needs_dof_permutations())
          permute_inv = element.dof_permutation_fn(true, true);
        return dolfinx::fem::create_dofmap(comm.get(), layout, topology,
                                           permute_inv, nullptr);
      },
      nb::arg("comm"), nb::arg("topology"), nb::arg("element"),
      "Create DofMap object from an element.");
  m.def(
      "create_dofmaps",
      [](const dolfinx_wrappers::MPICommWrapper comm,
         dolfinx::mesh::Topology& topology,
         std::vector<std::shared_ptr<const dolfinx::fem::FiniteElement<T>>>
             elements)
      {
        std::vector<dolfinx::fem::ElementDofLayout> layouts;
        layouts.reserve(elements.size());
        assert(elements.size() == topology.entity_types(topology.dim()).size());
        for (std::size_t i = 0; i < elements.size(); ++i)
        {
          layouts.push_back(
              dolfinx::fem::create_element_dof_layout(*elements[i]));
        }

        return dolfinx::fem::create_dofmaps(comm.get(), layouts, topology,
                                            nullptr, nullptr);
      },
      nb::arg("comm"), nb::arg("topology"), nb::arg("elements"),
      "Create DofMap objects on a mixed topology mesh from pointers to "
      "FiniteElements.");

  m.def(
      "locate_dofs_topological",
      [](const std::vector<
             std::shared_ptr<const dolfinx::fem::FunctionSpace<T>>>& V,
         int dim,
         const nb::ndarray<const std::int32_t, nb::ndim<1>, nb::c_contig>&
             entities,
         bool remote)
      {
        if (V.size() != 2)
          throw std::runtime_error("Expected two function spaces.");
        std::array<std::vector<std::int32_t>, 2> dofs
            = dolfinx::fem::locate_dofs_topological(
                *V[0].get()->mesh()->topology_mutable(),
                {*V[0].get()->dofmap(), *V[1].get()->dofmap()}, dim,
                std::span(entities.data(), entities.size()), remote);
        return std::array<nb::ndarray<std::int32_t, nb::numpy>, 2>(
            {dolfinx_wrappers::as_nbarray(std::move(dofs[0])),
             dolfinx_wrappers::as_nbarray(std::move(dofs[1]))});
      },
      nb::arg("V"), nb::arg("dim"), nb::arg("entities"),
      nb::arg("remote") = true);
  m.def(
      "locate_dofs_topological",
      [](const dolfinx::fem::FunctionSpace<T>& V, int dim,
         const nb::ndarray<const std::int32_t, nb::ndim<1>, nb::c_contig>&
             entities,
         bool remote)
      {
        return dolfinx_wrappers::as_nbarray(
            dolfinx::fem::locate_dofs_topological(
                *V.mesh()->topology_mutable(), *V.dofmap(), dim,
                std::span(entities.data(), entities.size()), remote));
      },
      nb::arg("V"), nb::arg("dim"), nb::arg("entities"),
      nb::arg("remote") = true);
  m.def(
      "locate_dofs_geometrical",
      [](const std::vector<
             std::shared_ptr<const dolfinx::fem::FunctionSpace<T>>>& V,
         std::function<nb::ndarray<bool, nb::ndim<1>, nb::c_contig>(
             nb::ndarray<const T, nb::ndim<2>, nb::numpy>)>
             marker)
      {
        if (V.size() != 2)
          throw std::runtime_error("Expected two function spaces.");

        auto _marker = [&marker](auto x)
        {
          nb::ndarray<const T, nb::ndim<2>, nb::numpy> x_view(
              x.data_handle(), {x.extent(0), x.extent(1)});
          auto marked = marker(x_view);
          return std::vector<std::int8_t>(marked.data(),
                                          marked.data() + marked.size());
        };

        std::array<std::vector<std::int32_t>, 2> dofs
            = dolfinx::fem::locate_dofs_geometrical<T>({*V[0], *V[1]}, _marker);
        return std::array<nb::ndarray<std::int32_t, nb::numpy>, 2>(
            {dolfinx_wrappers::as_nbarray(std::move(dofs[0])),
             dolfinx_wrappers::as_nbarray(std::move(dofs[1]))});
      },
      nb::arg("V"), nb::arg("marker"));
  m.def(
      "locate_dofs_geometrical",
      [](const dolfinx::fem::FunctionSpace<T>& V,
         std::function<nb::ndarray<bool, nb::ndim<1>, nb::c_contig>(
             nb::ndarray<const T, nb::ndim<2>, nb::numpy>)>
             marker)
      {
        auto _marker = [&marker](auto x)
        {
          nb::ndarray<const T, nb::ndim<2>, nb::numpy> x_view(
              x.data_handle(), {x.extent(0), x.extent(1)});
          auto marked = marker(x_view);
          return std::vector<std::int8_t>(marked.data(),
                                          marked.data() + marked.size());
        };

        return dolfinx_wrappers::as_nbarray(
            dolfinx::fem::locate_dofs_geometrical(V, _marker));
      },
      nb::arg("V"), nb::arg("marker"));

  m.def(
      "interpolation_coords",
      [](const dolfinx::fem::FiniteElement<T>& e,
         const dolfinx::mesh::Geometry<T>& geometry,
         const nb::ndarray<std::int32_t, nb::ndim<1>, nb::c_contig>& cells)
      {
        std::vector<T> x = dolfinx::fem::interpolation_coords(
            e, geometry, std::span(cells.data(), cells.size()));
        return dolfinx_wrappers::as_nbarray(std::move(x), {3, x.size() / 3});
      },
      nb::arg("element"), nb::arg("V"), nb::arg("cells"));

  m.def(
      "create_interpolation_data",
      [](const dolfinx::mesh::Geometry<T>& geometry0,
         const dolfinx::fem::FiniteElement<T>& element0,
         const dolfinx::mesh::Mesh<T>& mesh1,
         const nb::ndarray<const std::int32_t, nb::ndim<1>, nb::c_contig>&
             cells,
         T padding)
      {
        return dolfinx::fem::create_interpolation_data(
            geometry0, element0, mesh1, std::span(cells.data(), cells.size()),
            padding);
      },
      nb::arg("geometry0"), nb::arg("element0"), nb::arg("mesh1"),
      nb::arg("cells"), nb ::arg("padding"));
}

} // namespace

namespace dolfinx_wrappers
{

void fem(nb::module_& m)
{
  declare_objects<float>(m, "float32");
  declare_objects<double>(m, "float64");
  declare_objects<std::complex<float>>(m, "complex64");
  declare_objects<std::complex<double>>(m, "complex128");

  declare_form<float>(m, "float32");
  declare_form<double>(m, "float64");
  declare_form<std::complex<float>>(m, "complex64");
  declare_form<std::complex<double>>(m, "complex128");

  // fem::CoordinateElement
  declare_cmap<float>(m, "float32");
  declare_cmap<double>(m, "float64");

  m.def(
      "build_dofmap",
      [](MPICommWrapper comm, const dolfinx::mesh::Topology& topology,
         const dolfinx::fem::ElementDofLayout& layout)
      {
        assert(topology.entity_types(topology.dim()).size() == 1);
        auto [map, bs, dofmap] = dolfinx::fem::build_dofmap_data(
            comm.get(), topology, {layout},
            [](const dolfinx::graph::AdjacencyList<std::int32_t>& g)
            { return dolfinx::graph::reorder_gps(g); });
        return std::tuple(std::move(map), bs, std::move(dofmap));
      },
      nb::arg("comm"), nb::arg("topology"), nb::arg("layout"),
      "Build a dofmap on a mesh.");
  m.def(
      "transpose_dofmap",
      [](const nb::ndarray<const std::int32_t, nb::ndim<2>, nb::c_contig>&
             dofmap,
         int num_cells)
      {
        md::mdspan<const std::int32_t, md::dextents<std::size_t, 2>> _dofmap(
            dofmap.data(), dofmap.shape(0), dofmap.shape(1));
        return dolfinx::fem::transpose_dofmap(_dofmap, num_cells);
      },
      "Build the index to (cell, local index) map from a dofmap ((cell, local "
      "index) -> index).");
  m.def(
      "compute_integration_domains",
      [](dolfinx::fem::IntegralType type,
         const dolfinx::mesh::Topology& topology,
         const nb::ndarray<const std::int32_t, nb::ndim<1>, nb::c_contig>&
             entities)
      {
        return dolfinx_wrappers::as_nbarray(
            dolfinx::fem::compute_integration_domains(
                type, topology, std::span(entities.data(), entities.size())));
      },
      nb::arg("integral_type"), nb::arg("topology"), nb::arg("entities"));

  // dolfinx::fem::ElementDofLayout
  nb::class_<dolfinx::fem::ElementDofLayout>(
      m, "ElementDofLayout", "Object describing the layout of dofs on a cell")
      .def(nb::init<int, const std::vector<std::vector<std::vector<int>>>&,
                    const std::vector<std::vector<std::vector<int>>>&,
                    const std::vector<int>&,
                    const std::vector<dolfinx::fem::ElementDofLayout>&>(),
           nb::arg("block_size"), nb::arg("endity_dofs"),
           nb::arg("entity_closure_dofs"), nb::arg("parent_map"),
           nb::arg("sub_layouts"))
      .def_prop_ro("num_dofs", &dolfinx::fem::ElementDofLayout::num_dofs)
      .def("num_entity_dofs", &dolfinx::fem::ElementDofLayout::num_entity_dofs,
           nb::arg("dim"))
      .def("num_entity_closure_dofs",
           &dolfinx::fem::ElementDofLayout::num_entity_closure_dofs,
           nb::arg("dim"))
      .def("entity_dofs", &dolfinx::fem::ElementDofLayout::entity_dofs,
           nb::arg("dim"), nb::arg("entity_index"))
      .def("entity_closure_dofs",
           &dolfinx::fem::ElementDofLayout::entity_closure_dofs, nb::arg("dim"),
           nb::arg("entity_index"))
      .def_prop_ro("block_size", &dolfinx::fem::ElementDofLayout::block_size);

  // dolfinx::fem::DofMap
  nb::class_<dolfinx::fem::DofMap>(m, "DofMap", "DofMap object")
      .def(
          "__init__",
          [](dolfinx::fem::DofMap* self,
             const dolfinx::fem::ElementDofLayout& element,
             const std::shared_ptr<const dolfinx::common::IndexMap>& index_map,
             int index_map_bs,
             const dolfinx::graph::AdjacencyList<std::int32_t>& dofmap, int bs)
          {
            new (self) dolfinx::fem::DofMap(element, index_map, index_map_bs,
                                            dofmap.array(), bs);
          },
          nb::arg("element_dof_layout"), nb::arg("index_map"),
          nb::arg("index_map_bs"), nb::arg("dofmap"), nb::arg("bs"))
      .def_ro("index_map", &dolfinx::fem::DofMap::index_map)
      .def_prop_ro("index_map_bs", &dolfinx::fem::DofMap::index_map_bs)
      .def_prop_ro("dof_layout", &dolfinx::fem::DofMap::element_dof_layout)
      .def(
          "cell_dofs",
          [](const dolfinx::fem::DofMap& self, int cell)
          {
            std::span<const std::int32_t> dofs = self.cell_dofs(cell);
            return nb::ndarray<const std::int32_t, nb::numpy>(dofs.data(),
                                                              {dofs.size()});
          },
          nb::rv_policy::reference_internal, nb::arg("cell"))
      .def_prop_ro("bs", &dolfinx::fem::DofMap::bs)
      .def(
          "map",
          [](const dolfinx::fem::DofMap& self)
          {
            auto dofs = self.map();
            return nb::ndarray<const std::int32_t, nb::numpy>(
                dofs.data_handle(), {dofs.extent(0), dofs.extent(1)});
          },
          nb::rv_policy::reference_internal);

  nb::enum_<dolfinx::fem::IntegralType>(m, "_IntegralType")
      .value("cell", dolfinx::fem::IntegralType::cell, "cell integral")
      .value("exterior_facet", dolfinx::fem::IntegralType::exterior_facet,
             "exterior facet integral")
      .value("interior_facet", dolfinx::fem::IntegralType::interior_facet,
             "exterior facet integral")
      .value("vertex", dolfinx::fem::IntegralType::vertex, "vertex integral");

  declare_function_space<float>(m, "float32");
  declare_function_space<double>(m, "float64");

  declare_real_functions<float>(m);
  declare_real_functions<double>(m);
}
} // namespace dolfinx_wrappers<|MERGE_RESOLUTION|>--- conflicted
+++ resolved
@@ -676,15 +676,8 @@
              const std::vector<
                  std::shared_ptr<const dolfinx::fem::Constant<T>>>& constants,
              bool needs_permutation_data,
-<<<<<<< HEAD
              const std::vector<const dolfinx::mesh::EntityMap*>& entity_maps,
-             std::shared_ptr<const dolfinx::mesh::Mesh<U>> mesh)
-=======
-             const std::map<std::shared_ptr<const dolfinx::mesh::Mesh<U>>,
-                            nb::ndarray<const std::int32_t, nb::ndim<1>,
-                                        nb::c_contig>>& entity_maps,
              const std::shared_ptr<const dolfinx::mesh::Mesh<U>>& mesh)
->>>>>>> 2063d4c0
           {
             std::map<std::tuple<dolfinx::fem::IntegralType, int, int>,
                      dolfinx::fem::integral_data<T>>
@@ -729,15 +722,8 @@
                  std::vector<std::pair<
                      std::int32_t, nb::ndarray<const std::int32_t, nb::ndim<1>,
                                                nb::c_contig>>>>& subdomains,
-<<<<<<< HEAD
              const std::vector<const dolfinx::mesh::EntityMap*>& entity_maps,
-             std::shared_ptr<const dolfinx::mesh::Mesh<U>> mesh)
-=======
-             const std::map<std::shared_ptr<const dolfinx::mesh::Mesh<U>>,
-                            nb::ndarray<const std::int32_t, nb::ndim<1>,
-                                        nb::c_contig>>& entity_maps,
              const std::shared_ptr<const dolfinx::mesh::Mesh<U>>& mesh)
->>>>>>> 2063d4c0
           {
             std::map<dolfinx::fem::IntegralType,
                      std::vector<std::pair<std::int32_t,
@@ -754,20 +740,9 @@
             }
 
             std::vector<std::reference_wrapper<const ufcx_form>> ps;
-<<<<<<< HEAD
-            std::ranges::transform(
-                forms, std::back_inserter(ps),
-                [](auto addr)
-                {
-                  return std::reference_wrapper<const ufcx_form>(
-                      *reinterpret_cast<ufcx_form*>(addr));
-                });
-
-=======
             ps.reserve(forms.size());
             for (auto form : forms)
               ps.push_back(*(reinterpret_cast<ufcx_form*>(form)));
->>>>>>> 2063d4c0
             new (fp)
                 dolfinx::fem::Form<T, U>(dolfinx::fem::create_form_factory<T>(
                     ps, spaces, coefficients, constants, sd,
@@ -889,15 +864,9 @@
         }
 
         ufcx_form* p = reinterpret_cast<ufcx_form*>(form);
-<<<<<<< HEAD
         return dolfinx::fem::create_form<T, U>(
             *p, spaces, coefficients, constants, sd,
-            ptr_to_ref_wrapper_vec(entity_maps), mesh);
-=======
-        return dolfinx::fem::create_form<T, U>(*p, spaces, coefficients,
-                                               constants, sd, _entity_maps,
-                                               std::move(mesh));
->>>>>>> 2063d4c0
+            ptr_to_ref_wrapper_vec(entity_maps), std::move(mesh));
       },
       // NOLINTEND(performance-no-int-to-ptr)
       nb::arg("form"), nb::arg("spaces"), nb::arg("coefficients"),
