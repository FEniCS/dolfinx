// Copyright (C) 2017-2019 Chris Richardson and Garth N. Wells
//
// This file is part of DOLFINX (https://www.fenicsproject.org)
//
// SPDX-License-Identifier:    LGPL-3.0-or-later

#include "array.h"
#include "caster_mpi.h"
#include "caster_petsc.h"
#include <Eigen/Core>
#include <array>
#include <cstdint>
#include <dolfinx/common/IndexMap.h>
#include <dolfinx/common/types.h>
#include <dolfinx/fem/Constant.h>
#include <dolfinx/fem/CoordinateElement.h>
#include <dolfinx/fem/DirichletBC.h>
#include <dolfinx/fem/DofMap.h>
#include <dolfinx/fem/ElementDofLayout.h>
#include <dolfinx/fem/Expression.h>
#include <dolfinx/fem/FiniteElement.h>
#include <dolfinx/fem/Form.h>
#include <dolfinx/fem/Function.h>
#include <dolfinx/fem/FunctionSpace.h>
#include <dolfinx/fem/assembler.h>
#include <dolfinx/fem/discreteoperators.h>
#include <dolfinx/fem/dofmapbuilder.h>
#include <dolfinx/fem/interpolate.h>
#include <dolfinx/fem/petsc.h>
#include <dolfinx/fem/utils.h>
#include <dolfinx/geometry/BoundingBoxTree.h>
#include <dolfinx/la/PETScMatrix.h>
#include <dolfinx/la/PETScVector.h>
#include <dolfinx/la/SparsityPattern.h>
#include <dolfinx/mesh/Mesh.h>
#include <dolfinx/mesh/MeshTags.h>
#include <memory>
#include <petsc4py/petsc4py.h>
#include <pybind11/eigen.h>
#include <pybind11/functional.h>
#include <pybind11/numpy.h>
#include <pybind11/operators.h>
#include <pybind11/pybind11.h>
#include <pybind11/pytypes.h>
#include <pybind11/stl.h>
#include <string>
#include <ufc.h>

namespace py = pybind11;

namespace dolfinx_wrappers
{
void fem(py::module& m)
{
  // utils
  m.def("create_vector_block", &dolfinx::fem::create_vector_block,
        py::return_value_policy::take_ownership,
        "Create a monolithic vector for multiple (stacked) linear forms.");
  m.def("create_vector_nest", &dolfinx::fem::create_vector_nest,
        py::return_value_policy::take_ownership,
        "Create nested vector for multiple (stacked) linear forms.");

  m.def("create_sparsity_pattern",
        &dolfinx::fem::create_sparsity_pattern<PetscScalar>,
        "Create a sparsity pattern for bilinear form.");
  m.def("pack_coefficients",
        &dolfinx::fem::pack_coefficients<dolfinx::fem::Form<PetscScalar>>,
        "Pack coefficients for a Form.");
  m.def("pack_coefficients",
        &dolfinx::fem::pack_coefficients<dolfinx::fem::Expression<PetscScalar>>,
        "Pack coefficients for an Expression.");
  m.def(
      "pack_constants",
      [](const dolfinx::fem::Form<PetscScalar>& form) {
        return as_pyarray(
            dolfinx::fem::pack_constants<dolfinx::fem::Form<PetscScalar>>(
                form));
      },
      "Pack constants for a Form.");
  m.def(
      "pack_constants",
      [](const dolfinx::fem::Expression<PetscScalar>& expression) {
        return as_pyarray(
            dolfinx::fem::pack_constants<dolfinx::fem::Expression<PetscScalar>>(
                expression));
      },
      "Pack constants for an Expression.");
  m.def("create_matrix", dolfinx::fem::create_matrix,
        py::return_value_policy::take_ownership, py::arg("a"),
        py::arg("type") = std::string(),
        "Create a PETSc Mat for bilinear form.");
  m.def("create_matrix_block", &dolfinx::fem::create_matrix_block,
        py::return_value_policy::take_ownership, py::arg("a"),
        py::arg("type") = std::string(),
        "Create monolithic sparse matrix for stacked bilinear forms.");
  m.def("create_matrix_nest", &dolfinx::fem::create_matrix_nest,
        py::return_value_policy::take_ownership, py::arg("a"),
        py::arg("types") = std::vector<std::vector<std::string>>(),
        "Create nested sparse matrix for bilinear forms.");
  m.def(
      "create_element_dof_layout",
      [](const std::uintptr_t dofmap, const dolfinx::mesh::CellType cell_type,
         const std::vector<int>& parent_map) {
        const ufc_dofmap* p = reinterpret_cast<const ufc_dofmap*>(dofmap);
        return dolfinx::fem::create_element_dof_layout(*p, cell_type,
                                                       parent_map);
      },
      "Create ElementDofLayout object from a ufc dofmap.");
  m.def(
      "create_dofmap",
      [](const MPICommWrapper comm, const std::uintptr_t dofmap,
         dolfinx::mesh::Topology& topology) {
        const ufc_dofmap* p = reinterpret_cast<const ufc_dofmap*>(dofmap);
        return dolfinx::fem::create_dofmap(comm.get(), *p, topology);
      },
      "Create DofMap object from a pointer to ufc_dofmap.");
  m.def(
      "create_form",
      [](const std::uintptr_t form,
         const std::vector<std::shared_ptr<const dolfinx::fem::FunctionSpace>>&
             spaces,
         const std::vector<std::shared_ptr<
             const dolfinx::fem::Function<PetscScalar>>>& coefficients,
         const std::vector<std::shared_ptr<
             const dolfinx::fem::Constant<PetscScalar>>>& constants,
         const std::map<dolfinx::fem::IntegralType,
                        const dolfinx::mesh::MeshTags<int>*>& subdomains,
         const std::shared_ptr<const dolfinx::mesh::Mesh>& mesh) {
        const ufc_form* p = reinterpret_cast<const ufc_form*>(form);
        return dolfinx::fem::create_form<PetscScalar>(
            *p, spaces, coefficients, constants, subdomains, mesh);
      },
      "Create Form from a pointer to ufc_form.");
  m.def(
      "create_coordinate_map",
      [](std::uintptr_t cmap) {
        const ufc_coordinate_mapping* p
            = reinterpret_cast<const ufc_coordinate_mapping*>(cmap);
        return dolfinx::fem::create_coordinate_map(*p);
      },
      "Create CoordinateElement from a pointer to ufc_coordinate_map.");
  m.def(
      "build_dofmap",
      [](const MPICommWrapper comm, const dolfinx::mesh::Topology& topology,
         const dolfinx::fem::ElementDofLayout& element_dof_layout) {
        auto [map, bs, dofmap] = dolfinx::fem::build_dofmap_data(
            comm.get(), topology, element_dof_layout);
        return std::tuple(map, bs, std::move(dofmap));
      },
      "Build and dofmap on a mesh.");
  m.def("transpose_dofmap", &dolfinx::fem::transpose_dofmap,
        "Build the index to (cell, local index) map from a "
        "dofmap ((cell, local index ) -> index).");

  // dolfinx::fem::FiniteElement
  py::class_<dolfinx::fem::FiniteElement,
             std::shared_ptr<dolfinx::fem::FiniteElement>>(
      m, "FiniteElement", "Finite element object")
      .def(py::init([](const std::uintptr_t ufc_element) {
        const ufc_finite_element* p
            = reinterpret_cast<const ufc_finite_element*>(ufc_element);
        return dolfinx::fem::FiniteElement(*p);
      }))
      .def("num_sub_elements", &dolfinx::fem::FiniteElement::num_sub_elements)
<<<<<<< HEAD
      //   .def_property_readonly("interpolation_points",
      //                          &dolfinx::fem::FiniteElement::interpolation_points)
      .def_property_readonly(
          "interpolation_points",
          [](const dolfinx::fem::FiniteElement& self) {
            dolfinx::common::array2d p = self.interpolation_points();
            return py::array_t<double>(p.shape, p.strides(), p.data());
          })
=======
      .def("interpolation_points",
           [](const dolfinx::fem::FiniteElement& self) {
             return as_pyarray2d(self.interpolation_points());
           })
>>>>>>> c734d105
      .def_property_readonly("interpolation_ident",
                             &dolfinx::fem::FiniteElement::interpolation_ident)
      .def_property_readonly("value_rank",
                             &dolfinx::fem::FiniteElement::value_rank)
      .def("space_dimension", &dolfinx::fem::FiniteElement::space_dimension)
      .def("value_dimension", &dolfinx::fem::FiniteElement::value_dimension)
      .def("apply_dof_transformation",
           [](const dolfinx::fem::FiniteElement& self,
              py::array_t<double, py::array::c_style>& x,
              std::uint32_t cell_permutation, int dim) {
             self.apply_dof_transformation(x.mutable_data(), cell_permutation,
                                           dim);
           })
      .def("signature", &dolfinx::fem::FiniteElement::signature);

  // dolfinx::fem::ElementDofLayout
  py::class_<dolfinx::fem::ElementDofLayout,
             std::shared_ptr<dolfinx::fem::ElementDofLayout>>(
      m, "ElementDofLayout", "Object describing the layout of dofs on a cell")
      .def(py::init<int, const std::vector<std::vector<std::set<int>>>&,
                    const std::vector<int>&,
                    const std::vector<
                        std::shared_ptr<const dolfinx::fem::ElementDofLayout>>,
                    const dolfinx::mesh::CellType>())
      .def_property_readonly("num_dofs",
                             &dolfinx::fem::ElementDofLayout::num_dofs)
      .def("num_entity_dofs", &dolfinx::fem::ElementDofLayout::num_entity_dofs)
      .def("num_entity_closure_dofs",
           &dolfinx::fem::ElementDofLayout::num_entity_closure_dofs)
      .def("entity_dofs", &dolfinx::fem::ElementDofLayout::entity_dofs)
      .def("entity_closure_dofs",
           &dolfinx::fem::ElementDofLayout::entity_closure_dofs)
      .def("block_size", &dolfinx::fem::ElementDofLayout::block_size);

  // dolfinx::fem::DofMap
  py::class_<dolfinx::fem::DofMap, std::shared_ptr<dolfinx::fem::DofMap>>(
      m, "DofMap", "DofMap object")
      .def(py::init<std::shared_ptr<const dolfinx::fem::ElementDofLayout>,
                    std::shared_ptr<const dolfinx::common::IndexMap>, int,
                    dolfinx::graph::AdjacencyList<std::int32_t>&, int>(),
           py::arg("element_dof_layout"), py::arg("index_map"),
           py::arg("index_map_bs"), py::arg("dofmap"), py::arg("bs"))
      .def_readonly("index_map", &dolfinx::fem::DofMap::index_map)
      .def_property_readonly("index_map_bs",
                             &dolfinx::fem::DofMap::index_map_bs)
      .def_readonly("dof_layout", &dolfinx::fem::DofMap::element_dof_layout)
      .def("cell_dofs",
           [](const dolfinx::fem::DofMap& self, int cell) {
             tcb::span<const std::int32_t> dofs = self.cell_dofs(cell);
             return py::array_t<std::int32_t>(dofs.size(), dofs.data(),
                                              py::cast(self));
           })
      .def_property_readonly("bs", &dolfinx::fem::DofMap::bs)
      .def("list", &dolfinx::fem::DofMap::list,
           py::return_value_policy::reference_internal);

  // dolfinx::fem::CoordinateElement
  py::class_<dolfinx::fem::CoordinateElement,
             std::shared_ptr<dolfinx::fem::CoordinateElement>>(
      m, "CoordinateElement", "Coordinate map element")
      .def_property_readonly("dof_layout",
                             &dolfinx::fem::CoordinateElement::dof_layout)
      .def("push_forward",
           [](const dolfinx::fem::CoordinateElement& self,
              Eigen::Ref<Eigen::Array<double, Eigen::Dynamic, Eigen::Dynamic,
                                      Eigen::RowMajor>>
                  x,
              const py::array_t<double, py::array::c_style>& X,
              const Eigen::Ref<const Eigen::Array<
                  double, Eigen::Dynamic, Eigen::Dynamic, Eigen::RowMajor>>&
                  cell_geometry) {
             dolfinx::common::array2d<double> _X(X.shape()[0], X.shape()[1]);
             std::copy(X.data(), X.data() + X.size(), _X.data());
             self.push_forward(x, _X, cell_geometry);
           })
      .def_readwrite("non_affine_atol",
                     &dolfinx::fem::CoordinateElement::non_affine_atol)
      .def_readwrite("non_affine_max_its",
                     &dolfinx::fem::CoordinateElement::non_affine_max_its);

  // dolfinx::fem::DirichletBC
  py::class_<dolfinx::fem::DirichletBC<PetscScalar>,
             std::shared_ptr<dolfinx::fem::DirichletBC<PetscScalar>>>
      dirichletbc(
          m, "DirichletBC",
          "Object for representing Dirichlet (essential) boundary conditions");

  dirichletbc
      .def(py::init(
          [](const std::shared_ptr<const dolfinx::fem::Function<PetscScalar>>&
                 g,
             const py::array_t<std::int32_t, py::array::c_style>& dofs) {
            return dolfinx::fem::DirichletBC<PetscScalar>(
                g, std::vector<std::int32_t>(dofs.data(),
                                             dofs.data() + dofs.size()));
          }))
      .def(py::init(
          [](const std::shared_ptr<const dolfinx::fem::Function<PetscScalar>>&
                 g,
             const std::array<py::array_t<std::int32_t, py::array::c_style>, 2>&
                 V_g_dofs,
             const std::shared_ptr<const dolfinx::fem::FunctionSpace>& V) {
            std::array dofs = {std::vector<std::int32_t>(
                                   V_g_dofs[0].data(),
                                   V_g_dofs[0].data() + V_g_dofs[0].size()),
                               std::vector<std::int32_t>(
                                   V_g_dofs[1].data(),
                                   V_g_dofs[1].data() + V_g_dofs[1].size())};
            return dolfinx::fem::DirichletBC(g, std::move(dofs), V);
          }))
      .def("dof_indices",
           [](const dolfinx::fem::DirichletBC<PetscScalar>& self) {
             auto [dofs, owned] = self.dof_indices();
             return std::pair(py::array_t<std::int32_t>(
                                  dofs.size(), dofs.data(), py::cast(self)),
                              owned);
           })
      .def_property_readonly(
          "function_space",
          &dolfinx::fem::DirichletBC<PetscScalar>::function_space)
      .def_property_readonly("value",
                             &dolfinx::fem::DirichletBC<PetscScalar>::value);

  // dolfinx::fem::assemble
  // Functional
  m.def("assemble_scalar", &dolfinx::fem::assemble_scalar<PetscScalar>,
        "Assemble functional over mesh");
  // Vector
  m.def(
      "assemble_vector",
      [](py::array_t<PetscScalar, py::array::c_style> b,
         const dolfinx::fem::Form<PetscScalar>& L) {
        dolfinx::fem::assemble_vector<PetscScalar>(
            tcb::span(b.mutable_data(), b.size()), L);
      },
      py::arg("b"), py::arg("L"),
      "Assemble linear form into an existing Eigen vector");
  // Matrices
  m.def("assemble_matrix_petsc",
        [](Mat A, const dolfinx::fem::Form<PetscScalar>& a,
           const std::vector<std::shared_ptr<
               const dolfinx::fem::DirichletBC<PetscScalar>>>& bcs) {
          dolfinx::fem::assemble_matrix(
              dolfinx::la::PETScMatrix::add_block_fn(A), a, bcs);
        });
  m.def("assemble_matrix_petsc",
        [](Mat A, const dolfinx::fem::Form<PetscScalar>& a,
           const std::vector<bool>& rows0, const std::vector<bool>& rows1) {
          dolfinx::fem::assemble_matrix(
              dolfinx::la::PETScMatrix::add_block_fn(A), a, rows0, rows1);
        });
  m.def("assemble_matrix_petsc_unrolled",
        [](Mat A, const dolfinx::fem::Form<PetscScalar>& a,
           const std::vector<std::shared_ptr<
               const dolfinx::fem::DirichletBC<PetscScalar>>>& bcs) {
          dolfinx::fem::assemble_matrix(
              dolfinx::la::PETScMatrix::add_block_expand_fn(
                  A, a.function_spaces()[0]->dofmap()->bs(),
                  a.function_spaces()[1]->dofmap()->bs()),
              a, bcs);
        });
  m.def("assemble_matrix_petsc_unrolled",
        [](Mat A, const dolfinx::fem::Form<PetscScalar>& a,
           const std::vector<bool>& rows0, const std::vector<bool>& rows1) {
          dolfinx::fem::assemble_matrix(
              dolfinx::la::PETScMatrix::add_block_expand_fn(
                  A, a.function_spaces()[0]->dofmap()->bs(),
                  a.function_spaces()[1]->dofmap()->bs()),
              a, rows0, rows1);
        });
  m.def("add_diagonal",
        [](Mat A, const dolfinx::fem::FunctionSpace& V,
           const std::vector<std::shared_ptr<
               const dolfinx::fem::DirichletBC<PetscScalar>>>& bcs,
           PetscScalar diagonal) {
          dolfinx::fem::add_diagonal(dolfinx::la::PETScMatrix::add_fn(A), V,
                                     bcs, diagonal);
        });
  m.def("assemble_matrix",
        py::overload_cast<const std::function<int(
                              std::int32_t, const std::int32_t*, std::int32_t,
                              const std::int32_t*, const PetscScalar*)>&,
                          const dolfinx::fem::Form<PetscScalar>&,
                          const std::vector<std::shared_ptr<
                              const dolfinx::fem::DirichletBC<PetscScalar>>>&>(
            &dolfinx::fem::assemble_matrix<PetscScalar>));

  // BC modifiers
  m.def(
      "apply_lifting",
      [](py::array_t<PetscScalar, py::array::c_style> b,
         const std::vector<
             std::shared_ptr<const dolfinx::fem::Form<PetscScalar>>>& a,
         const std::vector<std::vector<std::shared_ptr<
             const dolfinx::fem::DirichletBC<PetscScalar>>>>& bcs1,
         const std::vector<py::array_t<PetscScalar, py::array::c_style>>& x0,
         double scale) {
        std::vector<tcb::span<const PetscScalar>> _x0;
        for (const auto& x : x0)
          _x0.emplace_back(x.data(), x.size());
        dolfinx::fem::apply_lifting<PetscScalar>(
            tcb::span(b.mutable_data(), b.size()), a, bcs1, _x0, scale);
      },
      "Modify vector for lifted boundary conditions");
  m.def(
      "set_bc",
      [](py::array_t<PetscScalar, py::array::c_style> b,
         const std::vector<std::shared_ptr<
             const dolfinx::fem::DirichletBC<PetscScalar>>>& bcs,
         const py::array_t<PetscScalar, py::array::c_style>& x0, double scale) {
        if (x0.ndim() == 0)
        {
          dolfinx::fem::set_bc<PetscScalar>(
              tcb::span(b.mutable_data(), b.size()), bcs, scale);
        }
        else if (x0.ndim() == 1)
        {
          dolfinx::fem::set_bc<PetscScalar>(
              tcb::span(b.mutable_data(), b.size()), bcs,
              tcb::span(x0.data(), x0.shape(0)), scale);
        }
        else
          throw std::runtime_error("Wrong array dimension.");
      },
      py::arg("b"), py::arg("bcs"), py::arg("x0") = py::none(),
      py::arg("scale") = 1.0);
  // Tools
  m.def("bcs_rows", &dolfinx::fem::bcs_rows<PetscScalar>);
  m.def("bcs_cols", &dolfinx::fem::bcs_cols<PetscScalar>);

  m.def(
      "create_discrete_gradient",
      [](const dolfinx::fem::FunctionSpace& V0,
         const dolfinx::fem::FunctionSpace& V1) {
        dolfinx::la::SparsityPattern sp
            = dolfinx::fem::create_sparsity_discrete_gradient(V0, V1);
        Mat A = dolfinx::la::create_petsc_matrix(MPI_COMM_WORLD, sp);
        dolfinx::fem::assemble_discrete_gradient<PetscScalar>(
            dolfinx::la::PETScMatrix::add_fn(A), V0, V1);
        MatAssemblyBegin(A, MAT_FINAL_ASSEMBLY);
        MatAssemblyEnd(A, MAT_FINAL_ASSEMBLY);
        return A;
      },
      py::return_value_policy::take_ownership);

  py::enum_<dolfinx::fem::IntegralType>(m, "IntegralType")
      .value("cell", dolfinx::fem::IntegralType::cell)
      .value("exterior_facet", dolfinx::fem::IntegralType::exterior_facet)
      .value("interior_facet", dolfinx::fem::IntegralType::interior_facet)
      .value("vertex", dolfinx::fem::IntegralType::vertex);

  // dolfinx::fem::Form
  py::class_<dolfinx::fem::Form<PetscScalar>,
             std::shared_ptr<dolfinx::fem::Form<PetscScalar>>>(
      m, "Form", "Variational form object")
      .def(
          py::init(
              [](const std::vector<std::shared_ptr<
                     const dolfinx::fem::FunctionSpace>>& spaces,
                 const std::map<
                     dolfinx::fem::IntegralType,
                     std::pair<std::vector<std::pair<int, py::object>>,
                               const dolfinx::mesh::MeshTags<int>*>>& integrals,
                 const std::vector<std::shared_ptr<
                     const dolfinx::fem::Function<PetscScalar>>>& coefficients,
                 const std::vector<std::shared_ptr<
                     const dolfinx::fem::Constant<PetscScalar>>>& constants,
                 bool needs_permutation_data,
                 const std::shared_ptr<const dolfinx::mesh::Mesh>& mesh) {
                using kern = std::function<void(
                    PetscScalar*, const PetscScalar*, const PetscScalar*,
                    const double*, const int*, const std::uint8_t*,
                    const std::uint32_t)>;
                std::map<dolfinx::fem::IntegralType,
                         std::pair<std::vector<std::pair<int, kern>>,
                                   const dolfinx::mesh::MeshTags<int>*>>
                    _integrals;

                // Loop over kernel for each entity type
                for (auto& kernel_type : integrals)
                {
                  // Set subdomain markers
                  _integrals[kernel_type.first].second = nullptr;

                  // Loop over each domain kernel
                  for (auto& kernel : kernel_type.second.first)
                  {
                    auto tabulate_tensor_ptr
                        = (void (*)(PetscScalar*, const PetscScalar*,
                                    const PetscScalar*, const double*,
                                    const int*, const std::uint8_t*,
                                    const std::uint32_t))
                              kernel.second.cast<std::uintptr_t>();
                    _integrals[kernel_type.first].first.push_back(
                        {kernel.first, tabulate_tensor_ptr});
                  }
                }
                return dolfinx::fem::Form<PetscScalar>(
                    spaces, _integrals, coefficients, constants,
                    needs_permutation_data, mesh);
              }),
          py::arg("spaces"), py::arg("integrals"), py::arg("coefficients"),
          py::arg("constants"), py::arg("need_permutation_data"),
          py::arg("mesh") = py::none())
      .def_property_readonly("coefficients",
                             &dolfinx::fem::Form<PetscScalar>::coefficients)
      .def_property_readonly("rank", &dolfinx::fem::Form<PetscScalar>::rank)
      .def_property_readonly("mesh", &dolfinx::fem::Form<PetscScalar>::mesh)
      .def_property_readonly("function_spaces",
                             &dolfinx::fem::Form<PetscScalar>::function_spaces)
      .def("integral_ids", &dolfinx::fem::Form<PetscScalar>::integral_ids)
      .def("domains", [](const dolfinx::fem::Form<PetscScalar>& self,
                         dolfinx::fem::IntegralType type, int i) {
        const std::vector<std::int32_t>& domains = self.domains(type, i);
        return py::array_t<std::int32_t>(domains.size(), domains.data(),
                                         py::cast(self));
      });
  m.def(
      "locate_dofs_topological",
      [](const std::vector<
             std::reference_wrapper<const dolfinx::fem::FunctionSpace>>& V,
         const int dim,
         const py::array_t<std::int32_t, py::array::c_style>& entities,
         bool remote) -> std::array<py::array, 2> {
        if (V.size() != 2)
          throw std::runtime_error("Expected two function spaces.");
        std::array<std::vector<std::int32_t>, 2> dofs
            = dolfinx::fem::locate_dofs_topological(
                {V[0], V[1]}, dim, tcb::span(entities.data(), entities.size()),
                remote);
        return {as_pyarray(std::move(dofs[0])), as_pyarray(std::move(dofs[1]))};
      },
      py::arg("V"), py::arg("dim"), py::arg("entities"),
      py::arg("remote") = true);
  m.def(
      "locate_dofs_topological",
      [](const dolfinx::fem::FunctionSpace& V, const int dim,
         const py::array_t<std::int32_t, py::array::c_style>& entities,
         bool remote) {
        return as_pyarray(dolfinx::fem::locate_dofs_topological(
            V, dim, tcb::span(entities.data(), entities.size()), remote));
      },
      py::arg("V"), py::arg("dim"), py::arg("entities"),
      py::arg("remote") = true);
  m.def(
      "locate_dofs_geometrical",
      [](const std::vector<
             std::reference_wrapper<const dolfinx::fem::FunctionSpace>>& V,
         const std::function<Eigen::Array<bool, Eigen::Dynamic, 1>(
             const Eigen::Ref<const Eigen::Array<double, 3, Eigen::Dynamic,
                                                 Eigen::RowMajor>>&)>& marker)
          -> std::array<py::array, 2> {
        if (V.size() != 2)
          throw std::runtime_error("Expected two function spaces.");
        std::array<std::vector<std::int32_t>, 2> dofs
            = dolfinx::fem::locate_dofs_geometrical({V[0], V[1]}, marker);
        return {as_pyarray(std::move(dofs[0])), as_pyarray(std::move(dofs[1]))};
      },
      py::arg("V"), py::arg("marker"));
  m.def(
      "locate_dofs_geometrical",
      [](const dolfinx::fem::FunctionSpace& V,
         const std::function<Eigen::Array<bool, Eigen::Dynamic, 1>(
             const Eigen::Ref<const Eigen::Array<double, 3, Eigen::Dynamic,
                                                 Eigen::RowMajor>>&)>& marker) {
        return as_pyarray(dolfinx::fem::locate_dofs_geometrical(V, marker));
      },
      py::arg("V"), py::arg("marker"));

  // dolfinx::fem::Function
  py::class_<dolfinx::fem::Function<PetscScalar>,
             std::shared_ptr<dolfinx::fem::Function<PetscScalar>>>(
      m, "Function", "A finite element function")
      .def(py::init<std::shared_ptr<const dolfinx::fem::FunctionSpace>>(),
           "Create a function on the given function space")
      .def(py::init<std::shared_ptr<dolfinx::fem::FunctionSpace>,
                    std::shared_ptr<dolfinx::la::Vector<PetscScalar>>>())
      .def_readwrite("name", &dolfinx::fem::Function<PetscScalar>::name)
      .def_property_readonly("id", &dolfinx::fem::Function<PetscScalar>::id)
      .def("sub", &dolfinx::fem::Function<PetscScalar>::sub,
           "Return sub-function (view into parent Function")
      .def("collapse", &dolfinx::fem::Function<PetscScalar>::collapse,
           "Collapse sub-function view")
      .def("interpolate",
           py::overload_cast<const std::function<Eigen::Array<
               PetscScalar, Eigen::Dynamic, Eigen::Dynamic, Eigen::RowMajor>(
               const Eigen::Ref<const Eigen::Array<double, 3, Eigen::Dynamic,
                                                   Eigen::RowMajor>>&)>&>(
               &dolfinx::fem::Function<PetscScalar>::interpolate),
           py::arg("f"), "Interpolate an expression")
      .def("interpolate",
           py::overload_cast<const dolfinx::fem::Function<PetscScalar>&>(
               &dolfinx::fem::Function<PetscScalar>::interpolate),
           py::arg("u"), "Interpolate a finite element function")
      .def(
          "interpolate_ptr",
          [](dolfinx::fem::Function<PetscScalar>& self, std::uintptr_t addr) {
            const std::function<void(PetscScalar*, int, int, const double*)> f
                = reinterpret_cast<void (*)(PetscScalar*, int, int,
                                            const double*)>(addr);
            auto _f
                = [&f](Eigen::Ref<Eigen::Array<PetscScalar, Eigen::Dynamic,
                                               Eigen::Dynamic, Eigen::RowMajor>>
                           values,
                       const Eigen::Ref<const Eigen::Array<
                           double, Eigen::Dynamic, 3, Eigen::RowMajor>>& x) {
                    f(values.data(), values.rows(), values.cols(), x.data());
                  };

            assert(self.function_space());
            assert(self.function_space()->element());
            assert(self.function_space()->mesh());
            const int tdim = self.function_space()->mesh()->topology().dim();
            auto cell_map
                = self.function_space()->mesh()->topology().index_map(tdim);
            assert(cell_map);
            const int num_cells
                = cell_map->size_local() + cell_map->num_ghosts();
            std::vector<std::int32_t> cells(num_cells, 0);
            std::iota(cells.begin(), cells.end(), 0);
            const Eigen::Array<double, 3, Eigen::Dynamic, Eigen::RowMajor> x
                = dolfinx::fem::interpolation_coords(
                    *self.function_space()->element(),
                    *self.function_space()->mesh(), cells);
            dolfinx::fem::interpolate_c<PetscScalar>(self, _f, x, cells);
          },
          "Interpolate using a pointer to an expression with a C signature")
      .def_property_readonly(
          "vector", &dolfinx::fem::Function<PetscScalar>::vector,
          "Return the PETSc vector associated with the finite element Function")
      .def_property_readonly(
          "x", py::overload_cast<>(&dolfinx::fem::Function<PetscScalar>::x),
          "Return the vector associated with the finite element Function")
      .def(
          "eval",
          [](dolfinx::fem::Function<PetscScalar>& self,
             const Eigen::Ref<const Eigen::Array<double, Eigen::Dynamic, 3,
                                                 Eigen::RowMajor>>& x,
             const py::array_t<std::int32_t, py::array::c_style>& cells,
             Eigen::Ref<Eigen::Array<PetscScalar, Eigen::Dynamic,
                                     Eigen::Dynamic, Eigen::RowMajor>>
                 u) { self.eval(x, tcb::span(cells.data(), cells.size()), u); },
          py::arg("x"), py::arg("cells"), py::arg("values"),
          "Evaluate Function")
      .def("compute_point_values",
           &dolfinx::fem::Function<PetscScalar>::compute_point_values,
           "Compute values at all mesh points")
      .def_property_readonly(
          "function_space",
          &dolfinx::fem::Function<PetscScalar>::function_space);

  // dolfinx::fem::FunctionSpace
  py::class_<dolfinx::fem::FunctionSpace,
             std::shared_ptr<dolfinx::fem::FunctionSpace>>(m, "FunctionSpace")
      .def(py::init<std::shared_ptr<dolfinx::mesh::Mesh>,
                    std::shared_ptr<dolfinx::fem::FiniteElement>,
                    std::shared_ptr<dolfinx::fem::DofMap>>())
      .def_property_readonly("id", &dolfinx::fem::FunctionSpace::id)
      .def("__hash__", &dolfinx::fem::FunctionSpace::id)
      .def("__eq__", &dolfinx::fem::FunctionSpace::operator==)
      .def("collapse", &dolfinx::fem::FunctionSpace::collapse)
      .def("component", &dolfinx::fem::FunctionSpace::component)
      .def("contains", &dolfinx::fem::FunctionSpace::contains)
      .def_property_readonly("element", &dolfinx::fem::FunctionSpace::element)
      .def_property_readonly("mesh", &dolfinx::fem::FunctionSpace::mesh)
      .def_property_readonly("dofmap", &dolfinx::fem::FunctionSpace::dofmap)
      .def("sub", &dolfinx::fem::FunctionSpace::sub)
      .def("tabulate_dof_coordinates",
           &dolfinx::fem::FunctionSpace::tabulate_dof_coordinates);

  // dolfinx::fem::Constant
  py::class_<dolfinx::fem::Constant<PetscScalar>,
             std::shared_ptr<dolfinx::fem::Constant<PetscScalar>>>(
      m, "Constant", "A value constant with respect to integration domain")
      .def(py::init<std::vector<int>, std::vector<PetscScalar>>(),
           "Create a constant from a scalar value array")
      .def(
          "value",
          [](dolfinx::fem::Constant<PetscScalar>& self) {
            return py::array(self.shape, self.value.data(), py::none());
          },
          py::return_value_policy::reference_internal);

  // dolfinx::fem::Expression
  py::class_<dolfinx::fem::Expression<PetscScalar>,
             std::shared_ptr<dolfinx::fem::Expression<PetscScalar>>>(
      m, "Expression", "An Expression")
      .def(py::init(
               [](const std::vector<std::shared_ptr<
                      const dolfinx::fem::Function<PetscScalar>>>& coefficients,
                  const std::vector<std::shared_ptr<
                      const dolfinx::fem::Constant<PetscScalar>>>& constants,
                  const std::shared_ptr<const dolfinx::mesh::Mesh>& mesh,
                  const Eigen::Ref<const Eigen::Array<
                      double, Eigen::Dynamic, Eigen::Dynamic, Eigen::RowMajor>>&
                      x,
                  py::object addr, const std::size_t value_size) {
                 auto tabulate_expression_ptr = (void (*)(
                     PetscScalar*, const PetscScalar*, const PetscScalar*,
                     const double*))addr.cast<std::uintptr_t>();
                 return dolfinx::fem::Expression<PetscScalar>(
                     coefficients, constants, mesh, x, tabulate_expression_ptr,
                     value_size);
               }),
           py::arg("coefficients"), py::arg("constants"), py::arg("mesh"),
           py::arg("x"), py::arg("fn"), py::arg("value_size"))
      .def("eval", &dolfinx::fem::Expression<PetscScalar>::eval)
      .def_property_readonly("mesh",
                             &dolfinx::fem::Expression<PetscScalar>::mesh,
                             py::return_value_policy::reference_internal)
      .def_property_readonly("num_points",
                             &dolfinx::fem::Expression<PetscScalar>::num_points,
                             py::return_value_policy::reference_internal)
      .def_property_readonly("value_size",
                             &dolfinx::fem::Expression<PetscScalar>::value_size,
                             py::return_value_policy::reference_internal)
      .def_property_readonly("x", &dolfinx::fem::Expression<PetscScalar>::x,
                             py::return_value_policy::reference_internal);
} // namespace dolfinx_wrappers
} // namespace dolfinx_wrappers<|MERGE_RESOLUTION|>--- conflicted
+++ resolved
@@ -162,21 +162,10 @@
         return dolfinx::fem::FiniteElement(*p);
       }))
       .def("num_sub_elements", &dolfinx::fem::FiniteElement::num_sub_elements)
-<<<<<<< HEAD
-      //   .def_property_readonly("interpolation_points",
-      //                          &dolfinx::fem::FiniteElement::interpolation_points)
-      .def_property_readonly(
-          "interpolation_points",
-          [](const dolfinx::fem::FiniteElement& self) {
-            dolfinx::common::array2d p = self.interpolation_points();
-            return py::array_t<double>(p.shape, p.strides(), p.data());
-          })
-=======
       .def("interpolation_points",
            [](const dolfinx::fem::FiniteElement& self) {
              return as_pyarray2d(self.interpolation_points());
            })
->>>>>>> c734d105
       .def_property_readonly("interpolation_ident",
                              &dolfinx::fem::FiniteElement::interpolation_ident)
       .def_property_readonly("value_rank",
