--- conflicted
+++ resolved
@@ -412,7 +412,6 @@
           py::return_value_policy::take_ownership)
       .def("check_ref_count", &dolfinx::fem::PETScDMCollection::check_ref_count)
       .def("get_dm", &dolfinx::fem::PETScDMCollection::get_dm);
-<<<<<<< HEAD
 
   m.def("locate_dofs_topological",
         py::overload_cast<
@@ -430,9 +429,5 @@
         py::arg("V"), py::arg("dim"), py::arg("entities"),
         py::arg("remote") = true);
   m.def("locate_dofs_geometrical", &dolfinx::fem::locate_dofs_geometrical);
-} // namespace dolfin_wrappers
-} // namespace dolfin_wrappers
-=======
 } // namespace dolfinx_wrappers
-} // namespace dolfinx_wrappers
->>>>>>> ee996e12
+} // namespace dolfinx_wrappers