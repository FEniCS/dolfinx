// Copyright (C) 2017-2019 Chris Richardson and Garth N. Wells
//
// This file is part of DOLFINX (https://www.fenicsproject.org)
//
// SPDX-License-Identifier:    LGPL-3.0-or-later

#include "array.h"
#include "caster_mpi.h"
#include "caster_petsc.h"
#include <Eigen/Core>
#include <array>
#include <cstdint>
#include <dolfinx/common/IndexMap.h>
#include <dolfinx/common/types.h>
#include <dolfinx/fem/Constant.h>
#include <dolfinx/fem/CoordinateElement.h>
#include <dolfinx/fem/DirichletBC.h>
#include <dolfinx/fem/DiscreteOperators.h>
#include <dolfinx/fem/DofMap.h>
#include <dolfinx/fem/ElementDofLayout.h>
#include <dolfinx/fem/Expression.h>
#include <dolfinx/fem/FiniteElement.h>
#include <dolfinx/fem/Form.h>
#include <dolfinx/fem/Function.h>
#include <dolfinx/fem/FunctionSpace.h>
#include <dolfinx/fem/assembler.h>
#include <dolfinx/fem/dofmapbuilder.h>
#include <dolfinx/fem/interpolate.h>
#include <dolfinx/fem/petsc.h>
#include <dolfinx/fem/utils.h>
#include <dolfinx/geometry/BoundingBoxTree.h>
#include <dolfinx/la/PETScMatrix.h>
#include <dolfinx/la/PETScVector.h>
#include <dolfinx/la/SparsityPattern.h>
#include <dolfinx/mesh/Mesh.h>
#include <dolfinx/mesh/MeshTags.h>
#include <memory>
#include <petsc4py/petsc4py.h>
#include <pybind11/eigen.h>
#include <pybind11/functional.h>
#include <pybind11/numpy.h>
#include <pybind11/operators.h>
#include <pybind11/pybind11.h>
#include <pybind11/pytypes.h>
#include <pybind11/stl.h>
#include <string>
#include <ufc.h>

namespace py = pybind11;

namespace dolfinx_wrappers
{
void fem(py::module& m)
{
  // utils
  m.def("create_vector_block", &dolfinx::fem::create_vector_block,
        py::return_value_policy::take_ownership,
        "Create a monolithic vector for multiple (stacked) linear forms.");
  m.def("create_vector_nest", &dolfinx::fem::create_vector_nest,
        py::return_value_policy::take_ownership,
        "Create nested vector for multiple (stacked) linear forms.");

  m.def("create_sparsity_pattern",
        &dolfinx::fem::create_sparsity_pattern<PetscScalar>,
        "Create a sparsity pattern for bilinear form.");
  m.def("pack_coefficients",
        &dolfinx::fem::pack_coefficients<dolfinx::fem::Form<PetscScalar>>,
        "Pack coefficients for a UFL form.");
  m.def("pack_coefficients",
        &dolfinx::fem::pack_coefficients<dolfinx::fem::Form<PetscScalar>>,
        "Pack coefficients for a UFL expression.");
  m.def("pack_constants",
        &dolfinx::fem::pack_constants<dolfinx::fem::Form<PetscScalar>>,
        "Pack constants for a UFL form.");
  m.def("pack_constants",
        &dolfinx::fem::pack_constants<dolfinx::fem::Expression<PetscScalar>>,
        "Pack constants for a UFL expression.");
  m.def("create_matrix", dolfinx::fem::create_matrix,
        py::return_value_policy::take_ownership, py::arg("a"),
        py::arg("type") = std::string(),
        "Create a PETSc Mat for bilinear form.");
  m.def("create_matrix_block", &dolfinx::fem::create_matrix_block,
        py::return_value_policy::take_ownership, py::arg("a"),
        py::arg("type") = std::string(),
        "Create monolithic sparse matrix for stacked bilinear forms.");
  m.def("create_matrix_nest", &dolfinx::fem::create_matrix_nest,
        py::return_value_policy::take_ownership, py::arg("a"),
        py::arg("types") = std::vector<std::vector<std::string>>(),
        "Create nested sparse matrix for bilinear forms.");
  m.def(
      "create_element_dof_layout",
      [](const std::uintptr_t dofmap, const dolfinx::mesh::CellType cell_type,
         const std::vector<int>& parent_map) {
        const ufc_dofmap* p = reinterpret_cast<const ufc_dofmap*>(dofmap);
        return dolfinx::fem::create_element_dof_layout(*p, cell_type,
                                                       parent_map);
      },
      "Create ElementDofLayout object from a ufc dofmap.");
  m.def(
      "create_dofmap",
      [](const MPICommWrapper comm, const std::uintptr_t dofmap,
         dolfinx::mesh::Topology& topology) {
        const ufc_dofmap* p = reinterpret_cast<const ufc_dofmap*>(dofmap);
        return dolfinx::fem::create_dofmap(comm.get(), *p, topology);
      },
      "Create DofMap object from a pointer to ufc_dofmap.");
  m.def(
      "create_form",
      [](const std::uintptr_t form,
         const std::vector<std::shared_ptr<const dolfinx::fem::FunctionSpace>>&
             spaces,
         const std::vector<std::shared_ptr<
             const dolfinx::fem::Function<PetscScalar>>>& coefficients,
         const std::vector<std::shared_ptr<
             const dolfinx::fem::Constant<PetscScalar>>>& constants,
         const std::map<dolfinx::fem::IntegralType,
                        const dolfinx::mesh::MeshTags<int>*>& subdomains,
         const std::shared_ptr<const dolfinx::mesh::Mesh>& mesh) {
        const ufc_form* p = reinterpret_cast<const ufc_form*>(form);
        return dolfinx::fem::create_form<PetscScalar>(
            *p, spaces, coefficients, constants, subdomains, mesh);
      },
      "Create Form from a pointer to ufc_form.");
  m.def(
      "create_coordinate_map",
      [](std::uintptr_t cmap) {
        const ufc_coordinate_mapping* p
            = reinterpret_cast<const ufc_coordinate_mapping*>(cmap);
        return dolfinx::fem::create_coordinate_map(*p);
      },
      "Create CoordinateElement from a pointer to ufc_coordinate_map.");
  m.def(
      "build_dofmap",
      [](const MPICommWrapper comm, const dolfinx::mesh::Topology& topology,
         const dolfinx::fem::ElementDofLayout& element_dof_layout) {
        auto [map, bs, dofmap] = dolfinx::fem::build_dofmap_data(
            comm.get(), topology, element_dof_layout);
        return std::tuple(map, bs, std::move(dofmap));
      },
      "Build and dofmap on a mesh.");
  m.def("transpose_dofmap", &dolfinx::fem::transpose_dofmap,
        "Build the index to (cell, local index) map from a "
        "dofmap ((cell, local index ) -> index).");

  // dolfinx::fem::FiniteElement
  py::class_<dolfinx::fem::FiniteElement,
             std::shared_ptr<dolfinx::fem::FiniteElement>>(
      m, "FiniteElement", "Finite element object")
      .def(py::init([](const std::uintptr_t ufc_element) {
        const ufc_finite_element* p
            = reinterpret_cast<const ufc_finite_element*>(ufc_element);
        return dolfinx::fem::FiniteElement(*p);
      }))
      .def("num_sub_elements", &dolfinx::fem::FiniteElement::num_sub_elements)
      .def_property_readonly("interpolation_points",
                             &dolfinx::fem::FiniteElement::interpolation_points)
      .def_property_readonly("interpolation_ident",
                             &dolfinx::fem::FiniteElement::interpolation_ident)
      .def_property_readonly("value_rank",
                             &dolfinx::fem::FiniteElement::value_rank)
      .def("space_dimension", &dolfinx::fem::FiniteElement::space_dimension)
      .def("value_dimension", &dolfinx::fem::FiniteElement::value_dimension)
      .def("apply_dof_transformation",
           [](const dolfinx::fem::FiniteElement& self,
              py::array_t<double, py::array::c_style>& x,
              std::uint32_t cell_permutation, int dim) {
             self.apply_dof_transformation(x.mutable_data(), cell_permutation,
                                           dim);
           })
      .def("signature", &dolfinx::fem::FiniteElement::signature);

  // dolfinx::fem::ElementDofLayout
  py::class_<dolfinx::fem::ElementDofLayout,
             std::shared_ptr<dolfinx::fem::ElementDofLayout>>(
      m, "ElementDofLayout", "Object describing the layout of dofs on a cell")
      .def(py::init<int, const std::vector<std::vector<std::set<int>>>&,
                    const std::vector<int>&,
                    const std::vector<
                        std::shared_ptr<const dolfinx::fem::ElementDofLayout>>,
                    const dolfinx::mesh::CellType>())
      .def_property_readonly("num_dofs",
                             &dolfinx::fem::ElementDofLayout::num_dofs)
      .def("num_entity_dofs", &dolfinx::fem::ElementDofLayout::num_entity_dofs)
      .def("num_entity_closure_dofs",
           &dolfinx::fem::ElementDofLayout::num_entity_closure_dofs)
      .def("entity_dofs", &dolfinx::fem::ElementDofLayout::entity_dofs)
      .def("entity_closure_dofs",
           &dolfinx::fem::ElementDofLayout::entity_closure_dofs)
      .def("block_size", &dolfinx::fem::ElementDofLayout::block_size);

  // dolfinx::fem::DofMap
  py::class_<dolfinx::fem::DofMap, std::shared_ptr<dolfinx::fem::DofMap>>(
      m, "DofMap", "DofMap object")
      .def(py::init<std::shared_ptr<const dolfinx::fem::ElementDofLayout>,
                    std::shared_ptr<const dolfinx::common::IndexMap>, int,
                    dolfinx::graph::AdjacencyList<std::int32_t>&, int>(),
           py::arg("element_dof_layout"), py::arg("index_map"),
           py::arg("index_map_bs"), py::arg("dofmap"), py::arg("bs"))
      .def_readonly("index_map", &dolfinx::fem::DofMap::index_map)
      .def_property_readonly("index_map_bs",
                             &dolfinx::fem::DofMap::index_map_bs)
      .def_readonly("dof_layout", &dolfinx::fem::DofMap::element_dof_layout)
      .def("cell_dofs",
           [](const dolfinx::fem::DofMap& self, int cell) {
             tcb::span<const std::int32_t> dofs = self.cell_dofs(cell);
             return py::array_t<std::int32_t>(dofs.size(), dofs.data(),
                                              py::cast(self));
           })
      .def_property_readonly("bs", &dolfinx::fem::DofMap::bs)
      .def("list", &dolfinx::fem::DofMap::list,
           py::return_value_policy::reference_internal);

  // dolfinx::fem::CoordinateElement
  py::class_<dolfinx::fem::CoordinateElement,
             std::shared_ptr<dolfinx::fem::CoordinateElement>>(
      m, "CoordinateElement", "Coordinate map element")
      .def_property_readonly("dof_layout",
                             &dolfinx::fem::CoordinateElement::dof_layout)
      .def("push_forward", &dolfinx::fem::CoordinateElement::push_forward)
      .def_readwrite("non_affine_atol",
                     &dolfinx::fem::CoordinateElement::non_affine_atol)
      .def_readwrite("non_affine_max_its",
                     &dolfinx::fem::CoordinateElement::non_affine_max_its);

  // dolfinx::fem::DirichletBC
  py::class_<dolfinx::fem::DirichletBC<PetscScalar>,
             std::shared_ptr<dolfinx::fem::DirichletBC<PetscScalar>>>
      dirichletbc(
          m, "DirichletBC",
          "Object for representing Dirichlet (essential) boundary conditions");

  dirichletbc
      .def(py::init(
          [](const std::shared_ptr<const dolfinx::fem::Function<PetscScalar>>&
                 g,
             const py::array_t<std::int32_t, py::array::c_style>& dofs) {
            return dolfinx::fem::DirichletBC<PetscScalar>(
                g, std::vector<std::int32_t>(dofs.data(),
                                             dofs.data() + dofs.size()));
          }))
      .def(py::init(
          [](const std::shared_ptr<const dolfinx::fem::Function<PetscScalar>>&
                 g,
             const std::array<py::array_t<std::int32_t, py::array::c_style>, 2>&
                 V_g_dofs,
             const std::shared_ptr<const dolfinx::fem::FunctionSpace>& V) {
            std::array dofs = {std::vector<std::int32_t>(
                                   V_g_dofs[0].data(),
                                   V_g_dofs[0].data() + V_g_dofs[0].size()),
                               std::vector<std::int32_t>(
                                   V_g_dofs[1].data(),
                                   V_g_dofs[1].data() + V_g_dofs[1].size())};
            return dolfinx::fem::DirichletBC(g, std::move(dofs), V);
          }))
      .def("dof_indices",
           [](const dolfinx::fem::DirichletBC<PetscScalar>& self) {
             auto [dofs, owned] = self.dof_indices();
             return std::pair(py::array_t<std::int32_t>(
                                  dofs.size(), dofs.data(), py::cast(self)),
                              owned);
           })
      .def_property_readonly(
          "function_space",
          &dolfinx::fem::DirichletBC<PetscScalar>::function_space)
      .def_property_readonly("value",
                             &dolfinx::fem::DirichletBC<PetscScalar>::value);

  // dolfinx::fem::assemble
  // Functional
  m.def("assemble_scalar", &dolfinx::fem::assemble_scalar<PetscScalar>,
        "Assemble functional over mesh");
  // Vector
  m.def(
      "assemble_vector",
      [](py::array_t<PetscScalar, py::array::c_style> b,
         const dolfinx::fem::Form<PetscScalar>& L) {
        dolfinx::fem::assemble_vector<PetscScalar>(
            tcb::span(b.mutable_data(), b.size()), L);
      },
      py::arg("b"), py::arg("L"),
      "Assemble linear form into an existing Eigen vector");
  // Matrices
  m.def("assemble_matrix_petsc",
        [](Mat A, const dolfinx::fem::Form<PetscScalar>& a,
           const std::vector<std::shared_ptr<
               const dolfinx::fem::DirichletBC<PetscScalar>>>& bcs) {
          dolfinx::fem::assemble_matrix(
              dolfinx::la::PETScMatrix::add_block_fn(A), a, bcs);
        });
  m.def("assemble_matrix_petsc",
        [](Mat A, const dolfinx::fem::Form<PetscScalar>& a,
           const std::vector<bool>& rows0, const std::vector<bool>& rows1) {
          dolfinx::fem::assemble_matrix(
              dolfinx::la::PETScMatrix::add_block_fn(A), a, rows0, rows1);
        });
  m.def("assemble_matrix_petsc_unrolled",
        [](Mat A, const dolfinx::fem::Form<PetscScalar>& a,
           const std::vector<std::shared_ptr<
               const dolfinx::fem::DirichletBC<PetscScalar>>>& bcs) {
          dolfinx::fem::assemble_matrix(
              dolfinx::la::PETScMatrix::add_block_expand_fn(
                  A, a.function_spaces()[0]->dofmap()->bs(),
                  a.function_spaces()[1]->dofmap()->bs()),
              a, bcs);
        });
  m.def("assemble_matrix_petsc_unrolled",
        [](Mat A, const dolfinx::fem::Form<PetscScalar>& a,
           const std::vector<bool>& rows0, const std::vector<bool>& rows1) {
          dolfinx::fem::assemble_matrix(
              dolfinx::la::PETScMatrix::add_block_expand_fn(
                  A, a.function_spaces()[0]->dofmap()->bs(),
                  a.function_spaces()[1]->dofmap()->bs()),
              a, rows0, rows1);
        });
  m.def("add_diagonal",
        [](Mat A, const dolfinx::fem::FunctionSpace& V,
           const std::vector<std::shared_ptr<
               const dolfinx::fem::DirichletBC<PetscScalar>>>& bcs,
           PetscScalar diagonal) {
          dolfinx::fem::add_diagonal(dolfinx::la::PETScMatrix::add_fn(A), V,
                                     bcs, diagonal);
        });
  m.def("assemble_matrix",
        py::overload_cast<const std::function<int(
                              std::int32_t, const std::int32_t*, std::int32_t,
                              const std::int32_t*, const PetscScalar*)>&,
                          const dolfinx::fem::Form<PetscScalar>&,
                          const std::vector<std::shared_ptr<
                              const dolfinx::fem::DirichletBC<PetscScalar>>>&>(
            &dolfinx::fem::assemble_matrix<PetscScalar>));

  // BC modifiers
  m.def(
      "apply_lifting",
      [](py::array_t<PetscScalar, py::array::c_style> b,
         const std::vector<
             std::shared_ptr<const dolfinx::fem::Form<PetscScalar>>>& a,
         const std::vector<std::vector<std::shared_ptr<
             const dolfinx::fem::DirichletBC<PetscScalar>>>>& bcs1,
         const std::vector<py::array_t<PetscScalar, py::array::c_style>>& x0,
         double scale) {
        std::vector<tcb::span<const PetscScalar>> _x0;
        for (const auto& x : x0)
          _x0.emplace_back(x.data(), x.size());
        dolfinx::fem::apply_lifting<PetscScalar>(
            tcb::span(b.mutable_data(), b.size()), a, bcs1, _x0, scale);
      },
      "Modify vector for lifted boundary conditions");
  m.def(
      "set_bc",
      [](py::array_t<PetscScalar, py::array::c_style> b,
         const std::vector<std::shared_ptr<
             const dolfinx::fem::DirichletBC<PetscScalar>>>& bcs,
         const py::array_t<PetscScalar, py::array::c_style>& x0, double scale) {
        if (x0.ndim() == 0)
        {
          dolfinx::fem::set_bc<PetscScalar>(
              tcb::span(b.mutable_data(), b.size()), bcs, scale);
        }
        else if (x0.ndim() == 1)
        {
          dolfinx::fem::set_bc<PetscScalar>(
              tcb::span(b.mutable_data(), b.size()), bcs,
              tcb::span(x0.data(), x0.shape(0)), scale);
        }
        else
          throw std::runtime_error("Wrong array dimension.");
      },
      py::arg("b"), py::arg("bcs"), py::arg("x0") = py::none(),
      py::arg("scale") = 1.0);
  // Tools
  m.def("bcs_rows", &dolfinx::fem::bcs_rows<PetscScalar>);
  m.def("bcs_cols", &dolfinx::fem::bcs_cols<PetscScalar>);

  //   // dolfinx::fem::DiscreteOperators
  //   py::class_<dolfinx::fem::DiscreteOperators>(m, "DiscreteOperators")
  //       .def_static(
  //           "build_gradient",
  //           [](const dolfinx::fem::FunctionSpace& V0,
  //              const dolfinx::fem::FunctionSpace& V1) {
  //             dolfinx::la::PETScMatrix A
  //                 = dolfinx::fem::DiscreteOperators::build_gradient(V0, V1);
  //             Mat _A = A.mat();
  //             PetscObjectReference((PetscObject)_A);
  //             return _A;
  //           },
  //           py::return_value_policy::take_ownership);

  py::enum_<dolfinx::fem::IntegralType>(m, "IntegralType")
      .value("cell", dolfinx::fem::IntegralType::cell)
      .value("exterior_facet", dolfinx::fem::IntegralType::exterior_facet)
      .value("interior_facet", dolfinx::fem::IntegralType::interior_facet)
      .value("vertex", dolfinx::fem::IntegralType::vertex);

  // dolfinx::fem::Form
  py::class_<dolfinx::fem::Form<PetscScalar>,
             std::shared_ptr<dolfinx::fem::Form<PetscScalar>>>(
      m, "Form", "Variational form object")
      .def(
          py::init(
              [](const std::vector<std::shared_ptr<
                     const dolfinx::fem::FunctionSpace>>& spaces,
                 const std::map<
                     dolfinx::fem::IntegralType,
                     std::pair<std::vector<std::pair<int, py::object>>,
                               const dolfinx::mesh::MeshTags<int>*>>& integrals,
                 const std::vector<std::shared_ptr<
                     const dolfinx::fem::Function<PetscScalar>>>& coefficients,
                 const std::vector<std::shared_ptr<
                     const dolfinx::fem::Constant<PetscScalar>>>& constants,
                 bool needs_permutation_data,
                 const std::shared_ptr<const dolfinx::mesh::Mesh>& mesh) {
                using kern = std::function<void(
                    PetscScalar*, const PetscScalar*, const PetscScalar*,
                    const double*, const int*, const std::uint8_t*,
                    const std::uint32_t)>;
                std::map<dolfinx::fem::IntegralType,
                         std::pair<std::vector<std::pair<int, kern>>,
                                   const dolfinx::mesh::MeshTags<int>*>>
                    _integrals;

                // Loop over kernel for each entity type
                for (auto& kernel_type : integrals)
                {
                  // Set subdomain markers
                  _integrals[kernel_type.first].second = nullptr;

                  // Loop over each domain kernel
                  for (auto& kernel : kernel_type.second.first)
                  {
                    auto tabulate_tensor_ptr
                        = (void (*)(PetscScalar*, const PetscScalar*,
                                    const PetscScalar*, const double*,
                                    const int*, const std::uint8_t*,
                                    const std::uint32_t))
                              kernel.second.cast<std::uintptr_t>();
                    _integrals[kernel_type.first].first.push_back(
                        {kernel.first, tabulate_tensor_ptr});
                  }
                }
                return dolfinx::fem::Form<PetscScalar>(
                    spaces, _integrals, coefficients, constants,
                    needs_permutation_data, mesh);
              }),
          py::arg("spaces"), py::arg("integrals"), py::arg("coefficients"),
          py::arg("constants"), py::arg("need_permutation_data"),
          py::arg("mesh") = py::none())
      .def_property_readonly("coefficients",
                             &dolfinx::fem::Form<PetscScalar>::coefficients)
      .def_property_readonly("rank", &dolfinx::fem::Form<PetscScalar>::rank)
      .def_property_readonly("mesh", &dolfinx::fem::Form<PetscScalar>::mesh)
      .def_property_readonly("function_spaces",
                             &dolfinx::fem::Form<PetscScalar>::function_spaces)
      .def("integral_ids", &dolfinx::fem::Form<PetscScalar>::integral_ids)
      .def("domains", &dolfinx::fem::Form<PetscScalar>::domains);

  m.def(
      "locate_dofs_topological",
      [](const std::vector<
             std::reference_wrapper<const dolfinx::fem::FunctionSpace>>& V,
<<<<<<< HEAD
         const int dim, const py::array_t<std::int32_t>& entities,
=======
         const int dim,
         const py::array_t<std::int32_t, py::array::c_style>& entities,
>>>>>>> 9a751b7b
         bool remote) -> std::array<py::array, 2> {
        if (V.size() != 2)
          throw std::runtime_error("Expected two function spaces.");
        std::array<std::vector<std::int32_t>, 2> dofs
            = dolfinx::fem::locate_dofs_topological(
                {V[0], V[1]}, dim, tcb::span(entities.data(), entities.size()),
                remote);
        return {as_pyarray(std::move(dofs[0])), as_pyarray(std::move(dofs[1]))};
      },
      py::arg("V"), py::arg("dim"), py::arg("entities"),
      py::arg("remote") = true);
  m.def(
      "locate_dofs_topological",
      [](const dolfinx::fem::FunctionSpace& V, const int dim,
<<<<<<< HEAD
         const py::array_t<std::int32_t>& entities, bool remote) {
=======
         const py::array_t<std::int32_t, py::array::c_style>& entities,
         bool remote) {
>>>>>>> 9a751b7b
        return as_pyarray(dolfinx::fem::locate_dofs_topological(
            V, dim, tcb::span(entities.data(), entities.size()), remote));
      },
      py::arg("V"), py::arg("dim"), py::arg("entities"),
      py::arg("remote") = true);
  m.def(
      "locate_dofs_geometrical",
      [](const std::vector<
             std::reference_wrapper<const dolfinx::fem::FunctionSpace>>& V,
         const std::function<Eigen::Array<bool, Eigen::Dynamic, 1>(
             const Eigen::Ref<const Eigen::Array<double, 3, Eigen::Dynamic,
                                                 Eigen::RowMajor>>&)>& marker)
          -> std::array<py::array, 2> {
        if (V.size() != 2)
          throw std::runtime_error("Expected two function spaces.");
        std::array<std::vector<std::int32_t>, 2> dofs
            = dolfinx::fem::locate_dofs_geometrical({V[0], V[1]}, marker);
        return {as_pyarray(std::move(dofs[0])), as_pyarray(std::move(dofs[1]))};
      },
      py::arg("V"), py::arg("marker"));
  m.def(
      "locate_dofs_geometrical",
      [](const dolfinx::fem::FunctionSpace& V,
         const std::function<Eigen::Array<bool, Eigen::Dynamic, 1>(
             const Eigen::Ref<const Eigen::Array<double, 3, Eigen::Dynamic,
                                                 Eigen::RowMajor>>&)>& marker) {
        return as_pyarray(dolfinx::fem::locate_dofs_geometrical(V, marker));
      },
      py::arg("V"), py::arg("marker"));

  // dolfinx::fem::Function
  py::class_<dolfinx::fem::Function<PetscScalar>,
             std::shared_ptr<dolfinx::fem::Function<PetscScalar>>>(
      m, "Function", "A finite element function")
      .def(py::init<std::shared_ptr<const dolfinx::fem::FunctionSpace>>(),
           "Create a function on the given function space")
      .def(py::init<std::shared_ptr<dolfinx::fem::FunctionSpace>,
                    std::shared_ptr<dolfinx::la::Vector<PetscScalar>>>())
      .def_readwrite("name", &dolfinx::fem::Function<PetscScalar>::name)
      .def_property_readonly("id", &dolfinx::fem::Function<PetscScalar>::id)
      .def("sub", &dolfinx::fem::Function<PetscScalar>::sub,
           "Return sub-function (view into parent Function")
      .def("collapse", &dolfinx::fem::Function<PetscScalar>::collapse,
           "Collapse sub-function view")
      .def("interpolate",
           py::overload_cast<const std::function<Eigen::Array<
               PetscScalar, Eigen::Dynamic, Eigen::Dynamic, Eigen::RowMajor>(
               const Eigen::Ref<const Eigen::Array<double, 3, Eigen::Dynamic,
                                                   Eigen::RowMajor>>&)>&>(
               &dolfinx::fem::Function<PetscScalar>::interpolate),
           py::arg("f"), "Interpolate an expression")
      .def("interpolate",
           py::overload_cast<const dolfinx::fem::Function<PetscScalar>&>(
               &dolfinx::fem::Function<PetscScalar>::interpolate),
           py::arg("u"), "Interpolate a finite element function")
      .def(
          "interpolate_ptr",
          [](dolfinx::fem::Function<PetscScalar>& self, std::uintptr_t addr) {
            const std::function<void(PetscScalar*, int, int, const double*)> f
                = reinterpret_cast<void (*)(PetscScalar*, int, int,
                                            const double*)>(addr);
            auto _f
                = [&f](Eigen::Ref<Eigen::Array<PetscScalar, Eigen::Dynamic,
                                               Eigen::Dynamic, Eigen::RowMajor>>
                           values,
                       const Eigen::Ref<const Eigen::Array<
                           double, Eigen::Dynamic, 3, Eigen::RowMajor>>& x) {
                    f(values.data(), values.rows(), values.cols(), x.data());
                  };
            dolfinx::fem::interpolate_c<PetscScalar>(self, _f);
          },
          "Interpolate using a pointer to an expression with a C signature")
      .def_property_readonly(
          "vector", &dolfinx::fem::Function<PetscScalar>::vector,
          "Return the PETSc vector associated with the finite element Function")
      .def_property_readonly(
          "x", py::overload_cast<>(&dolfinx::fem::Function<PetscScalar>::x),
          "Return the vector associated with the finite element Function")
      .def(
          "eval",
          [](dolfinx::fem::Function<PetscScalar>& self,
             const Eigen::Ref<const Eigen::Array<double, Eigen::Dynamic, 3,
                                                 Eigen::RowMajor>>& x,
             const py::array_t<std::int32_t, py::array::c_style>& cells,
             Eigen::Ref<Eigen::Array<PetscScalar, Eigen::Dynamic,
                                     Eigen::Dynamic, Eigen::RowMajor>>
                 u) { self.eval(x, tcb::span(cells.data(), cells.size()), u); },
          py::arg("x"), py::arg("cells"), py::arg("values"),
          "Evaluate Function")
      .def("compute_point_values",
           &dolfinx::fem::Function<PetscScalar>::compute_point_values,
           "Compute values at all mesh points")
      .def_property_readonly(
          "function_space",
          &dolfinx::fem::Function<PetscScalar>::function_space);

  // dolfinx::fem::FunctionSpace
  py::class_<dolfinx::fem::FunctionSpace,
             std::shared_ptr<dolfinx::fem::FunctionSpace>>(m, "FunctionSpace")
      .def(py::init<std::shared_ptr<dolfinx::mesh::Mesh>,
                    std::shared_ptr<dolfinx::fem::FiniteElement>,
                    std::shared_ptr<dolfinx::fem::DofMap>>())
      .def_property_readonly("id", &dolfinx::fem::FunctionSpace::id)
      .def("__hash__", &dolfinx::fem::FunctionSpace::id)
      .def("__eq__", &dolfinx::fem::FunctionSpace::operator==)
      .def("collapse", &dolfinx::fem::FunctionSpace::collapse)
      .def("component", &dolfinx::fem::FunctionSpace::component)
      .def("contains", &dolfinx::fem::FunctionSpace::contains)
      .def_property_readonly("element", &dolfinx::fem::FunctionSpace::element)
      .def_property_readonly("mesh", &dolfinx::fem::FunctionSpace::mesh)
      .def_property_readonly("dofmap", &dolfinx::fem::FunctionSpace::dofmap)
      .def("sub", &dolfinx::fem::FunctionSpace::sub)
      .def("tabulate_dof_coordinates",
           &dolfinx::fem::FunctionSpace::tabulate_dof_coordinates);

  // dolfinx::fem::Constant
  py::class_<dolfinx::fem::Constant<PetscScalar>,
             std::shared_ptr<dolfinx::fem::Constant<PetscScalar>>>(
      m, "Constant", "A value constant with respect to integration domain")
      .def(py::init<std::vector<int>, std::vector<PetscScalar>>(),
           "Create a constant from a scalar value array")
      .def(
          "value",
          [](dolfinx::fem::Constant<PetscScalar>& self) {
            return py::array(self.shape, self.value.data(), py::none());
          },
          py::return_value_policy::reference_internal);

  // dolfinx::fem::Expression
  py::class_<dolfinx::fem::Expression<PetscScalar>,
             std::shared_ptr<dolfinx::fem::Expression<PetscScalar>>>(
      m, "Expression", "An Expression")
      .def(py::init(
               [](const std::vector<std::shared_ptr<
                      const dolfinx::fem::Function<PetscScalar>>>& coefficients,
                  const std::vector<std::shared_ptr<
                      const dolfinx::fem::Constant<PetscScalar>>>& constants,
                  const std::shared_ptr<const dolfinx::mesh::Mesh>& mesh,
                  const Eigen::Ref<const Eigen::Array<
                      double, Eigen::Dynamic, Eigen::Dynamic, Eigen::RowMajor>>&
                      x,
                  py::object addr, const std::size_t value_size) {
                 auto tabulate_expression_ptr = (void (*)(
                     PetscScalar*, const PetscScalar*, const PetscScalar*,
                     const double*))addr.cast<std::uintptr_t>();
                 return dolfinx::fem::Expression<PetscScalar>(
                     coefficients, constants, mesh, x, tabulate_expression_ptr,
                     value_size);
               }),
           py::arg("coefficients"), py::arg("constants"), py::arg("mesh"),
           py::arg("x"), py::arg("fn"), py::arg("value_size"))
      .def("eval", &dolfinx::fem::Expression<PetscScalar>::eval)
      .def_property_readonly("mesh",
                             &dolfinx::fem::Expression<PetscScalar>::mesh,
                             py::return_value_policy::reference_internal)
      .def_property_readonly("num_points",
                             &dolfinx::fem::Expression<PetscScalar>::num_points,
                             py::return_value_policy::reference_internal)
      .def_property_readonly("value_size",
                             &dolfinx::fem::Expression<PetscScalar>::value_size,
                             py::return_value_policy::reference_internal)
      .def_property_readonly("x", &dolfinx::fem::Expression<PetscScalar>::x,
                             py::return_value_policy::reference_internal);
} // namespace dolfinx_wrappers
} // namespace dolfinx_wrappers<|MERGE_RESOLUTION|>--- conflicted
+++ resolved
@@ -458,12 +458,8 @@
       "locate_dofs_topological",
       [](const std::vector<
              std::reference_wrapper<const dolfinx::fem::FunctionSpace>>& V,
-<<<<<<< HEAD
-         const int dim, const py::array_t<std::int32_t>& entities,
-=======
          const int dim,
          const py::array_t<std::int32_t, py::array::c_style>& entities,
->>>>>>> 9a751b7b
          bool remote) -> std::array<py::array, 2> {
         if (V.size() != 2)
           throw std::runtime_error("Expected two function spaces.");
@@ -478,12 +474,8 @@
   m.def(
       "locate_dofs_topological",
       [](const dolfinx::fem::FunctionSpace& V, const int dim,
-<<<<<<< HEAD
-         const py::array_t<std::int32_t>& entities, bool remote) {
-=======
          const py::array_t<std::int32_t, py::array::c_style>& entities,
          bool remote) {
->>>>>>> 9a751b7b
         return as_pyarray(dolfinx::fem::locate_dofs_topological(
             V, dim, tcb::span(entities.data(), entities.size()), remote));
       },
