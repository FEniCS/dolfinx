--- conflicted
+++ resolved
@@ -1045,14 +1045,6 @@
             = cell_map->size_local() + cell_map->num_ghosts();
         std::vector<std::int32_t> cells(num_cells, 0);
         std::iota(cells.begin(), cells.end(), 0);
-<<<<<<< HEAD
-        return dolfinx::fem::create_nonmatching_meshes_interpolation_data(
-            mesh0.geometry(), element0, mesh1,
-            std::span(cells.data(), cells.size()), padding);
-      },
-      py::arg("mesh0"), py::arg("element0"), py::arg("mesh1"),
-      py::arg("padding"));
-=======
         auto [src_owner, dest_owner, dest_points, dest_cells]
             = dolfinx::fem::create_nonmatching_meshes_interpolation_data(
                 mesh0.geometry(), element0, mesh1,
@@ -1064,22 +1056,11 @@
       },
       nb::arg("mesh0"), nb::arg("element0"), nb::arg("mesh1"),
       nb::arg("padding"));
->>>>>>> 91d3beee
   m.def(
       "create_nonmatching_meshes_interpolation_data",
       [](const dolfinx::mesh::Geometry<T>& geometry0,
          const dolfinx::fem::FiniteElement<T>& element0,
          const dolfinx::mesh::Mesh<T>& mesh1,
-<<<<<<< HEAD
-         const py::array_t<std::int32_t, py::array::c_style>& cells, T padding)
-      {
-        return dolfinx::fem::create_nonmatching_meshes_interpolation_data(
-            geometry0, element0, mesh1, std::span(cells.data(), cells.size()),
-            padding);
-      },
-      py::arg("geometry0"), py::arg("element0"), py::arg("mesh1"),
-      py::arg("cells"), py::arg("padding"));
-=======
          nb::ndarray<const std::int32_t, nb::ndim<1>, nb::c_contig> cells,
          T padding)
       {
@@ -1094,7 +1075,6 @@
       },
       nb::arg("geometry0"), nb::arg("element0"), nb::arg("mesh1"),
       nb::arg("cells"), nb ::arg("padding"));
->>>>>>> 91d3beee
 }
 
 } // namespace
