// Copyright (C) 2017-2021 Chris Richardson and Garth N. Wells
//
// This file is part of DOLFINx (https://www.fenicsproject.org)
//
// SPDX-License-Identifier:    LGPL-3.0-or-later

#include "array.h"
#include "caster_mpi.h"
#include "caster_petsc.h"
#include <array>
#include <cstdint>
#include <dolfinx/common/IndexMap.h>
#include <dolfinx/fem/Constant.h>
#include <dolfinx/fem/CoordinateElement.h>
#include <dolfinx/fem/DirichletBC.h>
#include <dolfinx/fem/DofMap.h>
#include <dolfinx/fem/ElementDofLayout.h>
#include <dolfinx/fem/Expression.h>
#include <dolfinx/fem/FiniteElement.h>
#include <dolfinx/fem/Form.h>
#include <dolfinx/fem/Function.h>
#include <dolfinx/fem/FunctionSpace.h>
#include <dolfinx/fem/dofmapbuilder.h>
#include <dolfinx/fem/interpolate.h>
#include <dolfinx/fem/sparsitybuild.h>
#include <dolfinx/fem/utils.h>
#include <dolfinx/graph/ordering.h>
#include <dolfinx/la/SparsityPattern.h>
#include <dolfinx/mesh/Mesh.h>
#include <dolfinx/mesh/MeshTags.h>
#include <memory>
#include <petsc4py/petsc4py.h>
#include <pybind11/complex.h>
#include <pybind11/functional.h>
#include <pybind11/numpy.h>
#include <pybind11/operators.h>
#include <pybind11/pybind11.h>
#include <pybind11/pytypes.h>
#include <pybind11/stl.h>
#include <span>
#include <string>
#include <ufcx.h>
#include <utility>

namespace py = pybind11;

namespace
{
template <typename T, typename = void>
struct geom_type
{
  typedef T value_type;
};
template <typename T>
struct geom_type<T, std::void_t<typename T::value_type>>
{
  typedef typename T::value_type value_type;
};

// Declare DirichletBC objects for type T
template <typename T>
void declare_objects(py::module& m, const std::string& type)
{
  // dolfinx::fem::DirichletBC
  std::string pyclass_name = std::string("DirichletBC_") + type;
  py::class_<dolfinx::fem::DirichletBC<T>,
             std::shared_ptr<dolfinx::fem::DirichletBC<T>>>
      dirichletbc(m, pyclass_name.c_str(),
                  "Object for representing Dirichlet (essential) boundary "
                  "conditions");

  dirichletbc
      .def(
          py::init(
              [](const py::array_t<T, py::array::c_style>& g,
                 const py::array_t<std::int32_t, py::array::c_style>& dofs,
                 std::shared_ptr<const dolfinx::fem::FunctionSpace> V)
              {
                if (dofs.ndim() != 1)
                  throw std::runtime_error("Wrong number of dims");
                std::vector<std::size_t> shape(g.shape(), g.shape() + g.ndim());
                auto _g = std::make_shared<dolfinx::fem::Constant<T>>(
                    std::span(g.data(), g.size()), shape);
                return dolfinx::fem::DirichletBC<T>(
                    _g, std::vector(dofs.data(), dofs.data() + dofs.size()), V);
              }),
          py::arg("g").noconvert(), py::arg("dofs").noconvert(), py::arg("V"))
      .def(py::init(
               [](std::shared_ptr<const dolfinx::fem::Constant<T>> g,
                  const py::array_t<std::int32_t, py::array::c_style>& dofs,
                  std::shared_ptr<const dolfinx::fem::FunctionSpace> V)
               {
                 return dolfinx::fem::DirichletBC<T>(
                     g, std::vector(dofs.data(), dofs.data() + dofs.size()), V);
               }),
           py::arg("g").noconvert(), py::arg("dofs").noconvert(), py::arg("V"))
      .def(py::init(
               [](std::shared_ptr<const dolfinx::fem::Function<T>> g,
                  const py::array_t<std::int32_t, py::array::c_style>& dofs)
               {
                 return dolfinx::fem::DirichletBC<T>(
                     g, std::vector(dofs.data(), dofs.data() + dofs.size()));
               }),
           py::arg("g").noconvert(), py::arg("dofs"))
      .def(
          py::init(
              [](std::shared_ptr<const dolfinx::fem::Function<T>> g,
                 const std::array<py::array_t<std::int32_t, py::array::c_style>,
                                  2>& V_g_dofs,
                 std::shared_ptr<const dolfinx::fem::FunctionSpace> V)
              {
                std::array dofs
                    = {std::vector(V_g_dofs[0].data(),
                                   V_g_dofs[0].data() + V_g_dofs[0].size()),
                       std::vector(V_g_dofs[1].data(),
                                   V_g_dofs[1].data() + V_g_dofs[1].size())};
                return dolfinx::fem::DirichletBC(g, std::move(dofs), V);
              }),
          py::arg("g").noconvert(), py::arg("dofs").noconvert(),
          py::arg("V").noconvert())
      .def_property_readonly("dtype", [](const dolfinx::fem::Form<T>& self)
                             { return py::dtype::of<T>(); })
      .def("dof_indices",
           [](const dolfinx::fem::DirichletBC<T>& self)
           {
             auto [dofs, owned] = self.dof_indices();
             return std::pair(py::array_t<std::int32_t>(
                                  dofs.size(), dofs.data(), py::cast(self)),
                              owned);
           })
      .def_property_readonly("function_space",
                             &dolfinx::fem::DirichletBC<T>::function_space)
      .def_property_readonly("value", &dolfinx::fem::DirichletBC<T>::value);

  // dolfinx::fem::Function
  std::string pyclass_name_function = std::string("Function_") + type;
  py::class_<dolfinx::fem::Function<T>,
             std::shared_ptr<dolfinx::fem::Function<T>>>(
      m, pyclass_name_function.c_str(), "A finite element function")
      .def(py::init<std::shared_ptr<const dolfinx::fem::FunctionSpace>>(),
           "Create a function on the given function space")
      .def(py::init<std::shared_ptr<dolfinx::fem::FunctionSpace>,
                    std::shared_ptr<dolfinx::la::Vector<T>>>())
      .def_readwrite("name", &dolfinx::fem::Function<T>::name)
      .def("sub", &dolfinx::fem::Function<T>::sub,
           "Return sub-function (view into parent Function")
      .def("collapse", &dolfinx::fem::Function<T>::collapse,
           "Collapse sub-function view")
      .def(
          "interpolate",
          [](dolfinx::fem::Function<T>& self,
             const py::array_t<T, py::array::c_style>& f,
             const py::array_t<std::int32_t, py::array::c_style>& cells)
          {
            if (f.ndim() == 1)
            {
              std::array<std::size_t, 2> fshape
                  = {1, static_cast<std::size_t>(f.shape(0))};
              dolfinx::fem::interpolate(self, std::span(f.data(), f.size()),
                                        fshape,
                                        std::span(cells.data(), cells.size()));
            }
            else
            {
              std::array<std::size_t, 2> fshape
                  = {static_cast<std::size_t>(f.shape(0)),
                     static_cast<std::size_t>(f.shape(1))};
              dolfinx::fem::interpolate(self, std::span(f.data(), f.size()),
                                        fshape,
                                        std::span(cells.data(), cells.size()));
            }
          },
          py::arg("f"), py::arg("cells"), "Interpolate an expression function")
      .def(
          "interpolate",
          [](dolfinx::fem::Function<T>& self, dolfinx::fem::Function<T>& u,
             const py::array_t<std::int32_t, py::array::c_style>& cells,
             const dolfinx::fem::nmm_interpolation_data_t&
                 nmm_interpolation_data)
          {
            self.interpolate(u, std::span(cells.data(), cells.size()),
                             nmm_interpolation_data);
          },
          py::arg("u"), py::arg("cells"), py::arg("nmm_interpolation_data"),
          "Interpolate a finite element function")
      .def(
          "interpolate_ptr",
          [](dolfinx::fem::Function<T>& self, std::uintptr_t addr,
             const py::array_t<std::int32_t, py::array::c_style>& cells)
          {
            assert(self.function_space());
            auto element = self.function_space()->element();
            assert(element);

            // Compute value size
            auto vshape = element->value_shape();
            std::size_t value_size = std::reduce(vshape.begin(), vshape.end(),
                                                 1, std::multiplies{});

            assert(self.function_space()->mesh());
            const std::vector<double> x = dolfinx::fem::interpolation_coords(
                *element, self.function_space()->mesh()->geometry(),
                std::span(cells.data(), cells.size()));

            std::array<std::size_t, 2> shape = {value_size, x.size() / 3};
            std::vector<T> values(shape[0] * shape[1]);
            std::function<void(T*, int, int, const double*)> f
                = reinterpret_cast<void (*)(T*, int, int, const double*)>(addr);
            f(values.data(), shape[1], shape[0], x.data());

            dolfinx::fem::interpolate(self, std::span<const T>(values), shape,
                                      std::span(cells.data(), cells.size()));
          },
          py::arg("f_ptr"), py::arg("cells"),
          "Interpolate using a pointer to an expression with a C signature")
      .def(
          "interpolate",
          [](dolfinx::fem::Function<T>& self,
             const dolfinx::fem::Expression<T>& expr,
             const py::array_t<std::int32_t, py::array::c_style>& cells)
          { self.interpolate(expr, std::span(cells.data(), cells.size())); },
          py::arg("expr"), py::arg("cells"),
          "Interpolate an Expression on a set of cells")
      .def_property_readonly(
          "x", py::overload_cast<>(&dolfinx::fem::Function<T>::x),
          "Return the vector associated with the finite element Function")
      .def(
          "eval",
          [](const dolfinx::fem::Function<T>& self,
             const py::array_t<double, py::array::c_style>& x,
             const py::array_t<std::int32_t, py::array::c_style>& cells,
             py::array_t<T, py::array::c_style>& u)
          {
            // TODO: handle 1d case
            self.eval(std::span(x.data(), x.size()),
                      {static_cast<std::size_t>(x.shape(0)),
                       static_cast<std::size_t>(x.shape(1))},
                      std::span(cells.data(), cells.size()),
                      std::span(u.mutable_data(), u.size()),
                      {static_cast<std::size_t>(u.shape(0)),
                       static_cast<std::size_t>(u.shape(1))});
          },
          py::arg("x"), py::arg("cells"), py::arg("values"),
          "Evaluate Function")
      .def_property_readonly("function_space",
                             &dolfinx::fem::Function<T>::function_space);

  // dolfinx::fem::Constant
  std::string pyclass_name_constant = std::string("Constant_") + type;
  py::class_<dolfinx::fem::Constant<T>,
             std::shared_ptr<dolfinx::fem::Constant<T>>>(
      m, pyclass_name_constant.c_str(),
      "Value constant with respect to integration domain")
      .def(py::init(
               [](const py::array_t<T, py::array::c_style>& c)
               {
                 std::vector<std::size_t> shape(c.shape(),
                                                c.shape() + c.ndim());
                 return dolfinx::fem::Constant<T>(std::span(c.data(), c.size()),
                                                  shape);
               }),
           py::arg("c").noconvert(), "Create a constant from a value array")
      .def_property_readonly("dtype", [](const dolfinx::fem::Constant<T>& self)
                             { return py::dtype::of<T>(); })
      .def_property_readonly(
          "value",
          [](dolfinx::fem::Constant<T>& self)
          { return py::array(self.shape, self.value.data(), py::none()); },
          py::return_value_policy::reference_internal);

  // dolfinx::fem::Expression
  std::string pyclass_name_expr = std::string("Expression_") + type;
  py::
      class_<dolfinx::fem::Expression<T>,
             std::shared_ptr<dolfinx::fem::Expression<T>>>(
          m, pyclass_name_expr.c_str(), "An Expression")
          .def(py::init(
                   [](const std::vector<std::shared_ptr<
                          const dolfinx::fem::Function<T>>>& coefficients,
                      const std::vector<std::shared_ptr<
                          const dolfinx::fem::Constant<T>>>& constants,
                      const py::array_t<double, py::array::c_style>& X,
                      std::uintptr_t fn_addr,
                      const std::vector<int>& value_shape,
                      std::shared_ptr<const dolfinx::mesh::Mesh<double>> mesh,
                      std::shared_ptr<const dolfinx::fem::FunctionSpace>
                          argument_function_space)
                   {
                     auto tabulate_expression_ptr
                         = (void (*)(T*, const T*, const T*,
                                     const typename geom_type<T>::value_type*,
                                     const int*, const std::uint8_t*))fn_addr;
                     return dolfinx::fem::Expression<T>(
                         coefficients, constants, std::span(X.data(), X.size()),
                         {static_cast<std::size_t>(X.shape(0)),
                          static_cast<std::size_t>(X.shape(1))},
                         tabulate_expression_ptr, value_shape, mesh,
                         argument_function_space);
                   }),
               py::arg("coefficients"), py::arg("constants"), py::arg("X"),
               py::arg("fn"), py::arg("value_shape"), py::arg("mesh"),
               py::arg("argument_function_space"))
          .def(
              "eval",
              [](const dolfinx::fem::Expression<T>& self,
                 const py::array_t<std::int32_t,
                                   py::array::c_style>& active_cells,
                 py::array_t<T, py::array::c_style>& values)
              {
                self.eval(std::span(active_cells.data(), active_cells.size()),
                          std::span(values.mutable_data(), values.size()),
                          {(std::size_t)values.shape(0), (std::size_t)values.shape(1)});
              },
              py::arg("active_cells"), py::arg("values"))
          .def("X",
               [](const dolfinx::fem::Expression<T>& self)
               {
                 auto [X, shape] = self.X();
                 return dolfinx_wrappers::as_pyarray(std::move(X), shape);
               })
          .def_property_readonly("dtype",
                                 [](const dolfinx::fem::Expression<T>& self)
                                 { return py::dtype::of<T>(); })
          .def_property_readonly("mesh", &dolfinx::fem::Expression<T>::mesh)
          .def_property_readonly("value_size",
                                 &dolfinx::fem::Expression<T>::value_size)
          .def_property_readonly("value_shape",
                                 &dolfinx::fem::Expression<T>::value_shape);

  std::string pymethod_create_expression
      = std::string("create_expression_") + type;
  m.def(
      pymethod_create_expression.c_str(),
      [](const std::uintptr_t expression,
         const std::vector<std::shared_ptr<const dolfinx::fem::Function<T>>>&
             coefficients,
         const std::vector<std::shared_ptr<const dolfinx::fem::Constant<T>>>&
             constants,
         std::shared_ptr<const dolfinx::mesh::Mesh<double>> mesh,
         std::shared_ptr<const dolfinx::fem::FunctionSpace>
             argument_function_space)
      {
        const ufcx_expression* p
            = reinterpret_cast<const ufcx_expression*>(expression);
        return dolfinx::fem::create_expression<T>(
            *p, coefficients, constants, mesh, argument_function_space);
      },
      py::arg("expression"), py::arg("coefficients"), py::arg("constants"),
      py::arg("mesh"), py::arg("argument_function_space"),
      "Create Form from a pointer to ufc_form.");
}

template <typename T>
void declare_form(py::module& m, const std::string& type)
{
  // dolfinx::fem::Form
  std::string pyclass_name_form = std::string("Form_") + type;
  py::class_<dolfinx::fem::Form<T>, std::shared_ptr<dolfinx::fem::Form<T>>>(
      m, pyclass_name_form.c_str(), "Variational form object")
      .def(py::init(
               [](const std::vector<std::shared_ptr<
                      const dolfinx::fem::FunctionSpace>>& spaces,
                  const std::map<
                      dolfinx::fem::IntegralType,
                      std::vector<std::tuple<int, py::object,
                                             py::array_t<std::int32_t>>>>&
                      integrals,
                  const std::vector<std::shared_ptr<
                      const dolfinx::fem::Function<T>>>& coefficients,
                  const std::vector<std::shared_ptr<
                      const dolfinx::fem::Constant<T>>>& constants,
                  bool needs_permutation_data,
                  std::shared_ptr<const dolfinx::mesh::Mesh<double>> mesh)
               {
                 using kern = std::function<void(
                     T*, const T*, const T*,
                     const typename geom_type<T>::value_type*, const int*,
                     const std::uint8_t*)>;
                 std::map<dolfinx::fem::IntegralType,
                          std::vector<
                              std::tuple<int, kern, std::vector<std::int32_t>>>>
                     _integrals;

                 // Loop over kernel for each entity type
                 for (auto& [type, kernels] : integrals)
                 {
                   for (auto& [id, kn, e] : kernels)
                   {
                     std::uintptr_t ptr = kn.template cast<std::uintptr_t>();
                     auto kn_ptr
                         = (void (*)(T*, const T*, const T*,
                                     const typename geom_type<T>::value_type*,
                                     const int*, const std::uint8_t*))ptr;
                     _integrals[type].emplace_back(
                         id, kn_ptr,
                         std::vector<std::int32_t>(e.data(),
                                                   e.data() + e.size()));
                   }
                 }

                 return dolfinx::fem::Form<T>(spaces, _integrals, coefficients,
                                              constants, needs_permutation_data,
                                              mesh);
               }),
           py::arg("spaces"), py::arg("integrals"), py::arg("coefficients"),
           py::arg("constants"), py::arg("need_permutation_data"),
           py::arg("mesh") = py::none())
      .def(py::init(
               [](std::uintptr_t form,
                  const std::vector<std::shared_ptr<
                      const dolfinx::fem::FunctionSpace>>& spaces,
                  const std::vector<std::shared_ptr<
                      const dolfinx::fem::Function<T>>>& coefficients,
                  const std::vector<std::shared_ptr<
                      const dolfinx::fem::Constant<T>>>& constants,
                  const std::map<dolfinx::fem::IntegralType,
                                 std::vector<std::pair<
                                     std::int32_t,
                                     py::array_t<std::int32_t,
                                                 py::array::c_style
                                                     | py::array::forcecast>>>>&
                      subdomains,
                  std::shared_ptr<const dolfinx::mesh::Mesh<double>> mesh)
               {
                 std::map<dolfinx::fem::IntegralType,
                          std::vector<std::pair<std::int32_t,
                                                std::vector<std::int32_t>>>>
                     sd;
                 for (auto& [itg, data] : subdomains)
                 {
                   std::vector<
                       std::pair<std::int32_t, std::vector<std::int32_t>>>
                       x;
                   for (auto& [id, e] : data)
                   {
                     x.emplace_back(id,
                                    std::vector(e.data(), e.data() + e.size()));
                   }
                   sd.insert({itg, std::move(x)});
                 }

                 ufcx_form* p = reinterpret_cast<ufcx_form*>(form);
                 return dolfinx::fem::create_form<T>(*p, spaces, coefficients,
                                                     constants, sd, mesh);
               }),
           py::arg("form"), py::arg("spaces"), py::arg("coefficients"),
           py::arg("constants"), py::arg("subdomains"), py::arg("mesh"),
           "Create a Form from a pointer to a ufcx_form")
      .def_property_readonly("dtype", [](const dolfinx::fem::Form<T>& self)
                             { return py::dtype::of<T>(); })
      .def_property_readonly("coefficients",
                             &dolfinx::fem::Form<T>::coefficients)
      .def_property_readonly("rank", &dolfinx::fem::Form<T>::rank)
      .def_property_readonly("mesh", &dolfinx::fem::Form<T>::mesh)
      .def_property_readonly("function_spaces",
                             &dolfinx::fem::Form<T>::function_spaces)
      .def("integral_ids", &dolfinx::fem::Form<T>::integral_ids)
      .def_property_readonly("integral_types",
                             &dolfinx::fem::Form<T>::integral_types)
      .def_property_readonly("needs_facet_permutations",
                             &dolfinx::fem::Form<T>::needs_facet_permutations)
      .def(
          "domains",
          [](const dolfinx::fem::Form<T>& self, dolfinx::fem::IntegralType type,
             int i) -> py::array_t<std::int32_t>
          {
            switch (type)
            {
            case dolfinx::fem::IntegralType::cell:
            {
              return py::array_t<std::int32_t>(self.cell_domains(i).size(),
                                               self.cell_domains(i).data(),
                                               py::cast(self));
            }
            case dolfinx::fem::IntegralType::exterior_facet:
            {
              const std::vector<std::int32_t>& _d
                  = self.exterior_facet_domains(i);
              std::array<py::ssize_t, 2> shape
                  = {py::ssize_t(_d.size()) / 2, 2};
              return py::array_t<std::int32_t>(shape, _d.data(),
                                               py::cast(self));
            }
            case dolfinx::fem::IntegralType::interior_facet:
            {
              const std::vector<std::int32_t>& _d
                  = self.interior_facet_domains(i);
              std::array<py::ssize_t, 3> shape
                  = {py::ssize_t(_d.size()) / 4, 2, 2};
              return py::array_t<std::int32_t>(shape, _d.data(),
                                               py::cast(self));
            }
            default:
              throw ::std::runtime_error("Integral type unsupported.");
            }
          },
          py::arg("type"), py::arg("i"));

  // Form
  std::string pymethod_create_form = std::string("create_form_") + type;
  m.def(
      pymethod_create_form.c_str(),
      [](std::uintptr_t form,
         const std::vector<std::shared_ptr<const dolfinx::fem::FunctionSpace>>&
             spaces,
         const std::vector<std::shared_ptr<const dolfinx::fem::Function<T>>>&
             coefficients,
         const std::vector<std::shared_ptr<const dolfinx::fem::Constant<T>>>&
             constants,
         const std::map<
             dolfinx::fem::IntegralType,
             std::vector<std::pair<
                 std::int32_t,
                 py::array_t<std::int32_t,
                             py::array::c_style | py::array::forcecast>>>>&
             subdomains,
         std::shared_ptr<const dolfinx::mesh::Mesh<double>> mesh)
      {
        std::map<
            dolfinx::fem::IntegralType,
            std::vector<std::pair<std::int32_t, std::vector<std::int32_t>>>>
            sd;
        for (auto& [itg, data] : subdomains)
        {
          std::vector<std::pair<std::int32_t, std::vector<std::int32_t>>> x;
          for (auto& [id, idx] : data)
          {
            x.emplace_back(id,
                           std::vector(idx.data(), idx.data() + idx.size()));
          }
          sd.insert({itg, std::move(x)});
        }

        ufcx_form* p = reinterpret_cast<ufcx_form*>(form);
        return dolfinx::fem::create_form<T>(*p, spaces, coefficients, constants,
                                            sd, mesh);
      },
      py::arg("form"), py::arg("spaces"), py::arg("coefficients"),
      py::arg("constants"), py::arg("subdomains"), py::arg("mesh"),
      "Create Form from a pointer to ufcx_form.");
}
} // namespace

namespace dolfinx_wrappers
{

void fem(py::module& m)
{
  // Load basix and dolfinx to use Pybindings
  py::module_::import("basix");

  declare_objects<float>(m, "float32");
  declare_objects<double>(m, "float64");
  declare_objects<std::complex<float>>(m, "complex64");
  declare_objects<std::complex<double>>(m, "complex128");

  declare_form<float>(m, "float32");
  declare_form<double>(m, "float64");
  declare_form<std::complex<float>>(m, "complex64");
  declare_form<std::complex<double>>(m, "complex128");

  m.def(
      "create_sparsity_pattern",
      [](const dolfinx::mesh::Topology& topology,
         const std::vector<std::reference_wrapper<const dolfinx::fem::DofMap>>&
             dofmaps,
         const std::set<dolfinx::fem::IntegralType>& types)
      {
        if (dofmaps.size() != 2)
        {
          throw std::runtime_error(
              "create_sparsity_pattern requires exactly two dofmaps.");
        }
        return dolfinx::fem::create_sparsity_pattern(
            topology, {dofmaps[0], dofmaps[1]}, types);
      },
      py::arg("topology"), py::arg("dofmaps"), py::arg("types"),
      "Create a sparsity pattern.");
  m.def(
      "create_element_dof_layout",
      [](std::uintptr_t dofmap, const dolfinx::mesh::CellType cell_type,
         const std::vector<int>& parent_map)
      {
        ufcx_dofmap* p = reinterpret_cast<ufcx_dofmap*>(dofmap);
        return dolfinx::fem::create_element_dof_layout(*p, cell_type,
                                                       parent_map);
      },
      py::arg("dofmap"), py::arg("cell_type"), py::arg("parent_map"),
      "Create ElementDofLayout object from a ufc dofmap.");
  m.def(
      "create_dofmap",
      [](const MPICommWrapper comm, std::uintptr_t dofmap,
         dolfinx::mesh::Topology& topology,
         const dolfinx::fem::FiniteElement& element)
      {
        ufcx_dofmap* p = reinterpret_cast<ufcx_dofmap*>(dofmap);
        assert(p);
        dolfinx::fem::ElementDofLayout layout
            = dolfinx::fem::create_element_dof_layout(*p, topology.cell_type());
        return dolfinx::fem::create_dofmap(comm.get(), layout, topology,
                                           nullptr, element);
      },
      py::arg("comm"), py::arg("dofmap"), py::arg("topology"),
      py::arg("element"),
      "Create DofMap object from a pointer to ufcx_dofmap.");
  m.def(
      "build_dofmap",
      [](const MPICommWrapper comm, const dolfinx::mesh::Topology& topology,
         const dolfinx::fem::ElementDofLayout& layout)
      {
        auto [map, bs, dofmap] = dolfinx::fem::build_dofmap_data(
            comm.get(), topology, layout,
            [](const dolfinx::graph::AdjacencyList<std::int32_t>& g)
            { return dolfinx::graph::reorder_gps(g); });
        return std::tuple(std::move(map), bs, std::move(dofmap));
      },
      py::arg("comm"), py::arg("topology"), py::arg("layout"),
      "Build and dofmap on a mesh.");
  m.def("transpose_dofmap", &dolfinx::fem::transpose_dofmap,
        "Build the index to (cell, local index) map from a "
        "dofmap ((cell, local index ) -> index).");
  m.def(
      "compute_integration_domains",
      [](dolfinx::fem::IntegralType type,
         const dolfinx::mesh::MeshTags<int>& meshtags)
      { return dolfinx::fem::compute_integration_domains(type, meshtags); },
      py::arg("integral_type"), py::arg("meshtags"));
  m.def(
      "create_nonmatching_meshes_interpolation_data",
      [](const dolfinx::mesh::Mesh& mesh0,
         const dolfinx::fem::FiniteElement& element0,
         const dolfinx::mesh::Mesh& mesh1)
      {
        int tdim = mesh0.topology().dim();
        auto cell_map = mesh0.topology().index_map(tdim);
        assert(cell_map);
        std::int32_t num_cells
            = cell_map->size_local() + cell_map->num_ghosts();
        std::vector<std::int32_t> cells(num_cells, 0);
        std::iota(cells.begin(), cells.end(), 0);
        return dolfinx::fem::create_nonmatching_meshes_interpolation_data(
            mesh0.geometry(), element0, mesh1,
            std::span(cells.data(), cells.size()));
      },
      py::arg("mesh0"), py::arg("element0"), py::arg("mesh1"));
  m.def(
      "create_nonmatching_meshes_interpolation_data",
      [](const dolfinx::mesh::Geometry<double>& geometry0,
         const dolfinx::fem::FiniteElement& element0,
         const dolfinx::mesh::Mesh& mesh1,
         const py::array_t<std::int32_t, py::array::c_style>& cells)
      {
        return dolfinx::fem::create_nonmatching_meshes_interpolation_data(
            geometry0, element0, mesh1, std::span(cells.data(), cells.size()));
      },
      py::arg("geometry0"), py::arg("element0"), py::arg("mesh1"),
      py::arg("cells"));

  // dolfinx::fem::FiniteElement
  py::class_<dolfinx::fem::FiniteElement,
             std::shared_ptr<dolfinx::fem::FiniteElement>>(
      m, "FiniteElement", "Finite element object")
      .def(py::init(
               [](std::uintptr_t ufcx_element)
               {
                 ufcx_finite_element* p
                     = reinterpret_cast<ufcx_finite_element*>(ufcx_element);
                 return dolfinx::fem::FiniteElement(*p);
               }),
           py::arg("ufcx_element"))
      .def("__eq__", &dolfinx::fem::FiniteElement::operator==)
      .def_property_readonly("basix_element",
                             &dolfinx::fem::FiniteElement::basix_element,
                             py::return_value_policy::reference_internal)
      .def_property_readonly("num_sub_elements",
                             &dolfinx::fem::FiniteElement::num_sub_elements)
      .def("interpolation_points",
           [](const dolfinx::fem::FiniteElement& self)
           {
             auto [X, shape] = self.interpolation_points();
             return as_pyarray(std::move(X), shape);
           })
      .def_property_readonly("interpolation_ident",
                             &dolfinx::fem::FiniteElement::interpolation_ident)
      .def_property_readonly("space_dimension",
                             &dolfinx::fem::FiniteElement::space_dimension)
      .def_property_readonly(
          "value_shape",
          [](const dolfinx::fem::FiniteElement& self)
          {
            std::span<const std::size_t> shape = self.value_shape();
            return py::array_t(shape.size(), shape.data(), py::none());
          })
      .def(
          "apply_dof_transformation",
          [](const dolfinx::fem::FiniteElement& self,
             py::array_t<double, py::array::c_style> x,
             std::uint32_t cell_permutation, int dim)
          {
            self.apply_dof_transformation(std::span(x.mutable_data(), x.size()),
                                          cell_permutation, dim);
          },
          py::arg("x"), py::arg("cell_permutation"), py::arg("dim"))
      .def(
          "apply_transpose_dof_transformation",
          [](const dolfinx::fem::FiniteElement& self,
             py::array_t<double, py::array::c_style> x,
             std::uint32_t cell_permutation, int dim)
          {
            self.apply_transpose_dof_transformation(
                std::span(x.mutable_data(), x.size()), cell_permutation, dim);
          },
          py::arg("x"), py::arg("cell_permutation"), py::arg("dim"))
      .def(
          "apply_inverse_transpose_dof_transformation",
          [](const dolfinx::fem::FiniteElement& self,
             py::array_t<double, py::array::c_style> x,
             std::uint32_t cell_permutation, int dim)
          {
            self.apply_inverse_transpose_dof_transformation(
                std::span(x.mutable_data(), x.size()), cell_permutation, dim);
          },
          py::arg("x"), py::arg("cell_permutation"), py::arg("dim"))
      .def_property_readonly(
          "needs_dof_transformations",
          &dolfinx::fem::FiniteElement::needs_dof_transformations)
      .def("signature", &dolfinx::fem::FiniteElement::signature);

  // dolfinx::fem::ElementDofLayout
  py::class_<dolfinx::fem::ElementDofLayout,
             std::shared_ptr<dolfinx::fem::ElementDofLayout>>(
      m, "ElementDofLayout", "Object describing the layout of dofs on a cell")
      .def(py::init<int, const std::vector<std::vector<std::vector<int>>>&,
                    const std::vector<std::vector<std::vector<int>>>&,
                    const std::vector<int>&,
                    const std::vector<dolfinx::fem::ElementDofLayout>&>(),
           py::arg("block_size"), py::arg("endity_dofs"),
           py::arg("entity_closure_dofs"), py::arg("parent_map"),
           py::arg("sub_layouts"))
      .def_property_readonly("num_dofs",
                             &dolfinx::fem::ElementDofLayout::num_dofs)
      .def("num_entity_dofs", &dolfinx::fem::ElementDofLayout::num_entity_dofs,
           py::arg("dim"))
      .def("num_entity_closure_dofs",
           &dolfinx::fem::ElementDofLayout::num_entity_closure_dofs,
           py::arg("dim"))
      .def("entity_dofs", &dolfinx::fem::ElementDofLayout::entity_dofs,
           py::arg("dim"), py::arg("entity_index"))
      .def("entity_closure_dofs",
           &dolfinx::fem::ElementDofLayout::entity_closure_dofs, py::arg("dim"),
           py::arg("entity_index"))
      .def_property_readonly("block_size",
                             &dolfinx::fem::ElementDofLayout::block_size);

  // dolfinx::fem::DofMap
  py::class_<dolfinx::fem::DofMap, std::shared_ptr<dolfinx::fem::DofMap>>(
      m, "DofMap", "DofMap object")
      .def(py::init<const dolfinx::fem::ElementDofLayout&,
                    std::shared_ptr<const dolfinx::common::IndexMap>, int,
                    dolfinx::graph::AdjacencyList<std::int32_t>&, int>(),
           py::arg("element_dof_layout"), py::arg("index_map"),
           py::arg("index_map_bs"), py::arg("dofmap"), py::arg("bs"))
      .def_readonly("index_map", &dolfinx::fem::DofMap::index_map)
      .def_property_readonly("index_map_bs",
                             &dolfinx::fem::DofMap::index_map_bs)
      .def_property_readonly("dof_layout",
                             &dolfinx::fem::DofMap::element_dof_layout)
      .def(
          "cell_dofs",
          [](const dolfinx::fem::DofMap& self, int cell)
          {
            std::span<const std::int32_t> dofs = self.cell_dofs(cell);
            return py::array_t<std::int32_t>(dofs.size(), dofs.data(),
                                             py::cast(self));
          },
          py::arg("cell"))
      .def_property_readonly("bs", &dolfinx::fem::DofMap::bs)
      .def("list", &dolfinx::fem::DofMap::list,
           py::return_value_policy::reference_internal);

  // dolfinx::fem::CoordinateElement
  py::class_<dolfinx::fem::CoordinateElement,
             std::shared_ptr<dolfinx::fem::CoordinateElement>>(
      m, "CoordinateElement", "Coordinate map element")
      .def(py::init<dolfinx::mesh::CellType, int>(), py::arg("celltype"),
           py::arg("degree"))
      .def(py::init<dolfinx::mesh::CellType, int,
                    basix::element::lagrange_variant>(),
           py::arg("celltype"), py::arg("degree"), py::arg("variant"))
      .def("create_dof_layout",
           &dolfinx::fem::CoordinateElement::create_dof_layout)
      .def_property_readonly("degree", &dolfinx::fem::CoordinateElement::degree)
      .def_property_readonly("variant",
                             &dolfinx::fem::CoordinateElement::variant)
      .def(
          "push_forward",
          [](const dolfinx::fem::CoordinateElement& self,
             const py::array_t<double, py::array::c_style>& X,
             const py::array_t<double, py::array::c_style>& cell)
          {
            namespace stdex = std::experimental;
            using mdspan2_t
                = stdex::mdspan<double, stdex::dextents<std::size_t, 2>>;
            using cmdspan2_t
                = stdex::mdspan<const double, stdex::dextents<std::size_t, 2>>;
            using cmdspan4_t
                = stdex::mdspan<const double, stdex::dextents<std::size_t, 4>>;

            std::array<std::size_t, 2> Xshape
                = {(std::size_t)X.shape(0), (std::size_t)X.shape(1)};

            std::array<std::size_t, 4> phi_shape
                = self.tabulate_shape(0, X.shape(0));
            std::vector<double> phi_b(std::reduce(
                phi_shape.begin(), phi_shape.end(), 1, std::multiplies{}));
            cmdspan4_t phi_full(phi_b.data(), phi_shape);
            self.tabulate(0, std::span(X.data(), X.size()), Xshape, phi_b);
            auto phi = stdex::submdspan(phi_full, 0, stdex::full_extent,
                                        stdex::full_extent, 0);

            std::array<std::size_t, 2> shape
                = {(std::size_t)X.shape(0), (std::size_t)cell.shape(1)};
            std::vector<double> xb(shape[0] * shape[1]);
            self.push_forward(
                mdspan2_t(xb.data(), shape),
                cmdspan2_t(cell.data(), cell.shape(0), cell.shape(1)), phi);

            return as_pyarray(std::move(xb), shape);
          },
          py::arg("X"), py::arg("cell_geometry"))
      .def(
          "pull_back",
          [](const dolfinx::fem::CoordinateElement& self,
             const py::array_t<double, py::array::c_style>& x,
             const py::array_t<double, py::array::c_style>& cell_geometry)
          {
            const std::size_t num_points = x.shape(0);
            const std::size_t gdim = x.shape(1);
            const std::size_t tdim = dolfinx::mesh::cell_dim(self.cell_shape());

            namespace stdex = std::experimental;
            using mdspan2_t
                = stdex::mdspan<double, stdex::dextents<std::size_t, 2>>;
            using cmdspan2_t
                = stdex::mdspan<const double, stdex::dextents<std::size_t, 2>>;
            using cmdspan4_t
                = stdex::mdspan<const double, stdex::dextents<std::size_t, 4>>;

            std::vector<double> Xb(num_points * tdim);
            mdspan2_t X(Xb.data(), num_points, tdim);
            cmdspan2_t _x(x.data(), x.shape(0), x.shape(1));
            cmdspan2_t g(cell_geometry.data(), cell_geometry.shape(0),
                         cell_geometry.shape(1));

            if (self.is_affine())
            {
              std::vector<double> J_b(gdim * tdim);
              mdspan2_t J(J_b.data(), gdim, tdim);
              std::vector<double> K_b(tdim * gdim);
              mdspan2_t K(K_b.data(), tdim, gdim);

              std::array<std::size_t, 4> phi_shape = self.tabulate_shape(1, 1);
              std::vector<double> phi_b(std::reduce(
                  phi_shape.begin(), phi_shape.end(), 1, std::multiplies{}));
              cmdspan4_t phi(phi_b.data(), phi_shape);

              self.tabulate(1, std::vector<double>(tdim), {1, tdim}, phi_b);
              auto dphi = stdex::submdspan(phi, std::pair(1, tdim + 1), 0,
                                           stdex::full_extent, 0);

              self.compute_jacobian(dphi, g, J);
              self.compute_jacobian_inverse(J, K);
              std::array<double, 3> x0 = {0, 0, 0};
              for (std::size_t i = 0; i < g.extent(1); ++i)
                x0[i] += g(0, i);
              self.pull_back_affine(X, K, x0, _x);
            }
            else
              self.pull_back_nonaffine(X, _x, g);

            return as_pyarray(std::move(Xb), std::array{num_points, tdim});
          },
          py::arg("x"), py::arg("cell_geometry"));

  py::enum_<dolfinx::fem::IntegralType>(m, "IntegralType")
      .value("cell", dolfinx::fem::IntegralType::cell)
      .value("exterior_facet", dolfinx::fem::IntegralType::exterior_facet)
      .value("interior_facet", dolfinx::fem::IntegralType::interior_facet)
      .value("vertex", dolfinx::fem::IntegralType::vertex);

  m.def(
      "locate_dofs_topological",
      [](const std::vector<
             std::reference_wrapper<const dolfinx::fem::FunctionSpace>>& V,
         int dim, const py::array_t<std::int32_t, py::array::c_style>& entities,
         bool remote) -> std::array<py::array, 2>
      {
        if (V.size() != 2)
          throw std::runtime_error("Expected two function spaces.");
        std::array<std::vector<std::int32_t>, 2> dofs
            = dolfinx::fem::locate_dofs_topological(
                {V[0], V[1]}, dim, std::span(entities.data(), entities.size()),
                remote);
        return {as_pyarray(std::move(dofs[0])), as_pyarray(std::move(dofs[1]))};
      },
      py::arg("V"), py::arg("dim"), py::arg("entities"),
      py::arg("remote") = true);
  m.def(
      "locate_dofs_topological",
      [](const dolfinx::fem::FunctionSpace& V, int dim,
         const py::array_t<std::int32_t, py::array::c_style>& entities,
         bool remote)
      {
        return as_pyarray(dolfinx::fem::locate_dofs_topological(
            V, dim, std::span(entities.data(), entities.size()), remote));
      },
      py::arg("V"), py::arg("dim"), py::arg("entities"),
      py::arg("remote") = true);
  m.def(
      "locate_dofs_geometrical",
      [](const std::vector<
             std::reference_wrapper<const dolfinx::fem::FunctionSpace>>& V,
         const std::function<py::array_t<bool>(const py::array_t<double>&)>&
             marker) -> std::array<py::array, 2>
      {
        if (V.size() != 2)
          throw std::runtime_error("Expected two function spaces.");

        auto _marker = [&marker](auto x)
        {
          std::array<std::size_t, 2> shape = {x.extent(0), x.extent(1)};
          py::array_t<double> x_view(shape, x.data_handle(), py::none());
          py::array_t<bool> marked = marker(x_view);
          return std::vector<std::int8_t>(marked.data(),
                                          marked.data() + marked.size());
        };

        std::array<std::vector<std::int32_t>, 2> dofs
            = dolfinx::fem::locate_dofs_geometrical({V[0], V[1]}, _marker);
        return {as_pyarray(std::move(dofs[0])), as_pyarray(std::move(dofs[1]))};
      },
      py::arg("V"), py::arg("marker"));
  m.def(
      "locate_dofs_geometrical",
      [](const dolfinx::fem::FunctionSpace& V,
         const std::function<py::array_t<bool>(const py::array_t<double>&)>&
             marker)
      {
        auto _marker = [&marker](auto x)
        {
          std::array<std::size_t, 2> shape = {x.extent(0), x.extent(1)};
          py::array_t<double> x_view(shape, x.data_handle(), py::none());
          py::array_t<bool> marked = marker(x_view);
          return std::vector<std::int8_t>(marked.data(),
                                          marked.data() + marked.size());
        };

        return as_pyarray(dolfinx::fem::locate_dofs_geometrical(V, _marker));
      },
      py::arg("V"), py::arg("marker"));

  m.def(
      "interpolation_coords",
      [](const dolfinx::fem::FiniteElement& e,
<<<<<<< HEAD
         const dolfinx::mesh::Mesh<double>& mesh,
=======
         const dolfinx::mesh::Geometry<double>& geometry,
>>>>>>> 52907855
         py::array_t<std::int32_t, py::array::c_style> cells)
      {
        std::vector<double> x = dolfinx::fem::interpolation_coords(
            e, geometry, std::span(cells.data(), cells.size()));
        return as_pyarray(std::move(x),
                          std::array<std::size_t, 2>{3, x.size() / 3});
      },
      py::arg("element"), py::arg("V"), py::arg("cells"));

  // dolfinx::fem::FunctionSpace
  py::class_<dolfinx::fem::FunctionSpace,
             std::shared_ptr<dolfinx::fem::FunctionSpace>>(m, "FunctionSpace")
      .def(py::init<std::shared_ptr<dolfinx::mesh::Mesh<double>>,
                    std::shared_ptr<dolfinx::fem::FiniteElement>,
                    std::shared_ptr<dolfinx::fem::DofMap>>(),
           py::arg("mesh"), py::arg("element"), py::arg("dofmap"))
      .def("collapse", &dolfinx::fem::FunctionSpace::collapse)
      .def("component", &dolfinx::fem::FunctionSpace::component)
      .def("contains", &dolfinx::fem::FunctionSpace::contains, py::arg("V"))
      .def_property_readonly("element", &dolfinx::fem::FunctionSpace::element)
      .def_property_readonly("mesh", &dolfinx::fem::FunctionSpace::mesh)
      .def_property_readonly("dofmap", &dolfinx::fem::FunctionSpace::dofmap)
      .def("sub", &dolfinx::fem::FunctionSpace::sub, py::arg("component"))
      .def("tabulate_dof_coordinates",
           [](const dolfinx::fem::FunctionSpace& self)
           {
             std::vector x = self.tabulate_dof_coordinates(false);
             std::vector<std::size_t> shape = {x.size() / 3, 3};
             return as_pyarray(std::move(x), shape);
           });
}
} // namespace dolfinx_wrappers<|MERGE_RESOLUTION|>--- conflicted
+++ resolved
@@ -74,7 +74,8 @@
           py::init(
               [](const py::array_t<T, py::array::c_style>& g,
                  const py::array_t<std::int32_t, py::array::c_style>& dofs,
-                 std::shared_ptr<const dolfinx::fem::FunctionSpace> V)
+                 std::shared_ptr<const dolfinx::fem::FunctionSpace<double>>
+V)
               {
                 if (dofs.ndim() != 1)
                   throw std::runtime_error("Wrong number of dims");
@@ -88,14 +89,16 @@
       .def(py::init(
                [](std::shared_ptr<const dolfinx::fem::Constant<T>> g,
                   const py::array_t<std::int32_t, py::array::c_style>& dofs,
-                  std::shared_ptr<const dolfinx::fem::FunctionSpace> V)
+                  std::shared_ptr<const dolfinx::fem::FunctionSpace<double>>
+V)
                {
                  return dolfinx::fem::DirichletBC<T>(
                      g, std::vector(dofs.data(), dofs.data() + dofs.size()), V);
                }),
            py::arg("g").noconvert(), py::arg("dofs").noconvert(), py::arg("V"))
       .def(py::init(
-               [](std::shared_ptr<const dolfinx::fem::Function<T>> g,
+               [](std::shared_ptr<const dolfinx::fem::Function<T, double>
+> g,
                   const py::array_t<std::int32_t, py::array::c_style>& dofs)
                {
                  return dolfinx::fem::DirichletBC<T>(
@@ -104,10 +107,12 @@
            py::arg("g").noconvert(), py::arg("dofs"))
       .def(
           py::init(
-              [](std::shared_ptr<const dolfinx::fem::Function<T>> g,
+              [](std::shared_ptr<const dolfinx::fem::Function<T, double>
+> g,
                  const std::array<py::array_t<std::int32_t, py::array::c_style>,
                                   2>& V_g_dofs,
-                 std::shared_ptr<const dolfinx::fem::FunctionSpace> V)
+                 std::shared_ptr<const dolfinx::fem::FunctionSpace<double>>
+V)
               {
                 std::array dofs
                     = {std::vector(V_g_dofs[0].data(),
@@ -118,7 +123,8 @@
               }),
           py::arg("g").noconvert(), py::arg("dofs").noconvert(),
           py::arg("V").noconvert())
-      .def_property_readonly("dtype", [](const dolfinx::fem::Form<T>& self)
+      .def_property_readonly("dtype", [](const dolfinx::fem::Form<T, double>
+& self)
                              { return py::dtype::of<T>(); })
       .def("dof_indices",
            [](const dolfinx::fem::DirichletBC<T>& self)
@@ -134,21 +140,23 @@
 
   // dolfinx::fem::Function
   std::string pyclass_name_function = std::string("Function_") + type;
-  py::class_<dolfinx::fem::Function<T>,
-             std::shared_ptr<dolfinx::fem::Function<T>>>(
+  py::class_<dolfinx::fem::Function<T, double>,
+             std::shared_ptr<dolfinx::fem::Function<T, double>>>(
       m, pyclass_name_function.c_str(), "A finite element function")
-      .def(py::init<std::shared_ptr<const dolfinx::fem::FunctionSpace>>(),
+      .def(py::init<
+               std::shared_ptr<const dolfinx::fem::FunctionSpace<double>>>(),
            "Create a function on the given function space")
-      .def(py::init<std::shared_ptr<dolfinx::fem::FunctionSpace>,
+      .def(py::init<std::shared_ptr<dolfinx::fem::FunctionSpace<double>
+      >,
                     std::shared_ptr<dolfinx::la::Vector<T>>>())
-      .def_readwrite("name", &dolfinx::fem::Function<T>::name)
-      .def("sub", &dolfinx::fem::Function<T>::sub,
+      .def_readwrite("name", &dolfinx::fem::Function<T, double>::name)
+      .def("sub", &dolfinx::fem::Function<T, double>::sub,
            "Return sub-function (view into parent Function")
-      .def("collapse", &dolfinx::fem::Function<T>::collapse,
+      .def("collapse", &dolfinx::fem::Function<T, double>::collapse,
            "Collapse sub-function view")
       .def(
           "interpolate",
-          [](dolfinx::fem::Function<T>& self,
+          [](dolfinx::fem::Function<T, double>& self,
              const py::array_t<T, py::array::c_style>& f,
              const py::array_t<std::int32_t, py::array::c_style>& cells)
           {
@@ -173,7 +181,8 @@
           py::arg("f"), py::arg("cells"), "Interpolate an expression function")
       .def(
           "interpolate",
-          [](dolfinx::fem::Function<T>& self, dolfinx::fem::Function<T>& u,
+          [](dolfinx::fem::Function<T, double>& self,
+             dolfinx::fem::Function<T, double>& u,
              const py::array_t<std::int32_t, py::array::c_style>& cells,
              const dolfinx::fem::nmm_interpolation_data_t&
                  nmm_interpolation_data)
@@ -185,7 +194,7 @@
           "Interpolate a finite element function")
       .def(
           "interpolate_ptr",
-          [](dolfinx::fem::Function<T>& self, std::uintptr_t addr,
+          [](dolfinx::fem::Function<T, double>& self, std::uintptr_t addr,
              const py::array_t<std::int32_t, py::array::c_style>& cells)
           {
             assert(self.function_space());
@@ -215,18 +224,18 @@
           "Interpolate using a pointer to an expression with a C signature")
       .def(
           "interpolate",
-          [](dolfinx::fem::Function<T>& self,
-             const dolfinx::fem::Expression<T>& expr,
+          [](dolfinx::fem::Function<T, double>& self,
+             const dolfinx::fem::Expression<T, double>& expr,
              const py::array_t<std::int32_t, py::array::c_style>& cells)
           { self.interpolate(expr, std::span(cells.data(), cells.size())); },
           py::arg("expr"), py::arg("cells"),
           "Interpolate an Expression on a set of cells")
       .def_property_readonly(
-          "x", py::overload_cast<>(&dolfinx::fem::Function<T>::x),
+          "x", py::overload_cast<>(&dolfinx::fem::Function<T, double>::x),
           "Return the vector associated with the finite element Function")
       .def(
           "eval",
-          [](const dolfinx::fem::Function<T>& self,
+          [](const dolfinx::fem::Function<T, double>& self,
              const py::array_t<double, py::array::c_style>& x,
              const py::array_t<std::int32_t, py::array::c_style>& cells,
              py::array_t<T, py::array::c_style>& u)
@@ -242,8 +251,8 @@
           },
           py::arg("x"), py::arg("cells"), py::arg("values"),
           "Evaluate Function")
-      .def_property_readonly("function_space",
-                             &dolfinx::fem::Function<T>::function_space);
+      .def_property_readonly(
+          "function_space", &dolfinx::fem::Function<T, double>::function_space);
 
   // dolfinx::fem::Constant
   std::string pyclass_name_constant = std::string("Constant_") + type;
@@ -271,26 +280,27 @@
   // dolfinx::fem::Expression
   std::string pyclass_name_expr = std::string("Expression_") + type;
   py::
-      class_<dolfinx::fem::Expression<T>,
-             std::shared_ptr<dolfinx::fem::Expression<T>>>(
+      class_<dolfinx::fem::Expression<T, double>,
+             std::shared_ptr<dolfinx::fem::Expression<T, double>>>(
           m, pyclass_name_expr.c_str(), "An Expression")
           .def(py::init(
                    [](const std::vector<std::shared_ptr<
-                          const dolfinx::fem::Function<T>>>& coefficients,
+                          const dolfinx::fem::Function<T, double>
+>>& coefficients,
                       const std::vector<std::shared_ptr<
                           const dolfinx::fem::Constant<T>>>& constants,
                       const py::array_t<double, py::array::c_style>& X,
                       std::uintptr_t fn_addr,
                       const std::vector<int>& value_shape,
                       std::shared_ptr<const dolfinx::mesh::Mesh<double>> mesh,
-                      std::shared_ptr<const dolfinx::fem::FunctionSpace>
+                      std::shared_ptr<const dolfinx::fem::FunctionSpace<double>>
                           argument_function_space)
                    {
                      auto tabulate_expression_ptr
                          = (void (*)(T*, const T*, const T*,
                                      const typename geom_type<T>::value_type*,
                                      const int*, const std::uint8_t*))fn_addr;
-                     return dolfinx::fem::Expression<T>(
+                     return dolfinx::fem::Expression<T, double>(
                          coefficients, constants, std::span(X.data(), X.size()),
                          {static_cast<std::size_t>(X.shape(0)),
                           static_cast<std::size_t>(X.shape(1))},
@@ -302,7 +312,7 @@
                py::arg("argument_function_space"))
           .def(
               "eval",
-              [](const dolfinx::fem::Expression<T>& self,
+              [](const dolfinx::fem::Expression<T, double>& self,
                  const py::array_t<std::int32_t,
                                    py::array::c_style>& active_cells,
                  py::array_t<T, py::array::c_style>& values)
@@ -313,31 +323,31 @@
               },
               py::arg("active_cells"), py::arg("values"))
           .def("X",
-               [](const dolfinx::fem::Expression<T>& self)
+               [](const dolfinx::fem::Expression<T, double>& self)
                {
                  auto [X, shape] = self.X();
                  return dolfinx_wrappers::as_pyarray(std::move(X), shape);
                })
           .def_property_readonly("dtype",
-                                 [](const dolfinx::fem::Expression<T>& self)
+                                 [](const dolfinx::fem::Expression<T, double>& self)
                                  { return py::dtype::of<T>(); })
-          .def_property_readonly("mesh", &dolfinx::fem::Expression<T>::mesh)
+          .def_property_readonly("mesh", &dolfinx::fem::Expression<T, double>::mesh)
           .def_property_readonly("value_size",
-                                 &dolfinx::fem::Expression<T>::value_size)
+                                 &dolfinx::fem::Expression<T, double>::value_size)
           .def_property_readonly("value_shape",
-                                 &dolfinx::fem::Expression<T>::value_shape);
+                                 &dolfinx::fem::Expression<T, double>::value_shape);
 
   std::string pymethod_create_expression
       = std::string("create_expression_") + type;
   m.def(
       pymethod_create_expression.c_str(),
       [](const std::uintptr_t expression,
-         const std::vector<std::shared_ptr<const dolfinx::fem::Function<T>>>&
-             coefficients,
+         const std::vector<std::shared_ptr<
+             const dolfinx::fem::Function<T, double>>>& coefficients,
          const std::vector<std::shared_ptr<const dolfinx::fem::Constant<T>>>&
              constants,
          std::shared_ptr<const dolfinx::mesh::Mesh<double>> mesh,
-         std::shared_ptr<const dolfinx::fem::FunctionSpace>
+         std::shared_ptr<const dolfinx::fem::FunctionSpace<double>>
              argument_function_space)
       {
         const ufcx_expression* p
@@ -355,18 +365,20 @@
 {
   // dolfinx::fem::Form
   std::string pyclass_name_form = std::string("Form_") + type;
-  py::class_<dolfinx::fem::Form<T>, std::shared_ptr<dolfinx::fem::Form<T>>>(
+  py::class_<dolfinx::fem::Form<T, double>
+, std::shared_ptr<dolfinx::fem::Form<T, double>
+>>(
       m, pyclass_name_form.c_str(), "Variational form object")
       .def(py::init(
                [](const std::vector<std::shared_ptr<
-                      const dolfinx::fem::FunctionSpace>>& spaces,
+                      const dolfinx::fem::FunctionSpace<double>>>& spaces,
                   const std::map<
                       dolfinx::fem::IntegralType,
                       std::vector<std::tuple<int, py::object,
                                              py::array_t<std::int32_t>>>>&
                       integrals,
                   const std::vector<std::shared_ptr<
-                      const dolfinx::fem::Function<T>>>& coefficients,
+                      const dolfinx::fem::Function<T, double>>>& coefficients,
                   const std::vector<std::shared_ptr<
                       const dolfinx::fem::Constant<T>>>& constants,
                   bool needs_permutation_data,
@@ -398,7 +410,8 @@
                    }
                  }
 
-                 return dolfinx::fem::Form<T>(spaces, _integrals, coefficients,
+                 return dolfinx::fem::Form<T, double>
+(spaces, _integrals, coefficients,
                                               constants, needs_permutation_data,
                                               mesh);
                }),
@@ -408,9 +421,9 @@
       .def(py::init(
                [](std::uintptr_t form,
                   const std::vector<std::shared_ptr<
-                      const dolfinx::fem::FunctionSpace>>& spaces,
+                      const dolfinx::fem::FunctionSpace<double>>>& spaces,
                   const std::vector<std::shared_ptr<
-                      const dolfinx::fem::Function<T>>>& coefficients,
+                      const dolfinx::fem::Function<T, double>>>& coefficients,
                   const std::vector<std::shared_ptr<
                       const dolfinx::fem::Constant<T>>>& constants,
                   const std::map<dolfinx::fem::IntegralType,
@@ -446,22 +459,31 @@
            py::arg("form"), py::arg("spaces"), py::arg("coefficients"),
            py::arg("constants"), py::arg("subdomains"), py::arg("mesh"),
            "Create a Form from a pointer to a ufcx_form")
-      .def_property_readonly("dtype", [](const dolfinx::fem::Form<T>& self)
+      .def_property_readonly("dtype", [](const dolfinx::fem::Form<T, double>
+& self)
                              { return py::dtype::of<T>(); })
       .def_property_readonly("coefficients",
-                             &dolfinx::fem::Form<T>::coefficients)
-      .def_property_readonly("rank", &dolfinx::fem::Form<T>::rank)
-      .def_property_readonly("mesh", &dolfinx::fem::Form<T>::mesh)
+                             &dolfinx::fem::Form<T, double>
+::coefficients)
+      .def_property_readonly("rank", &dolfinx::fem::Form<T, double>
+::rank)
+      .def_property_readonly("mesh", &dolfinx::fem::Form<T, double>
+::mesh)
       .def_property_readonly("function_spaces",
-                             &dolfinx::fem::Form<T>::function_spaces)
-      .def("integral_ids", &dolfinx::fem::Form<T>::integral_ids)
+                             &dolfinx::fem::Form<T, double>
+::function_spaces)
+      .def("integral_ids", &dolfinx::fem::Form<T, double>
+::integral_ids)
       .def_property_readonly("integral_types",
-                             &dolfinx::fem::Form<T>::integral_types)
+                             &dolfinx::fem::Form<T, double>
+::integral_types)
       .def_property_readonly("needs_facet_permutations",
-                             &dolfinx::fem::Form<T>::needs_facet_permutations)
+                             &dolfinx::fem::Form<T, double>
+::needs_facet_permutations)
       .def(
           "domains",
-          [](const dolfinx::fem::Form<T>& self, dolfinx::fem::IntegralType type,
+          [](const dolfinx::fem::Form<T, double>
+& self, dolfinx::fem::IntegralType type,
              int i) -> py::array_t<std::int32_t>
           {
             switch (type)
@@ -501,10 +523,10 @@
   m.def(
       pymethod_create_form.c_str(),
       [](std::uintptr_t form,
-         const std::vector<std::shared_ptr<const dolfinx::fem::FunctionSpace>>&
-             spaces,
-         const std::vector<std::shared_ptr<const dolfinx::fem::Function<T>>>&
-             coefficients,
+         const std::vector<std::shared_ptr<
+             const dolfinx::fem::FunctionSpace<double>>>& spaces,
+         const std::vector<std::shared_ptr<
+             const dolfinx::fem::Function<T, double>>>& coefficients,
          const std::vector<std::shared_ptr<const dolfinx::fem::Constant<T>>>&
              constants,
          const std::map<
@@ -627,9 +649,9 @@
       py::arg("integral_type"), py::arg("meshtags"));
   m.def(
       "create_nonmatching_meshes_interpolation_data",
-      [](const dolfinx::mesh::Mesh& mesh0,
+      [](const dolfinx::mesh::Mesh<double>& mesh0,
          const dolfinx::fem::FiniteElement& element0,
-         const dolfinx::mesh::Mesh& mesh1)
+         const dolfinx::mesh::Mesh<double>& mesh1)
       {
         int tdim = mesh0.topology().dim();
         auto cell_map = mesh0.topology().index_map(tdim);
@@ -647,7 +669,7 @@
       "create_nonmatching_meshes_interpolation_data",
       [](const dolfinx::mesh::Geometry<double>& geometry0,
          const dolfinx::fem::FiniteElement& element0,
-         const dolfinx::mesh::Mesh& mesh1,
+         const dolfinx::mesh::Mesh<double>& mesh1,
          const py::array_t<std::int32_t, py::array::c_style>& cells)
       {
         return dolfinx::fem::create_nonmatching_meshes_interpolation_data(
@@ -890,8 +912,8 @@
 
   m.def(
       "locate_dofs_topological",
-      [](const std::vector<
-             std::reference_wrapper<const dolfinx::fem::FunctionSpace>>& V,
+      [](const std::vector<std::reference_wrapper<
+             const dolfinx::fem::FunctionSpace<double>>>& V,
          int dim, const py::array_t<std::int32_t, py::array::c_style>& entities,
          bool remote) -> std::array<py::array, 2>
       {
@@ -907,7 +929,7 @@
       py::arg("remote") = true);
   m.def(
       "locate_dofs_topological",
-      [](const dolfinx::fem::FunctionSpace& V, int dim,
+      [](const dolfinx::fem::FunctionSpace<double>& V, int dim,
          const py::array_t<std::int32_t, py::array::c_style>& entities,
          bool remote)
       {
@@ -918,8 +940,8 @@
       py::arg("remote") = true);
   m.def(
       "locate_dofs_geometrical",
-      [](const std::vector<
-             std::reference_wrapper<const dolfinx::fem::FunctionSpace>>& V,
+      [](const std::vector<std::reference_wrapper<
+             const dolfinx::fem::FunctionSpace<double>>>& V,
          const std::function<py::array_t<bool>(const py::array_t<double>&)>&
              marker) -> std::array<py::array, 2>
       {
@@ -942,7 +964,7 @@
       py::arg("V"), py::arg("marker"));
   m.def(
       "locate_dofs_geometrical",
-      [](const dolfinx::fem::FunctionSpace& V,
+      [](const dolfinx::fem::FunctionSpace<double>& V,
          const std::function<py::array_t<bool>(const py::array_t<double>&)>&
              marker)
       {
@@ -962,11 +984,7 @@
   m.def(
       "interpolation_coords",
       [](const dolfinx::fem::FiniteElement& e,
-<<<<<<< HEAD
-         const dolfinx::mesh::Mesh<double>& mesh,
-=======
          const dolfinx::mesh::Geometry<double>& geometry,
->>>>>>> 52907855
          py::array_t<std::int32_t, py::array::c_style> cells)
       {
         std::vector<double> x = dolfinx::fem::interpolation_coords(
@@ -977,21 +995,26 @@
       py::arg("element"), py::arg("V"), py::arg("cells"));
 
   // dolfinx::fem::FunctionSpace
-  py::class_<dolfinx::fem::FunctionSpace,
-             std::shared_ptr<dolfinx::fem::FunctionSpace>>(m, "FunctionSpace")
+  py::class_<dolfinx::fem::FunctionSpace<double>,
+             std::shared_ptr<dolfinx::fem::FunctionSpace<double>>>(
+      m, "FunctionSpace")
       .def(py::init<std::shared_ptr<dolfinx::mesh::Mesh<double>>,
                     std::shared_ptr<dolfinx::fem::FiniteElement>,
                     std::shared_ptr<dolfinx::fem::DofMap>>(),
            py::arg("mesh"), py::arg("element"), py::arg("dofmap"))
-      .def("collapse", &dolfinx::fem::FunctionSpace::collapse)
-      .def("component", &dolfinx::fem::FunctionSpace::component)
-      .def("contains", &dolfinx::fem::FunctionSpace::contains, py::arg("V"))
-      .def_property_readonly("element", &dolfinx::fem::FunctionSpace::element)
-      .def_property_readonly("mesh", &dolfinx::fem::FunctionSpace::mesh)
-      .def_property_readonly("dofmap", &dolfinx::fem::FunctionSpace::dofmap)
-      .def("sub", &dolfinx::fem::FunctionSpace::sub, py::arg("component"))
+      .def("collapse", &dolfinx::fem::FunctionSpace<double>::collapse)
+      .def("component", &dolfinx::fem::FunctionSpace<double>::component)
+      .def("contains", &dolfinx::fem::FunctionSpace<double>::contains,
+           py::arg("V"))
+      .def_property_readonly("element",
+                             &dolfinx::fem::FunctionSpace<double>::element)
+      .def_property_readonly("mesh", &dolfinx::fem::FunctionSpace<double>::mesh)
+      .def_property_readonly("dofmap",
+                             &dolfinx::fem::FunctionSpace<double>::dofmap)
+      .def("sub", &dolfinx::fem::FunctionSpace<double>::sub,
+           py::arg("component"))
       .def("tabulate_dof_coordinates",
-           [](const dolfinx::fem::FunctionSpace& self)
+           [](const dolfinx::fem::FunctionSpace<double>& self)
            {
              std::vector x = self.tabulate_dof_coordinates(false);
              std::vector<std::size_t> shape = {x.size() / 3, 3};
