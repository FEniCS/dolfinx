// Copyright (C) 2017-2021 Chris Richardson and Garth N. Wells
//
// This file is part of DOLFINx (https://www.fenicsproject.org)
//
// SPDX-License-Identifier:    LGPL-3.0-or-later

#include "array.h"
#include "caster_mpi.h"
#include "numpy_dtype.h"
#include <array>
#include <cstdint>
#include <dolfinx/common/IndexMap.h>
#include <dolfinx/fem/Constant.h>
#include <dolfinx/fem/CoordinateElement.h>
#include <dolfinx/fem/DirichletBC.h>
#include <dolfinx/fem/DofMap.h>
#include <dolfinx/fem/ElementDofLayout.h>
#include <dolfinx/fem/Expression.h>
#include <dolfinx/fem/FiniteElement.h>
#include <dolfinx/fem/Form.h>
#include <dolfinx/fem/Function.h>
#include <dolfinx/fem/FunctionSpace.h>
#include <dolfinx/fem/dofmapbuilder.h>
#include <dolfinx/fem/interpolate.h>
#include <dolfinx/fem/sparsitybuild.h>
#include <dolfinx/fem/utils.h>
#include <dolfinx/graph/ordering.h>
#include <dolfinx/la/SparsityPattern.h>
#include <dolfinx/mesh/Mesh.h>
#include <dolfinx/mesh/MeshTags.h>
#include <memory>
#include <nanobind/nanobind.h>
#include <nanobind/ndarray.h>
#include <nanobind/stl/array.h>
#include <nanobind/stl/complex.h>
#include <nanobind/stl/function.h>
#include <nanobind/stl/map.h>
#include <nanobind/stl/pair.h>
#include <nanobind/stl/shared_ptr.h>
#include <nanobind/stl/string.h>
#include <nanobind/stl/tuple.h>
#include <nanobind/stl/variant.h>
#include <nanobind/stl/vector.h>
#include <span>
#include <string>
#include <ufcx.h>
#include <utility>

namespace nb = nanobind;

namespace
{
template <typename T, typename = void>
struct geom_type
{
  typedef T value_type;
};
template <typename T>
struct geom_type<T, std::void_t<typename T::value_type>>
{
  typedef typename T::value_type value_type;
};

template <typename T>
void declare_function_space(nb::module_& m, std::string type)
{
  {
    std::string pyclass_name = "FunctionSpace_" + type;
    nb::class_<dolfinx::fem::FunctionSpace<T>>(m, pyclass_name.c_str(),
                                               "Finite element function space")
        .def(nb::init<std::shared_ptr<const dolfinx::mesh::Mesh<T>>,
                      std::shared_ptr<const dolfinx::fem::FiniteElement<T>>,
                      std::shared_ptr<const dolfinx::fem::DofMap>>(),
             nb::arg("mesh"), nb::arg("element"), nb::arg("dofmap"))
        .def("collapse", &dolfinx::fem::FunctionSpace<T>::collapse)
        .def("component", &dolfinx::fem::FunctionSpace<T>::component)
        .def("contains", &dolfinx::fem::FunctionSpace<T>::contains,
             nb::arg("V"))
        .def_prop_ro("element", &dolfinx::fem::FunctionSpace<T>::element)
        .def_prop_ro("mesh", &dolfinx::fem::FunctionSpace<T>::mesh)
        .def_prop_ro("dofmap", &dolfinx::fem::FunctionSpace<T>::dofmap)
        .def("sub", &dolfinx::fem::FunctionSpace<T>::sub, nb::arg("component"))
        .def("tabulate_dof_coordinates",
             [](const dolfinx::fem::FunctionSpace<T>& self)
             {
               std::vector x = self.tabulate_dof_coordinates(false);
               return dolfinx_wrappers::as_nbarray(std::move(x),
                                                   {x.size() / 3, 3});
             });
  }

  {
    std::string pyclass_name = "FiniteElement_" + type;
    nb::class_<dolfinx::fem::FiniteElement<T>>(m, pyclass_name.c_str(),
                                               "Finite element object")
        .def(
            "__init__",
            [](dolfinx::fem::FiniteElement<T>* self,
               std::uintptr_t ufcx_element)
            {
              ufcx_finite_element* p
                  = reinterpret_cast<ufcx_finite_element*>(ufcx_element);
              new (self) dolfinx::fem::FiniteElement<T>(*p);
            },
            nb::arg("ufcx_element"))
        .def("__eq__", &dolfinx::fem::FiniteElement<T>::operator==)
        .def_prop_ro("basix_element",
                     &dolfinx::fem::FiniteElement<T>::basix_element,
                     nb::rv_policy::reference_internal)
        .def_prop_ro("num_sub_elements",
                     &dolfinx::fem::FiniteElement<T>::num_sub_elements)
        .def("interpolation_points",
             [](const dolfinx::fem::FiniteElement<T>& self)
             {
               auto [X, shape] = self.interpolation_points();
               return dolfinx_wrappers::as_nbarray(std::move(X), shape.size(),
                                                   shape.data());
             })
        .def_prop_ro("interpolation_ident",
                     &dolfinx::fem::FiniteElement<T>::interpolation_ident)
        .def_prop_ro("space_dimension",
                     &dolfinx::fem::FiniteElement<T>::space_dimension)
        .def_prop_ro(
            "value_shape",
            [](const dolfinx::fem::FiniteElement<T>& self)
            {
              std::span<const std::size_t> vshape = self.value_shape();
              return nb::ndarray<const std::size_t, nb::numpy>(vshape.data(),
                                                               {vshape.size()});
            },
            nb::rv_policy::reference_internal)
        .def(
            "apply_dof_transformation",
            [](const dolfinx::fem::FiniteElement<T>& self,
               nb::ndarray<T, nb::ndim<1>, nb::c_contig> x,
               std::uint32_t cell_permutation, int dim)
            {
              self.apply_dof_transformation(std::span(x.data(), x.size()),
                                            cell_permutation, dim);
            },
            nb::arg("x"), nb::arg("cell_permutation"), nb::arg("dim"))
        .def(
            "apply_transpose_dof_transformation",
            [](const dolfinx::fem::FiniteElement<T>& self,
               nb::ndarray<T, nb::ndim<1>, nb::c_contig> x,
               std::uint32_t cell_permutation, int dim)
            {
              self.apply_transpose_dof_transformation(
                  std::span(x.data(), x.size()), cell_permutation, dim);
            },
            nb::arg("x"), nb::arg("cell_permutation"), nb::arg("dim"))
        .def(
            "apply_inverse_transpose_dof_transformation",
            [](const dolfinx::fem::FiniteElement<T>& self,
               nb::ndarray<T, nb::ndim<1>, nb::c_contig> x,
               std::uint32_t cell_permutation, int dim)
            {
              self.apply_inverse_transpose_dof_transformation(
                  std::span(x.data(), x.size()), cell_permutation, dim);
            },
            nb::arg("x"), nb::arg("cell_permutation"), nb::arg("dim"))
        .def(
            "apply_dof_transformation",
            [](const dolfinx::fem::FiniteElement<T>& self,
               nb::ndarray<std::complex<T>, nb::ndim<1>, nb::c_contig> x,
               std::uint32_t cell_permutation, int dim)
            {
              self.apply_dof_transformation(
                  std::span((std::complex<T>*)x.data(), x.size()),
                  cell_permutation, dim);
            },
            nb::arg("x"), nb::arg("cell_permutation"), nb::arg("dim"))
        .def(
            "apply_transpose_dof_transformation",
            [](const dolfinx::fem::FiniteElement<T>& self,
               nb::ndarray<std::complex<T>, nb::ndim<1>, nb::c_contig> x,
               std::uint32_t cell_permutation, int dim)
            {
              self.apply_transpose_dof_transformation(
                  std::span((std::complex<T>*)x.data(), x.size()),
                  cell_permutation, dim);
            },
            nb::arg("x"), nb::arg("cell_permutation"), nb::arg("dim"))
        .def(
            "apply_inverse_transpose_dof_transformation",
            [](const dolfinx::fem::FiniteElement<T>& self,
               nb::ndarray<std::complex<T>, nb::ndim<1>, nb::c_contig> x,
               std::uint32_t cell_permutation, int dim)
            {
              self.apply_inverse_transpose_dof_transformation(
                  std::span(x.data(), x.shape(0) * x.shape(1)),
                  cell_permutation, dim);
            },
            nb::arg("x"), nb::arg("cell_permutation"), nb::arg("dim"))
        .def_prop_ro("needs_dof_transformations",
                     &dolfinx::fem::FiniteElement<T>::needs_dof_transformations)
        .def("signature", &dolfinx::fem::FiniteElement<T>::signature);
  }
}

// Declare DirichletBC objects for type T
template <typename T>
void declare_objects(nb::module_& m, const std::string& type)
{
  using U = typename dolfinx::scalar_value_type_t<T>;

  auto dtype = numpy_dtype<T>();

  // dolfinx::fem::DirichletBC
  std::string pyclass_name = std::string("DirichletBC_") + type;
  nb::class_<dolfinx::fem::DirichletBC<T, U>> dirichletbc(
      m, pyclass_name.c_str(),
      "Object for representing Dirichlet (essential) boundary "
      "conditions");

  dirichletbc
      .def(
          "__init__",
          [](dolfinx::fem::DirichletBC<T, U>* bc,
             nb::ndarray<const T, nb::c_contig> g,
             nb::ndarray<const std::int32_t, nb::ndim<1>, nb::c_contig> dofs,
             std::shared_ptr<const dolfinx::fem::FunctionSpace<U>> V)
          {
            std::vector<std::size_t> shape(g.shape_ptr(),
                                           g.shape_ptr() + g.ndim());
            auto _g = std::make_shared<dolfinx::fem::Constant<T>>(
                std::span(g.data(), g.size()), shape);
            new (bc) dolfinx::fem::DirichletBC<T, U>(
                _g, std::vector(dofs.data(), dofs.data() + dofs.size()), V);
          },
          nb::arg("g").noconvert(), nb::arg("dofs").noconvert(), nb::arg("V"))
      .def(
          "__init__",
          [](dolfinx::fem::DirichletBC<T, U>* bc,
             std::shared_ptr<const dolfinx::fem::Constant<T>> g,
             nb::ndarray<const std::int32_t, nb::ndim<1>, nb::c_contig> dofs,
             std::shared_ptr<const dolfinx::fem::FunctionSpace<U>> V)
          {
            new (bc) dolfinx::fem::DirichletBC<T, U>(
                g, std::vector(dofs.data(), dofs.data() + dofs.size()), V);
          },
          nb::arg("g").noconvert(), nb::arg("dofs").noconvert(), nb::arg("V"))
      .def(
          "__init__",
          [](dolfinx::fem::DirichletBC<T, U>* bc,
             std::shared_ptr<const dolfinx::fem::Function<T, U>> g,
             nb::ndarray<const std::int32_t, nb::ndim<1>, nb::c_contig> dofs)
          {
            new (bc) dolfinx::fem::DirichletBC<T, U>(
                g, std::vector(dofs.data(), dofs.data() + dofs.size()));
          },
          nb::arg("g").noconvert(), nb::arg("dofs"))
      .def(
          "__init__",
          [](dolfinx::fem::DirichletBC<T, U>* bc,
             std::shared_ptr<const dolfinx::fem::Function<T, U>> g,
             std::array<
                 nb::ndarray<const std::int32_t, nb::ndim<1>, nb::c_contig>, 2>
                 V_g_dofs,
             std::shared_ptr<const dolfinx::fem::FunctionSpace<U>> V)
          {
            std::array dofs
                = {std::vector(V_g_dofs[0].data(),
                               V_g_dofs[0].data() + V_g_dofs[0].size()),
                   std::vector(V_g_dofs[1].data(),
                               V_g_dofs[1].data() + V_g_dofs[1].size())};
            new (bc) dolfinx::fem::DirichletBC(g, std::move(dofs), V);
          },
          nb::arg("g").noconvert(), nb::arg("dofs").noconvert(),
          nb::arg("V").noconvert())
      .def_prop_ro("dtype", [dtype](const dolfinx::fem::Form<T, U>& self)
                   { return dtype; })
      .def("dof_indices",
           [](const dolfinx::fem::DirichletBC<T, U>& self)
           {
             auto [dofs, owned] = self.dof_indices();
             return std::pair(nb::ndarray<const std::int32_t, nb::numpy>(
                                  dofs.data(), {dofs.size()}),
                              owned);
           })
      .def_prop_ro("function_space",
                   &dolfinx::fem::DirichletBC<T, U>::function_space)
      .def_prop_ro("value", &dolfinx::fem::DirichletBC<T, U>::value);

  // dolfinx::fem::Function
  std::string pyclass_name_function = std::string("Function_") + type;
  nb::class_<dolfinx::fem::Function<T, U>>(m, pyclass_name_function.c_str(),
                                           "A finite element function")
      .def(nb::init<std::shared_ptr<const dolfinx::fem::FunctionSpace<U>>>(),
           "Create a function on the given function space")
      .def(nb::init<std::shared_ptr<dolfinx::fem::FunctionSpace<U>>,
                    std::shared_ptr<dolfinx::la::Vector<T>>>())
      .def_rw("name", &dolfinx::fem::Function<T, U>::name)
      .def("sub", &dolfinx::fem::Function<T, U>::sub,
           "Return sub-function (view into parent Function")
      .def("collapse", &dolfinx::fem::Function<T, U>::collapse,
           "Collapse sub-function view")
      .def(
          "interpolate",
          [](dolfinx::fem::Function<T, U>& self,
             nb::ndarray<const T, nb::ndim<1>, nb::c_contig> f,
             nb::ndarray<const std::int32_t, nb::ndim<1>, nb::c_contig> cells)
          {
            dolfinx::fem::interpolate(self, std::span(f.data(), f.size()),
                                      {1, f.size()},
                                      std::span(cells.data(), cells.size()));
          },
          nb::arg("f"), nb::arg("cells"), "Interpolate an expression function")
      .def(
          "interpolate",
          [](dolfinx::fem::Function<T, U>& self,
             nb::ndarray<const T, nb::ndim<2>, nb::c_contig> f,
             nb::ndarray<const std::int32_t, nb::ndim<1>, nb::c_contig> cells)
          {
            dolfinx::fem::interpolate(self, std::span(f.data(), f.size()),
                                      {f.shape(0), f.shape(1)},
                                      std::span(cells.data(), cells.size()));
          },
          nb::arg("f"), nb::arg("cells"), "Interpolate an expression function")
      .def(
          "interpolate",
          [](dolfinx::fem::Function<T, U>& self,
             dolfinx::fem::Function<T, U>& u,
             nb::ndarray<const std::int32_t, nb::ndim<1>, nb::c_contig> cells,
             const std::tuple<std::vector<std::int32_t>,
                              std::vector<std::int32_t>, std::vector<U>,
                              std::vector<std::int32_t>>& interpolation_data)
          {
            self.interpolate(u, std::span(cells.data(), cells.size()),
                             interpolation_data);
          },
          nb::arg("u"), nb::arg("cells"), nb::arg("nmm_interpolation_data"),
          "Interpolate a finite element function")
      .def(
          "interpolate_ptr",
          [](dolfinx::fem::Function<T, U>& self, std::uintptr_t addr,
             nb::ndarray<const std::int32_t, nb::ndim<1>, nb::c_contig> cells)
          {
            assert(self.function_space());
            auto element = self.function_space()->element();
            assert(element);

            // Compute value size
            auto vshape = element->value_shape();
            std::size_t value_size = std::reduce(vshape.begin(), vshape.end(),
                                                 1, std::multiplies{});

            assert(self.function_space()->mesh());
            const std::vector<U> x = dolfinx::fem::interpolation_coords(
                *element, self.function_space()->mesh()->geometry(),
                std::span(cells.data(), cells.size()));

            std::array<std::size_t, 2> shape{value_size, x.size() / 3};
            std::vector<T> values(shape[0] * shape[1]);
            std::function<void(T*, int, int, const U*)> f
                = reinterpret_cast<void (*)(T*, int, int, const U*)>(addr);
            f(values.data(), shape[1], shape[0], x.data());
            dolfinx::fem::interpolate(self, std::span<const T>(values), shape,
                                      std::span(cells.data(), cells.size()));
          },
          nb::arg("f_ptr"), nb::arg("cells"),
          "Interpolate using a pointer to an expression with a C signature")
      .def(
          "interpolate",
          [](dolfinx::fem::Function<T, U>& self,
             const dolfinx::fem::Expression<T, U>& expr,
             nb::ndarray<const std::int32_t, nb::c_contig> cells)
          { self.interpolate(expr, std::span(cells.data(), cells.size())); },
          nb::arg("expr"), nb::arg("cells"),
          "Interpolate an Expression on a set of cells")
      .def_prop_ro(
          "x", nb::overload_cast<>(&dolfinx::fem::Function<T, U>::x),
          "Return the vector associated with the finite element Function")
      .def(
          "eval",
          [](const dolfinx::fem::Function<T, U>& self,
             nb::ndarray<const U, nb::ndim<2>, nb::c_contig> x,
             nb::ndarray<const std::int32_t, nb::ndim<1>, nb::c_contig> cells,
             nb::ndarray<T, nb::ndim<2>, nb::c_contig> u)
          {
            // TODO: handle 1d case
            self.eval(std::span(x.data(), x.size()), {x.shape(0), x.shape(1)},
                      std::span(cells.data(), cells.size()),
                      std::span<T>(u.data(), u.size()),
                      {u.shape(0), u.shape(1)});
          },
          nb::arg("x"), nb::arg("cells"), nb::arg("values"),
          "Evaluate Function")
      .def_prop_ro("function_space",
                   &dolfinx::fem::Function<T, U>::function_space);

  // dolfinx::fem::Constant
  std::string pyclass_name_constant = std::string("Constant_") + type;
  nb::class_<dolfinx::fem::Constant<T>>(
      m, pyclass_name_constant.c_str(),
      "Value constant with respect to integration domain")
      .def(
          "__init__",
          [](dolfinx::fem::Constant<T>* cp,
             nb::ndarray<const T, nb::c_contig> c)
          {
            std::vector<std::size_t> shape(c.shape_ptr(),
                                           c.shape_ptr() + c.ndim());
            new (cp)
                dolfinx::fem::Constant<T>(std::span(c.data(), c.size()), shape);
          },
          nb::arg("c").noconvert(), "Create a constant from a value array")
      .def_prop_ro("dtype", [dtype](const dolfinx::fem::Constant<T>& self)
                   { return dtype; })
      .def_prop_ro(
          "value",
          [](dolfinx::fem::Constant<T>& self)
          {
            return nb::ndarray<T, nb::numpy>(
                self.value.data(), self.shape.size(), self.shape.data());
          },
          nb::rv_policy::reference_internal);

  // dolfinx::fem::Expression
  std::string pyclass_name_expr = std::string("Expression_") + type;
  nb::class_<dolfinx::fem::Expression<T, U>>(m, pyclass_name_expr.c_str(),
                                             "An Expression")
      .def(
          "__init__",
          [](dolfinx::fem::Expression<T, U>* ex,
             const std::vector<std::shared_ptr<
                 const dolfinx::fem::Function<T, U>>>& coefficients,
             const std::vector<
                 std::shared_ptr<const dolfinx::fem::Constant<T>>>& constants,
             nb::ndarray<const U, nb::ndim<2>, nb::c_contig> X,
             std::uintptr_t fn_addr, const std::vector<int>& value_shape,
             std::shared_ptr<const dolfinx::fem::FunctionSpace<U>>
                 argument_function_space)
          {
            auto tabulate_expression_ptr
                = (void (*)(T*, const T*, const T*,
                            const typename geom_type<T>::value_type*,
                            const int*, const std::uint8_t*))fn_addr;
            new (ex) dolfinx::fem::Expression<T, U>(
                coefficients, constants, std::span(X.data(), X.size()),
                {X.shape(0), X.shape(1)}, tabulate_expression_ptr, value_shape,
                argument_function_space);
          },
          nb::arg("coefficients"), nb::arg("constants"), nb::arg("X"),
          nb::arg("fn"), nb::arg("value_shape"),
          nb::arg("argument_function_space"))
      .def(
          "eval",
          [](const dolfinx::fem::Expression<T, U>& self,
             const dolfinx::mesh::Mesh<U>& mesh,
             nb::ndarray<const std::int32_t, nb::ndim<1>, nb::c_contig> cells,
             nb::ndarray<T, nb::ndim<2>, nb::c_contig> values)
          {
            std::span<T> foo(values.data(), values.size());
            self.eval(mesh, std::span(cells.data(), cells.size()), foo,
                      {values.shape(0), values.shape(1)});
          },
          nb::arg("mesh"), nb::arg("active_cells"), nb::arg("values"))
      .def("X",
           [](const dolfinx::fem::Expression<T, U>& self)
           {
             auto [X, shape] = self.X();
             return dolfinx_wrappers::as_nbarray(std::move(X), shape.size(),
                                                 shape.data());
           })
      .def_prop_ro("dtype", [dtype](const dolfinx::fem::Expression<T, U>& self)
                   { return dtype; })
      .def_prop_ro("value_size", &dolfinx::fem::Expression<T, U>::value_size)
      .def_prop_ro("value_shape", &dolfinx::fem::Expression<T, U>::value_shape);

  std::string pymethod_create_expression
      = std::string("create_expression_") + type;
  m.def(
      pymethod_create_expression.c_str(),
      [](const std::uintptr_t expression,
         const std::vector<std::shared_ptr<const dolfinx::fem::Function<T, U>>>&
             coefficients,
         const std::vector<std::shared_ptr<const dolfinx::fem::Constant<T>>>&
             constants,
         std::shared_ptr<const dolfinx::fem::FunctionSpace<U>>
             argument_function_space)
      {
        const ufcx_expression* p
            = reinterpret_cast<const ufcx_expression*>(expression);
        return dolfinx::fem::create_expression<T, U>(
            *p, coefficients, constants, argument_function_space);
      },
      nb::arg("expression"), nb::arg("coefficients"), nb::arg("constants"),
      nb::arg("argument_function_space").none(),
      "Create Expression from a pointer to ufc_form.");
}

template <typename T>
void declare_form(nb::module_& m, std::string type)
{
  using U = typename dolfinx::scalar_value_type_t<T>;

  auto dtype = numpy_dtype<T>();

  // dolfinx::fem::Form
  std::string pyclass_name_form = std::string("Form_") + type;
  nb::class_<dolfinx::fem::Form<T, U>>(m, pyclass_name_form.c_str(),
                                       "Variational form object")
      .def(
          "__init__",
          [](dolfinx::fem::Form<T, U>* fp,
             const std::vector<
                 std::shared_ptr<const dolfinx::fem::FunctionSpace<U>>>& spaces,
             const std::map<dolfinx::fem::IntegralType,
                            std::vector<std::tuple<
                                int, std::uintptr_t,
                                nb::ndarray<const std::int32_t, nb::ndim<1>,
                                            nb::c_contig>>>>& integrals,
             const std::vector<std::shared_ptr<
                 const dolfinx::fem::Function<T, U>>>& coefficients,
             const std::vector<
                 std::shared_ptr<const dolfinx::fem::Constant<T>>>& constants,
             bool needs_permutation_data,
             std::shared_ptr<const dolfinx::mesh::Mesh<U>> mesh)
          {
            using kern
                = std::function<void(T*, const T*, const T*,
                                     const typename geom_type<T>::value_type*,
                                     const int*, const std::uint8_t*)>;
            std::map<
                dolfinx::fem::IntegralType,
                std::vector<std::tuple<int, kern, std::vector<std::int32_t>>>>
                _integrals;

            // Loop over kernel for each entity type
            for (auto& [type, kernels] : integrals)
            {
              for (auto& [id, ptr, e] : kernels)
              {
                auto kn_ptr
                    = (void (*)(T*, const T*, const T*,
                                const typename geom_type<T>::value_type*,
                                const int*, const std::uint8_t*))ptr;
                _integrals[type].emplace_back(
                    id, kn_ptr,
                    std::vector<std::int32_t>(e.data(), e.data() + e.size()));
              }
            }

            new (fp) dolfinx::fem::Form<T, U>(spaces, _integrals, coefficients,
                                              constants, needs_permutation_data,
                                              mesh);
          },
          nb::arg("spaces"), nb::arg("integrals"), nb::arg("coefficients"),
          nb::arg("constants"), nb::arg("need_permutation_data"),
          nb::arg("mesh").none())
      .def(
          "__init__",
          [](dolfinx::fem::Form<T, U>* fp, std::uintptr_t form,
             const std::vector<
                 std::shared_ptr<const dolfinx::fem::FunctionSpace<U>>>& spaces,
             const std::vector<std::shared_ptr<
                 const dolfinx::fem::Function<T, U>>>& coefficients,
             const std::vector<
                 std::shared_ptr<const dolfinx::fem::Constant<T>>>& constants,
             const std::map<
                 dolfinx::fem::IntegralType,
                 std::vector<std::pair<
                     std::int32_t, nb::ndarray<const std::int32_t, nb::ndim<1>,
                                               nb::c_contig>>>>& subdomains,
             std::shared_ptr<const dolfinx::mesh::Mesh<U>> mesh)
          {
            std::map<
                dolfinx::fem::IntegralType,
                std::vector<std::pair<std::int32_t, std::vector<std::int32_t>>>>
                sd;
            for (auto& [itg, data] : subdomains)
            {
              std::vector<std::pair<std::int32_t, std::vector<std::int32_t>>> x;
              for (auto& [id, e] : data)
                x.emplace_back(id, std::vector(e.data(), e.data() + e.size()));
              sd.insert({itg, std::move(x)});
            }

            ufcx_form* p = reinterpret_cast<ufcx_form*>(form);
            new (fp) dolfinx::fem::Form<T, U>(dolfinx::fem::create_form<T>(
                *p, spaces, coefficients, constants, sd, mesh));
          },
          nb::arg("form"), nb::arg("spaces"), nb::arg("coefficients"),
          nb::arg("constants"), nb::arg("subdomains"), nb::arg("mesh").none(),
          "Create a Form from a pointer to a ufcx_form")
      .def_prop_ro("dtype", [dtype](const dolfinx::fem::Form<T, U>& self)
                   { return dtype; })
      .def_prop_ro("coefficients", &dolfinx::fem::Form<T, U>::coefficients)
      .def_prop_ro("rank", &dolfinx::fem::Form<T, U>::rank)
      .def_prop_ro("mesh", &dolfinx::fem::Form<T, U>::mesh)
      .def_prop_ro("function_spaces",
                   &dolfinx::fem::Form<T, U>::function_spaces)
      .def("integral_ids", &dolfinx::fem::Form<T, U>::integral_ids)
      .def_prop_ro("integral_types", &dolfinx::fem::Form<T, U>::integral_types)
      .def_prop_ro("needs_facet_permutations",
                   &dolfinx::fem::Form<T, U>::needs_facet_permutations)
      .def(
          "domains",
          [](const dolfinx::fem::Form<T, U>& self,
             dolfinx::fem::IntegralType type, int i)
          {
            std::span<const std::int32_t> _d = self.domain(type, i);
            switch (type)
            {
            case dolfinx::fem::IntegralType::cell:
              return nb::ndarray<const std::int32_t, nb::numpy>(_d.data(),
                                                                {_d.size()});
            case dolfinx::fem::IntegralType::exterior_facet:
            {
              return nb::ndarray<const std::int32_t, nb::numpy>(
                  _d.data(), {_d.size() / 2, 2});
            }
            case dolfinx::fem::IntegralType::interior_facet:
            {
              return nb::ndarray<const std::int32_t, nb::numpy>(
                  _d.data(), {_d.size() / 4, 2, 2});
            }
            default:
              throw ::std::runtime_error("Integral type unsupported.");
            }
          },
          nb::rv_policy::reference_internal, nb::arg("type"), nb::arg("i"));

  // Form
  std::string pymethod_create_form = std::string("create_form_") + type;
  m.def(
      pymethod_create_form.c_str(),
      [](std::uintptr_t form,
         const std::vector<
             std::shared_ptr<const dolfinx::fem::FunctionSpace<U>>>& spaces,
         const std::vector<std::shared_ptr<const dolfinx::fem::Function<T, U>>>&
             coefficients,
         const std::vector<std::shared_ptr<const dolfinx::fem::Constant<T>>>&
             constants,
         const std::map<
             dolfinx::fem::IntegralType,
             std::vector<std::pair<
                 std::int32_t, nb::ndarray<const std::int32_t, nb::c_contig>>>>&
             subdomains,
         std::shared_ptr<const dolfinx::mesh::Mesh<U>> mesh)
      {
        std::map<
            dolfinx::fem::IntegralType,
            std::vector<std::pair<std::int32_t, std::vector<std::int32_t>>>>
            sd;
        for (auto& [itg, data] : subdomains)
        {
          std::vector<std::pair<std::int32_t, std::vector<std::int32_t>>> x;
          for (auto& [id, idx] : data)
          {
            x.emplace_back(id,
                           std::vector(idx.data(), idx.data() + idx.size()));
          }
          sd.insert({itg, std::move(x)});
        }

        ufcx_form* p = reinterpret_cast<ufcx_form*>(form);
        return dolfinx::fem::create_form<T>(*p, spaces, coefficients, constants,
                                            sd, mesh);
      },
      nb::arg("form"), nb::arg("spaces"), nb::arg("coefficients"),
      nb::arg("constants"), nb::arg("subdomains"), nb::arg("mesh"),
      "Create Form from a pointer to ufcx_form.");

  m.def("create_sparsity_pattern",
        &dolfinx::fem ::create_sparsity_pattern<T, U>, nb::arg("a"),
        "Create a sparsity pattern.");
}

template <typename T>
void declare_cmap(nb::module_& m, std::string type)
{
  std::string pyclass_name = std::string("CoordinateElement_") + type;
  nb::class_<dolfinx::fem::CoordinateElement<T>>(m, pyclass_name.c_str(),
                                                 "Coordinate map element")
      .def(nb::init<dolfinx::mesh::CellType, int>(), nb::arg("celltype"),
           nb::arg("degree"))
      .def(
          "__init__",
          [](dolfinx::fem::CoordinateElement<T>* cm, dolfinx::mesh::CellType ct,
             int d, int var)
          {
            new (cm) dolfinx::fem::CoordinateElement<T>(
                ct, d, static_cast<basix::element::lagrange_variant>(var));
          },
          nb::arg("celltype"), nb::arg("degree"), nb::arg("variant"))
      .def("create_dof_layout",
           &dolfinx::fem::CoordinateElement<T>::create_dof_layout)
      .def_prop_ro("degree", &dolfinx::fem::CoordinateElement<T>::degree)
      .def_prop_ro("variant", [](const dolfinx::fem::CoordinateElement<T>& self)
                   { return static_cast<int>(self.variant()); })
      .def(
          "push_forward",
          [](const dolfinx::fem::CoordinateElement<T>& self,
             nb::ndarray<const T, nb::ndim<2>, nb::c_contig> X,
             nb::ndarray<const T, nb::ndim<2>, nb::c_contig> cell_x)
          {
            using mdspan2_t = MDSPAN_IMPL_STANDARD_NAMESPACE::mdspan<
                T, MDSPAN_IMPL_STANDARD_NAMESPACE::dextents<std::size_t, 2>>;
            using cmdspan2_t = MDSPAN_IMPL_STANDARD_NAMESPACE::mdspan<
                const T,
                MDSPAN_IMPL_STANDARD_NAMESPACE::dextents<std::size_t, 2>>;
            using cmdspan4_t = MDSPAN_IMPL_STANDARD_NAMESPACE::mdspan<
                const T,
                MDSPAN_IMPL_STANDARD_NAMESPACE::dextents<std::size_t, 4>>;

            std::array<std::size_t, 2> Xshape{X.shape(0), X.shape(1)};
            std::array<std::size_t, 4> phi_shape
                = self.tabulate_shape(0, X.shape(0));
            std::vector<T> phi_b(std::reduce(phi_shape.begin(), phi_shape.end(),
                                             1, std::multiplies{}));
            cmdspan4_t phi_full(phi_b.data(), phi_shape);
            self.tabulate(0, std::span(X.data(), X.size()), Xshape, phi_b);
            auto phi = MDSPAN_IMPL_STANDARD_NAMESPACE::
                MDSPAN_IMPL_PROPOSED_NAMESPACE::submdspan(
                    phi_full, 0, MDSPAN_IMPL_STANDARD_NAMESPACE::full_extent,
                    MDSPAN_IMPL_STANDARD_NAMESPACE::full_extent, 0);

            std::array<std::size_t, 2> shape = {X.shape(0), cell_x.shape(1)};
            std::vector<T> xb(shape[0] * shape[1]);
            self.push_forward(
                mdspan2_t(xb.data(), shape),
                cmdspan2_t(cell_x.data(), cell_x.shape(0), cell_x.shape(1)),
                phi);

            return dolfinx_wrappers::as_nbarray(std::move(xb),
                                                {X.shape(0), cell_x.shape(1)});
          },
          nb::arg("X"), nb::arg("cell_geometry"))
      .def(
          "pull_back",
          [](const dolfinx::fem::CoordinateElement<T>& self,
             nb::ndarray<const T, nb::ndim<2>, nb::c_contig> x,
             nb::ndarray<const T, nb::ndim<2>, nb::c_contig> cell_geometry)
          {
            std::size_t num_points = x.shape(0);
            std::size_t gdim = x.shape(1);
            std::size_t tdim = dolfinx::mesh::cell_dim(self.cell_shape());

            using mdspan2_t = MDSPAN_IMPL_STANDARD_NAMESPACE::mdspan<
                T, MDSPAN_IMPL_STANDARD_NAMESPACE::dextents<std::size_t, 2>>;
            using cmdspan2_t = MDSPAN_IMPL_STANDARD_NAMESPACE::mdspan<
                const T,
                MDSPAN_IMPL_STANDARD_NAMESPACE::dextents<std::size_t, 2>>;
            using cmdspan4_t = MDSPAN_IMPL_STANDARD_NAMESPACE::mdspan<
                const T,
                MDSPAN_IMPL_STANDARD_NAMESPACE::dextents<std::size_t, 4>>;

            std::vector<T> Xb(num_points * tdim);
            mdspan2_t X(Xb.data(), num_points, tdim);
            cmdspan2_t _x(x.data(), x.shape(0), x.shape(1));
            cmdspan2_t g(cell_geometry.data(), cell_geometry.shape(0),
                         cell_geometry.shape(1));

            if (self.is_affine())
            {
              std::vector<T> J_b(gdim * tdim);
              mdspan2_t J(J_b.data(), gdim, tdim);
              std::vector<T> K_b(tdim * gdim);
              mdspan2_t K(K_b.data(), tdim, gdim);

              std::array<std::size_t, 4> phi_shape = self.tabulate_shape(1, 1);
              std::vector<T> phi_b(std::reduce(
                  phi_shape.begin(), phi_shape.end(), 1, std::multiplies{}));
              cmdspan4_t phi(phi_b.data(), phi_shape);

              self.tabulate(1, std::vector<T>(tdim), {1, tdim}, phi_b);
              auto dphi = MDSPAN_IMPL_STANDARD_NAMESPACE::
                  MDSPAN_IMPL_PROPOSED_NAMESPACE::submdspan(
                      phi, std::pair(1, tdim + 1), 0,
                      MDSPAN_IMPL_STANDARD_NAMESPACE::full_extent, 0);

              self.compute_jacobian(dphi, g, J);
              self.compute_jacobian_inverse(J, K);
              std::array<T, 3> x0 = {0, 0, 0};
              for (std::size_t i = 0; i < g.extent(1); ++i)
                x0[i] += g(0, i);
              self.pull_back_affine(X, K, x0, _x);
            }
            else
              self.pull_back_nonaffine(X, _x, g);

            return dolfinx_wrappers::as_nbarray(std::move(Xb),
                                                {num_points, tdim});
          },
          nb::arg("x"), nb::arg("cell_geometry"));
}

template <typename T>
void declare_real_functions(nb::module_& m)
{
  m.def(
      "create_dofmap",
      [](const dolfinx_wrappers::MPICommWrapper comm, std::uintptr_t dofmap,
         dolfinx::mesh::Topology& topology,
         const dolfinx::fem::FiniteElement<T>& element)
      {
        ufcx_dofmap* p = reinterpret_cast<ufcx_dofmap*>(dofmap);
        assert(p);
        dolfinx::fem::ElementDofLayout layout
            = dolfinx::fem::create_element_dof_layout(
                *p, topology.cell_types().back());

        std::function<void(const std::span<std::int32_t>&, std::uint32_t)>
            unpermute_dofs = nullptr;
        if (element.needs_dof_permutations())
          unpermute_dofs = element.get_dof_permutation_function(true, true);
        return dolfinx::fem::create_dofmap(comm.get(), layout, topology,
                                           unpermute_dofs, nullptr);
      },
      nb::arg("comm"), nb::arg("dofmap"), nb::arg("topology"),
      nb::arg("element"),
      "Create DofMap object from a pointer to ufcx_dofmap.");

  m.def(
      "locate_dofs_topological",
      [](const std::vector<
             std::shared_ptr<const dolfinx::fem::FunctionSpace<T>>>& V,
         int dim,
         nb::ndarray<const std::int32_t, nb::ndim<1>, nb::c_contig> entities,
         bool remote)
      {
        if (V.size() != 2)
          throw std::runtime_error("Expected two function spaces.");
        std::array<std::vector<std::int32_t>, 2> dofs
            = dolfinx::fem::locate_dofs_topological(
                *V[0].get()->mesh()->topology_mutable(),
                {*V[0].get()->dofmap(), *V[1].get()->dofmap()}, dim,
                std::span(entities.data(), entities.size()), remote);
        return std::array<nb::ndarray<std::int32_t, nb::numpy>, 2>(
            {dolfinx_wrappers::as_nbarray(std::move(dofs[0])),
             dolfinx_wrappers::as_nbarray(std::move(dofs[1]))});
      },
      nb::arg("V"), nb::arg("dim"), nb::arg("entities"),
      nb::arg("remote") = true);
  m.def(
      "locate_dofs_topological",
      [](const dolfinx::fem::FunctionSpace<T>& V, int dim,
         nb::ndarray<const std::int32_t, nb::ndim<1>, nb::c_contig> entities,
         bool remote)
      {
        return dolfinx_wrappers::as_nbarray(
            dolfinx::fem::locate_dofs_topological(
                *V.mesh()->topology_mutable(), *V.dofmap(), dim,
                std::span(entities.data(), entities.size()), remote));
      },
      nb::arg("V"), nb::arg("dim"), nb::arg("entities"),
      nb::arg("remote") = true);
  m.def(
      "locate_dofs_geometrical",
      [](const std::vector<
             std::shared_ptr<const dolfinx::fem::FunctionSpace<T>>>& V,
         std::function<nb::ndarray<bool, nb::ndim<1>, nb::c_contig>(
             nb::ndarray<const T, nb::ndim<2>, nb::numpy>)>
             marker)
      {
        if (V.size() != 2)
          throw std::runtime_error("Expected two function spaces.");

        auto _marker = [&marker](auto x)
        {
          nb::ndarray<const T, nb::ndim<2>, nb::numpy> x_view(
              x.data_handle(), {x.extent(0), x.extent(1)});
          auto marked = marker(x_view);
          return std::vector<std::int8_t>(marked.data(),
                                          marked.data() + marked.size());
        };

        std::array<std::vector<std::int32_t>, 2> dofs
            = dolfinx::fem::locate_dofs_geometrical<T>({*V[0], *V[1]}, _marker);
        return std::array<nb::ndarray<std::int32_t, nb::numpy>, 2>(
            {dolfinx_wrappers::as_nbarray(std::move(dofs[0])),
             dolfinx_wrappers::as_nbarray(std::move(dofs[1]))});
      },
      nb::arg("V"), nb::arg("marker"));
  m.def(
      "locate_dofs_geometrical",
      [](const dolfinx::fem::FunctionSpace<T>& V,
         std::function<nb::ndarray<bool, nb::ndim<1>, nb::c_contig>(
             nb::ndarray<const T, nb::ndim<2>, nb::numpy>)>
             marker)
      {
        auto _marker = [&marker](auto x)
        {
          nb::ndarray<const T, nb::ndim<2>, nb::numpy> x_view(
              x.data_handle(), {x.extent(0), x.extent(1)});
          auto marked = marker(x_view);
          return std::vector<std::int8_t>(marked.data(),
                                          marked.data() + marked.size());
        };

        return dolfinx_wrappers::as_nbarray(
            dolfinx::fem::locate_dofs_geometrical(V, _marker));
      },
      nb::arg("V"), nb::arg("marker"));

  m.def(
      "interpolation_coords",
      [](const dolfinx::fem::FiniteElement<T>& e,
         const dolfinx::mesh::Geometry<T>& geometry,
         nb::ndarray<std::int32_t, nb::ndim<1>, nb::c_contig> cells)
      {
        std::vector<T> x = dolfinx::fem::interpolation_coords(
            e, geometry, std::span(cells.data(), cells.size()));
        return dolfinx_wrappers::as_nbarray(std::move(x), {3, x.size() / 3});
      },
      nb::arg("element"), nb::arg("V"), nb::arg("cells"));

  m.def(
      "create_nonmatching_meshes_interpolation_data",
      [](const dolfinx::mesh::Mesh<T>& mesh0,
         const dolfinx::fem::FiniteElement<T>& element0,
         const dolfinx::mesh::Mesh<T>& mesh1, T padding)
      {
        int tdim = mesh0.topology()->dim();
        auto cell_map = mesh0.topology()->index_map(tdim);
        assert(cell_map);
        std::int32_t num_cells
            = cell_map->size_local() + cell_map->num_ghosts();
        std::vector<std::int32_t> cells(num_cells, 0);
        std::iota(cells.begin(), cells.end(), 0);
        return dolfinx::fem::create_nonmatching_meshes_interpolation_data(
            mesh0.geometry(), element0, mesh1,
            std::span(cells.data(), cells.size()), padding);
      },
<<<<<<< HEAD
      py::arg("mesh0"), py::arg("element0"), py::arg("mesh1"),
      py::arg("padding"));
=======
      nb::arg("mesh0"), nb::arg("element0"), nb::arg("mesh1"));
>>>>>>> 0edd19f3
  m.def(
      "create_nonmatching_meshes_interpolation_data",
      [](const dolfinx::mesh::Geometry<T>& geometry0,
         const dolfinx::fem::FiniteElement<T>& element0,
         const dolfinx::mesh::Mesh<T>& mesh1,
<<<<<<< HEAD
         const py::array_t<std::int32_t, py::array::c_style>& cells, T padding)
=======
         nb::ndarray<const std::int32_t, nb::ndim<1>, nb::c_contig> cells)
>>>>>>> 0edd19f3
      {
        return dolfinx::fem::create_nonmatching_meshes_interpolation_data(
            geometry0, element0, mesh1, std::span(cells.data(), cells.size()),
            padding);
      },
<<<<<<< HEAD
      py::arg("geometry0"), py::arg("element0"), py::arg("mesh1"),
      py::arg("cells"), py::arg("padding"));
=======
      nb::arg("geometry0"), nb::arg("element0"), nb::arg("mesh1"),
      nb::arg("cells"));
>>>>>>> 0edd19f3
}

} // namespace

namespace dolfinx_wrappers
{

void fem(nb::module_& m)
{
  declare_objects<float>(m, "float32");
  declare_objects<double>(m, "float64");
  declare_objects<std::complex<float>>(m, "complex64");
  declare_objects<std::complex<double>>(m, "complex128");

  declare_form<float>(m, "float32");
  declare_form<double>(m, "float64");
  declare_form<std::complex<float>>(m, "complex64");
  declare_form<std::complex<double>>(m, "complex128");

  // fem::CoordinateElement
  declare_cmap<float>(m, "float32");
  declare_cmap<double>(m, "float64");

  m.def(
      "create_element_dof_layout",
      [](std::uintptr_t dofmap, const dolfinx::mesh::CellType cell_type,
         const std::vector<int>& parent_map)
      {
        ufcx_dofmap* p = reinterpret_cast<ufcx_dofmap*>(dofmap);
        return dolfinx::fem::create_element_dof_layout(*p, cell_type,
                                                       parent_map);
      },
      nb::arg("dofmap"), nb::arg("cell_type"), nb::arg("parent_map"),
      "Create ElementDofLayout object from a ufc dofmap.");
  m.def(
      "build_dofmap",
      [](MPICommWrapper comm, const dolfinx::mesh::Topology& topology,
         const dolfinx::fem::ElementDofLayout& layout)
      {
        auto [map, bs, dofmap] = dolfinx::fem::build_dofmap_data(
            comm.get(), topology, {layout},
            [](const dolfinx::graph::AdjacencyList<std::int32_t>& g)
            { return dolfinx::graph::reorder_gps(g); });
        return std::tuple(std::move(map), bs, std::move(dofmap));
      },
      nb::arg("comm"), nb::arg("topology"), nb::arg("layout"),
      "Build and dofmap on a mesh.");
  m.def(
      "transpose_dofmap",
      [](nb::ndarray<const std::int32_t, nb::ndim<2>, nb::c_contig> dofmap,
         int num_cells)
      {
        MDSPAN_IMPL_STANDARD_NAMESPACE::mdspan<
            const std::int32_t,
            MDSPAN_IMPL_STANDARD_NAMESPACE::dextents<std::size_t, 2>>
            _dofmap(dofmap.data(), dofmap.shape(0), dofmap.shape(1));
        return dolfinx::fem::transpose_dofmap(_dofmap, num_cells);
      },
      "Build the index to (cell, local index) map from a dofmap ((cell, local "
      "index) -> index).");
  m.def(
      "compute_integration_domains",
      [](dolfinx::fem::IntegralType type,
         const dolfinx::mesh::MeshTags<int>& meshtags)
      {
        return dolfinx::fem::compute_integration_domains(
            type, *meshtags.topology(), meshtags.indices(), meshtags.dim(),
            meshtags.values());
      },
      nb::arg("integral_type"), nb::arg("meshtags"));

  // dolfinx::fem::ElementDofLayout
  nb::class_<dolfinx::fem::ElementDofLayout>(
      m, "ElementDofLayout", "Object describing the layout of dofs on a cell")
      .def(nb::init<int, const std::vector<std::vector<std::vector<int>>>&,
                    const std::vector<std::vector<std::vector<int>>>&,
                    const std::vector<int>&,
                    const std::vector<dolfinx::fem::ElementDofLayout>&>(),
           nb::arg("block_size"), nb::arg("endity_dofs"),
           nb::arg("entity_closure_dofs"), nb::arg("parent_map"),
           nb::arg("sub_layouts"))
      .def_prop_ro("num_dofs", &dolfinx::fem::ElementDofLayout::num_dofs)
      .def("num_entity_dofs", &dolfinx::fem::ElementDofLayout::num_entity_dofs,
           nb::arg("dim"))
      .def("num_entity_closure_dofs",
           &dolfinx::fem::ElementDofLayout::num_entity_closure_dofs,
           nb::arg("dim"))
      .def("entity_dofs", &dolfinx::fem::ElementDofLayout::entity_dofs,
           nb::arg("dim"), nb::arg("entity_index"))
      .def("entity_closure_dofs",
           &dolfinx::fem::ElementDofLayout::entity_closure_dofs, nb::arg("dim"),
           nb::arg("entity_index"))
      .def_prop_ro("block_size", &dolfinx::fem::ElementDofLayout::block_size);

  // dolfinx::fem::DofMap
  nb::class_<dolfinx::fem::DofMap>(m, "DofMap", "DofMap object")
      .def(
          "__init__",
          [](dolfinx::fem::DofMap* self,
             const dolfinx::fem::ElementDofLayout& element,
             std::shared_ptr<const dolfinx::common::IndexMap> index_map,
             int index_map_bs,
             const dolfinx::graph::AdjacencyList<std::int32_t>& dofmap, int bs)
          {
            new (self) dolfinx::fem::DofMap(element, index_map, index_map_bs,
                                            dofmap.array(), bs);
          },
          nb::arg("element_dof_layout"), nb::arg("index_map"),
          nb::arg("index_map_bs"), nb::arg("dofmap"), nb::arg("bs"))
      .def_ro("index_map", &dolfinx::fem::DofMap::index_map)
      .def_prop_ro("index_map_bs", &dolfinx::fem::DofMap::index_map_bs)
      .def_prop_ro("dof_layout", &dolfinx::fem::DofMap::element_dof_layout)
      .def(
          "cell_dofs",
          [](const dolfinx::fem::DofMap& self, int cell)
          {
            std::span<const std::int32_t> dofs = self.cell_dofs(cell);
            return nb::ndarray<const std::int32_t, nb::numpy>(dofs.data(),
                                                              {dofs.size()});
          },
          nb::rv_policy::reference_internal, nb::arg("cell"))
      .def_prop_ro("bs", &dolfinx::fem::DofMap::bs)
      .def(
          "map",
          [](const dolfinx::fem::DofMap& self)
          {
            auto dofs = self.map();
            return nb::ndarray<const std::int32_t, nb::numpy>(
                dofs.data_handle(), {dofs.extent(0), dofs.extent(1)});
          },
          nb::rv_policy::reference_internal);

  nb::enum_<dolfinx::fem::IntegralType>(m, "IntegralType")
      .value("cell", dolfinx::fem::IntegralType::cell, "cell integral")
      .value("exterior_facet", dolfinx::fem::IntegralType::exterior_facet,
             "exterior facet integral")
      .value("interior_facet", dolfinx::fem::IntegralType::interior_facet,
             "exterior facet integral")
      .value("vertex", dolfinx::fem::IntegralType::vertex, "vertex integral");

  declare_function_space<float>(m, "float32");
  declare_function_space<double>(m, "float64");

  declare_real_functions<float>(m);
  declare_real_functions<double>(m);
}
} // namespace dolfinx_wrappers<|MERGE_RESOLUTION|>--- conflicted
+++ resolved
@@ -913,8 +913,6 @@
          const dolfinx::fem::FiniteElement<T>& element0,
          const dolfinx::mesh::Mesh<T>& mesh1, T padding)
       {
-        int tdim = mesh0.topology()->dim();
-        auto cell_map = mesh0.topology()->index_map(tdim);
         assert(cell_map);
         std::int32_t num_cells
             = cell_map->size_local() + cell_map->num_ghosts();
@@ -924,34 +922,22 @@
             mesh0.geometry(), element0, mesh1,
             std::span(cells.data(), cells.size()), padding);
       },
-<<<<<<< HEAD
-      py::arg("mesh0"), py::arg("element0"), py::arg("mesh1"),
-      py::arg("padding"));
-=======
-      nb::arg("mesh0"), nb::arg("element0"), nb::arg("mesh1"));
->>>>>>> 0edd19f3
+      nb::arg("mesh0"), nb::arg("element0"), nb::arg("mesh1"),
+      nb::arg("padding"));
   m.def(
       "create_nonmatching_meshes_interpolation_data",
       [](const dolfinx::mesh::Geometry<T>& geometry0,
          const dolfinx::fem::FiniteElement<T>& element0,
          const dolfinx::mesh::Mesh<T>& mesh1,
-<<<<<<< HEAD
-         const py::array_t<std::int32_t, py::array::c_style>& cells, T padding)
-=======
-         nb::ndarray<const std::int32_t, nb::ndim<1>, nb::c_contig> cells)
->>>>>>> 0edd19f3
+         nb::ndarray<const std::int32_t, nb::ndim<1>, nb::c_contig> cells,
+         T padding)
       {
         return dolfinx::fem::create_nonmatching_meshes_interpolation_data(
             geometry0, element0, mesh1, std::span(cells.data(), cells.size()),
             padding);
       },
-<<<<<<< HEAD
-      py::arg("geometry0"), py::arg("element0"), py::arg("mesh1"),
-      py::arg("cells"), py::arg("padding"));
-=======
       nb::arg("geometry0"), nb::arg("element0"), nb::arg("mesh1"),
-      nb::arg("cells"));
->>>>>>> 0edd19f3
+      nb::arg("cells"), nb ::arg("padding"));
 }
 
 } // namespace
