--- conflicted
+++ resolved
@@ -169,9 +169,8 @@
          const std::vector<std::shared_ptr<const dolfinx::fem::DirichletBC<T>>>&
              bcs)
       {
-<<<<<<< HEAD
         dolfinx::fem::assemble_matrix(A.mat_add_values(), a,
-                                      xtl::span(constants),
+                                      std::span(constants.data(), constants.size()),
                                       py_to_cpp_coeffs(coefficients), bcs);
       },
       "Experimental.");
@@ -192,21 +191,6 @@
       },
       "Very experimental.");
 
-=======
-        if (a.function_spaces()[0]->dofmap()->bs() != 1
-            or a.function_spaces()[0]->dofmap()->bs() != 1)
-        {
-          throw std::runtime_error("Assembly with block size > 1 not yet "
-                                   "supported with la::MatrixCSR.");
-        }
-        dolfinx::fem::assemble_matrix(
-            A.mat_add_values(), a,
-            std::span(constants.data(), constants.size()),
-            py_to_cpp_coeffs(coefficients), bcs);
-      },
-      py::arg("A"), py::arg("a"), py::arg("constants"), py::arg("coeffs"),
-      py::arg("bcs"), "Experimental.");
->>>>>>> 50222d97
   m.def(
       "insert_diagonal",
       [](dolfinx::la::MatrixCSR<T>& A, const dolfinx::fem::FunctionSpace& V,
@@ -314,40 +298,16 @@
   dirichletbc
       .def(
           py::init(
-<<<<<<< HEAD
-              [](T g, const py::array_t<std::int32_t, py::array::c_style>& dofs,
-                 const std::shared_ptr<const dolfinx::fem::FunctionSpace>& V) {
-                return dolfinx::fem::DirichletBC<T>(
-                    g, std::vector(dofs.data(), dofs.data() + dofs.size()), V);
-              }),
-          py::arg("g"), py::arg("dofs").noconvert(), py::arg("V"))
-      .def(
-          py::init(
-              [](const py::array_t<T>& g,
-=======
               [](const py::array_t<T, py::array::c_style>& g,
->>>>>>> 50222d97
                  const py::array_t<std::int32_t, py::array::c_style>& dofs,
                  const std::shared_ptr<const dolfinx::fem::FunctionSpace>& V) {
                 if (dofs.ndim() != 1)
                   throw std::runtime_error("Wrong number of dims");
-<<<<<<< HEAD
-                std::vector<std::size_t> strides;
-                std::transform(g.strides(), g.strides() + g.ndim(),
-                               std::back_inserter(strides),
-                               [](auto s) { return s / sizeof(T); });
-                std::vector<std::size_t> shape(g.shape(), g.shape() + g.ndim());
-                auto _g = xt::adapt(g.data(), g.size(), xt::no_ownership(),
-                                    shape, strides);
-                return dolfinx::fem::DirichletBC<T>(
-                    _g, std::vector(dofs.data(), dofs.data() + dofs.size()), V);
-=======
                 std::vector<std::size_t> shape(g.shape(), g.shape() + g.ndim());
                 auto _g  = std::make_shared<dolfinx::fem::Constant<T>>(std::span(g.data(), g.size()), shape);
                 return dolfinx::fem::DirichletBC<T>(
                    _g, std::vector(dofs.data(), dofs.data() + dofs.size()),
                     V);
->>>>>>> 50222d97
               }),
           py::arg("g").noconvert(), py::arg("dofs").noconvert(), py::arg("V"))
       .def(py::init(
