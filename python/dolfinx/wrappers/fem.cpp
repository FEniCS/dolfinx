// Copyright (C) 2017-2021 Chris Richardson and Garth N. Wells
//
// This file is part of DOLFINx (https://www.fenicsproject.org)
//
// SPDX-License-Identifier:    LGPL-3.0-or-later

#include "array.h"
#include "caster_mpi.h"
#include "caster_petsc.h"
#include <array>
#include <cstdint>
#include <dolfinx/common/IndexMap.h>
#include <dolfinx/fem/Constant.h>
#include <dolfinx/fem/CoordinateElement.h>
#include <dolfinx/fem/DirichletBC.h>
#include <dolfinx/fem/DofMap.h>
#include <dolfinx/fem/ElementDofLayout.h>
#include <dolfinx/fem/Expression.h>
#include <dolfinx/fem/FiniteElement.h>
#include <dolfinx/fem/Form.h>
#include <dolfinx/fem/Function.h>
#include <dolfinx/fem/FunctionSpace.h>
#include <dolfinx/fem/assembler.h>
#include <dolfinx/fem/discreteoperators.h>
#include <dolfinx/fem/dofmapbuilder.h>
#include <dolfinx/fem/interpolate.h>
#include <dolfinx/fem/petsc.h>
#include <dolfinx/fem/utils.h>
#include <dolfinx/geometry/BoundingBoxTree.h>
#include <dolfinx/graph/ordering.h>
#include <dolfinx/la/PETScMatrix.h>
#include <dolfinx/la/PETScVector.h>
#include <dolfinx/la/SparsityPattern.h>
#include <dolfinx/mesh/Mesh.h>
#include <dolfinx/mesh/MeshTags.h>
#include <memory>
#include <petsc4py/petsc4py.h>
#include <pybind11/functional.h>
#include <pybind11/numpy.h>
#include <pybind11/operators.h>
#include <pybind11/pybind11.h>
#include <pybind11/pytypes.h>
#include <pybind11/stl.h>
#include <string>
#include <ufc.h>
#include <xtensor/xadapt.hpp>
#include <xtensor/xtensor.hpp>
#include <xtensor/xview.hpp>

namespace py = pybind11;

namespace dolfinx_wrappers
{

namespace
{
template <typename T>
std::map<std::pair<dolfinx::fem::IntegralType, int>,
         std::pair<xtl::span<const T>, int>>
py_to_cpp_coeffs(const std::map<std::pair<dolfinx::fem::IntegralType, int>,
                                py::array_t<T, py::array::c_style>>& coeffs)
{
<<<<<<< HEAD
  using Key = typename std::remove_reference_t<decltype(coeffs)>::key_type;
  std::map<Key, std::pair<xtl::span<const T>, int>> c;
=======
  using Key_t = typename std::remove_reference_t<decltype(coeffs)>::key_type;
  std::map<Key_t, std::pair<xtl::span<const T>, int>> c;
>>>>>>> a2643635
  std::transform(coeffs.cbegin(), coeffs.cend(), std::inserter(c, c.end()),
                 [](auto& e) -> typename decltype(c)::value_type
                 {
                   return {
                       e.first,
                       {xtl::span<const T>(e.second.data(), e.second.size()),
                        e.second.shape(1)}};
                 });
  return c;
}

// Declare assembler function that have multiple scalar types
template <typename T>
void declare_functions(py::module& m)
{

  // Coefficient/constant packing
  m.def(
      "pack_coefficients",
      [](const dolfinx::fem::Form<T>& form)
      {
<<<<<<< HEAD
        // Pack coefficients
        std::map<std::pair<dolfinx::fem::IntegralType, int>,
                 std::pair<std::vector<T>, int>>
            coeffs = dolfinx::fem::pack_coefficients(form);

        // Move into NumPy data structures
        using Key = typename decltype(coeffs)::key_type;
        std::map<Key, py::array_t<T, py::array::c_style>> c;
        std::transform(
            coeffs.cbegin(), coeffs.cend(), std::inserter(c, c.end()),
=======
        using Key_t = typename std::pair<dolfinx::fem::IntegralType, int>;

        // Pack coefficients
        std::map<Key_t, std::pair<std::vector<T>, int>> coeffs
            = dolfinx::fem::pack_coefficients(form);

        // Move into NumPy data structures
        std::map<Key_t, py::array_t<T, py::array::c_style>> c;
        std::transform(
            coeffs.begin(), coeffs.end(), std::inserter(c, c.end()),
>>>>>>> a2643635
            [](auto& e) -> typename decltype(c)::value_type
            {
              int num_ents = e.second.first.empty()
                                 ? 0
                                 : e.second.first.size() / e.second.second;
              return {e.first,
                      as_pyarray(std::move(e.second.first),
                                 std::array{num_ents, e.second.second})};
            });
        return c;
      },
      "Pack coefficients for a Form.");
  m.def(
      "pack_constants",
      [](const dolfinx::fem::Form<T>& form)
      { return as_pyarray(dolfinx::fem::pack_constants(form)); },
      "Pack constants for a Form.");
  m.def(
      "pack_constants",
      [](const dolfinx::fem::Expression<T>& e)
      { return as_pyarray(dolfinx::fem::pack_constants(e)); },
      "Pack constants for an Expression.");

  // Functional
  m.def(
      "assemble_scalar",
      [](const dolfinx::fem::Form<T>& M,
         const py::array_t<T, py::array::c_style>& constants,
         const std::map<std::pair<dolfinx::fem::IntegralType, int>,
                        py::array_t<T, py::array::c_style>>& coefficients)
      {
        auto _coefficients = py_to_cpp_coeffs(coefficients);

        return dolfinx::fem::assemble_scalar<T>(M, constants, _coefficients);
      },
      "Assemble functional over mesh with provided constants and "
      "coefficients");
  // Vector
  m.def(
      "assemble_vector",
      [](py::array_t<T, py::array::c_style> b, const dolfinx::fem::Form<T>& L,
         const py::array_t<T, py::array::c_style>& constants,
         const std::map<std::pair<dolfinx::fem::IntegralType, int>,
                        py::array_t<T, py::array::c_style>>& coefficients)
      {
        auto _coefficients = py_to_cpp_coeffs(coefficients);

        dolfinx::fem::assemble_vector<T>(xtl::span(b.mutable_data(), b.size()),
                                         L, constants, _coefficients);
      },
      py::arg("b"), py::arg("L"), py::arg("constants"), py::arg("coeffs"),
      "Assemble linear form into an existing vector with pre-packed "
      "constants "
      "and coefficients");
  m.def(
      "assemble_matrix",
      [](const std::function<int(const py::array_t<std::int32_t>&,
                                 const py::array_t<std::int32_t>&,
                                 const py::array_t<T>&)>& fin,
         const dolfinx::fem::Form<T>& form,
         const std::vector<std::shared_ptr<const dolfinx::fem::DirichletBC<T>>>&
             bcs)
      {
        std::function<int(std::int32_t, const std::int32_t*, std::int32_t,
                          const std::int32_t*, const T*)>
            f = [&fin](int nr, const int* rows, int nc, const int* cols,
                       const T* data)
        {
          return fin(py::array(nr, rows), py::array(nc, cols),
                     py::array(nr * nc, data));
        };
        dolfinx::fem::assemble_matrix<T>(f, form, bcs);
      },
      "Experimental assembly with Python insertion function. This will be "
      "slow. Use for testing only.");

  // BC modifiers
  m.def(
      "apply_lifting",
      [](py::array_t<T, py::array::c_style> b,
         const std::vector<std::shared_ptr<const dolfinx::fem::Form<T>>>& a,
         const std::vector<py::array_t<T, py::array::c_style>>& constants,
         const std::vector<std::map<std::pair<dolfinx::fem::IntegralType, int>,
                                    py::array_t<T, py::array::c_style>>>&
             coeffs,
         const std::vector<std::vector<
             std::shared_ptr<const dolfinx::fem::DirichletBC<T>>>>& bcs1,
         const std::vector<py::array_t<T, py::array::c_style>>& x0,
         double scale)
      {
        std::vector<xtl::span<const T>> _x0;
        for (const auto& x : x0)
          _x0.emplace_back(x.data(), x.size());

        std::vector<xtl::span<const T>> _constants;
        std::transform(constants.cbegin(), constants.cend(),
                       std::back_inserter(_constants),
                       [](auto& c) { return c; });

        std::vector<std::map<std::pair<dolfinx::fem::IntegralType, int>,
                             std::pair<xtl::span<const T>, int>>>
            _coeffs;
        std::transform(coeffs.cbegin(), coeffs.cend(),
                       std::back_inserter(_coeffs),
                       [](auto& c) { return py_to_cpp_coeffs(c); });

        dolfinx::fem::apply_lifting<T>(xtl::span(b.mutable_data(), b.size()), a,
                                       _constants, _coeffs, bcs1, _x0, scale);
      },
      "Modify vector for lifted boundary conditions");
  m.def(
      "set_bc",
      [](py::array_t<T, py::array::c_style> b,
         const std::vector<std::shared_ptr<const dolfinx::fem::DirichletBC<T>>>&
             bcs,
         const py::array_t<T, py::array::c_style>& x0, double scale)
      {
        if (x0.ndim() == 0)
        {
          dolfinx::fem::set_bc<T>(xtl::span(b.mutable_data(), b.size()), bcs,
                                  scale);
        }
        else if (x0.ndim() == 1)
        {
          dolfinx::fem::set_bc<T>(xtl::span(b.mutable_data(), b.size()), bcs,
                                  xtl::span(x0.data(), x0.shape(0)), scale);
        }
        else
          throw std::runtime_error("Wrong array dimension.");
      },
      py::arg("b"), py::arg("bcs"), py::arg("x0") = py::none(),
      py::arg("scale") = 1.0);
}

// Declare DirichletBC objects for type T
template <typename T>
void declare_objects(py::module& m, const std::string& type)
{
  // dolfinx::fem::DirichletBC
  std::string pyclass_name = std::string("DirichletBC_") + type;
  py::class_<dolfinx::fem::DirichletBC<T>,
             std::shared_ptr<dolfinx::fem::DirichletBC<T>>>
      dirichletbc(m, pyclass_name.c_str(),
                  "Object for representing Dirichlet (essential) boundary "
                  "conditions");

  dirichletbc
      .def(py::init(
          [](const std::shared_ptr<const dolfinx::fem::Function<T>>& g,
             const py::array_t<std::int32_t, py::array::c_style>& dofs)
          {
            return dolfinx::fem::DirichletBC<T>(
                g, std::vector<std::int32_t>(dofs.data(),
                                             dofs.data() + dofs.size()));
          }))
      .def(py::init(
          [](const std::shared_ptr<const dolfinx::fem::Function<T>>& g,
             const std::array<py::array_t<std::int32_t, py::array::c_style>, 2>&
                 V_g_dofs,
             const std::shared_ptr<const dolfinx::fem::FunctionSpace>& V)
          {
            std::array dofs = {std::vector<std::int32_t>(
                                   V_g_dofs[0].data(),
                                   V_g_dofs[0].data() + V_g_dofs[0].size()),
                               std::vector<std::int32_t>(
                                   V_g_dofs[1].data(),
                                   V_g_dofs[1].data() + V_g_dofs[1].size())};
            return dolfinx::fem::DirichletBC(g, std::move(dofs), V);
          }))
      .def("dof_indices",
           [](const dolfinx::fem::DirichletBC<T>& self)
           {
             auto [dofs, owned] = self.dof_indices();
             return std::pair(py::array_t<std::int32_t>(
                                  dofs.size(), dofs.data(), py::cast(self)),
                              owned);
           })
      .def_property_readonly("function_space",
                             &dolfinx::fem::DirichletBC<T>::function_space)
      .def_property_readonly("value", &dolfinx::fem::DirichletBC<T>::value);

  // dolfinx::fem::Function
  std::string pyclass_name_function = std::string("Function_") + type;
  py::class_<dolfinx::fem::Function<T>,
             std::shared_ptr<dolfinx::fem::Function<T>>>(
      m, pyclass_name_function.c_str(), "A finite element function")
      .def(py::init<std::shared_ptr<const dolfinx::fem::FunctionSpace>>(),
           "Create a function on the given function space")
      .def(py::init<std::shared_ptr<dolfinx::fem::FunctionSpace>,
                    std::shared_ptr<dolfinx::la::Vector<T>>>())
      .def_readwrite("name", &dolfinx::fem::Function<T>::name)
      .def_property_readonly("id", &dolfinx::fem::Function<T>::id)
      .def("sub", &dolfinx::fem::Function<T>::sub,
           "Return sub-function (view into parent Function")
      .def("collapse", &dolfinx::fem::Function<T>::collapse,
           "Collapse sub-function view")
      .def(
          "interpolate",
          [](dolfinx::fem::Function<T>& self,
             const std::function<py::array_t<T>(const py::array_t<double>&)>& f)
          {
            auto _f = [&f](const xt::xtensor<double, 2>& x) -> xt::xarray<T>
            {
              auto strides = x.strides();
              std::transform(strides.begin(), strides.end(), strides.begin(),
                             [](auto s) { return s * sizeof(double); });
              py::array_t _x(x.shape(), strides, x.data(), py::none());
              py::array_t v = f(_x);
              std::vector<std::size_t> shape;
              std::copy_n(v.shape(), v.ndim(), std::back_inserter(shape));
              return xt::adapt(v.data(), shape);
            };
            self.interpolate(_f);
          },
          py::arg("f"), "Interpolate an expression")
      .def("interpolate",
           py::overload_cast<const dolfinx::fem::Function<T>&>(
               &dolfinx::fem::Function<T>::interpolate),
           py::arg("u"), "Interpolate a finite element function")
      .def(
          "interpolate_ptr",
          [](dolfinx::fem::Function<T>& self, std::uintptr_t addr)
          {
            const std::function<void(T*, int, int, const double*)> f
                = reinterpret_cast<void (*)(T*, int, int, const double*)>(addr);

            auto _f = [&f](xt::xarray<T>& values,
                           const xt::xtensor<double, 2>& x) -> void {
              f(values.data(), int(values.shape(1)), int(values.shape(0)),
                x.data());
            };

            assert(self.function_space());
            assert(self.function_space()->element());
            assert(self.function_space()->mesh());
            const int tdim = self.function_space()->mesh()->topology().dim();
            auto cell_map
                = self.function_space()->mesh()->topology().index_map(tdim);
            assert(cell_map);
            const std::int32_t num_cells
                = cell_map->size_local() + cell_map->num_ghosts();
            std::vector<std::int32_t> cells(num_cells, 0);
            std::iota(cells.begin(), cells.end(), 0);
            const auto x = dolfinx::fem::interpolation_coords(
                *self.function_space()->element(),
                *self.function_space()->mesh(), cells);

            dolfinx::fem::interpolate_c<T>(self, _f, x, cells);
          },
          "Interpolate using a pointer to an expression with a C "
          "signature")
      .def_property_readonly("vector", &dolfinx::fem::Function<T>::vector,
                             "Return the PETSc vector associated with "
                             "the finite element Function")
      .def_property_readonly(
          "x", py::overload_cast<>(&dolfinx::fem::Function<T>::x),
          "Return the vector associated with the finite element Function")
      .def(
          "eval",
          [](const dolfinx::fem::Function<T>& self,
             const py::array_t<double, py::array::c_style>& x,
             const py::array_t<std::int32_t, py::array::c_style>& cells,
             py::array_t<T, py::array::c_style>& u)
          {
            // TODO: handle 1d case

            std::array<std::size_t, 2> shape_x;
            std::copy_n(x.shape(), 2, shape_x.begin());
            auto _x
                = xt::adapt(x.data(), x.size(), xt::no_ownership(), shape_x);

            std::array<std::size_t, 2> shape_u;
            std::copy_n(u.shape(), 2, shape_u.begin());

            // The below should work, but misbehaves with the Intel icpx
            // compiler
            // xt::xtensor<T, 2> _u = xt::adapt(
            //     u.mutable_data(), u.size(), xt::no_ownership(), shape_u);
            xt::xtensor<T, 2> _u(shape_u);
            std::copy_n(u.data(), u.size(), _u.data());

            self.eval(_x, xtl::span(cells.data(), cells.size()), _u);
            std::copy_n(_u.data(), _u.size(), u.mutable_data());
          },
          py::arg("x"), py::arg("cells"), py::arg("values"),
          "Evaluate Function")
      .def(
          "compute_point_values",
          [](const dolfinx::fem::Function<T>& self)
          { return xt_as_pyarray(self.compute_point_values()); },
          "Compute values at all mesh points")
      .def_property_readonly("function_space",
                             &dolfinx::fem::Function<T>::function_space);

  // dolfinx::fem::Constant
  std::string pyclass_name_constant = std::string("Constant_") + type;
  py::class_<dolfinx::fem::Constant<T>,
             std::shared_ptr<dolfinx::fem::Constant<T>>>(
      m, pyclass_name_constant.c_str(),
      "A value constant with respect to integration domain")
      .def(py::init(
               [](const py::array_t<T, py::array::c_style>& c)
               {
                 std::vector<std::size_t> s;
                 std::copy_n(c.shape(), c.ndim(), std::back_inserter(s));
                 return dolfinx::fem::Constant<T>(
                     xt::adapt(c.data(), c.size(), xt::no_ownership(), s));
               }),
           "Create a constant from a scalar value array")
      .def(
          "value",
          [](dolfinx::fem::Constant<T>& self)
          { return py::array(self.shape, self.value.data(), py::none()); },
          py::return_value_policy::reference_internal);

  // dolfinx::fem::Expression
  std::string pyclass_name_expr = std::string("Expression_") + type;
  py::class_<dolfinx::fem::Expression<T>,
             std::shared_ptr<dolfinx::fem::Expression<T>>>(
      m, pyclass_name_expr.c_str(), "An Expression")
      .def(py::init(
               [](const std::vector<std::shared_ptr<
                      const dolfinx::fem::Function<T>>>& coefficients,
                  const std::vector<std::shared_ptr<
                      const dolfinx::fem::Constant<T>>>& constants,
                  const std::shared_ptr<const dolfinx::mesh::Mesh>& mesh,
                  const py::array_t<double, py::array::c_style>& X,
                  py::object addr, const std::size_t value_size)
               {
                 auto tabulate_expression_ptr
                     = (void (*)(T*, const T*, const T*,
                                 const double*))addr.cast<std::uintptr_t>();
                 xt::xtensor<double, 2> _X(
                     {std::size_t(X.shape(0)), std::size_t(X.shape(1))});
                 std::copy_n(X.data(), X.size(), _X.data());
                 return dolfinx::fem::Expression<T>(
                     coefficients, constants, mesh, _X, tabulate_expression_ptr,
                     value_size);
               }),
           py::arg("coefficients"), py::arg("constants"), py::arg("mesh"),
           py::arg("x"), py::arg("fn"), py::arg("value_size"))
      .def("eval",
           [](const dolfinx::fem::Expression<T>& self,
              const py::array_t<std::int32_t, py::array::c_style>& active_cells,
              py::array_t<T> values)
           {
             xt::xtensor<T, 2> _values(
                 {std::size_t(active_cells.shape(0)),
                  std::size_t(self.num_points() * self.value_size())});
             self.eval(xtl::span(active_cells.data(), active_cells.size()),
                       _values);
             assert(values.ndim() == 2);
             assert(values.shape(0) == (py::ssize_t)_values.shape(0));
             assert(values.shape(1) == (py::ssize_t)_values.shape(1));
             auto v = values.mutable_unchecked();
             for (py::ssize_t i = 0; i < v.shape(0); i++)
               for (py::ssize_t j = 0; j < v.shape(1); j++)
                 v(i, j) = _values(i, j);
           })
      .def_property_readonly("mesh", &dolfinx::fem::Expression<T>::mesh,
                             py::return_value_policy::reference_internal)
      .def_property_readonly("num_points",
                             &dolfinx::fem::Expression<T>::num_points,
                             py::return_value_policy::reference_internal)
      .def_property_readonly("value_size",
                             &dolfinx::fem::Expression<T>::value_size,
                             py::return_value_policy::reference_internal)
      .def_property_readonly("x", &dolfinx::fem::Expression<T>::x,
                             py::return_value_policy::reference_internal);
}
} // namespace

template <typename T>
void declare_form(py::module& m, const std::string& type)
{
  // dolfinx::fem::Form
  std::string pyclass_name_form = std::string("Form_") + type;
  py::class_<dolfinx::fem::Form<T>, std::shared_ptr<dolfinx::fem::Form<T>>>(
      m, pyclass_name_form.c_str(), "Variational form object")
      .def(
          py::init(
              [](const std::vector<std::shared_ptr<
                     const dolfinx::fem::FunctionSpace>>& spaces,
                 const std::map<
                     dolfinx::fem::IntegralType,
                     std::pair<std::vector<std::pair<int, py::object>>,
                               const dolfinx::mesh::MeshTags<int>*>>& integrals,
                 const std::vector<std::shared_ptr<
                     const dolfinx::fem::Function<T>>>& coefficients,
                 const std::vector<std::shared_ptr<
                     const dolfinx::fem::Constant<T>>>& constants,
                 bool needs_permutation_data,
                 const std::shared_ptr<const dolfinx::mesh::Mesh>& mesh)
              {
                using kern
                    = std::function<void(T*, const T*, const T*, const double*,
                                         const int*, const std::uint8_t*)>;
                std::map<dolfinx::fem::IntegralType,
                         std::pair<std::vector<std::pair<int, kern>>,
                                   const dolfinx::mesh::MeshTags<int>*>>
                    _integrals;

                // Loop over kernel for each entity type
                for (auto& kernel_type : integrals)
                {
                  // Set subdomain markers
                  _integrals[kernel_type.first].second = nullptr;

                  // Loop over each domain kernel
                  for (auto& kernel : kernel_type.second.first)
                  {
                    auto tabulate_tensor_ptr
                        = (void (*)(T*, const T*, const T*, const double*,
                                    const int*, const std::uint8_t*))
                              kernel.second.cast<std::uintptr_t>();
                    _integrals[kernel_type.first].first.push_back(
                        {kernel.first, tabulate_tensor_ptr});
                  }
                }
                return dolfinx::fem::Form<T>(spaces, _integrals, coefficients,
                                             constants, needs_permutation_data,
                                             mesh);
              }),
          py::arg("spaces"), py::arg("integrals"), py::arg("coefficients"),
          py::arg("constants"), py::arg("need_permutation_data"),
          py::arg("mesh") = py::none())
      .def_property_readonly("coefficients",
                             &dolfinx::fem::Form<T>::coefficients)
      .def_property_readonly("rank", &dolfinx::fem::Form<T>::rank)
      .def_property_readonly("mesh", &dolfinx::fem::Form<T>::mesh)
      .def_property_readonly("function_spaces",
                             &dolfinx::fem::Form<T>::function_spaces)
      .def("integral_ids", &dolfinx::fem::Form<T>::integral_ids)
      .def_property_readonly("integral_types",
                             &dolfinx::fem::Form<T>::integral_types)
      .def_property_readonly("needs_facet_permutations",
                             &dolfinx::fem::Form<T>::needs_facet_permutations)
      .def(
          "domains",
          [](const dolfinx::fem::Form<T>& self, dolfinx::fem::IntegralType type,
             int i) -> py::array_t<std::int32_t>
          {
            switch (type)
            {
            case dolfinx::fem::IntegralType::cell:
            {
              return py::array_t<std::int32_t>(self.cell_domains(i).size(),
                                               self.cell_domains(i).data(),
                                               py::cast(self));
            }
            case dolfinx::fem::IntegralType::exterior_facet:
            {
              const std::vector<std::pair<std::int32_t, int>>& _d
                  = self.exterior_facet_domains(i);
              std::array<py::ssize_t, 2> shape = {py::ssize_t(_d.size()), 2};
              py::array_t<std::int32_t> domains(shape);
              auto d = domains.mutable_unchecked<2>();
              for (py::ssize_t i = 0; i < d.shape(0); ++i)
              {
                d(i, 0) = _d[i].first;
                d(i, 1) = _d[i].second;
              }
              return domains;
            }
            case dolfinx::fem::IntegralType::interior_facet:
            {
              const std::vector<
                  std::tuple<std::int32_t, int, std::int32_t, int>>& _d
                  = self.interior_facet_domains(i);
              std::array<py::ssize_t, 3> shape = {py::ssize_t(_d.size()), 2, 2};
              py::array_t<std::int32_t> domains(shape);
              auto d = domains.mutable_unchecked<3>();
              for (py::ssize_t i = 0; i < d.shape(0); ++i)
              {
                d(i, 0, 0) = std::get<0>(_d[i]);
                d(i, 0, 1) = std::get<1>(_d[i]);
                d(i, 1, 0) = std::get<2>(_d[i]);
                d(i, 1, 1) = std::get<3>(_d[i]);
              }
              return domains;
            }
            default:
              throw ::std::runtime_error("Integral type unsupported.");
            }
          });

  // Form
  std::string pymethod_create_form = std::string("create_form_") + type;
  m.def(
      pymethod_create_form.c_str(),
      [](const std::uintptr_t form,
         const std::vector<std::shared_ptr<const dolfinx::fem::FunctionSpace>>&
             spaces,
         const std::vector<std::shared_ptr<const dolfinx::fem::Function<T>>>&
             coefficients,
         const std::vector<std::shared_ptr<const dolfinx::fem::Constant<T>>>&
             constants,
         const std::map<dolfinx::fem::IntegralType,
                        const dolfinx::mesh::MeshTags<int>*>& subdomains,
         const std::shared_ptr<const dolfinx::mesh::Mesh>& mesh)
      {
        const ufc_form* p = reinterpret_cast<const ufc_form*>(form);
        return dolfinx::fem::create_form<T>(*p, spaces, coefficients, constants,
                                            subdomains, mesh);
      },
      "Create Form from a pointer to ufc_form.");
}

void fem(py::module& m)
{
  // utils
  m.def("create_vector_block", &dolfinx::fem::create_vector_block,
        py::return_value_policy::take_ownership,
        "Create a monolithic vector for multiple (stacked) linear forms.");
  m.def("create_vector_nest", &dolfinx::fem::create_vector_nest,
        py::return_value_policy::take_ownership,
        "Create nested vector for multiple (stacked) linear forms.");

  m.def(
      "create_sparsity_pattern",
      [](const dolfinx::mesh::Topology& topology,
         const std::vector<std::reference_wrapper<const dolfinx::fem::DofMap>>&
             dofmaps,
         const std::set<dolfinx::fem::IntegralType>& types)
      {
        if (dofmaps.size() != 2)
        {
          throw std::runtime_error(
              "create_sparsity_pattern requires exactly two dofmaps.");
        }
        return dolfinx::fem::create_sparsity_pattern(
            topology, {dofmaps[0], dofmaps[1]}, types);
      },
      "Create a sparsity pattern.");
  m.def("create_matrix", dolfinx::fem::create_matrix,
        py::return_value_policy::take_ownership, py::arg("a"),
        py::arg("type") = std::string(),
        "Create a PETSc Mat for bilinear form.");
  m.def("create_matrix_block", &dolfinx::fem::create_matrix_block,
        py::return_value_policy::take_ownership, py::arg("a"),
        py::arg("type") = std::string(),
        "Create monolithic sparse matrix for stacked bilinear forms.");
  m.def("create_matrix_nest", &dolfinx::fem::create_matrix_nest,
        py::return_value_policy::take_ownership, py::arg("a"),
        py::arg("types") = std::vector<std::vector<std::string>>(),
        "Create nested sparse matrix for bilinear forms.");
  m.def(
      "create_element_dof_layout",
      [](const std::uintptr_t dofmap, const dolfinx::mesh::CellType cell_type,
         const std::vector<int>& parent_map)
      {
        const ufc_dofmap* p = reinterpret_cast<const ufc_dofmap*>(dofmap);
        return dolfinx::fem::create_element_dof_layout(*p, cell_type,
                                                       parent_map);
      },
      "Create ElementDofLayout object from a ufc dofmap.");
  m.def(
      "create_dofmap",
      [](const MPICommWrapper comm, const std::uintptr_t dofmap,
         dolfinx::mesh::Topology& topology,
         std::shared_ptr<dolfinx::fem::FiniteElement> element)
      {
        const ufc_dofmap* p = reinterpret_cast<const ufc_dofmap*>(dofmap);
        return dolfinx::fem::create_dofmap(comm.get(), *p, topology, nullptr,
                                           element);
      },
      "Create DofMap object from a pointer to ufc_dofmap.");
  m.def(
      "build_dofmap",
      [](const MPICommWrapper comm, const dolfinx::mesh::Topology& topology,
         const dolfinx::fem::ElementDofLayout& element_dof_layout)
      {
        auto [map, bs, dofmap] = dolfinx::fem::build_dofmap_data(
            comm.get(), topology, element_dof_layout,
            [](const dolfinx::graph::AdjacencyList<std::int32_t>& g)
            { return dolfinx::graph::reorder_gps(g); });
        return std::tuple(std::move(map), bs, std::move(dofmap));
      },
      "Build and dofmap on a mesh.");
  m.def("transpose_dofmap", &dolfinx::fem::transpose_dofmap,
        "Build the index to (cell, local index) map from a "
        "dofmap ((cell, local index ) -> index).");

  // dolfinx::fem::FiniteElement
  py::class_<dolfinx::fem::FiniteElement,
             std::shared_ptr<dolfinx::fem::FiniteElement>>(
      m, "FiniteElement", "Finite element object")
      .def(py::init(
          [](const std::uintptr_t ufc_element)
          {
            const ufc_finite_element* p
                = reinterpret_cast<const ufc_finite_element*>(ufc_element);
            return dolfinx::fem::FiniteElement(*p);
          }))
      .def("num_sub_elements", &dolfinx::fem::FiniteElement::num_sub_elements)
      .def("interpolation_points",
           [](const dolfinx::fem::FiniteElement& self)
           {
             const xt::xtensor<double, 2>& x = self.interpolation_points();

             // FIXME: Set read-only flag and return wrapper
             return py::array_t<double>(x.shape(), x.data());
             //  return py::array_t<double>(x.shape(), x.data(),
             //  py::cast(self));
           })
      .def_property_readonly("interpolation_ident",
                             &dolfinx::fem::FiniteElement::interpolation_ident)
      .def_property_readonly("value_rank",
                             &dolfinx::fem::FiniteElement::value_rank)
      .def("space_dimension", &dolfinx::fem::FiniteElement::space_dimension)
      .def("value_dimension", &dolfinx::fem::FiniteElement::value_dimension)
      .def("apply_dof_transformation",
           [](const dolfinx::fem::FiniteElement& self,
              py::array_t<double, py::array::c_style>& x,
              std::uint32_t cell_permutation, int dim)
           {
             self.apply_dof_transformation(
                 xtl::span(x.mutable_data(), x.size()), cell_permutation, dim);
           })
      .def_property_readonly(
          "needs_dof_transformations",
          &dolfinx::fem::FiniteElement::needs_dof_transformations)
      .def("signature", &dolfinx::fem::FiniteElement::signature);

  // dolfinx::fem::ElementDofLayout
  py::class_<dolfinx::fem::ElementDofLayout,
             std::shared_ptr<dolfinx::fem::ElementDofLayout>>(
      m, "ElementDofLayout", "Object describing the layout of dofs on a cell")
      .def(py::init<int, const std::vector<std::vector<std::vector<int>>>&,
                    const std::vector<std::vector<std::vector<int>>>&,
                    const std::vector<int>&,
                    const std::vector<std::shared_ptr<
                        const dolfinx::fem::ElementDofLayout>>>())
      .def_property_readonly("num_dofs",
                             &dolfinx::fem::ElementDofLayout::num_dofs)
      .def("num_entity_dofs", &dolfinx::fem::ElementDofLayout::num_entity_dofs)
      .def("num_entity_closure_dofs",
           &dolfinx::fem::ElementDofLayout::num_entity_closure_dofs)
      .def("entity_dofs", &dolfinx::fem::ElementDofLayout::entity_dofs)
      .def("entity_closure_dofs",
           &dolfinx::fem::ElementDofLayout::entity_closure_dofs)
      .def("block_size", &dolfinx::fem::ElementDofLayout::block_size);

  // dolfinx::fem::DofMap
  py::class_<dolfinx::fem::DofMap, std::shared_ptr<dolfinx::fem::DofMap>>(
      m, "DofMap", "DofMap object")
      .def(py::init<std::shared_ptr<const dolfinx::fem::ElementDofLayout>,
                    std::shared_ptr<const dolfinx::common::IndexMap>, int,
                    dolfinx::graph::AdjacencyList<std::int32_t>&, int>(),
           py::arg("element_dof_layout"), py::arg("index_map"),
           py::arg("index_map_bs"), py::arg("dofmap"), py::arg("bs"))
      .def_readonly("index_map", &dolfinx::fem::DofMap::index_map)
      .def_property_readonly("index_map_bs",
                             &dolfinx::fem::DofMap::index_map_bs)
      .def_readonly("dof_layout", &dolfinx::fem::DofMap::element_dof_layout)
      .def("cell_dofs",
           [](const dolfinx::fem::DofMap& self, int cell)
           {
             xtl::span<const std::int32_t> dofs = self.cell_dofs(cell);
             return py::array_t<std::int32_t>(dofs.size(), dofs.data(),
                                              py::cast(self));
           })
      .def_property_readonly("bs", &dolfinx::fem::DofMap::bs)
      .def("list", &dolfinx::fem::DofMap::list,
           py::return_value_policy::reference_internal);

  // dolfinx::fem::CoordinateElement
  py::class_<dolfinx::fem::CoordinateElement,
             std::shared_ptr<dolfinx::fem::CoordinateElement>>(
      m, "CoordinateElement", "Coordinate map element")
      .def(py::init<dolfinx::mesh::CellType, int>(), py::arg("celltype"),
           py::arg("degree"))
      .def("create_dof_layout",
           &dolfinx::fem::CoordinateElement::create_dof_layout)
      .def("push_forward",
           [](const dolfinx::fem::CoordinateElement& self,
              const py::array_t<double, py::array::c_style>& X,
              const py::array_t<double, py::array::c_style>& cell_geometry)
           {
             std::array<std::size_t, 2> s_x;
             std::copy_n(X.shape(), 2, s_x.begin());
             auto _X = xt::adapt(X.data(), X.size(), xt::no_ownership(), s_x);

             std::array<std::size_t, 2> s_g;
             std::copy_n(cell_geometry.shape(), 2, s_g.begin());
             auto g = xt::adapt(cell_geometry.data(), cell_geometry.size(),
                                xt::no_ownership(), s_g);

             xt::xtensor<double, 2> x = xt::empty<double>(
                 {_X.shape(0), std::size_t(cell_geometry.shape(1))});
             const xt::xtensor<double, 2> phi
                 = xt::view(self.tabulate(0, _X), 0, xt::all(), xt::all(), 0);

             self.push_forward(x, g, phi);
             return xt_as_pyarray(std::move(x));
           })
      .def("pull_back",
           [](const dolfinx::fem::CoordinateElement& self,
              const py::array_t<double, py::array::c_style>& x,
              const py::array_t<double, py::array::c_style>& cell_geometry)
           {
             const std::size_t num_points = x.shape(0);
             const std::size_t gdim = x.shape(1);
             const std::size_t tdim = self.topological_dimension();
             xt::xtensor<double, 2> X = xt::empty<double>({num_points, tdim});

             std::array<std::size_t, 2> s_x;
             std::copy_n(x.shape(), 2, s_x.begin());
             auto _x = xt::adapt(x.data(), x.size(), xt::no_ownership(), s_x);

             std::array<std::size_t, 2> s_g;
             std::copy_n(cell_geometry.shape(), 2, s_g.begin());
             auto g = xt::adapt(cell_geometry.data(), cell_geometry.size(),
                                xt::no_ownership(), s_g);

             if (self.is_affine())
             {
               xt::xtensor<double, 2> J = xt::zeros<double>({gdim, tdim});
               xt::xtensor<double, 2> K = xt::zeros<double>({tdim, gdim});
               xt::xtensor<double, 4> data(self.tabulate_shape(1, 1));
               const xt::xtensor<double, 2> X0
                   = xt::zeros<double>({std::size_t(1), tdim});
               self.tabulate(1, X0, data);
               xt::xtensor<double, 2> dphi
                   = xt::view(data, xt::range(1, tdim + 1), 0, xt::all(), 0);
               self.compute_jacobian(dphi, g, J);
               self.compute_jacobian_inverse(J, K);
               self.pull_back_affine(X, K, self.x0(g), _x);
             }
             else
               self.pull_back_nonaffine(X, _x, g);

             return xt_as_pyarray(std::move(X));
           });

  // dolfinx::fem::assemble
  declare_functions<double>(m);
  declare_functions<std::complex<double>>(m);
  declare_objects<double>(m, "float64");
  declare_objects<std::complex<double>>(m, "complex128");
  declare_form<double>(m, "float64");
  declare_form<std::complex<double>>(m, "complex128");

  // PETSc Matrices
  m.def(
      "assemble_matrix_petsc",
      [](Mat A, const dolfinx::fem::Form<PetscScalar>& a,
         const py::array_t<PetscScalar, py::array::c_style>& constants,
         const std::map<std::pair<dolfinx::fem::IntegralType, int>,
                        py::array_t<PetscScalar, py::array::c_style>>&
             coefficients,
         const std::vector<std::shared_ptr<
             const dolfinx::fem::DirichletBC<PetscScalar>>>& bcs,
         bool unrolled)
      {
        std::function<int(std::int32_t, const std::int32_t*, std::int32_t,
                          const std::int32_t*, const PetscScalar*)>
            set_fn;
        if (unrolled)
        {
          set_fn = dolfinx::la::PETScMatrix::set_block_expand_fn(
              A, a.function_spaces()[0]->dofmap()->bs(),
              a.function_spaces()[1]->dofmap()->bs(), ADD_VALUES);
        }
        else
          set_fn = dolfinx::la::PETScMatrix::set_block_fn(A, ADD_VALUES);

        auto _coefficients = py_to_cpp_coeffs(coefficients);
        dolfinx::fem::assemble_matrix(set_fn, a, xtl::span(constants),
                                      _coefficients, bcs);
      },
      py::arg("A"), py::arg("a"), py::arg("constants"), py::arg("coeffs"),
      py::arg("bcs"), py::arg("unrolled") = false,
      "Assemble bilinear form into an existing PETSc matrix");
  m.def(
      "assemble_matrix_petsc",
      [](Mat A, const dolfinx::fem::Form<PetscScalar>& a,
         const py::array_t<PetscScalar, py::array::c_style>& constants,
         const std::map<std::pair<dolfinx::fem::IntegralType, int>,
                        py::array_t<PetscScalar, py::array::c_style>>&
             coefficients,
         const std::vector<bool>& rows0, const std::vector<bool>& rows1,
         bool unrolled)
      {
        std::function<int(std::int32_t, const std::int32_t*, std::int32_t,
                          const std::int32_t*, const PetscScalar*)>
            set_fn;
        if (unrolled)
        {
          set_fn = dolfinx::la::PETScMatrix::set_block_expand_fn(
              A, a.function_spaces()[0]->dofmap()->bs(),
              a.function_spaces()[1]->dofmap()->bs(), ADD_VALUES);
        }
        else
          set_fn = dolfinx::la::PETScMatrix::set_block_fn(A, ADD_VALUES);

        auto _coefficients = py_to_cpp_coeffs(coefficients);
        dolfinx::fem::assemble_matrix(set_fn, a, xtl::span(constants),
                                      _coefficients, rows0, rows1);
      },
      py::arg("A"), py::arg("a"), py::arg("constants"), py::arg("coeffs"),
      py::arg("rows0"), py::arg("rows1"), py::arg("unrolled") = false);
  m.def("insert_diagonal",
        [](Mat A, const dolfinx::fem::FunctionSpace& V,
           const std::vector<std::shared_ptr<
               const dolfinx::fem::DirichletBC<PetscScalar>>>& bcs,
           PetscScalar diagonal)
        {
          dolfinx::fem::set_diagonal(
              dolfinx::la::PETScMatrix::set_fn(A, INSERT_VALUES), V, bcs,
              diagonal);
        });

  m.def(
      "create_discrete_gradient",
      [](const dolfinx::fem::FunctionSpace& V0,
         const dolfinx::fem::FunctionSpace& V1)
      {
        dolfinx::la::SparsityPattern sp
            = dolfinx::fem::create_sparsity_discrete_gradient(V0, V1);
        Mat A = dolfinx::la::create_petsc_matrix(MPI_COMM_WORLD, sp);
        dolfinx::fem::assemble_discrete_gradient<PetscScalar>(
            dolfinx::la::PETScMatrix::set_fn(A, ADD_VALUES), V0, V1);
        MatAssemblyBegin(A, MAT_FINAL_ASSEMBLY);
        MatAssemblyEnd(A, MAT_FINAL_ASSEMBLY);
        return A;
      },
      py::return_value_policy::take_ownership);

  py::enum_<dolfinx::fem::IntegralType>(m, "IntegralType")
      .value("cell", dolfinx::fem::IntegralType::cell)
      .value("exterior_facet", dolfinx::fem::IntegralType::exterior_facet)
      .value("interior_facet", dolfinx::fem::IntegralType::interior_facet)
      .value("vertex", dolfinx::fem::IntegralType::vertex);

  m.def(
      "locate_dofs_topological",
      [](const std::vector<
             std::reference_wrapper<const dolfinx::fem::FunctionSpace>>& V,
         const int dim,
         const py::array_t<std::int32_t, py::array::c_style>& entities,
         bool remote) -> std::array<py::array, 2>
      {
        if (V.size() != 2)
          throw std::runtime_error("Expected two function spaces.");
        std::array<std::vector<std::int32_t>, 2> dofs
            = dolfinx::fem::locate_dofs_topological(
                {V[0], V[1]}, dim, xtl::span(entities.data(), entities.size()),
                remote);
        return {as_pyarray(std::move(dofs[0])), as_pyarray(std::move(dofs[1]))};
      },
      py::arg("V"), py::arg("dim"), py::arg("entities"),
      py::arg("remote") = true);
  m.def(
      "locate_dofs_topological",
      [](const dolfinx::fem::FunctionSpace& V, const int dim,
         const py::array_t<std::int32_t, py::array::c_style>& entities,
         bool remote)
      {
        return as_pyarray(dolfinx::fem::locate_dofs_topological(
            V, dim, xtl::span(entities.data(), entities.size()), remote));
      },
      py::arg("V"), py::arg("dim"), py::arg("entities"),
      py::arg("remote") = true);
  m.def(
      "locate_dofs_geometrical",
      [](const std::vector<
             std::reference_wrapper<const dolfinx::fem::FunctionSpace>>& V,
         const std::function<py::array_t<bool>(const py::array_t<double>&)>&
             marker) -> std::array<py::array, 2>
      {
        if (V.size() != 2)
          throw std::runtime_error("Expected two function spaces.");

        auto _marker
            = [&marker](const xt::xtensor<double, 2>& x) -> xt::xtensor<bool, 1>
        {
          auto strides = x.strides();
          std::transform(strides.begin(), strides.end(), strides.begin(),
                         [](auto s) { return s * sizeof(double); });
          py::array_t _x(x.shape(), strides, x.data(), py::none());
          py::array_t m = marker(_x);
          std::vector<std::size_t> s(m.shape(), m.shape() + m.ndim());
          return xt::adapt(m.data(), m.size(), xt::no_ownership(), s);
        };

        std::array<std::vector<std::int32_t>, 2> dofs
            = dolfinx::fem::locate_dofs_geometrical({V[0], V[1]}, _marker);
        return {as_pyarray(std::move(dofs[0])), as_pyarray(std::move(dofs[1]))};
      },
      py::arg("V"), py::arg("marker"));
  m.def(
      "locate_dofs_geometrical",
      [](const dolfinx::fem::FunctionSpace& V,
         const std::function<py::array_t<bool>(const py::array_t<double>&)>&
             marker)
      {
        auto _marker
            = [&marker](const xt::xtensor<double, 2>& x) -> xt::xtensor<bool, 1>
        {
          auto strides = x.strides();
          std::transform(strides.begin(), strides.end(), strides.begin(),
                         [](auto s) { return s * sizeof(double); });
          py::array_t _x(x.shape(), strides, x.data(), py::none());
          py::array_t m = marker(_x);
          std::vector<std::size_t> s(m.shape(), m.shape() + m.ndim());
          return xt::adapt(m.data(), m.size(), xt::no_ownership(), s);
        };
        return as_pyarray(dolfinx::fem::locate_dofs_geometrical(V, _marker));
      },
      py::arg("V"), py::arg("marker"));

  // dolfinx::fem::FunctionSpace
  py::class_<dolfinx::fem::FunctionSpace,
             std::shared_ptr<dolfinx::fem::FunctionSpace>>(m, "FunctionSpace")
      .def(py::init<std::shared_ptr<dolfinx::mesh::Mesh>,
                    std::shared_ptr<dolfinx::fem::FiniteElement>,
                    std::shared_ptr<dolfinx::fem::DofMap>>())
      .def_property_readonly("id", &dolfinx::fem::FunctionSpace::id)
      .def("__hash__", &dolfinx::fem::FunctionSpace::id)
      .def("__eq__", &dolfinx::fem::FunctionSpace::operator==)
      .def("collapse", &dolfinx::fem::FunctionSpace::collapse)
      .def("component", &dolfinx::fem::FunctionSpace::component)
      .def("contains", &dolfinx::fem::FunctionSpace::contains)
      .def_property_readonly("element", &dolfinx::fem::FunctionSpace::element)
      .def_property_readonly("mesh", &dolfinx::fem::FunctionSpace::mesh)
      .def_property_readonly("dofmap", &dolfinx::fem::FunctionSpace::dofmap)
      .def("sub", &dolfinx::fem::FunctionSpace::sub)
      .def("tabulate_dof_coordinates",
           [](const dolfinx::fem::FunctionSpace& self)
           { return xt_as_pyarray(self.tabulate_dof_coordinates(false)); });
}
} // namespace dolfinx_wrappers<|MERGE_RESOLUTION|>--- conflicted
+++ resolved
@@ -60,13 +60,8 @@
 py_to_cpp_coeffs(const std::map<std::pair<dolfinx::fem::IntegralType, int>,
                                 py::array_t<T, py::array::c_style>>& coeffs)
 {
-<<<<<<< HEAD
-  using Key = typename std::remove_reference_t<decltype(coeffs)>::key_type;
-  std::map<Key, std::pair<xtl::span<const T>, int>> c;
-=======
   using Key_t = typename std::remove_reference_t<decltype(coeffs)>::key_type;
   std::map<Key_t, std::pair<xtl::span<const T>, int>> c;
->>>>>>> a2643635
   std::transform(coeffs.cbegin(), coeffs.cend(), std::inserter(c, c.end()),
                  [](auto& e) -> typename decltype(c)::value_type
                  {
@@ -88,18 +83,6 @@
       "pack_coefficients",
       [](const dolfinx::fem::Form<T>& form)
       {
-<<<<<<< HEAD
-        // Pack coefficients
-        std::map<std::pair<dolfinx::fem::IntegralType, int>,
-                 std::pair<std::vector<T>, int>>
-            coeffs = dolfinx::fem::pack_coefficients(form);
-
-        // Move into NumPy data structures
-        using Key = typename decltype(coeffs)::key_type;
-        std::map<Key, py::array_t<T, py::array::c_style>> c;
-        std::transform(
-            coeffs.cbegin(), coeffs.cend(), std::inserter(c, c.end()),
-=======
         using Key_t = typename std::pair<dolfinx::fem::IntegralType, int>;
 
         // Pack coefficients
@@ -110,7 +93,6 @@
         std::map<Key_t, py::array_t<T, py::array::c_style>> c;
         std::transform(
             coeffs.begin(), coeffs.end(), std::inserter(c, c.end()),
->>>>>>> a2643635
             [](auto& e) -> typename decltype(c)::value_type
             {
               int num_ents = e.second.first.empty()
