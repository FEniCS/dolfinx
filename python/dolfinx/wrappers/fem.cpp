// Copyright (C) 2017-2021 Chris Richardson and Garth N. Wells
//
// This file is part of DOLFINx (https://www.fenicsproject.org)
//
// SPDX-License-Identifier:    LGPL-3.0-or-later

#include "array.h"
#include "caster_mpi.h"
#include "numpy_dtype.h"
#include <array>
#include <cstdint>
#include <dolfinx/common/IndexMap.h>
#include <dolfinx/fem/Constant.h>
#include <dolfinx/fem/CoordinateElement.h>
#include <dolfinx/fem/DirichletBC.h>
#include <dolfinx/fem/DofMap.h>
#include <dolfinx/fem/ElementDofLayout.h>
#include <dolfinx/fem/Expression.h>
#include <dolfinx/fem/FiniteElement.h>
#include <dolfinx/fem/Form.h>
#include <dolfinx/fem/Function.h>
#include <dolfinx/fem/FunctionSpace.h>
#include <dolfinx/fem/dofmapbuilder.h>
#include <dolfinx/fem/interpolate.h>
#include <dolfinx/fem/sparsitybuild.h>
#include <dolfinx/fem/utils.h>
#include <dolfinx/graph/ordering.h>
#include <dolfinx/la/SparsityPattern.h>
#include <dolfinx/mesh/Mesh.h>
#include <dolfinx/mesh/MeshTags.h>
#include <memory>
#include <nanobind/nanobind.h>
#include <nanobind/ndarray.h>
#include <nanobind/stl/array.h>
#include <nanobind/stl/complex.h>
#include <nanobind/stl/function.h>
#include <nanobind/stl/map.h>
#include <nanobind/stl/optional.h>
#include <nanobind/stl/pair.h>
#include <nanobind/stl/set.h>
#include <nanobind/stl/shared_ptr.h>
#include <nanobind/stl/string.h>
#include <nanobind/stl/tuple.h>
#include <nanobind/stl/variant.h>
#include <nanobind/stl/vector.h>
#include <span>
#include <string>
#include <ufcx.h>
#include <utility>

namespace nb = nanobind;

namespace
{
template <typename T, typename = void>
struct geom_type
{
  typedef T value_type;
};
template <typename T>
struct geom_type<T, std::void_t<typename T::value_type>>
{
  typedef typename T::value_type value_type;
};

template <typename T>
void declare_function_space(nb::module_& m, std::string type)
{
  {
    std::string pyclass_name = "FunctionSpace_" + type;
    nb::class_<dolfinx::fem::FunctionSpace<T>>(m, pyclass_name.c_str(),
                                               "Finite element function space")
        .def(nb::init<std::shared_ptr<const dolfinx::mesh::Mesh<T>>,
                      std::shared_ptr<const dolfinx::fem::FiniteElement<T>>,
                      std::shared_ptr<const dolfinx::fem::DofMap>,
                      std::vector<std::size_t>>(),
             nb::arg("mesh"), nb::arg("element"), nb::arg("dofmap"),
             nb::arg("value_shape"))
        .def("collapse", &dolfinx::fem::FunctionSpace<T>::collapse)
        .def("component", &dolfinx::fem::FunctionSpace<T>::component)
        .def("contains", &dolfinx::fem::FunctionSpace<T>::contains,
             nb::arg("V"))
        .def_prop_ro("element", &dolfinx::fem::FunctionSpace<T>::element)
        .def_prop_ro("mesh", &dolfinx::fem::FunctionSpace<T>::mesh)
        .def_prop_ro("dofmap", &dolfinx::fem::FunctionSpace<T>::dofmap)
        .def_prop_ro(
            "value_shape",
            [](const dolfinx::fem::FunctionSpace<T>& self)
            {
              std::span<const std::size_t> vshape = self.value_shape();
              return nb::ndarray<const std::size_t, nb::numpy>(vshape.data(),
                                                               {vshape.size()});
            },
            nb::rv_policy::reference_internal)
        .def("sub", &dolfinx::fem::FunctionSpace<T>::sub, nb::arg("component"))
        .def("tabulate_dof_coordinates",
             [](const dolfinx::fem::FunctionSpace<T>& self)
             {
               std::vector x = self.tabulate_dof_coordinates(false);
               return dolfinx_wrappers::as_nbarray(std::move(x),
                                                   {x.size() / 3, 3});
             });
  }

  {
    std::string pyclass_name = "FiniteElement_" + type;
    nb::class_<dolfinx::fem::FiniteElement<T>>(m, pyclass_name.c_str(),
                                               "Finite element object")
        .def(
            "__init__",
            [](dolfinx::fem::FiniteElement<T>* self,
               basix::FiniteElement<T>& element, std::size_t block_size,
               bool symmetric)
            {
              new (self) dolfinx::fem::FiniteElement<T>(element, block_size,
                                                        symmetric);
            },
            nb::arg("element"), nb::arg("block_size"), nb::arg("symmetric"))
        .def(
            "__init__",
            [](dolfinx::fem::FiniteElement<T>* self,
               std::vector<
                   std::shared_ptr<const dolfinx::fem::FiniteElement<T>>>
                   elements)
            { new (self) dolfinx::fem::FiniteElement<T>(elements); },
            nb::arg("elements"))
        .def(
            "__init__",
            [](dolfinx::fem::FiniteElement<T>* self, mesh::CellType cell_type,
               nb::ndarray<T, nb::ndim<2>, nb::numpy> points,
               std::size_t block_size, bool symmetry)
            {
              std::span<T> pdata(points.data(), points.size());
              new (self) dolfinx::fem::FiniteElement<T>(
                  cell_type, pdata, {points.shape(0), points.shape(1)},
                  block_size, symmetry);
            },
            nb::arg("cell_type"), nb::arg("points"), nb::arg("block_size"),
            nb::arg("symmetry"))
        .def("__eq__", &dolfinx::fem::FiniteElement<T>::operator==)
        .def_prop_ro("dtype", [](const dolfinx::fem::FiniteElement<T>&)
                     { return dolfinx_wrappers::numpy_dtype<T>(); })
        .def_prop_ro("basix_element",
                     &dolfinx::fem::FiniteElement<T>::basix_element,
                     nb::rv_policy::reference_internal)
        .def_prop_ro("num_sub_elements",
                     &dolfinx::fem::FiniteElement<T>::num_sub_elements)
        .def("interpolation_points",
             [](const dolfinx::fem::FiniteElement<T>& self)
             {
               auto [X, shape] = self.interpolation_points();
               return dolfinx_wrappers::as_nbarray(std::move(X), shape.size(),
                                                   shape.data());
             })
        .def_prop_ro("interpolation_ident",
                     &dolfinx::fem::FiniteElement<T>::interpolation_ident)
        .def_prop_ro("space_dimension",
                     &dolfinx::fem::FiniteElement<T>::space_dimension)
        .def(
            "T_apply",
            [](const dolfinx::fem::FiniteElement<T>& self,
               nb::ndarray<T, nb::ndim<1>, nb::c_contig> x,
               nb::ndarray<const std::uint32_t, nb::ndim<1>, nb::c_contig>
                   cell_permutations,
               int dim)
            {
              const std::size_t data_per_cell
                  = x.size() / cell_permutations.size();
              std::span<T> x_span(x.data(), x.size());
              std::span<const std::uint32_t> perm_span(
                  cell_permutations.data(), cell_permutations.size());
              for (std::size_t i = 0; i < cell_permutations.size(); i++)
              {
                self.T_apply(x_span.subspan(i * data_per_cell, data_per_cell),
                             perm_span[i], dim);
              }
            },
            nb::arg("x"), nb::arg("cell_permutations"), nb::arg("dim"))
        .def(
            "Tt_apply",
            [](const dolfinx::fem::FiniteElement<T>& self,
               nb::ndarray<T, nb::ndim<1>, nb::c_contig> x,
               nb::ndarray<const std::uint32_t, nb::ndim<1>, nb::c_contig>
                   cell_permutations,
               int dim)
            {
              const std::size_t data_per_cell
                  = x.size() / cell_permutations.size();
              std::span<T> x_span(x.data(), x.size());
              std::span<const std::uint32_t> perm_span(
                  cell_permutations.data(), cell_permutations.size());
              for (std::size_t i = 0; i < cell_permutations.size(); i++)
              {
                self.Tt_apply(x_span.subspan(i * data_per_cell, data_per_cell),
                              perm_span[i], dim);
              }
            },
            nb::arg("x"), nb::arg("cell_permutations"), nb::arg("dim"))
        .def(
            "Tt_inv_apply",
            [](const dolfinx::fem::FiniteElement<T>& self,
               nb::ndarray<T, nb::ndim<1>, nb::c_contig> x,
               nb::ndarray<const std::uint32_t, nb::ndim<1>, nb::c_contig>
                   cell_permutations,
               int dim)
            {
              const std::size_t data_per_cell
                  = x.size() / cell_permutations.size();
              std::span<T> x_span(x.data(), x.size());
              std::span<const std::uint32_t> perm_span(
                  cell_permutations.data(), cell_permutations.size());

              for (std::size_t i = 0; i < cell_permutations.size(); i++)
              {
                self.Tt_inv_apply(
                    x_span.subspan(i * data_per_cell, data_per_cell),
                    perm_span[i], dim);
              }
            },
            nb::arg("x"), nb::arg("cell_permutations"), nb::arg("dim"))
        .def(
            "T_apply",
            [](const dolfinx::fem::FiniteElement<T>& self,
               nb::ndarray<std::complex<T>, nb::ndim<1>, nb::c_contig> x,
               nb::ndarray<const std::uint32_t, nb::ndim<1>, nb::c_contig>
                   cell_permutations,
               int dim)
            {
              const std::size_t data_per_cell
                  = x.size() / cell_permutations.size();
              std::span<std::complex<T>> x_span(x.data(), x.size());
              std::span<const std::uint32_t> perm_span(
                  cell_permutations.data(), cell_permutations.size());

              for (std::size_t i = 0; i < cell_permutations.size(); i++)
              {
                self.T_apply(x_span.subspan(i * data_per_cell, data_per_cell),
                             perm_span[i], dim);
              }
            },
            nb::arg("x"), nb::arg("cell_permutations"), nb::arg("dim"))
        .def(
            "Tt_apply",
            [](const dolfinx::fem::FiniteElement<T>& self,
               nb::ndarray<std::complex<T>, nb::ndim<1>, nb::c_contig> x,
               nb::ndarray<const std::uint32_t, nb::ndim<1>, nb::c_contig>
                   cell_permutations,
               int dim)
            {
              const std::size_t data_per_cell
                  = x.size() / cell_permutations.size();
              std::span<std::complex<T>> x_span(x.data(), x.size());
              std::span<const std::uint32_t> perm_span(
                  cell_permutations.data(), cell_permutations.size());

              for (std::size_t i = 0; i < cell_permutations.size(); i++)
              {
                self.Tt_apply(x_span.subspan(i * data_per_cell, data_per_cell),
                              perm_span[i], dim);
              }
            },
            nb::arg("x"), nb::arg("cell_permutations"), nb::arg("dim"))
        .def(
            "Tt_inv_apply",
            [](const dolfinx::fem::FiniteElement<T>& self,
               nb::ndarray<std::complex<T>, nb::ndim<1>, nb::c_contig> x,
               nb::ndarray<const std::uint32_t, nb::ndim<1>, nb::c_contig>
                   cell_permutations,
               int dim)
            {
              const std::size_t data_per_cell
                  = x.size() / cell_permutations.size();
              std::span<std::complex<T>> x_span(x.data(), x.size());
              std::span<const std::uint32_t> perm_span(
                  cell_permutations.data(), cell_permutations.size());

              for (std::size_t i = 0; i < cell_permutations.size(); i++)
              {
                self.Tt_inv_apply(
                    x_span.subspan(i * data_per_cell, data_per_cell),
                    perm_span[i], dim);
              }
            },
            nb::arg("x"), nb::arg("cell_permutations"), nb::arg("dim"))
        .def_prop_ro("needs_dof_transformations",
                     &dolfinx::fem::FiniteElement<T>::needs_dof_transformations)
        .def("signature", &dolfinx::fem::FiniteElement<T>::signature);
  }
}

// Declare DirichletBC objects for type T
template <typename T>
void declare_objects(nb::module_& m, const std::string& type)
{
  using U = typename dolfinx::scalar_value_type_t<T>;

  // dolfinx::fem::DirichletBC
  std::string pyclass_name = std::string("DirichletBC_") + type;
  nb::class_<dolfinx::fem::DirichletBC<T, U>> dirichletbc(
      m, pyclass_name.c_str(),
      "Object for representing Dirichlet (essential) boundary "
      "conditions");

  dirichletbc
      .def(
          "__init__",
          [](dolfinx::fem::DirichletBC<T, U>* bc,
             nb::ndarray<const T, nb::c_contig> g,
             nb::ndarray<const std::int32_t, nb::ndim<1>, nb::c_contig> dofs,
             std::shared_ptr<const dolfinx::fem::FunctionSpace<U>> V)
          {
            std::vector<std::size_t> shape(g.shape_ptr(),
                                           g.shape_ptr() + g.ndim());
            auto _g = std::make_shared<dolfinx::fem::Constant<T>>(
                std::span(g.data(), g.size()), shape);
            new (bc) dolfinx::fem::DirichletBC<T, U>(
                _g, std::vector(dofs.data(), dofs.data() + dofs.size()), V);
          },
          nb::arg("g").noconvert(), nb::arg("dofs").noconvert(), nb::arg("V"))
      .def(
          "__init__",
          [](dolfinx::fem::DirichletBC<T, U>* bc,
             std::shared_ptr<const dolfinx::fem::Constant<T>> g,
             nb::ndarray<const std::int32_t, nb::ndim<1>, nb::c_contig> dofs,
             std::shared_ptr<const dolfinx::fem::FunctionSpace<U>> V)
          {
            new (bc) dolfinx::fem::DirichletBC<T, U>(
                g, std::vector(dofs.data(), dofs.data() + dofs.size()), V);
          },
          nb::arg("g").noconvert(), nb::arg("dofs").noconvert(), nb::arg("V"))
      .def(
          "__init__",
          [](dolfinx::fem::DirichletBC<T, U>* bc,
             std::shared_ptr<const dolfinx::fem::Function<T, U>> g,
             nb::ndarray<const std::int32_t, nb::ndim<1>, nb::c_contig> dofs)
          {
            new (bc) dolfinx::fem::DirichletBC<T, U>(
                g, std::vector(dofs.data(), dofs.data() + dofs.size()));
          },
          nb::arg("g").noconvert(), nb::arg("dofs"))
      .def(
          "__init__",
          [](dolfinx::fem::DirichletBC<T, U>* bc,
             std::shared_ptr<const dolfinx::fem::Function<T, U>> g,
             std::array<
                 nb::ndarray<const std::int32_t, nb::ndim<1>, nb::c_contig>, 2>
                 V_g_dofs,
             std::shared_ptr<const dolfinx::fem::FunctionSpace<U>> V)
          {
            std::array dofs
                = {std::vector(V_g_dofs[0].data(),
                               V_g_dofs[0].data() + V_g_dofs[0].size()),
                   std::vector(V_g_dofs[1].data(),
                               V_g_dofs[1].data() + V_g_dofs[1].size())};
            new (bc) dolfinx::fem::DirichletBC(g, std::move(dofs), V);
          },
          nb::arg("g").noconvert(), nb::arg("dofs").noconvert(),
          nb::arg("V").noconvert())
      .def_prop_ro("dtype", [](const dolfinx::fem::Function<T, U>&)
                   { return dolfinx_wrappers::numpy_dtype<T>(); })
      .def(
          "dof_indices",
          [](const dolfinx::fem::DirichletBC<T, U>& self)
          {
            auto [dofs, owned] = self.dof_indices();
            return std::pair(nb::ndarray<const std::int32_t, nb::numpy>(
                                 dofs.data(), {dofs.size()}),
                             owned);
          },
          nb::rv_policy::reference_internal)
      .def(
          "set",
          [](const dolfinx::fem::DirichletBC<T, U>& self,
             nb::ndarray<T, nb::ndim<1>, nb::c_contig> b,
             std::optional<nb::ndarray<const T, nb::ndim<1>, nb::c_contig>> x0,
             T alpha)
          {
            auto _b = std::span(b.data(), b.size());
            if (x0.has_value())
            {
              self.set(_b, std::span(x0.value().data(), x0.value().shape(0)),
                       alpha);
            }
            else
              self.set(_b, std::nullopt, alpha);
          },
          nb::arg("b").noconvert(), nb::arg("x0").noconvert().none(),
          nb::arg("alpha"))
      .def_prop_ro("function_space",
                   &dolfinx::fem::DirichletBC<T, U>::function_space)
      .def_prop_ro("value", &dolfinx::fem::DirichletBC<T, U>::value);

  // dolfinx::fem::Function
  std::string pyclass_name_function = std::string("Function_") + type;
  nb::class_<dolfinx::fem::Function<T, U>>(m, pyclass_name_function.c_str(),
                                           "A finite element function")
      .def(nb::init<std::shared_ptr<const dolfinx::fem::FunctionSpace<U>>>(),
           "Create a function on the given function space")
      .def(nb::init<std::shared_ptr<dolfinx::fem::FunctionSpace<U>>,
                    std::shared_ptr<dolfinx::la::Vector<T>>>())
      .def_rw("name", &dolfinx::fem::Function<T, U>::name)
      .def("sub", &dolfinx::fem::Function<T, U>::sub,
           "Return sub-function (view into parent Function")
      .def("collapse", &dolfinx::fem::Function<T, U>::collapse,
           "Collapse sub-function view")
      .def(
          "interpolate",
          [](dolfinx::fem::Function<T, U>& self,
             nb::ndarray<const T, nb::ndim<1>, nb::c_contig> f,
             nb::ndarray<const std::int32_t, nb::ndim<1>, nb::c_contig> cells)
          {
            dolfinx::fem::interpolate(self, std::span(f.data(), f.size()),
                                      {1, f.size()},
                                      std::span(cells.data(), cells.size()));
          },
          nb::arg("f"), nb::arg("cells"), "Interpolate an expression function")
      .def(
          "interpolate",
          [](dolfinx::fem::Function<T, U>& self,
             nb::ndarray<const T, nb::ndim<2>, nb::c_contig> f,
             nb::ndarray<const std::int32_t, nb::ndim<1>, nb::c_contig> cells)
          {
            dolfinx::fem::interpolate(self, std::span(f.data(), f.size()),
                                      {f.shape(0), f.shape(1)},
                                      std::span(cells.data(), cells.size()));
          },
          nb::arg("f"), nb::arg("cells"), "Interpolate an expression function")
      .def(
          "interpolate",
          [](dolfinx::fem::Function<T, U>& self,
             dolfinx::fem::Function<T, U>& u0,
             nb::ndarray<const std::int32_t, nb::ndim<1>, nb::c_contig> cells0,
             nb::ndarray<const std::int32_t, nb::ndim<1>, nb::c_contig> cells1)
          {
            self.interpolate(u0, std::span(cells0.data(), cells0.size()),
                             std::span(cells1.data(), cells1.size()));
          },
          nb::arg("u"), nb::arg("cells0"), nb::arg("cells1"),
          "Interpolate a finite element function")
      .def(
          "interpolate",
          [](dolfinx::fem::Function<T, U>& self,
             dolfinx::fem::Function<T, U>& u,
             nb::ndarray<const std::int32_t, nb::ndim<1>, nb::c_contig> cells,
             const dolfinx::geometry::PointOwnershipData<U>& interpolation_data)
          {
            self.interpolate(u, std::span(cells.data(), cells.size()),
                             interpolation_data);
          },
          nb::arg("u"), nb::arg("cells"), nb::arg("interpolation_data"),
          "Interpolate a finite element function on non-matching meshes")
      .def(
          "interpolate_ptr",
          [](dolfinx::fem::Function<T, U>& self, std::uintptr_t addr,
             nb::ndarray<const std::int32_t, nb::ndim<1>, nb::c_contig> cells)
          {
            assert(self.function_space());
            auto element = self.function_space()->element();
            assert(element);

            assert(self.function_space()->mesh());
            const std::vector<U> x = dolfinx::fem::interpolation_coords(
                *element, self.function_space()->mesh()->geometry(),
                std::span(cells.data(), cells.size()));

            const int gdim = self.function_space()->mesh()->geometry().dim();

            // Compute value size
            auto vshape = self.function_space()->value_shape();
            std::size_t value_size = std::reduce(vshape.begin(), vshape.end(),
                                                 1, std::multiplies{});

            std::array<std::size_t, 2> shape{value_size, x.size() / 3};
            std::vector<T> values(shape[0] * shape[1]);
            std::function<void(T*, int, int, const U*)> f
                = reinterpret_cast<void (*)(T*, int, int, const U*)>(addr);
            f(values.data(), shape[1], shape[0], x.data());
            dolfinx::fem::interpolate(self, std::span<const T>(values), shape,
                                      std::span(cells.data(), cells.size()));
          },
          nb::arg("f_ptr"), nb::arg("cells"),
          "Interpolate using a pointer to an expression with a C signature")
      .def(
          "interpolate",
          [](dolfinx::fem::Function<T, U>& self,
             const dolfinx::fem::Expression<T, U>& e0,
             nb::ndarray<const std::int32_t, nb::c_contig> cells0,
             nb::ndarray<const std::int32_t, nb::c_contig> cells1)
          {
            self.interpolate(e0, std::span(cells0.data(), cells0.size()),
                             std::span(cells1.data(), cells1.size()));
          },
          nb::arg("e0"), nb::arg("cells0"), nb::arg("cells1"),
          "Interpolate an Expression on a set of cells")
      .def_prop_ro(
          "x", nb::overload_cast<>(&dolfinx::fem::Function<T, U>::x),
          "Return the vector associated with the finite element Function")
      .def(
          "eval",
          [](const dolfinx::fem::Function<T, U>& self,
             nb::ndarray<const U, nb::ndim<2>, nb::c_contig> x,
             nb::ndarray<const std::int32_t, nb::ndim<1>, nb::c_contig> cells,
             nb::ndarray<T, nb::ndim<2>, nb::c_contig> u)
          {
            // TODO: handle 1d case
            self.eval(std::span(x.data(), x.size()), {x.shape(0), x.shape(1)},
                      std::span(cells.data(), cells.size()),
                      std::span<T>(u.data(), u.size()),
                      {u.shape(0), u.shape(1)});
          },
          nb::arg("x"), nb::arg("cells"), nb::arg("values"),
          "Evaluate Function")
      .def_prop_ro("function_space",
                   &dolfinx::fem::Function<T, U>::function_space);

  // dolfinx::fem::Constant
  std::string pyclass_name_constant = std::string("Constant_") + type;
  nb::class_<dolfinx::fem::Constant<T>>(
      m, pyclass_name_constant.c_str(),
      "Value constant with respect to integration domain")
      .def(
          "__init__",
          [](dolfinx::fem::Constant<T>* cp,
             nb::ndarray<const T, nb::c_contig> c)
          {
            std::vector<std::size_t> shape(c.shape_ptr(),
                                           c.shape_ptr() + c.ndim());
            new (cp)
                dolfinx::fem::Constant<T>(std::span(c.data(), c.size()), shape);
          },
          nb::arg("c").noconvert(), "Create a constant from a value array")
      .def_prop_ro("dtype", [](const dolfinx::fem::Constant<T>)
                   { return dolfinx_wrappers::numpy_dtype<T>(); })
      .def_prop_ro(
          "value",
          [](dolfinx::fem::Constant<T>& self)
          {
            return nb::ndarray<T, nb::numpy>(
                self.value.data(), self.shape.size(), self.shape.data());
          },
          nb::rv_policy::reference_internal);

  // dolfinx::fem::Expression
  std::string pyclass_name_expr = std::string("Expression_") + type;
  nb::class_<dolfinx::fem::Expression<T, U>>(m, pyclass_name_expr.c_str(),
                                             "An Expression")
      .def(
          "__init__",
          [](dolfinx::fem::Expression<T, U>* ex,
             const std::vector<std::shared_ptr<
                 const dolfinx::fem::Function<T, U>>>& coefficients,
             const std::vector<
                 std::shared_ptr<const dolfinx::fem::Constant<T>>>& constants,
             nb::ndarray<const U, nb::ndim<2>, nb::c_contig> X,
             std::uintptr_t fn_addr,
             const std::vector<std::size_t>& value_shape,
             std::shared_ptr<const dolfinx::fem::FunctionSpace<U>>
                 argument_function_space)
          {
            auto tabulate_expression_ptr
                = (void (*)(T*, const T*, const T*,
                            const typename geom_type<T>::value_type*,
                            const int*, const std::uint8_t*))fn_addr;
            new (ex) dolfinx::fem::Expression<T, U>(
                coefficients, constants, std::span(X.data(), X.size()),
                {X.shape(0), X.shape(1)}, tabulate_expression_ptr, value_shape,
                argument_function_space);
          },
          nb::arg("coefficients"), nb::arg("constants"), nb::arg("X"),
          nb::arg("fn"), nb::arg("value_shape"),
          nb::arg("argument_function_space"))
      .def(
          "eval",
          [](const dolfinx::fem::Expression<T, U>& self,
             const dolfinx::mesh::Mesh<U>& mesh,
             nb::ndarray<const std::int32_t, nb::ndim<1>, nb::c_contig> cells,
             nb::ndarray<T, nb::ndim<2>, nb::c_contig> values)
          {
            std::span<T> foo(values.data(), values.size());
            self.eval(mesh, std::span(cells.data(), cells.size()), foo,
                      {values.shape(0), values.shape(1)});
          },
          nb::arg("mesh"), nb::arg("active_cells"), nb::arg("values"))
      .def("X",
           [](const dolfinx::fem::Expression<T, U>& self)
           {
             auto [X, shape] = self.X();
             return dolfinx_wrappers::as_nbarray(std::move(X), shape.size(),
                                                 shape.data());
           })
      .def_prop_ro("dtype", [](const dolfinx::fem::Expression<T, U>&)
                   { return dolfinx_wrappers::numpy_dtype<T>(); })
      .def_prop_ro("value_size", &dolfinx::fem::Expression<T, U>::value_size)
      .def_prop_ro(
          "value_shape",
          [](const dolfinx::fem::Expression<T, U>& self)
          {
            const std::vector<std::size_t>& vshape = self.value_shape();
            return nb::ndarray<const std::size_t, nb::numpy>(vshape.data(),
                                                             {vshape.size()});
          },
          nb::rv_policy::reference_internal);

  std::string pymethod_create_expression
      = std::string("create_expression_") + type;
  m.def(
      pymethod_create_expression.c_str(),
      [](std::uintptr_t expression,
         const std::vector<std::shared_ptr<const dolfinx::fem::Function<T, U>>>&
             coefficients,
         const std::vector<std::shared_ptr<const dolfinx::fem::Constant<T>>>&
             constants,
         std::shared_ptr<const dolfinx::fem::FunctionSpace<U>>
             argument_function_space)
      {
        const ufcx_expression* p
            = reinterpret_cast<const ufcx_expression*>(expression);
        return dolfinx::fem::create_expression<T, U>(
            *p, coefficients, constants, argument_function_space);
      },
      nb::arg("expression"), nb::arg("coefficients"), nb::arg("constants"),
      nb::arg("argument_function_space").none(),
      "Create Expression from a pointer to ufc_form.");
}

template <typename T>
void declare_form(nb::module_& m, std::string type)
{
  using U = typename dolfinx::scalar_value_type_t<T>;

  // dolfinx::fem::Form
  std::string pyclass_name_form = std::string("Form_") + type;
  nb::class_<dolfinx::fem::Form<T, U>>(m, pyclass_name_form.c_str(),
                                       "Variational form object")
      .def(
          "__init__",
          [](dolfinx::fem::Form<T, U>* fp,
             const std::vector<
                 std::shared_ptr<const dolfinx::fem::FunctionSpace<U>>>& spaces,
             const std::map<
                 dolfinx::fem::IntegralType,
                 std::vector<std::tuple<
                     int, std::uintptr_t,
                     nb::ndarray<const std::int32_t, nb::ndim<1>, nb::c_contig>,
                     nb::ndarray<const std::int8_t, nb::ndim<1>,
                                 nb::c_contig>>>>& integrals,
             const std::vector<std::shared_ptr<
                 const dolfinx::fem::Function<T, U>>>& coefficients,
             const std::vector<
                 std::shared_ptr<const dolfinx::fem::Constant<T>>>& constants,
             bool needs_permutation_data,
             const std::map<std::shared_ptr<const dolfinx::mesh::Mesh<U>>,
                            nb::ndarray<const std::int32_t, nb::ndim<1>,
                                        nb::c_contig>>& entity_maps,
             std::shared_ptr<const dolfinx::mesh::Mesh<U>> mesh)
          {
            std::map<dolfinx::fem::IntegralType,
                     std::vector<dolfinx::fem::integral_data<T>>>
                _integrals;

            // Loop over kernel for each entity type
            for (auto& [type, kernels] : integrals)
            {
              for (auto& [id, ptr, e, c] : kernels)
              {
                auto kn_ptr
                    = (void (*)(T*, const T*, const T*,
                                const typename geom_type<T>::value_type*,
                                const int*, const std::uint8_t*))ptr;
                _integrals[type].emplace_back(
                    id, kn_ptr,
                    std::span<const std::int32_t>(e.data(), e.size()),
                    std::vector<int>(c.data(), c.data() + c.size()));
              }
            }

            std::map<std::shared_ptr<const dolfinx::mesh::Mesh<U>>,
                     std::span<const int32_t>>
                _entity_maps;
            for (auto& [msh, map] : entity_maps)
              _entity_maps.emplace(msh, std::span(map.data(), map.size()));
            new (fp) dolfinx::fem::Form<T, U>(
                spaces, std::move(_integrals), coefficients, constants,
                needs_permutation_data, _entity_maps, mesh);
          },
          nb::arg("spaces"), nb::arg("integrals"), nb::arg("coefficients"),
          nb::arg("constants"), nb::arg("need_permutation_data"),
          nb::arg("entity_maps"), nb::arg("mesh").none())
      .def(
          "__init__",
          [](dolfinx::fem::Form<T, U>* fp, std::uintptr_t form,
             const std::vector<
                 std::shared_ptr<const dolfinx::fem::FunctionSpace<U>>>& spaces,
             const std::vector<std::shared_ptr<
                 const dolfinx::fem::Function<T, U>>>& coefficients,
             const std::vector<
                 std::shared_ptr<const dolfinx::fem::Constant<T>>>& constants,
             const std::map<
                 dolfinx::fem::IntegralType,
                 std::vector<std::pair<
                     std::int32_t, nb::ndarray<const std::int32_t, nb::ndim<1>,
                                               nb::c_contig>>>>& subdomains,
             const std::map<std::shared_ptr<const dolfinx::mesh::Mesh<U>>,
                            nb::ndarray<const std::int32_t, nb::ndim<1>,
                                        nb::c_contig>>& entity_maps,
             std::shared_ptr<const dolfinx::mesh::Mesh<U>> mesh)
          {
            std::map<dolfinx::fem::IntegralType,
                     std::vector<std::pair<std::int32_t,
                                           std::span<const std::int32_t>>>>
                sd;
            for (auto& [itg, data] : subdomains)
            {
              std::vector<
                  std::pair<std::int32_t, std::span<const std::int32_t>>>
                  x;
              for (auto& [id, e] : data)
                x.emplace_back(id, std::span(e.data(), e.size()));
              sd.insert({itg, std::move(x)});
            }

            std::map<std::shared_ptr<const dolfinx::mesh::Mesh<U>>,
                     std::span<const int32_t>>
                _entity_maps;
            for (auto& [msh, map] : entity_maps)
              _entity_maps.emplace(msh, std::span(map.data(), map.size()));
            ufcx_form* p = reinterpret_cast<ufcx_form*>(form);
            new (fp)
                dolfinx::fem::Form<T, U>(dolfinx::fem::create_form_factory<T>(
                    *p, spaces, coefficients, constants, sd, _entity_maps,
                    mesh));
          },
          nb::arg("form"), nb::arg("spaces"), nb::arg("coefficients"),
          nb::arg("constants"), nb::arg("subdomains"), nb::arg("entity_maps"),
          nb::arg("mesh").none(), "Create a Form from a pointer to a ufcx_form")
      .def_prop_ro("dtype", [](const dolfinx::fem::Form<T, U>&)
                   { return dolfinx_wrappers::numpy_dtype<T>(); })
      .def_prop_ro("coefficients", &dolfinx::fem::Form<T, U>::coefficients)
      .def_prop_ro("rank", &dolfinx::fem::Form<T, U>::rank)
      .def_prop_ro("mesh", &dolfinx::fem::Form<T, U>::mesh)
      .def_prop_ro("function_spaces",
                   &dolfinx::fem::Form<T, U>::function_spaces)
      .def(
          "integral_ids",
          [](const dolfinx::fem::Form<T, U>& self,
             dolfinx::fem::IntegralType type)
          { return dolfinx_wrappers::as_nbarray(self.integral_ids(type)); },
          nb::arg("type"))
      .def_prop_ro("integral_types", &dolfinx::fem::Form<T, U>::integral_types)
      .def_prop_ro("needs_facet_permutations",
                   &dolfinx::fem::Form<T, U>::needs_facet_permutations)
      .def(
          "domains",
          [](const dolfinx::fem::Form<T, U>& self,
             dolfinx::fem::IntegralType type, int i)
          {
            std::span<const std::int32_t> _d = self.domain(type, i);
            switch (type)
            {
            case dolfinx::fem::IntegralType::cell:
              return nb::ndarray<const std::int32_t, nb::numpy>(_d.data(),
                                                                {_d.size()});
            case dolfinx::fem::IntegralType::exterior_facet:
            {
              return nb::ndarray<const std::int32_t, nb::numpy>(
                  _d.data(), {_d.size() / 2, 2});
            }
            case dolfinx::fem::IntegralType::interior_facet:
            {
              return nb::ndarray<const std::int32_t, nb::numpy>(
                  _d.data(), {_d.size() / 4, 2, 2});
            }
            default:
              throw ::std::runtime_error("Integral type unsupported.");
            }
          },
          nb::rv_policy::reference_internal, nb::arg("type"), nb::arg("i"));

  // Form
  std::string pymethod_create_form = std::string("create_form_") + type;
  m.def(
      pymethod_create_form.c_str(),
      [](std::uintptr_t form,
         const std::vector<
             std::shared_ptr<const dolfinx::fem::FunctionSpace<U>>>& spaces,
         const std::vector<std::shared_ptr<const dolfinx::fem::Function<T, U>>>&
             coefficients,
         const std::vector<std::shared_ptr<const dolfinx::fem::Constant<T>>>&
             constants,
         const std::map<
             dolfinx::fem::IntegralType,
             std::vector<std::pair<
                 std::int32_t, nb::ndarray<const std::int32_t, nb::c_contig>>>>&
             subdomains,
         std::shared_ptr<const dolfinx::mesh::Mesh<U>> mesh)
      {
        std::map<
            dolfinx::fem::IntegralType,
            std::vector<std::pair<std::int32_t, std::span<const std::int32_t>>>>
            sd;
        for (auto& [itg, data] : subdomains)
        {
          std::vector<std::pair<std::int32_t, std::span<const std::int32_t>>> x;
          for (auto& [id, idx] : data)
            x.emplace_back(id, std::span(idx.data(), idx.size()));
          sd.insert({itg, std::move(x)});
        }

        ufcx_form* p = reinterpret_cast<ufcx_form*>(form);
        return dolfinx::fem::create_form_factory<T>(*p, spaces, coefficients,
                                                    constants, sd, {}, mesh);
      },
      nb::arg("form"), nb::arg("spaces"), nb::arg("coefficients"),
      nb::arg("constants"), nb::arg("subdomains"), nb::arg("mesh"),
      "Create Form from a pointer to ufcx_form.");
  m.def(
      pymethod_create_form.c_str(),
      [](std::uintptr_t form,
         const std::vector<
             std::shared_ptr<const dolfinx::fem::FunctionSpace<U>>>& spaces,
         const std::map<std::string,
                        std::shared_ptr<const dolfinx::fem::Function<T, U>>>&
             coefficients,
         const std::map<std::string,
                        std::shared_ptr<const dolfinx::fem::Constant<T>>>&
             constants,
         const std::map<
             dolfinx::fem::IntegralType,
             std::vector<std::pair<
                 std::int32_t, nb::ndarray<const std::int32_t, nb::c_contig>>>>&
             subdomains,
         const std::map<std::shared_ptr<const dolfinx::mesh::Mesh<U>>,
                        nb::ndarray<const std::int32_t, nb::c_contig>>&
             entity_maps,
         std::shared_ptr<const dolfinx::mesh::Mesh<U>> mesh = nullptr)
      {
        std::map<
            dolfinx::fem::IntegralType,
            std::vector<std::pair<std::int32_t, std::span<const std::int32_t>>>>
            sd;
        for (auto& [itg, data] : subdomains)
        {
          std::vector<std::pair<std::int32_t, std::span<const std::int32_t>>> x;
          for (auto& [id, idx] : data)
            x.emplace_back(id, std::span(idx.data(), idx.size()));
          sd.insert({itg, std::move(x)});
        }
        std::map<std::shared_ptr<const dolfinx::mesh::Mesh<U>>,
                 std::span<const int32_t>>
            _entity_maps;
        for (auto& [msh, map] : entity_maps)
          _entity_maps.emplace(msh, std::span(map.data(), map.size()));
        ufcx_form* p = reinterpret_cast<ufcx_form*>(form);
        return dolfinx::fem::create_form<T, U>(
            *p, spaces, coefficients, constants, sd, _entity_maps, mesh);
      },
      nb::arg("form"), nb::arg("spaces"), nb::arg("coefficients"),
      nb::arg("constants"), nb::arg("subdomains"), nb::arg("entity_maps"),
      nb::arg("mesh"), "Create Form from a pointer to ufcx_form.");

  m.def("create_sparsity_pattern",
        &dolfinx::fem ::create_sparsity_pattern<T, U>, nb::arg("a"),
        "Create a sparsity pattern.");
}

template <typename T>
void declare_cmap(nb::module_& m, std::string type)
{
  std::string pyclass_name = std::string("CoordinateElement_") + type;
  nb::class_<dolfinx::fem::CoordinateElement<T>>(m, pyclass_name.c_str(),
                                                 "Coordinate map element")
      .def(nb::init<dolfinx::mesh::CellType, int>(), nb::arg("celltype"),
           nb::arg("degree"))
      .def(nb::init<std::shared_ptr<const basix::FiniteElement<T>>>(),
           nb::arg("element"))
      .def(
          "__init__",
          [](dolfinx::fem::CoordinateElement<T>* cm, dolfinx::mesh::CellType ct,
             int d, int var)
          {
            new (cm) dolfinx::fem::CoordinateElement<T>(
                ct, d, static_cast<basix::element::lagrange_variant>(var));
          },
          nb::arg("celltype"), nb::arg("degree"), nb::arg("variant"))
      .def_prop_ro("dtype", [](const dolfinx::fem::CoordinateElement<T>&)
                   { return dolfinx_wrappers::numpy_dtype<T>(); })
      .def("create_dof_layout",
           &dolfinx::fem::CoordinateElement<T>::create_dof_layout)
      .def_prop_ro("degree", &dolfinx::fem::CoordinateElement<T>::degree)
      .def_prop_ro("dim", &dolfinx::fem::CoordinateElement<T>::dim)
      .def_prop_ro("variant", [](const dolfinx::fem::CoordinateElement<T>& self)
                   { return static_cast<int>(self.variant()); })
      .def(
          "push_forward",
          [](const dolfinx::fem::CoordinateElement<T>& self,
             nb::ndarray<const T, nb::ndim<2>, nb::c_contig> X,
             nb::ndarray<const T, nb::ndim<2>, nb::c_contig> cell_x)
          {
            using mdspan2_t = MDSPAN_IMPL_STANDARD_NAMESPACE::mdspan<
                T, MDSPAN_IMPL_STANDARD_NAMESPACE::dextents<std::size_t, 2>>;
            using cmdspan2_t = MDSPAN_IMPL_STANDARD_NAMESPACE::mdspan<
                const T,
                MDSPAN_IMPL_STANDARD_NAMESPACE::dextents<std::size_t, 2>>;
            using cmdspan4_t = MDSPAN_IMPL_STANDARD_NAMESPACE::mdspan<
                const T,
                MDSPAN_IMPL_STANDARD_NAMESPACE::dextents<std::size_t, 4>>;

            std::array<std::size_t, 2> Xshape{X.shape(0), X.shape(1)};
            std::array<std::size_t, 4> phi_shape
                = self.tabulate_shape(0, X.shape(0));
            std::vector<T> phi_b(std::reduce(phi_shape.begin(), phi_shape.end(),
                                             1, std::multiplies{}));
            cmdspan4_t phi_full(phi_b.data(), phi_shape);
            self.tabulate(0, std::span(X.data(), X.size()), Xshape, phi_b);
            auto phi = MDSPAN_IMPL_STANDARD_NAMESPACE::submdspan(
                phi_full, 0, MDSPAN_IMPL_STANDARD_NAMESPACE::full_extent,
                MDSPAN_IMPL_STANDARD_NAMESPACE::full_extent, 0);

            std::array<std::size_t, 2> shape = {X.shape(0), cell_x.shape(1)};
            std::vector<T> xb(shape[0] * shape[1]);
            self.push_forward(
                mdspan2_t(xb.data(), shape),
                cmdspan2_t(cell_x.data(), cell_x.shape(0), cell_x.shape(1)),
                phi);
            return dolfinx_wrappers::as_nbarray(std::move(xb),
                                                {X.shape(0), cell_x.shape(1)});
          },
          nb::arg("X"), nb::arg("cell_geometry"))
      .def(
          "pull_back",
          [](const dolfinx::fem::CoordinateElement<T>& self,
             nb::ndarray<const T, nb::ndim<2>, nb::c_contig> x,
             nb::ndarray<const T, nb::ndim<2>, nb::c_contig> cell_geometry)
          {
            std::size_t num_points = x.shape(0);
            std::size_t gdim = x.shape(1);
            std::size_t tdim = dolfinx::mesh::cell_dim(self.cell_shape());

            using mdspan2_t = MDSPAN_IMPL_STANDARD_NAMESPACE::mdspan<
                T, MDSPAN_IMPL_STANDARD_NAMESPACE::dextents<std::size_t, 2>>;
            using cmdspan2_t = MDSPAN_IMPL_STANDARD_NAMESPACE::mdspan<
                const T,
                MDSPAN_IMPL_STANDARD_NAMESPACE::dextents<std::size_t, 2>>;
            using cmdspan4_t = MDSPAN_IMPL_STANDARD_NAMESPACE::mdspan<
                const T,
                MDSPAN_IMPL_STANDARD_NAMESPACE::dextents<std::size_t, 4>>;

            std::vector<T> Xb(num_points * tdim);
            mdspan2_t X(Xb.data(), num_points, tdim);
            cmdspan2_t _x(x.data(), x.shape(0), x.shape(1));
            cmdspan2_t g(cell_geometry.data(), cell_geometry.shape(0),
                         cell_geometry.shape(1));

            if (self.is_affine())
            {
              std::vector<T> J_b(gdim * tdim);
              mdspan2_t J(J_b.data(), gdim, tdim);
              std::vector<T> K_b(tdim * gdim);
              mdspan2_t K(K_b.data(), tdim, gdim);

              std::array<std::size_t, 4> phi_shape = self.tabulate_shape(1, 1);
              std::vector<T> phi_b(std::reduce(
                  phi_shape.begin(), phi_shape.end(), 1, std::multiplies{}));
              cmdspan4_t phi(phi_b.data(), phi_shape);

              self.tabulate(1, std::vector<T>(tdim), {1, tdim}, phi_b);
              auto dphi = MDSPAN_IMPL_STANDARD_NAMESPACE::submdspan(
                  phi, std::pair(1, tdim + 1), 0,
                  MDSPAN_IMPL_STANDARD_NAMESPACE::full_extent, 0);

              self.compute_jacobian(dphi, g, J);
              self.compute_jacobian_inverse(J, K);
              std::array<T, 3> x0 = {0, 0, 0};
              for (std::size_t i = 0; i < g.extent(1); ++i)
                x0[i] += g(0, i);
              self.pull_back_affine(X, K, x0, _x);
            }
            else
              self.pull_back_nonaffine(X, _x, g);

            return dolfinx_wrappers::as_nbarray(std::move(Xb),
                                                {num_points, tdim});
          },
          nb::arg("x"), nb::arg("cell_geometry"));
}

template <typename T>
void declare_real_functions(nb::module_& m)
{
  m.def(
      "create_element_dof_layout",
      [](const dolfinx::fem::FiniteElement<T>& element,
         const std::vector<int>& parent_map)
      { return dolfinx::fem::create_element_dof_layout(element, parent_map); },
      nb::arg("element"), nb::arg("parent_map"),
      "Create ElementDofLayout object from a ufc dofmap.");
  m.def(
      "create_dofmap",
      [](const dolfinx_wrappers::MPICommWrapper comm,
         dolfinx::mesh::Topology& topology,
         const dolfinx::fem::FiniteElement<T>& element)
      {
        dolfinx::fem::ElementDofLayout layout
            = dolfinx::fem::create_element_dof_layout(element);

        std::function<void(std::span<std::int32_t>, std::uint32_t)> permute_inv
            = nullptr;
        if (element.needs_dof_permutations())
          permute_inv = element.dof_permutation_fn(true, true);
        return dolfinx::fem::create_dofmap(comm.get(), layout, topology,
                                           permute_inv, nullptr);
      },
      nb::arg("comm"), nb::arg("topology"), nb::arg("element"),
      "Create DofMap object from an element.");
  m.def(
      "create_dofmaps",
      [](const dolfinx_wrappers::MPICommWrapper comm,
         dolfinx::mesh::Topology& topology,
         std::vector<std::shared_ptr<const dolfinx::fem::FiniteElement<T>>>
             elements)
      {
        std::vector<dolfinx::fem::ElementDofLayout> layouts;
        int D = topology.dim();
        assert(elements.size() == topology.entity_types(D).size());
        for (std::size_t i = 0; i < elements.size(); ++i)
        {
          layouts.push_back(
              dolfinx::fem::create_element_dof_layout(*elements[i]));
        }

        return dolfinx::fem::create_dofmaps(comm.get(), layouts, topology,
                                            nullptr, nullptr);
      },
      nb::arg("comm"), nb::arg("topology"), nb::arg("elements"),
      "Create DofMap objects on a mixed topology mesh from pointers to "
      "FiniteElements.");

  m.def(
      "locate_dofs_topological",
      [](const std::vector<
             std::shared_ptr<const dolfinx::fem::FunctionSpace<T>>>& V,
         int dim,
         nb::ndarray<const std::int32_t, nb::ndim<1>, nb::c_contig> entities,
         bool remote)
      {
        if (V.size() != 2)
          throw std::runtime_error("Expected two function spaces.");
        std::array<std::vector<std::int32_t>, 2> dofs
            = dolfinx::fem::locate_dofs_topological(
                *V[0].get()->mesh()->topology_mutable(),
                {*V[0].get()->dofmap(), *V[1].get()->dofmap()}, dim,
                std::span(entities.data(), entities.size()), remote);
        return std::array<nb::ndarray<std::int32_t, nb::numpy>, 2>(
            {dolfinx_wrappers::as_nbarray(std::move(dofs[0])),
             dolfinx_wrappers::as_nbarray(std::move(dofs[1]))});
      },
      nb::arg("V"), nb::arg("dim"), nb::arg("entities"),
      nb::arg("remote") = true);
  m.def(
      "locate_dofs_topological",
      [](const dolfinx::fem::FunctionSpace<T>& V, int dim,
         nb::ndarray<const std::int32_t, nb::ndim<1>, nb::c_contig> entities,
         bool remote)
      {
        return dolfinx_wrappers::as_nbarray(
            dolfinx::fem::locate_dofs_topological(
                *V.mesh()->topology_mutable(), *V.dofmap(), dim,
                std::span(entities.data(), entities.size()), remote));
      },
      nb::arg("V"), nb::arg("dim"), nb::arg("entities"),
      nb::arg("remote") = true);
  m.def(
      "locate_dofs_geometrical",
      [](const std::vector<
             std::shared_ptr<const dolfinx::fem::FunctionSpace<T>>>& V,
         std::function<nb::ndarray<bool, nb::ndim<1>, nb::c_contig>(
             nb::ndarray<const T, nb::ndim<2>, nb::numpy>)>
             marker)
      {
        if (V.size() != 2)
          throw std::runtime_error("Expected two function spaces.");

        auto _marker = [&marker](auto x)
        {
          nb::ndarray<const T, nb::ndim<2>, nb::numpy> x_view(
              x.data_handle(), {x.extent(0), x.extent(1)});
          auto marked = marker(x_view);
          return std::vector<std::int8_t>(marked.data(),
                                          marked.data() + marked.size());
        };

        std::array<std::vector<std::int32_t>, 2> dofs
            = dolfinx::fem::locate_dofs_geometrical<T>({*V[0], *V[1]}, _marker);
        return std::array<nb::ndarray<std::int32_t, nb::numpy>, 2>(
            {dolfinx_wrappers::as_nbarray(std::move(dofs[0])),
             dolfinx_wrappers::as_nbarray(std::move(dofs[1]))});
      },
      nb::arg("V"), nb::arg("marker"));
  m.def(
      "locate_dofs_geometrical",
      [](const dolfinx::fem::FunctionSpace<T>& V,
         std::function<nb::ndarray<bool, nb::ndim<1>, nb::c_contig>(
             nb::ndarray<const T, nb::ndim<2>, nb::numpy>)>
             marker)
      {
        auto _marker = [&marker](auto x)
        {
          nb::ndarray<const T, nb::ndim<2>, nb::numpy> x_view(
              x.data_handle(), {x.extent(0), x.extent(1)});
          auto marked = marker(x_view);
          return std::vector<std::int8_t>(marked.data(),
                                          marked.data() + marked.size());
        };

        return dolfinx_wrappers::as_nbarray(
            dolfinx::fem::locate_dofs_geometrical(V, _marker));
      },
      nb::arg("V"), nb::arg("marker"));

  m.def(
      "interpolation_coords",
      [](const dolfinx::fem::FiniteElement<T>& e,
         const dolfinx::mesh::Geometry<T>& geometry,
         nb::ndarray<std::int32_t, nb::ndim<1>, nb::c_contig> cells)
      {
        std::vector<T> x = dolfinx::fem::interpolation_coords(
            e, geometry, std::span(cells.data(), cells.size()));
        return dolfinx_wrappers::as_nbarray(std::move(x), {3, x.size() / 3});
      },
      nb::arg("element"), nb::arg("V"), nb::arg("cells"));

  m.def(
      "create_interpolation_data",
      [](const dolfinx::mesh::Geometry<T>& geometry0,
         const dolfinx::fem::FiniteElement<T>& element0,
         const dolfinx::mesh::Mesh<T>& mesh1,
         nb::ndarray<const std::int32_t, nb::ndim<1>, nb::c_contig> cells,
         T padding)
      {
        return dolfinx::fem::create_interpolation_data(
            geometry0, element0, mesh1, std::span(cells.data(), cells.size()),
            padding);
      },
      nb::arg("geometry0"), nb::arg("element0"), nb::arg("mesh1"),
      nb::arg("cells"), nb ::arg("padding"));
}

} // namespace

namespace dolfinx_wrappers
{

void fem(nb::module_& m)
{
  declare_objects<float>(m, "float32");
  declare_objects<double>(m, "float64");
  declare_objects<std::complex<float>>(m, "complex64");
  declare_objects<std::complex<double>>(m, "complex128");

  declare_form<float>(m, "float32");
  declare_form<double>(m, "float64");
  declare_form<std::complex<float>>(m, "complex64");
  declare_form<std::complex<double>>(m, "complex128");

  // fem::CoordinateElement
  declare_cmap<float>(m, "float32");
  declare_cmap<double>(m, "float64");

  m.def(
      "build_dofmap",
      [](MPICommWrapper comm, const dolfinx::mesh::Topology& topology,
         const dolfinx::fem::ElementDofLayout& layout)
      {
        assert(topology.entity_types(topology.dim()).size() == 1);
        auto [map, bs, dofmap] = dolfinx::fem::build_dofmap_data(
            comm.get(), topology, {layout},
            [](const dolfinx::graph::AdjacencyList<std::int32_t>& g)
            { return dolfinx::graph::reorder_gps(g); });
        return std::tuple(std::move(map), bs, std::move(dofmap));
      },
      nb::arg("comm"), nb::arg("topology"), nb::arg("layout"),
      "Build a dofmap on a mesh.");
  m.def(
      "transpose_dofmap",
      [](nb::ndarray<const std::int32_t, nb::ndim<2>, nb::c_contig> dofmap,
         int num_cells)
      {
        MDSPAN_IMPL_STANDARD_NAMESPACE::mdspan<
            const std::int32_t,
            MDSPAN_IMPL_STANDARD_NAMESPACE::dextents<std::size_t, 2>>
            _dofmap(dofmap.data(), dofmap.shape(0), dofmap.shape(1));
        return dolfinx::fem::transpose_dofmap(_dofmap, num_cells);
      },
      "Build the index to (cell, local index) map from a dofmap ((cell, local "
      "index) -> index).");
  m.def(
      "compute_integration_domains",
      [](dolfinx::fem::IntegralType type,
         const dolfinx::mesh::Topology& topology,
<<<<<<< HEAD
         const nb::ndarray<const std::int32_t, nb::ndim<1>, nb::c_contig>
             entities)
      {
        std::vector<std::int32_t> integration_entities
            = dolfinx::fem::compute_integration_domains(
                type, topology, std::span(entities.data(), entities.size()));
        return dolfinx_wrappers::as_nbarray(std::move(integration_entities));
=======
         nb::ndarray<const std::int32_t, nb::ndim<1>, nb::c_contig> entities,
         int dim)
      {
        return dolfinx_wrappers::as_nbarray(
            dolfinx::fem::compute_integration_domains(
                type, topology, std::span(entities.data(), entities.size()),
                dim));
>>>>>>> f01832aa
      },
      nb::arg("integral_type"), nb::arg("topology"), nb::arg("entities"));

  // dolfinx::fem::ElementDofLayout
  nb::class_<dolfinx::fem::ElementDofLayout>(
      m, "ElementDofLayout", "Object describing the layout of dofs on a cell")
      .def(nb::init<int, const std::vector<std::vector<std::vector<int>>>&,
                    const std::vector<std::vector<std::vector<int>>>&,
                    const std::vector<int>&,
                    const std::vector<dolfinx::fem::ElementDofLayout>&>(),
           nb::arg("block_size"), nb::arg("endity_dofs"),
           nb::arg("entity_closure_dofs"), nb::arg("parent_map"),
           nb::arg("sub_layouts"))
      .def_prop_ro("num_dofs", &dolfinx::fem::ElementDofLayout::num_dofs)
      .def("num_entity_dofs", &dolfinx::fem::ElementDofLayout::num_entity_dofs,
           nb::arg("dim"))
      .def("num_entity_closure_dofs",
           &dolfinx::fem::ElementDofLayout::num_entity_closure_dofs,
           nb::arg("dim"))
      .def("entity_dofs", &dolfinx::fem::ElementDofLayout::entity_dofs,
           nb::arg("dim"), nb::arg("entity_index"))
      .def("entity_closure_dofs",
           &dolfinx::fem::ElementDofLayout::entity_closure_dofs, nb::arg("dim"),
           nb::arg("entity_index"))
      .def_prop_ro("block_size", &dolfinx::fem::ElementDofLayout::block_size);

  // dolfinx::fem::DofMap
  nb::class_<dolfinx::fem::DofMap>(m, "DofMap", "DofMap object")
      .def(
          "__init__",
          [](dolfinx::fem::DofMap* self,
             const dolfinx::fem::ElementDofLayout& element,
             std::shared_ptr<const dolfinx::common::IndexMap> index_map,
             int index_map_bs,
             const dolfinx::graph::AdjacencyList<std::int32_t>& dofmap, int bs)
          {
            new (self) dolfinx::fem::DofMap(element, index_map, index_map_bs,
                                            dofmap.array(), bs);
          },
          nb::arg("element_dof_layout"), nb::arg("index_map"),
          nb::arg("index_map_bs"), nb::arg("dofmap"), nb::arg("bs"))
      .def_ro("index_map", &dolfinx::fem::DofMap::index_map)
      .def_prop_ro("index_map_bs", &dolfinx::fem::DofMap::index_map_bs)
      .def_prop_ro("dof_layout", &dolfinx::fem::DofMap::element_dof_layout)
      .def(
          "cell_dofs",
          [](const dolfinx::fem::DofMap& self, int cell)
          {
            std::span<const std::int32_t> dofs = self.cell_dofs(cell);
            return nb::ndarray<const std::int32_t, nb::numpy>(dofs.data(),
                                                              {dofs.size()});
          },
          nb::rv_policy::reference_internal, nb::arg("cell"))
      .def_prop_ro("bs", &dolfinx::fem::DofMap::bs)
      .def(
          "map",
          [](const dolfinx::fem::DofMap& self)
          {
            auto dofs = self.map();
            return nb::ndarray<const std::int32_t, nb::numpy>(
                dofs.data_handle(), {dofs.extent(0), dofs.extent(1)});
          },
          nb::rv_policy::reference_internal);

  nb::enum_<dolfinx::fem::IntegralType>(m, "IntegralType")
      .value("cell", dolfinx::fem::IntegralType::cell, "cell integral")
      .value("exterior_facet", dolfinx::fem::IntegralType::exterior_facet,
             "exterior facet integral")
      .value("interior_facet", dolfinx::fem::IntegralType::interior_facet,
             "exterior facet integral")
      .value("vertex", dolfinx::fem::IntegralType::vertex, "vertex integral");

  declare_function_space<float>(m, "float32");
  declare_function_space<double>(m, "float64");

  declare_real_functions<float>(m);
  declare_real_functions<double>(m);
}
} // namespace dolfinx_wrappers<|MERGE_RESOLUTION|>--- conflicted
+++ resolved
@@ -1197,23 +1197,11 @@
       "compute_integration_domains",
       [](dolfinx::fem::IntegralType type,
          const dolfinx::mesh::Topology& topology,
-<<<<<<< HEAD
-         const nb::ndarray<const std::int32_t, nb::ndim<1>, nb::c_contig>
-             entities)
-      {
-        std::vector<std::int32_t> integration_entities
-            = dolfinx::fem::compute_integration_domains(
-                type, topology, std::span(entities.data(), entities.size()));
-        return dolfinx_wrappers::as_nbarray(std::move(integration_entities));
-=======
-         nb::ndarray<const std::int32_t, nb::ndim<1>, nb::c_contig> entities,
-         int dim)
+         nb::ndarray<const std::int32_t, nb::ndim<1>, nb::c_contig> entities)
       {
         return dolfinx_wrappers::as_nbarray(
             dolfinx::fem::compute_integration_domains(
-                type, topology, std::span(entities.data(), entities.size()),
-                dim));
->>>>>>> f01832aa
+                type, topology, std::span(entities.data(), entities.size())));
       },
       nb::arg("integral_type"), nb::arg("topology"), nb::arg("entities"));
 
