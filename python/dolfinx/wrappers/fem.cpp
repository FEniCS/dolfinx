--- conflicted
+++ resolved
@@ -1022,15 +1022,6 @@
                              &dolfinx::fem::FiniteElement::interpolation_ident)
       .def_property_readonly("space_dimension",
                              &dolfinx::fem::FiniteElement::space_dimension)
-<<<<<<< HEAD
-      .def_property_readonly("value_shape",
-                             [](const dolfinx::fem::FiniteElement& self)
-                             {
-                               xtl::span<const std::size_t> shape = self.value_shape();
-                               return py::array_t(shape.size(), shape.data(),
-                                                  py::none());
-                             })
-=======
       .def_property_readonly(
           "value_shape",
           [](const dolfinx::fem::FiniteElement& self)
@@ -1038,7 +1029,6 @@
             xtl::span<const std::size_t> shape = self.value_shape();
             return py::array_t(shape.size(), shape.data(), py::none());
           })
->>>>>>> 1b27281a
       .def(
           "apply_dof_transformation",
           [](const dolfinx::fem::FiniteElement& self,
