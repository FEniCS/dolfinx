--- conflicted
+++ resolved
@@ -372,13 +372,8 @@
                   bool needs_permutation_data,
                   std::shared_ptr<const dolfinx::mesh::Mesh> mesh,
                   const std::map<std::shared_ptr<const dolfinx::mesh::Mesh>,
-<<<<<<< HEAD
-                                 std::vector<std::int32_t>>& entity_maps
-                  = {})
-=======
                                 std::vector<std::int32_t>>& entity_maps
                  = {})
->>>>>>> eaaf8f83
                {
                  using kern = std::function<void(
                      T*, const T*, const T*,
@@ -502,12 +497,8 @@
          const std::vector<std::shared_ptr<const dolfinx::fem::Constant<T>>>&
              constants,
          const std::map<dolfinx::fem::IntegralType,
-<<<<<<< HEAD
                         std::map<std::int32_t, std::vector<std::int32_t>>>&
              subdomains,
-=======
-                        const dolfinx::mesh::MeshTags<int>*>& subdomains,
->>>>>>> eaaf8f83
          std::shared_ptr<const dolfinx::mesh::Mesh> mesh,
          const std::map<std::shared_ptr<const dolfinx::mesh::Mesh>,
                         std::vector<std::int32_t>>& entity_maps
