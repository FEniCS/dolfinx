// Copyright (C) 2017-2021 Chris Richardson and Garth N. Wells
//
// This file is part of DOLFINx (https://www.fenicsproject.org)
//
// SPDX-License-Identifier:    LGPL-3.0-or-later

#include "array.h"
#include "caster_mpi.h"
#include "caster_petsc.h"
#include <array>
#include <cstdint>
#include <dolfinx/common/IndexMap.h>
#include <dolfinx/fem/Constant.h>
#include <dolfinx/fem/CoordinateElement.h>
#include <dolfinx/fem/DirichletBC.h>
#include <dolfinx/fem/DofMap.h>
#include <dolfinx/fem/ElementDofLayout.h>
#include <dolfinx/fem/Expression.h>
#include <dolfinx/fem/FiniteElement.h>
#include <dolfinx/fem/Form.h>
#include <dolfinx/fem/Function.h>
#include <dolfinx/fem/FunctionSpace.h>
#include <dolfinx/fem/dofmapbuilder.h>
#include <dolfinx/fem/interpolate.h>
#include <dolfinx/fem/sparsitybuild.h>
#include <dolfinx/fem/utils.h>
#include <dolfinx/graph/ordering.h>
#include <dolfinx/la/SparsityPattern.h>
#include <dolfinx/mesh/Mesh.h>
#include <dolfinx/mesh/MeshTags.h>
#include <memory>
#include <petsc4py/petsc4py.h>
#include <pybind11/complex.h>
#include <pybind11/functional.h>
#include <pybind11/numpy.h>
#include <pybind11/operators.h>
#include <pybind11/pybind11.h>
#include <pybind11/pytypes.h>
#include <pybind11/stl.h>
#include <span>
#include <string>
#include <ufcx.h>
#include <utility>

namespace py = pybind11;

namespace
{
template <typename T, typename = void>
struct geom_type
{
  typedef T value_type;
};
template <typename T>
struct geom_type<T, std::void_t<typename T::value_type>>
{
  typedef typename T::value_type value_type;
};

<<<<<<< HEAD
template <typename T>
std::map<std::pair<dolfinx::fem::IntegralType, int>,
         std::pair<std::span<const T>, int>>
py_to_cpp_coeffs(const std::map<std::pair<dolfinx::fem::IntegralType, int>,
                                py::array_t<T, py::array::c_style>>& coeffs)
{
  using Key_t = typename std::remove_reference_t<decltype(coeffs)>::key_type;
  std::map<Key_t, std::pair<std::span<const T>, int>> c;
  std::transform(coeffs.begin(), coeffs.end(), std::inserter(c, c.end()),
                 [](auto& e) -> typename decltype(c)::value_type
                 {
                   return {e.first,
                           {std::span(e.second.data(), e.second.size()),
                            e.second.shape(1)}};
                 });
  return c;
}

// Declare assembler function that have multiple scalar types
template <typename T>
void declare_functions(py::module& m)
{
  // Coefficient/constant packing
  m.def(
      "pack_coefficients",
      [](const dolfinx::fem::Form<T>& form)
      {
        using Key_t = typename std::pair<dolfinx::fem::IntegralType, int>;

        // Pack coefficients
        std::map<Key_t, std::pair<std::vector<T>, int>> coeffs
            = dolfinx::fem::allocate_coefficient_storage(form);
        dolfinx::fem::pack_coefficients(form, coeffs);

        // Move into NumPy data structures
        std::map<Key_t, py::array_t<T, py::array::c_style>> c;
        std::transform(
            coeffs.begin(), coeffs.end(), std::inserter(c, c.end()),
            [](auto& e) -> typename decltype(c)::value_type
            {
              int num_ents = e.second.first.empty()
                                 ? 0
                                 : e.second.first.size() / e.second.second;
              return {e.first, dolfinx_wrappers::as_pyarray(
                                   std::move(e.second.first),
                                   std::array{num_ents, e.second.second})};
            });

        return c;
      },
      py::arg("form"), "Pack coefficients for a Form.");
  m.def(
      "pack_constants",
      [](const dolfinx::fem::Form<T>& form) {
        return dolfinx_wrappers::as_pyarray(dolfinx::fem::pack_constants(form));
      },
      py::arg("form"), "Pack constants for a Form.");
  m.def(
      "pack_constants",
      [](const dolfinx::fem::Expression<T>& e)
      { return dolfinx_wrappers::as_pyarray(dolfinx::fem::pack_constants(e)); },
      py::arg("e"), "Pack constants for an Expression.");

  // Functional
  m.def(
      "assemble_scalar",
      [](const dolfinx::fem::Form<T>& M,
         const py::array_t<T, py::array::c_style>& constants,
         const std::map<std::pair<dolfinx::fem::IntegralType, int>,
                        py::array_t<T, py::array::c_style>>& coefficients)
      {
        return dolfinx::fem::assemble_scalar<T>(
            M, std::span(constants.data(), constants.size()),
            py_to_cpp_coeffs(coefficients));
      },
      py::arg("M"), py::arg("constants"), py::arg("coefficients"),
      "Assemble functional over mesh with provided constants and "
      "coefficients");
  // Vector
  m.def(
      "assemble_vector",
      [](py::array_t<T, py::array::c_style> b, const dolfinx::fem::Form<T>& L,
         const py::array_t<T, py::array::c_style>& constants,
         const std::map<std::pair<dolfinx::fem::IntegralType, int>,
                        py::array_t<T, py::array::c_style>>& coefficients)
      {
        dolfinx::fem::assemble_vector<T>(
            std::span(b.mutable_data(), b.size()), L,
            std::span(constants.data(), constants.size()),
            py_to_cpp_coeffs(coefficients));
      },
      py::arg("b"), py::arg("L"), py::arg("constants"), py::arg("coeffs"),
      "Assemble linear form into an existing vector with pre-packed constants "
      "and coefficients");
  // MatrixCSR
  m.def(
      "assemble_matrix",
      [](dolfinx::la::MatrixCSR<T>& A, const dolfinx::fem::Form<T>& a,
         const py::array_t<T, py::array::c_style>& constants,
         const std::map<std::pair<dolfinx::fem::IntegralType, int>,
                        py::array_t<T, py::array::c_style>>& coefficients,
         const std::vector<std::shared_ptr<const dolfinx::fem::DirichletBC<T>>>&
             bcs)
      {
        dolfinx::fem::assemble_matrix(A.mat_add_values(), a,
                                      std::span(constants.data(), constants.size()),
                                      py_to_cpp_coeffs(coefficients), bcs);
      },
      "Experimental.");

  m.def(
      "assemble_matrix_blocked",
      [](dolfinx::la::MatrixCSR<T>& A, const dolfinx::fem::Form<T>& a,
         const py::array_t<T, py::array::c_style>& constants,
         const std::map<std::pair<dolfinx::fem::IntegralType, int>,
                        py::array_t<T, py::array::c_style>>& coefficients,
         const std::vector<std::shared_ptr<const dolfinx::fem::DirichletBC<T>>>&
             bcs,
         std::array<int, 2> bs)
      {
        dolfinx::fem::assemble_matrix(A.mat_add_values_blocked(bs), a,
                                      std::span(constants.data(), constants.size()),
                                      py_to_cpp_coeffs(coefficients), bcs);
      },
      "Very experimental.");

  m.def(
      "insert_diagonal",
      [](dolfinx::la::MatrixCSR<T>& A, const dolfinx::fem::FunctionSpace& V,
         const std::vector<std::shared_ptr<const dolfinx::fem::DirichletBC<T>>>&
             bcs,
         T diagonal)
      { dolfinx::fem::set_diagonal(A.mat_set_values(), V, bcs, diagonal); },
      py::arg("A"), py::arg("V"), py::arg("bcs"), py::arg("diagonal"),
      "Experimental.");
  m.def(
      "assemble_matrix",
      [](const std::function<int(const py::array_t<std::int32_t>&,
                                 const py::array_t<std::int32_t>&,
                                 const py::array_t<T>&)>& fin,
         const dolfinx::fem::Form<T>& form,
         const std::vector<std::shared_ptr<const dolfinx::fem::DirichletBC<T>>>&
             bcs)
      {
        auto f = [&fin](const std::span<const std::int32_t>& rows,
                        const std::span<const std::int32_t>& cols,
                        const std::span<const T>& data)
        {
          return fin(py::array(rows.size(), rows.data()),
                     py::array(cols.size(), cols.data()),
                     py::array(data.size(), data.data()));
        };
        dolfinx::fem::assemble_matrix(f, form, bcs);
      },
      py::arg("fin"), py::arg("form"), py::arg("bcs"),
      "Experimental assembly with Python insertion function. This will be "
      "slow. Use for testing only.");

  // BC modifiers
  m.def(
      "apply_lifting",
      [](py::array_t<T, py::array::c_style> b,
         const std::vector<std::shared_ptr<const dolfinx::fem::Form<T>>>& a,
         const std::vector<py::array_t<T, py::array::c_style>>& constants,
         const std::vector<std::map<std::pair<dolfinx::fem::IntegralType, int>,
                                    py::array_t<T, py::array::c_style>>>&
             coeffs,
         const std::vector<std::vector<
             std::shared_ptr<const dolfinx::fem::DirichletBC<T>>>>& bcs1,
         const std::vector<py::array_t<T, py::array::c_style>>& x0,
         double scale)
      {
        std::vector<std::span<const T>> _x0;
        for (const auto& x : x0)
          _x0.emplace_back(x.data(), x.size());

        std::vector<std::span<const T>> _constants;
        std::transform(constants.begin(), constants.end(),
                       std::back_inserter(_constants),
                       [](auto& c) { return std::span(c.data(), c.size()); });

        std::vector<std::map<std::pair<dolfinx::fem::IntegralType, int>,
                             std::pair<std::span<const T>, int>>>
            _coeffs;
        std::transform(coeffs.begin(), coeffs.end(),
                       std::back_inserter(_coeffs),
                       [](auto& c) { return py_to_cpp_coeffs(c); });

        dolfinx::fem::apply_lifting<T>(std::span(b.mutable_data(), b.size()), a,
                                       _constants, _coeffs, bcs1, _x0, scale);
      },
      py::arg("b"), py::arg("a"), py::arg("constants"), py::arg("coeffs"),
      py::arg("bcs1"), py::arg("x0"), py::arg("scale"),
      "Modify vector for lifted boundary conditions");
  m.def(
      "set_bc",
      [](py::array_t<T, py::array::c_style> b,
         const std::vector<std::shared_ptr<const dolfinx::fem::DirichletBC<T>>>&
             bcs,
         const py::array_t<T, py::array::c_style>& x0, double scale)
      {
        if (x0.ndim() == 0)
        {
          dolfinx::fem::set_bc<T>(std::span(b.mutable_data(), b.size()), bcs,
                                  scale);
        }
        else if (x0.ndim() == 1)
        {
          dolfinx::fem::set_bc<T>(std::span(b.mutable_data(), b.size()), bcs,
                                  std::span(x0.data(), x0.shape(0)), scale);
        }
        else
          throw std::runtime_error("Wrong array dimension.");
      },
      py::arg("b"), py::arg("bcs"), py::arg("x0") = py::none(),
      py::arg("scale") = 1.0);
}

=======
>>>>>>> 4bf01467
// Declare DirichletBC objects for type T
template <typename T>
void declare_objects(py::module& m, const std::string& type)
{
  // dolfinx::fem::DirichletBC
  std::string pyclass_name = std::string("DirichletBC_") + type;
  py::class_<dolfinx::fem::DirichletBC<T>,
             std::shared_ptr<dolfinx::fem::DirichletBC<T>>>
      dirichletbc(m, pyclass_name.c_str(),
                  "Object for representing Dirichlet (essential) boundary "
                  "conditions");

  dirichletbc
      .def(
          py::init(
              [](const py::array_t<T, py::array::c_style>& g,
                 const py::array_t<std::int32_t, py::array::c_style>& dofs,
                 std::shared_ptr<const dolfinx::fem::FunctionSpace> V)
              {
                if (dofs.ndim() != 1)
                  throw std::runtime_error("Wrong number of dims");
                std::vector<std::size_t> shape(g.shape(), g.shape() + g.ndim());
                auto _g = std::make_shared<dolfinx::fem::Constant<T>>(
                    std::span(g.data(), g.size()), shape);
                return dolfinx::fem::DirichletBC<T>(
                    _g, std::vector(dofs.data(), dofs.data() + dofs.size()), V);
              }),
          py::arg("g").noconvert(), py::arg("dofs").noconvert(), py::arg("V"))
      .def(py::init(
               [](std::shared_ptr<const dolfinx::fem::Constant<T>> g,
                  const py::array_t<std::int32_t, py::array::c_style>& dofs,
                  std::shared_ptr<const dolfinx::fem::FunctionSpace> V)
               {
                 return dolfinx::fem::DirichletBC<T>(
                     g, std::vector(dofs.data(), dofs.data() + dofs.size()), V);
               }),
           py::arg("g").noconvert(), py::arg("dofs").noconvert(), py::arg("V"))
      .def(py::init(
               [](std::shared_ptr<const dolfinx::fem::Function<T>> g,
                  const py::array_t<std::int32_t, py::array::c_style>& dofs)
               {
                 return dolfinx::fem::DirichletBC<T>(
                     g, std::vector(dofs.data(), dofs.data() + dofs.size()));
               }),
           py::arg("g").noconvert(), py::arg("dofs"))
      .def(
          py::init(
              [](std::shared_ptr<const dolfinx::fem::Function<T>> g,
                 const std::array<py::array_t<std::int32_t, py::array::c_style>,
                                  2>& V_g_dofs,
                 std::shared_ptr<const dolfinx::fem::FunctionSpace> V)
              {
                std::array dofs
                    = {std::vector(V_g_dofs[0].data(),
                                   V_g_dofs[0].data() + V_g_dofs[0].size()),
                       std::vector(V_g_dofs[1].data(),
                                   V_g_dofs[1].data() + V_g_dofs[1].size())};
                return dolfinx::fem::DirichletBC(g, std::move(dofs), V);
              }),
          py::arg("g").noconvert(), py::arg("dofs").noconvert(),
          py::arg("V").noconvert())
      .def_property_readonly(
          "dtype",
          [](const dolfinx::fem::Form<T>& self) { return py::dtype::of<T>(); })
      .def("dof_indices",
           [](const dolfinx::fem::DirichletBC<T>& self) {
             auto [dofs, owned] = self.dof_indices();
             return std::pair(py::array_t<std::int32_t>(
                                  dofs.size(), dofs.data(), py::cast(self)),
                              owned);
           })
      .def_property_readonly("function_space",
                             &dolfinx::fem::DirichletBC<T>::function_space)
      .def_property_readonly("value", &dolfinx::fem::DirichletBC<T>::value);

  // dolfinx::fem::Function
  std::string pyclass_name_function = std::string("Function_") + type;
  py::class_<dolfinx::fem::Function<T>,
             std::shared_ptr<dolfinx::fem::Function<T>>>(
      m, pyclass_name_function.c_str(), "A finite element function")
      .def(py::init<std::shared_ptr<const dolfinx::fem::FunctionSpace>>(),
           "Create a function on the given function space")
      .def(py::init<std::shared_ptr<dolfinx::fem::FunctionSpace>,
                    std::shared_ptr<dolfinx::la::Vector<T>>>())
      .def_readwrite("name", &dolfinx::fem::Function<T>::name)
      .def("sub", &dolfinx::fem::Function<T>::sub,
           "Return sub-function (view into parent Function")
      .def("collapse", &dolfinx::fem::Function<T>::collapse,
           "Collapse sub-function view")
      .def(
          "interpolate",
          [](dolfinx::fem::Function<T>& self,
             const py::array_t<T, py::array::c_style>& f,
             const py::array_t<std::int32_t, py::array::c_style>& cells)
          {
            if (f.ndim() == 1)
            {
              std::array<std::size_t, 2> fshape
                  = {1, static_cast<std::size_t>(f.shape(0))};
              dolfinx::fem::interpolate(self, std::span(f.data(), f.size()),
                                        fshape,
                                        std::span(cells.data(), cells.size()));
            }
            else
            {
              std::array<std::size_t, 2> fshape
                  = {static_cast<std::size_t>(f.shape(0)),
                     static_cast<std::size_t>(f.shape(1))};
              dolfinx::fem::interpolate(self, std::span(f.data(), f.size()),
                                        fshape,
                                        std::span(cells.data(), cells.size()));
            }
          },
          py::arg("f"), py::arg("cells"), "Interpolate an expression function")
      .def(
          "interpolate",
          [](dolfinx::fem::Function<T>& self, dolfinx::fem::Function<T>& u,
             const py::array_t<std::int32_t, py::array::c_style>& cells,
             const dolfinx::fem::nmm_interpolation_data_t&
                 nmm_interpolation_data)
          {
            self.interpolate(u, std::span(cells.data(), cells.size()),
                             nmm_interpolation_data);
          },
          py::arg("u"), py::arg("cells"), py::arg("nmm_interpolation_data"),
          "Interpolate a finite element function")
      .def(
          "interpolate_ptr",
          [](dolfinx::fem::Function<T>& self, std::uintptr_t addr,
             const py::array_t<std::int32_t, py::array::c_style>& cells)
          {
            assert(self.function_space());
            auto element = self.function_space()->element();
            assert(element);

            // Compute value size
            auto vshape = element->value_shape();
            std::size_t value_size = std::reduce(vshape.begin(), vshape.end(),
                                                 1, std::multiplies{});

            assert(self.function_space()->mesh());
            const std::vector<double> x = dolfinx::fem::interpolation_coords(
                *element, *self.function_space()->mesh(),
                std::span(cells.data(), cells.size()));

            std::array<std::size_t, 2> shape = {value_size, x.size() / 3};
            std::vector<T> values(shape[0] * shape[1]);
            std::function<void(T*, int, int, const double*)> f
                = reinterpret_cast<void (*)(T*, int, int, const double*)>(addr);
            f(values.data(), shape[1], shape[0], x.data());

            dolfinx::fem::interpolate(self, std::span<const T>(values), shape,
                                      std::span(cells.data(), cells.size()));
          },
          py::arg("f_ptr"), py::arg("cells"),
          "Interpolate using a pointer to an expression with a C signature")
      .def(
          "interpolate",
          [](dolfinx::fem::Function<T>& self,
             const dolfinx::fem::Expression<T>& expr,
             const py::array_t<std::int32_t, py::array::c_style>& cells)
          { self.interpolate(expr, std::span(cells.data(), cells.size())); },
          py::arg("expr"), py::arg("cells"),
          "Interpolate an Expression on a set of cells")
      .def_property_readonly(
          "x", py::overload_cast<>(&dolfinx::fem::Function<T>::x),
          "Return the vector associated with the finite element Function")
      .def(
          "eval",
          [](const dolfinx::fem::Function<T>& self,
             const py::array_t<double, py::array::c_style>& x,
             const py::array_t<std::int32_t, py::array::c_style>& cells,
             py::array_t<T, py::array::c_style>& u)
          {
            // TODO: handle 1d case
            self.eval(std::span(x.data(), x.size()),
                      {static_cast<std::size_t>(x.shape(0)),
                       static_cast<std::size_t>(x.shape(1))},
                      std::span(cells.data(), cells.size()),
                      std::span(u.mutable_data(), u.size()),
                      {static_cast<std::size_t>(u.shape(0)),
                       static_cast<std::size_t>(u.shape(1))});
          },
          py::arg("x"), py::arg("cells"), py::arg("values"),
          "Evaluate Function")
      .def_property_readonly("function_space",
                             &dolfinx::fem::Function<T>::function_space);

  // dolfinx::fem::Constant
  std::string pyclass_name_constant = std::string("Constant_") + type;
  py::class_<dolfinx::fem::Constant<T>,
             std::shared_ptr<dolfinx::fem::Constant<T>>>(
      m, pyclass_name_constant.c_str(),
      "Value constant with respect to integration domain")
      .def(py::init(
               [](const py::array_t<T, py::array::c_style>& c)
               {
                 std::vector<std::size_t> shape(c.shape(),
                                                c.shape() + c.ndim());
                 return dolfinx::fem::Constant<T>(std::span(c.data(), c.size()),
                                                  shape);
               }),
           py::arg("c").noconvert(), "Create a constant from a value array")
      .def_property_readonly("dtype", [](const dolfinx::fem::Constant<T>& self)
                             { return py::dtype::of<T>(); })
      .def_property_readonly(
          "value",
          [](dolfinx::fem::Constant<T>& self)
          { return py::array(self.shape, self.value.data(), py::none()); },
          py::return_value_policy::reference_internal);

  // dolfinx::fem::Expression
  std::string pyclass_name_expr = std::string("Expression_") + type;
  py::
      class_<dolfinx::fem::Expression<T>,
             std::shared_ptr<dolfinx::fem::Expression<T>>>(
          m, pyclass_name_expr.c_str(), "An Expression")
          .def(py::init(
                   [](const std::vector<std::shared_ptr<
                          const dolfinx::fem::Function<T>>>& coefficients,
                      const std::vector<std::shared_ptr<
                          const dolfinx::fem::Constant<T>>>& constants,
                      const py::array_t<double, py::array::c_style>& X,
                      std::uintptr_t fn_addr,
                      const std::vector<int>& value_shape,
                      std::shared_ptr<const dolfinx::mesh::Mesh> mesh,
                      std::shared_ptr<const dolfinx::fem::FunctionSpace>
                          argument_function_space)
                   {
                     auto tabulate_expression_ptr
                         = (void (*)(T*, const T*, const T*,
                                     const typename geom_type<T>::value_type*,
                                     const int*, const std::uint8_t*))fn_addr;
                     return dolfinx::fem::Expression<T>(
                         coefficients, constants, std::span(X.data(), X.size()),
                         {static_cast<std::size_t>(X.shape(0)),
                          static_cast<std::size_t>(X.shape(1))},
                         tabulate_expression_ptr, value_shape, mesh,
                         argument_function_space);
                   }),
               py::arg("coefficients"), py::arg("constants"), py::arg("X"),
               py::arg("fn"), py::arg("value_shape"), py::arg("mesh"),
               py::arg("argument_function_space"))
          .def(
              "eval",
              [](const dolfinx::fem::Expression<T>& self,
                 const py::array_t<std::int32_t,
                                   py::array::c_style>& active_cells,
                 py::array_t<T, py::array::c_style>& values)
              {
                self.eval(std::span(active_cells.data(), active_cells.size()),
                          std::span(values.mutable_data(), values.size()),
                          {(std::size_t)values.shape(0), (std::size_t)values.shape(1)});
              },
              py::arg("active_cells"), py::arg("values"))
          .def("X",
               [](const dolfinx::fem::Expression<T>& self)
               {
                 auto [X, shape] = self.X();
                 return dolfinx_wrappers::as_pyarray(std::move(X), shape);
               })
          .def_property_readonly("dtype",
                                 [](const dolfinx::fem::Expression<T>& self)
                                 { return py::dtype::of<T>(); })
          .def_property_readonly("mesh", &dolfinx::fem::Expression<T>::mesh)
          .def_property_readonly("value_size",
                                 &dolfinx::fem::Expression<T>::value_size)
          .def_property_readonly("value_shape",
                                 &dolfinx::fem::Expression<T>::value_shape);

  std::string pymethod_create_expression
      = std::string("create_expression_") + type;
  m.def(
      pymethod_create_expression.c_str(),
      [](const std::uintptr_t expression,
         const std::vector<std::shared_ptr<const dolfinx::fem::Function<T>>>&
             coefficients,
         const std::vector<std::shared_ptr<const dolfinx::fem::Constant<T>>>&
             constants,
         std::shared_ptr<const dolfinx::mesh::Mesh> mesh,
         std::shared_ptr<const dolfinx::fem::FunctionSpace>
             argument_function_space)
      {
        const ufcx_expression* p
            = reinterpret_cast<const ufcx_expression*>(expression);
        return dolfinx::fem::create_expression<T>(
            *p, coefficients, constants, mesh, argument_function_space);
      },
      py::arg("expression"), py::arg("coefficients"), py::arg("constants"),
      py::arg("mesh"), py::arg("argument_function_space"),
      "Create Form from a pointer to ufc_form.");
}

template <typename T>
void declare_form(py::module& m, const std::string& type)
{
  // dolfinx::fem::Form
  std::string pyclass_name_form = std::string("Form_") + type;
  py::class_<dolfinx::fem::Form<T>, std::shared_ptr<dolfinx::fem::Form<T>>>(
      m, pyclass_name_form.c_str(), "Variational form object")
      .def(
          py::init(
              [](const std::vector<std::shared_ptr<
                     const dolfinx::fem::FunctionSpace>>& spaces,
                 const std::map<
                     dolfinx::fem::IntegralType,
                     std::pair<std::vector<std::pair<int, py::object>>,
                               const dolfinx::mesh::MeshTags<int>*>>& integrals,
                 const std::vector<std::shared_ptr<
                     const dolfinx::fem::Function<T>>>& coefficients,
                 const std::vector<std::shared_ptr<
                     const dolfinx::fem::Constant<T>>>& constants,
                 bool needs_permutation_data,
                 std::shared_ptr<const dolfinx::mesh::Mesh> mesh)
              {
                using kern = std::function<void(
                    T*, const T*, const T*,
                    const typename geom_type<T>::value_type*, const int*,
                    const std::uint8_t*)>;
                std::map<dolfinx::fem::IntegralType,
                         std::pair<std::vector<std::pair<int, kern>>,
                                   const dolfinx::mesh::MeshTags<int>*>>
                    _integrals;

                // Loop over kernel for each entity type
                for (auto& kernel_type : integrals)
                {
                  // Set subdomain markers
                  _integrals[kernel_type.first].second
                      = kernel_type.second.second;

                  // Loop over each domain kernel
                  for (auto& kernel : kernel_type.second.first)
                  {
                    auto tabulate_tensor_ptr
                        = (void (*)(T*, const T*, const T*,
                                    const typename geom_type<T>::value_type*,
                                    const int*, const std::uint8_t*))
                              kernel.second.cast<std::uintptr_t>();
                    _integrals[kernel_type.first].first.push_back(
                        {kernel.first, tabulate_tensor_ptr});
                  }
                }
                return dolfinx::fem::Form<T>(spaces, _integrals, coefficients,
                                             constants, needs_permutation_data,
                                             mesh);
              }),
          py::arg("spaces"), py::arg("integrals"), py::arg("coefficients"),
          py::arg("constants"), py::arg("need_permutation_data"),
          py::arg("mesh") = py::none())
      .def(py::init(
               [](std::uintptr_t form,
                  const std::vector<std::shared_ptr<
                      const dolfinx::fem::FunctionSpace>>& spaces,
                  const std::vector<std::shared_ptr<
                      const dolfinx::fem::Function<T>>>& coefficients,
                  const std::vector<std::shared_ptr<
                      const dolfinx::fem::Constant<T>>>& constants,
                  const std::map<dolfinx::fem::IntegralType,
                                 const dolfinx::mesh::MeshTags<int>*>&
                      subdomains,
                  std::shared_ptr<const dolfinx::mesh::Mesh> mesh)
               {
                 ufcx_form* p = reinterpret_cast<ufcx_form*>(form);
                 return dolfinx::fem::create_form<T>(
                     *p, spaces, coefficients, constants, subdomains, mesh);
               }),
           py::arg("form"), py::arg("spaces"), py::arg("coefficients"),
           py::arg("constants"), py::arg("subdomains"), py::arg("mesh"),
           "Create a Form from a pointer to a ufcx_form")
      .def_property_readonly("dtype", [](const dolfinx::fem::Form<T>& self)
                             { return py::dtype::of<T>(); })
      .def_property_readonly("coefficients",
                             &dolfinx::fem::Form<T>::coefficients)
      .def_property_readonly("rank", &dolfinx::fem::Form<T>::rank)
      .def_property_readonly("mesh", &dolfinx::fem::Form<T>::mesh)
      .def_property_readonly("function_spaces",
                             &dolfinx::fem::Form<T>::function_spaces)
      .def("integral_ids", &dolfinx::fem::Form<T>::integral_ids)
      .def_property_readonly("integral_types",
                             &dolfinx::fem::Form<T>::integral_types)
      .def_property_readonly("needs_facet_permutations",
                             &dolfinx::fem::Form<T>::needs_facet_permutations)
      .def(
          "domains",
          [](const dolfinx::fem::Form<T>& self, dolfinx::fem::IntegralType type,
             int i) -> py::array_t<std::int32_t>
          {
            switch (type)
            {
            case dolfinx::fem::IntegralType::cell:
            {
              return py::array_t<std::int32_t>(self.cell_domains(i).size(),
                                               self.cell_domains(i).data(),
                                               py::cast(self));
            }
            case dolfinx::fem::IntegralType::exterior_facet:
            {
              const std::vector<std::int32_t>& _d
                  = self.exterior_facet_domains(i);
              std::array<py::ssize_t, 2> shape
                  = {py::ssize_t(_d.size()) / 2, 2};
              return py::array_t<std::int32_t>(shape, _d.data(),
                                               py::cast(self));
            }
            case dolfinx::fem::IntegralType::interior_facet:
            {
              const std::vector<std::int32_t>& _d
                  = self.interior_facet_domains(i);
              std::array<py::ssize_t, 3> shape
                  = {py::ssize_t(_d.size()) / 4, 2, 2};
              return py::array_t<std::int32_t>(shape, _d.data(),
                                               py::cast(self));
            }
            default:
              throw ::std::runtime_error("Integral type unsupported.");
            }
          },
          py::arg("type"), py::arg("i"));

  // Form
  std::string pymethod_create_form = std::string("create_form_") + type;
  m.def(
      pymethod_create_form.c_str(),
      [](std::uintptr_t form,
         const std::vector<std::shared_ptr<const dolfinx::fem::FunctionSpace>>&
             spaces,
         const std::vector<std::shared_ptr<const dolfinx::fem::Function<T>>>&
             coefficients,
         const std::vector<std::shared_ptr<const dolfinx::fem::Constant<T>>>&
             constants,
         const std::map<dolfinx::fem::IntegralType,
                        const dolfinx::mesh::MeshTags<int>*>& subdomains,
         std::shared_ptr<const dolfinx::mesh::Mesh> mesh)
      {
        ufcx_form* p = reinterpret_cast<ufcx_form*>(form);
        return dolfinx::fem::create_form<T>(*p, spaces, coefficients, constants,
                                            subdomains, mesh);
      },
      py::arg("form"), py::arg("spaces"), py::arg("coefficients"),
      py::arg("constants"), py::arg("subdomains"), py::arg("mesh"),
      "Create Form from a pointer to ufcx_form.");
}
} // namespace

namespace dolfinx_wrappers
{

void fem(py::module& m)
{
  // Load basix and dolfinx to use Pybindings
  py::module_::import("basix");

  declare_objects<float>(m, "float32");
  declare_objects<double>(m, "float64");
  declare_objects<std::complex<float>>(m, "complex64");
  declare_objects<std::complex<double>>(m, "complex128");

  declare_form<float>(m, "float32");
  declare_form<double>(m, "float64");
  declare_form<std::complex<float>>(m, "complex64");
  declare_form<std::complex<double>>(m, "complex128");

  m.def(
      "create_sparsity_pattern",
      [](const dolfinx::mesh::Topology& topology,
         const std::vector<std::reference_wrapper<const dolfinx::fem::DofMap>>&
             dofmaps,
         const std::set<dolfinx::fem::IntegralType>& types)
      {
        if (dofmaps.size() != 2)
        {
          throw std::runtime_error(
              "create_sparsity_pattern requires exactly two dofmaps.");
        }
        return dolfinx::fem::create_sparsity_pattern(
            topology, {dofmaps[0], dofmaps[1]}, types);
      },
      py::arg("topology"), py::arg("dofmaps"), py::arg("types"),
      "Create a sparsity pattern.");
  m.def(
      "create_element_dof_layout",
      [](std::uintptr_t dofmap, const dolfinx::mesh::CellType cell_type,
         const std::vector<int>& parent_map)
      {
        ufcx_dofmap* p = reinterpret_cast<ufcx_dofmap*>(dofmap);
        return dolfinx::fem::create_element_dof_layout(*p, cell_type,
                                                       parent_map);
      },
      py::arg("dofmap"), py::arg("cell_type"), py::arg("parent_map"),
      "Create ElementDofLayout object from a ufc dofmap.");
  m.def(
      "create_dofmap",
      [](const MPICommWrapper comm, std::uintptr_t dofmap,
         dolfinx::mesh::Topology& topology,
         const dolfinx::fem::FiniteElement& element)
      {
        ufcx_dofmap* p = reinterpret_cast<ufcx_dofmap*>(dofmap);
        assert(p);
        dolfinx::fem::ElementDofLayout layout
            = dolfinx::fem::create_element_dof_layout(*p, topology.cell_type());
        return dolfinx::fem::create_dofmap(comm.get(), layout, topology,
                                           nullptr, element);
      },
      py::arg("comm"), py::arg("dofmap"), py::arg("topology"),
      py::arg("element"),
      "Create DofMap object from a pointer to ufcx_dofmap.");
  m.def(
      "build_dofmap",
      [](const MPICommWrapper comm, const dolfinx::mesh::Topology& topology,
         const dolfinx::fem::ElementDofLayout& layout)
      {
        auto [map, bs, dofmap] = dolfinx::fem::build_dofmap_data(
            comm.get(), topology, layout,
            [](const dolfinx::graph::AdjacencyList<std::int32_t>& g)
            { return dolfinx::graph::reorder_gps(g); });
        return std::tuple(std::move(map), bs, std::move(dofmap));
      },
      py::arg("comm"), py::arg("topology"), py::arg("layout"),
      "Build and dofmap on a mesh.");
  m.def("transpose_dofmap", &dolfinx::fem::transpose_dofmap,
        "Build the index to (cell, local index) map from a "
        "dofmap ((cell, local index ) -> index).");
  m.def(
      "create_nonmatching_meshes_interpolation_data",
      [](const dolfinx::fem::FunctionSpace& Vu,
         const dolfinx::fem::FunctionSpace& Vv)
      {
        assert(Vu.mesh());
        int tdim = Vu.mesh()->topology().dim();
        auto cell_map = Vu.mesh()->topology().index_map(tdim);
        assert(cell_map);
        std::int32_t num_cells
            = cell_map->size_local() + cell_map->num_ghosts();
        std::vector<std::int32_t> cells(num_cells, 0);
        std::iota(cells.begin(), cells.end(), 0);

        return dolfinx::fem::create_nonmatching_meshes_interpolation_data(
            Vu, Vv, std::span(cells.data(), cells.size()));
      },
      py::arg("Vu"), py::arg("Vv"));
  m.def(
      "create_nonmatching_meshes_interpolation_data",
      [](const dolfinx::fem::FunctionSpace& Vu,
         const dolfinx::fem::FunctionSpace& Vv,
         const py::array_t<std::int32_t, py::array::c_style>& cells)
      {
        return dolfinx::fem::create_nonmatching_meshes_interpolation_data(
            Vu, Vv, std::span(cells.data(), cells.size()));
      },
      py::arg("Vu"), py::arg("Vv"), py::arg("cells"));

  // dolfinx::fem::FiniteElement
  py::class_<dolfinx::fem::FiniteElement,
             std::shared_ptr<dolfinx::fem::FiniteElement>>(
      m, "FiniteElement", "Finite element object")
      .def(py::init(
               [](std::uintptr_t ufcx_element)
               {
                 ufcx_finite_element* p
                     = reinterpret_cast<ufcx_finite_element*>(ufcx_element);
                 return dolfinx::fem::FiniteElement(*p);
               }),
           py::arg("ufcx_element"))
      .def("__eq__", &dolfinx::fem::FiniteElement::operator==)
      .def_property_readonly("basix_element",
                             &dolfinx::fem::FiniteElement::basix_element,
                             py::return_value_policy::reference_internal)
      .def_property_readonly("num_sub_elements",
                             &dolfinx::fem::FiniteElement::num_sub_elements)
      .def("interpolation_points",
           [](const dolfinx::fem::FiniteElement& self)
           {
             auto [X, shape] = self.interpolation_points();
             return as_pyarray(std::move(X), shape);
           })
      .def_property_readonly("interpolation_ident",
                             &dolfinx::fem::FiniteElement::interpolation_ident)
      .def_property_readonly("space_dimension",
                             &dolfinx::fem::FiniteElement::space_dimension)
      .def_property_readonly(
          "value_shape",
          [](const dolfinx::fem::FiniteElement& self)
          {
            std::span<const std::size_t> shape = self.value_shape();
            return py::array_t(shape.size(), shape.data(), py::none());
          })
      .def(
          "apply_dof_transformation",
          [](const dolfinx::fem::FiniteElement& self,
             py::array_t<double, py::array::c_style>& x,
             std::uint32_t cell_permutation, int dim)
          {
            self.apply_dof_transformation(std::span(x.mutable_data(), x.size()),
                                          cell_permutation, dim);
          },
          py::arg("x"), py::arg("cell_permutation"), py::arg("dim"))
      .def_property_readonly(
          "needs_dof_transformations",
          &dolfinx::fem::FiniteElement::needs_dof_transformations)
      .def("signature", &dolfinx::fem::FiniteElement::signature);

  // dolfinx::fem::ElementDofLayout
  py::class_<dolfinx::fem::ElementDofLayout,
             std::shared_ptr<dolfinx::fem::ElementDofLayout>>(
      m, "ElementDofLayout", "Object describing the layout of dofs on a cell")
      .def(py::init<int, const std::vector<std::vector<std::vector<int>>>&,
                    const std::vector<std::vector<std::vector<int>>>&,
                    const std::vector<int>&,
                    const std::vector<dolfinx::fem::ElementDofLayout>&>(),
           py::arg("block_size"), py::arg("endity_dofs"),
           py::arg("entity_closure_dofs"), py::arg("parent_map"),
           py::arg("sub_layouts"))
      .def_property_readonly("num_dofs",
                             &dolfinx::fem::ElementDofLayout::num_dofs)
      .def("num_entity_dofs", &dolfinx::fem::ElementDofLayout::num_entity_dofs,
           py::arg("dim"))
      .def("num_entity_closure_dofs",
           &dolfinx::fem::ElementDofLayout::num_entity_closure_dofs,
           py::arg("dim"))
      .def("entity_dofs", &dolfinx::fem::ElementDofLayout::entity_dofs,
           py::arg("dim"), py::arg("entity_index"))
      .def("entity_closure_dofs",
           &dolfinx::fem::ElementDofLayout::entity_closure_dofs, py::arg("dim"),
           py::arg("entity_index"))
      .def_property_readonly("block_size",
                             &dolfinx::fem::ElementDofLayout::block_size);

  // dolfinx::fem::DofMap
  py::class_<dolfinx::fem::DofMap, std::shared_ptr<dolfinx::fem::DofMap>>(
      m, "DofMap", "DofMap object")
      .def(py::init<const dolfinx::fem::ElementDofLayout&,
                    std::shared_ptr<const dolfinx::common::IndexMap>, int,
                    dolfinx::graph::AdjacencyList<std::int32_t>&, int>(),
           py::arg("element_dof_layout"), py::arg("index_map"),
           py::arg("index_map_bs"), py::arg("dofmap"), py::arg("bs"))
      .def_readonly("index_map", &dolfinx::fem::DofMap::index_map)
      .def_property_readonly("index_map_bs",
                             &dolfinx::fem::DofMap::index_map_bs)
      .def_property_readonly("dof_layout",
                             &dolfinx::fem::DofMap::element_dof_layout)
      .def(
          "cell_dofs",
          [](const dolfinx::fem::DofMap& self, int cell)
          {
            std::span<const std::int32_t> dofs = self.cell_dofs(cell);
            return py::array_t<std::int32_t>(dofs.size(), dofs.data(),
                                             py::cast(self));
          },
          py::arg("cell"))
      .def_property_readonly("bs", &dolfinx::fem::DofMap::bs)
      .def("list", &dolfinx::fem::DofMap::list,
           py::return_value_policy::reference_internal);

  // dolfinx::fem::CoordinateElement
  py::class_<dolfinx::fem::CoordinateElement,
             std::shared_ptr<dolfinx::fem::CoordinateElement>>(
      m, "CoordinateElement", "Coordinate map element")
      .def(py::init<dolfinx::mesh::CellType, int>(), py::arg("celltype"),
           py::arg("degree"))
      .def(py::init<dolfinx::mesh::CellType, int,
                    basix::element::lagrange_variant>(),
           py::arg("celltype"), py::arg("degree"), py::arg("variant"))
      .def("create_dof_layout",
           &dolfinx::fem::CoordinateElement::create_dof_layout)
      .def_property_readonly("degree", &dolfinx::fem::CoordinateElement::degree)
      .def_property_readonly("variant",
                             &dolfinx::fem::CoordinateElement::variant)
      .def(
          "push_forward",
          [](const dolfinx::fem::CoordinateElement& self,
             const py::array_t<double, py::array::c_style>& X,
             const py::array_t<double, py::array::c_style>& cell)
          {
            namespace stdex = std::experimental;
            using mdspan2_t
                = stdex::mdspan<double, stdex::dextents<std::size_t, 2>>;
            using cmdspan2_t
                = stdex::mdspan<const double, stdex::dextents<std::size_t, 2>>;
            using cmdspan4_t
                = stdex::mdspan<const double, stdex::dextents<std::size_t, 4>>;

            std::array<std::size_t, 2> Xshape
                = {(std::size_t)X.shape(0), (std::size_t)X.shape(1)};

            std::array<std::size_t, 4> phi_shape
                = self.tabulate_shape(0, X.shape(0));
            std::vector<double> phi_b(std::reduce(
                phi_shape.begin(), phi_shape.end(), 1, std::multiplies{}));
            cmdspan4_t phi_full(phi_b.data(), phi_shape);
            self.tabulate(0, std::span(X.data(), X.size()), Xshape, phi_b);
            auto phi = stdex::submdspan(phi_full, 0, stdex::full_extent,
                                        stdex::full_extent, 0);

            std::array<std::size_t, 2> shape
                = {(std::size_t)X.shape(0), (std::size_t)cell.shape(1)};
            std::vector<double> xb(shape[0] * shape[1]);
            self.push_forward(
                mdspan2_t(xb.data(), shape),
                cmdspan2_t(cell.data(), cell.shape(0), cell.shape(1)), phi);

            return as_pyarray(std::move(xb), shape);
          },
          py::arg("X"), py::arg("cell_geometry"))
      .def(
          "pull_back",
          [](const dolfinx::fem::CoordinateElement& self,
             const py::array_t<double, py::array::c_style>& x,
             const py::array_t<double, py::array::c_style>& cell_geometry)
          {
            const std::size_t num_points = x.shape(0);
            const std::size_t gdim = x.shape(1);
            const std::size_t tdim = dolfinx::mesh::cell_dim(self.cell_shape());

            namespace stdex = std::experimental;
            using mdspan2_t
                = stdex::mdspan<double, stdex::dextents<std::size_t, 2>>;
            using cmdspan2_t
                = stdex::mdspan<const double, stdex::dextents<std::size_t, 2>>;
            using cmdspan4_t
                = stdex::mdspan<const double, stdex::dextents<std::size_t, 4>>;

            std::vector<double> Xb(num_points * tdim);
            mdspan2_t X(Xb.data(), num_points, tdim);
            cmdspan2_t _x(x.data(), x.shape(0), x.shape(1));
            cmdspan2_t g(cell_geometry.data(), cell_geometry.shape(0),
                         cell_geometry.shape(1));

            if (self.is_affine())
            {
              std::vector<double> J_b(gdim * tdim);
              mdspan2_t J(J_b.data(), gdim, tdim);
              std::vector<double> K_b(tdim * gdim);
              mdspan2_t K(K_b.data(), tdim, gdim);

              std::array<std::size_t, 4> phi_shape = self.tabulate_shape(1, 1);
              std::vector<double> phi_b(std::reduce(
                  phi_shape.begin(), phi_shape.end(), 1, std::multiplies{}));
              cmdspan4_t phi(phi_b.data(), phi_shape);

              self.tabulate(1, std::vector<double>(tdim), {1, tdim}, phi_b);
              auto dphi = stdex::submdspan(phi, std::pair(1, tdim + 1), 0,
                                           stdex::full_extent, 0);

              self.compute_jacobian(dphi, g, J);
              self.compute_jacobian_inverse(J, K);
              std::array<double, 3> x0 = {0, 0, 0};
              for (std::size_t i = 0; i < g.extent(1); ++i)
                x0[i] += g(0, i);
              self.pull_back_affine(X, K, x0, _x);
            }
            else
              self.pull_back_nonaffine(X, _x, g);

            return as_pyarray(std::move(Xb), std::array{num_points, tdim});
          },
          py::arg("x"), py::arg("cell_geometry"));

  py::enum_<dolfinx::fem::IntegralType>(m, "IntegralType")
      .value("cell", dolfinx::fem::IntegralType::cell)
      .value("exterior_facet", dolfinx::fem::IntegralType::exterior_facet)
      .value("interior_facet", dolfinx::fem::IntegralType::interior_facet)
      .value("vertex", dolfinx::fem::IntegralType::vertex);

  m.def(
      "locate_dofs_topological",
      [](const std::vector<
             std::reference_wrapper<const dolfinx::fem::FunctionSpace>>& V,
         int dim, const py::array_t<std::int32_t, py::array::c_style>& entities,
         bool remote) -> std::array<py::array, 2>
      {
        if (V.size() != 2)
          throw std::runtime_error("Expected two function spaces.");
        std::array<std::vector<std::int32_t>, 2> dofs
            = dolfinx::fem::locate_dofs_topological(
                {V[0], V[1]}, dim, std::span(entities.data(), entities.size()),
                remote);
        return {as_pyarray(std::move(dofs[0])), as_pyarray(std::move(dofs[1]))};
      },
      py::arg("V"), py::arg("dim"), py::arg("entities"),
      py::arg("remote") = true);
  m.def(
      "locate_dofs_topological",
      [](const dolfinx::fem::FunctionSpace& V, int dim,
         const py::array_t<std::int32_t, py::array::c_style>& entities,
         bool remote)
      {
        return as_pyarray(dolfinx::fem::locate_dofs_topological(
            V, dim, std::span(entities.data(), entities.size()), remote));
      },
      py::arg("V"), py::arg("dim"), py::arg("entities"),
      py::arg("remote") = true);
  m.def(
      "locate_dofs_geometrical",
      [](const std::vector<
             std::reference_wrapper<const dolfinx::fem::FunctionSpace>>& V,
         const std::function<py::array_t<bool>(const py::array_t<double>&)>&
             marker) -> std::array<py::array, 2>
      {
        if (V.size() != 2)
          throw std::runtime_error("Expected two function spaces.");

        auto _marker = [&marker](auto x)
        {
          std::array<std::size_t, 2> shape = {x.extent(0), x.extent(1)};
          py::array_t<double> x_view(shape, x.data_handle(), py::none());
          py::array_t<bool> marked = marker(x_view);
          return std::vector<std::int8_t>(marked.data(),
                                          marked.data() + marked.size());
        };

        std::array<std::vector<std::int32_t>, 2> dofs
            = dolfinx::fem::locate_dofs_geometrical({V[0], V[1]}, _marker);
        return {as_pyarray(std::move(dofs[0])), as_pyarray(std::move(dofs[1]))};
      },
      py::arg("V"), py::arg("marker"));
  m.def(
      "locate_dofs_geometrical",
      [](const dolfinx::fem::FunctionSpace& V,
         const std::function<py::array_t<bool>(const py::array_t<double>&)>&
             marker)
      {
        auto _marker = [&marker](auto x)
        {
          std::array<std::size_t, 2> shape = {x.extent(0), x.extent(1)};
          py::array_t<double> x_view(shape, x.data_handle(), py::none());
          py::array_t<bool> marked = marker(x_view);
          return std::vector<std::int8_t>(marked.data(),
                                          marked.data() + marked.size());
        };

        return as_pyarray(dolfinx::fem::locate_dofs_geometrical(V, _marker));
      },
      py::arg("V"), py::arg("marker"));

  m.def(
      "interpolation_coords",
      [](const dolfinx::fem::FiniteElement& e, const dolfinx::mesh::Mesh& mesh,
         py::array_t<std::int32_t, py::array::c_style> cells)
      {
        std::vector<double> x = dolfinx::fem::interpolation_coords(
            e, mesh, std::span(cells.data(), cells.size()));
        return as_pyarray(std::move(x),
                          std::array<std::size_t, 2>{3, x.size() / 3});
      },
      py::arg("element"), py::arg("V"), py::arg("cells"));

  // dolfinx::fem::FunctionSpace
  py::class_<dolfinx::fem::FunctionSpace,
             std::shared_ptr<dolfinx::fem::FunctionSpace>>(m, "FunctionSpace")
      .def(py::init<std::shared_ptr<dolfinx::mesh::Mesh>,
                    std::shared_ptr<dolfinx::fem::FiniteElement>,
                    std::shared_ptr<dolfinx::fem::DofMap>>(),
           py::arg("mesh"), py::arg("element"), py::arg("dofmap"))
      .def("collapse", &dolfinx::fem::FunctionSpace::collapse)
      .def("component", &dolfinx::fem::FunctionSpace::component)
      .def("contains", &dolfinx::fem::FunctionSpace::contains, py::arg("V"))
      .def_property_readonly("element", &dolfinx::fem::FunctionSpace::element)
      .def_property_readonly("mesh", &dolfinx::fem::FunctionSpace::mesh)
      .def_property_readonly("dofmap", &dolfinx::fem::FunctionSpace::dofmap)
      .def("sub", &dolfinx::fem::FunctionSpace::sub, py::arg("component"))
      .def("tabulate_dof_coordinates",
           [](const dolfinx::fem::FunctionSpace& self)
           {
             std::vector x = self.tabulate_dof_coordinates(false);
             std::vector<std::size_t> shape = {x.size() / 3, 3};
             return as_pyarray(std::move(x), shape);
           });
}
} // namespace dolfinx_wrappers<|MERGE_RESOLUTION|>--- conflicted
+++ resolved
@@ -57,227 +57,6 @@
   typedef typename T::value_type value_type;
 };
 
-<<<<<<< HEAD
-template <typename T>
-std::map<std::pair<dolfinx::fem::IntegralType, int>,
-         std::pair<std::span<const T>, int>>
-py_to_cpp_coeffs(const std::map<std::pair<dolfinx::fem::IntegralType, int>,
-                                py::array_t<T, py::array::c_style>>& coeffs)
-{
-  using Key_t = typename std::remove_reference_t<decltype(coeffs)>::key_type;
-  std::map<Key_t, std::pair<std::span<const T>, int>> c;
-  std::transform(coeffs.begin(), coeffs.end(), std::inserter(c, c.end()),
-                 [](auto& e) -> typename decltype(c)::value_type
-                 {
-                   return {e.first,
-                           {std::span(e.second.data(), e.second.size()),
-                            e.second.shape(1)}};
-                 });
-  return c;
-}
-
-// Declare assembler function that have multiple scalar types
-template <typename T>
-void declare_functions(py::module& m)
-{
-  // Coefficient/constant packing
-  m.def(
-      "pack_coefficients",
-      [](const dolfinx::fem::Form<T>& form)
-      {
-        using Key_t = typename std::pair<dolfinx::fem::IntegralType, int>;
-
-        // Pack coefficients
-        std::map<Key_t, std::pair<std::vector<T>, int>> coeffs
-            = dolfinx::fem::allocate_coefficient_storage(form);
-        dolfinx::fem::pack_coefficients(form, coeffs);
-
-        // Move into NumPy data structures
-        std::map<Key_t, py::array_t<T, py::array::c_style>> c;
-        std::transform(
-            coeffs.begin(), coeffs.end(), std::inserter(c, c.end()),
-            [](auto& e) -> typename decltype(c)::value_type
-            {
-              int num_ents = e.second.first.empty()
-                                 ? 0
-                                 : e.second.first.size() / e.second.second;
-              return {e.first, dolfinx_wrappers::as_pyarray(
-                                   std::move(e.second.first),
-                                   std::array{num_ents, e.second.second})};
-            });
-
-        return c;
-      },
-      py::arg("form"), "Pack coefficients for a Form.");
-  m.def(
-      "pack_constants",
-      [](const dolfinx::fem::Form<T>& form) {
-        return dolfinx_wrappers::as_pyarray(dolfinx::fem::pack_constants(form));
-      },
-      py::arg("form"), "Pack constants for a Form.");
-  m.def(
-      "pack_constants",
-      [](const dolfinx::fem::Expression<T>& e)
-      { return dolfinx_wrappers::as_pyarray(dolfinx::fem::pack_constants(e)); },
-      py::arg("e"), "Pack constants for an Expression.");
-
-  // Functional
-  m.def(
-      "assemble_scalar",
-      [](const dolfinx::fem::Form<T>& M,
-         const py::array_t<T, py::array::c_style>& constants,
-         const std::map<std::pair<dolfinx::fem::IntegralType, int>,
-                        py::array_t<T, py::array::c_style>>& coefficients)
-      {
-        return dolfinx::fem::assemble_scalar<T>(
-            M, std::span(constants.data(), constants.size()),
-            py_to_cpp_coeffs(coefficients));
-      },
-      py::arg("M"), py::arg("constants"), py::arg("coefficients"),
-      "Assemble functional over mesh with provided constants and "
-      "coefficients");
-  // Vector
-  m.def(
-      "assemble_vector",
-      [](py::array_t<T, py::array::c_style> b, const dolfinx::fem::Form<T>& L,
-         const py::array_t<T, py::array::c_style>& constants,
-         const std::map<std::pair<dolfinx::fem::IntegralType, int>,
-                        py::array_t<T, py::array::c_style>>& coefficients)
-      {
-        dolfinx::fem::assemble_vector<T>(
-            std::span(b.mutable_data(), b.size()), L,
-            std::span(constants.data(), constants.size()),
-            py_to_cpp_coeffs(coefficients));
-      },
-      py::arg("b"), py::arg("L"), py::arg("constants"), py::arg("coeffs"),
-      "Assemble linear form into an existing vector with pre-packed constants "
-      "and coefficients");
-  // MatrixCSR
-  m.def(
-      "assemble_matrix",
-      [](dolfinx::la::MatrixCSR<T>& A, const dolfinx::fem::Form<T>& a,
-         const py::array_t<T, py::array::c_style>& constants,
-         const std::map<std::pair<dolfinx::fem::IntegralType, int>,
-                        py::array_t<T, py::array::c_style>>& coefficients,
-         const std::vector<std::shared_ptr<const dolfinx::fem::DirichletBC<T>>>&
-             bcs)
-      {
-        dolfinx::fem::assemble_matrix(A.mat_add_values(), a,
-                                      std::span(constants.data(), constants.size()),
-                                      py_to_cpp_coeffs(coefficients), bcs);
-      },
-      "Experimental.");
-
-  m.def(
-      "assemble_matrix_blocked",
-      [](dolfinx::la::MatrixCSR<T>& A, const dolfinx::fem::Form<T>& a,
-         const py::array_t<T, py::array::c_style>& constants,
-         const std::map<std::pair<dolfinx::fem::IntegralType, int>,
-                        py::array_t<T, py::array::c_style>>& coefficients,
-         const std::vector<std::shared_ptr<const dolfinx::fem::DirichletBC<T>>>&
-             bcs,
-         std::array<int, 2> bs)
-      {
-        dolfinx::fem::assemble_matrix(A.mat_add_values_blocked(bs), a,
-                                      std::span(constants.data(), constants.size()),
-                                      py_to_cpp_coeffs(coefficients), bcs);
-      },
-      "Very experimental.");
-
-  m.def(
-      "insert_diagonal",
-      [](dolfinx::la::MatrixCSR<T>& A, const dolfinx::fem::FunctionSpace& V,
-         const std::vector<std::shared_ptr<const dolfinx::fem::DirichletBC<T>>>&
-             bcs,
-         T diagonal)
-      { dolfinx::fem::set_diagonal(A.mat_set_values(), V, bcs, diagonal); },
-      py::arg("A"), py::arg("V"), py::arg("bcs"), py::arg("diagonal"),
-      "Experimental.");
-  m.def(
-      "assemble_matrix",
-      [](const std::function<int(const py::array_t<std::int32_t>&,
-                                 const py::array_t<std::int32_t>&,
-                                 const py::array_t<T>&)>& fin,
-         const dolfinx::fem::Form<T>& form,
-         const std::vector<std::shared_ptr<const dolfinx::fem::DirichletBC<T>>>&
-             bcs)
-      {
-        auto f = [&fin](const std::span<const std::int32_t>& rows,
-                        const std::span<const std::int32_t>& cols,
-                        const std::span<const T>& data)
-        {
-          return fin(py::array(rows.size(), rows.data()),
-                     py::array(cols.size(), cols.data()),
-                     py::array(data.size(), data.data()));
-        };
-        dolfinx::fem::assemble_matrix(f, form, bcs);
-      },
-      py::arg("fin"), py::arg("form"), py::arg("bcs"),
-      "Experimental assembly with Python insertion function. This will be "
-      "slow. Use for testing only.");
-
-  // BC modifiers
-  m.def(
-      "apply_lifting",
-      [](py::array_t<T, py::array::c_style> b,
-         const std::vector<std::shared_ptr<const dolfinx::fem::Form<T>>>& a,
-         const std::vector<py::array_t<T, py::array::c_style>>& constants,
-         const std::vector<std::map<std::pair<dolfinx::fem::IntegralType, int>,
-                                    py::array_t<T, py::array::c_style>>>&
-             coeffs,
-         const std::vector<std::vector<
-             std::shared_ptr<const dolfinx::fem::DirichletBC<T>>>>& bcs1,
-         const std::vector<py::array_t<T, py::array::c_style>>& x0,
-         double scale)
-      {
-        std::vector<std::span<const T>> _x0;
-        for (const auto& x : x0)
-          _x0.emplace_back(x.data(), x.size());
-
-        std::vector<std::span<const T>> _constants;
-        std::transform(constants.begin(), constants.end(),
-                       std::back_inserter(_constants),
-                       [](auto& c) { return std::span(c.data(), c.size()); });
-
-        std::vector<std::map<std::pair<dolfinx::fem::IntegralType, int>,
-                             std::pair<std::span<const T>, int>>>
-            _coeffs;
-        std::transform(coeffs.begin(), coeffs.end(),
-                       std::back_inserter(_coeffs),
-                       [](auto& c) { return py_to_cpp_coeffs(c); });
-
-        dolfinx::fem::apply_lifting<T>(std::span(b.mutable_data(), b.size()), a,
-                                       _constants, _coeffs, bcs1, _x0, scale);
-      },
-      py::arg("b"), py::arg("a"), py::arg("constants"), py::arg("coeffs"),
-      py::arg("bcs1"), py::arg("x0"), py::arg("scale"),
-      "Modify vector for lifted boundary conditions");
-  m.def(
-      "set_bc",
-      [](py::array_t<T, py::array::c_style> b,
-         const std::vector<std::shared_ptr<const dolfinx::fem::DirichletBC<T>>>&
-             bcs,
-         const py::array_t<T, py::array::c_style>& x0, double scale)
-      {
-        if (x0.ndim() == 0)
-        {
-          dolfinx::fem::set_bc<T>(std::span(b.mutable_data(), b.size()), bcs,
-                                  scale);
-        }
-        else if (x0.ndim() == 1)
-        {
-          dolfinx::fem::set_bc<T>(std::span(b.mutable_data(), b.size()), bcs,
-                                  std::span(x0.data(), x0.shape(0)), scale);
-        }
-        else
-          throw std::runtime_error("Wrong array dimension.");
-      },
-      py::arg("b"), py::arg("bcs"), py::arg("x0") = py::none(),
-      py::arg("scale") = 1.0);
-}
-
-=======
->>>>>>> 4bf01467
 // Declare DirichletBC objects for type T
 template <typename T>
 void declare_objects(py::module& m, const std::string& type)
