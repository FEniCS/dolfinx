--- conflicted
+++ resolved
@@ -298,12 +298,8 @@
           py::init(
               [](const py::array_t<T, py::array::c_style>& g,
                  const py::array_t<std::int32_t, py::array::c_style>& dofs,
-<<<<<<< HEAD
-                 const std::shared_ptr<const dolfinx::fem::FunctionSpace>& V) {
-=======
                  std::shared_ptr<const dolfinx::fem::FunctionSpace> V)
               {
->>>>>>> 224759c6
                 if (dofs.ndim() != 1)
                   throw std::runtime_error("Wrong number of dims");
                 std::vector<std::size_t> shape(g.shape(), g.shape() + g.ndim());
@@ -316,43 +312,27 @@
       .def(py::init(
                [](std::shared_ptr<const dolfinx::fem::Constant<T>> g,
                   const py::array_t<std::int32_t, py::array::c_style>& dofs,
-<<<<<<< HEAD
-                  const std::shared_ptr<const dolfinx::fem::FunctionSpace>& V) {
-=======
                   std::shared_ptr<const dolfinx::fem::FunctionSpace> V)
                {
->>>>>>> 224759c6
                  return dolfinx::fem::DirichletBC<T>(
                      g, std::vector(dofs.data(), dofs.data() + dofs.size()), V);
                }),
            py::arg("g").noconvert(), py::arg("dofs").noconvert(), py::arg("V"))
       .def(py::init(
-<<<<<<< HEAD
-               [](const std::shared_ptr<const dolfinx::fem::Function<T>>& g,
-                  const py::array_t<std::int32_t, py::array::c_style>& dofs) {
-=======
                [](std::shared_ptr<const dolfinx::fem::Function<T>> g,
                   const py::array_t<std::int32_t, py::array::c_style>& dofs)
                {
->>>>>>> 224759c6
                  return dolfinx::fem::DirichletBC<T>(
                      g, std::vector(dofs.data(), dofs.data() + dofs.size()));
                }),
            py::arg("g").noconvert(), py::arg("dofs"))
       .def(
           py::init(
-<<<<<<< HEAD
-              [](const std::shared_ptr<const dolfinx::fem::Function<T>>& g,
-                 const std::array<py::array_t<std::int32_t, py::array::c_style>,
-                                  2>& V_g_dofs,
-                 const std::shared_ptr<const dolfinx::fem::FunctionSpace>& V) {
-=======
               [](std::shared_ptr<const dolfinx::fem::Function<T>> g,
                  const std::array<py::array_t<std::int32_t, py::array::c_style>,
                                   2>& V_g_dofs,
                  std::shared_ptr<const dolfinx::fem::FunctionSpace> V)
               {
->>>>>>> 224759c6
                 std::array dofs
                     = {std::vector(V_g_dofs[0].data(),
                                    V_g_dofs[0].data() + V_g_dofs[0].size()),
