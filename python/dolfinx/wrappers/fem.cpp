--- conflicted
+++ resolved
@@ -112,11 +112,8 @@
          dolfinx::mesh::Topology& topology,
          std::shared_ptr<dolfinx::fem::FiniteElement> element) {
         const ufc_dofmap* p = reinterpret_cast<const ufc_dofmap*>(dofmap);
-<<<<<<< HEAD
-        return dolfinx::fem::create_dofmap(comm.get(), *p, topology, element);
-=======
-        return dolfinx::fem::create_dofmap(comm.get(), *p, topology, nullptr);
->>>>>>> d316ef77
+        return dolfinx::fem::create_dofmap(comm.get(), *p, topology, nullptr,
+                                           element);
       },
       "Create DofMap object from a pointer to ufc_dofmap.");
   m.def(
