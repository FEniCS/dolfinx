--- conflicted
+++ resolved
@@ -1054,15 +1054,11 @@
       .def(py::init<int, const std::vector<std::vector<std::vector<int>>>&,
                     const std::vector<std::vector<std::vector<int>>>&,
                     const std::vector<int>&,
-<<<<<<< HEAD
                     const std::vector<dolfinx::fem::ElementDofLayout>&,
-                    const int>())
-=======
-                    const std::vector<dolfinx::fem::ElementDofLayout>&>(),
+		    const int>(),
            py::arg("block_size"), py::arg("endity_dofs"),
            py::arg("entity_closure_dofs"), py::arg("parent_map"),
-           py::arg("sub_layouts"))
->>>>>>> 78c57390
+           py::arg("sub_layouts"), py::arg("num_global_support_dofs"))
       .def_property_readonly("num_dofs",
                              &dolfinx::fem::ElementDofLayout::num_dofs)
       .def("num_entity_dofs", &dolfinx::fem::ElementDofLayout::num_entity_dofs,
