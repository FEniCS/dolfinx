// Copyright (C) 2017-2021 Chris Richardson and Garth N. Wells
//
// This file is part of DOLFINx (https://www.fenicsproject.org)
//
// SPDX-License-Identifier:    LGPL-3.0-or-later

#include "array.h"
#include "caster_mpi.h"
#include "caster_petsc.h"
#include <array>
#include <cstdint>
#include <dolfinx/common/IndexMap.h>
#include <dolfinx/fem/Constant.h>
#include <dolfinx/fem/CoordinateElement.h>
#include <dolfinx/fem/DirichletBC.h>
#include <dolfinx/fem/DofMap.h>
#include <dolfinx/fem/ElementDofLayout.h>
#include <dolfinx/fem/Expression.h>
#include <dolfinx/fem/FiniteElement.h>
#include <dolfinx/fem/Form.h>
#include <dolfinx/fem/Function.h>
#include <dolfinx/fem/FunctionSpace.h>
#include <dolfinx/fem/assembler.h>
#include <dolfinx/fem/discreteoperators.h>
#include <dolfinx/fem/dofmapbuilder.h>
#include <dolfinx/fem/interpolate.h>
#include <dolfinx/fem/petsc.h>
#include <dolfinx/fem/utils.h>
#include <dolfinx/geometry/BoundingBoxTree.h>
#include <dolfinx/graph/ordering.h>
#include <dolfinx/la/PETScMatrix.h>
#include <dolfinx/la/PETScVector.h>
#include <dolfinx/la/SparsityPattern.h>
#include <dolfinx/mesh/Mesh.h>
#include <dolfinx/mesh/MeshTags.h>
#include <memory>
#include <petsc4py/petsc4py.h>
#include <pybind11/functional.h>
#include <pybind11/numpy.h>
#include <pybind11/operators.h>
#include <pybind11/pybind11.h>
#include <pybind11/pytypes.h>
#include <pybind11/stl.h>
#include <string>
#include <ufc.h>
#include <xtensor/xadapt.hpp>
#include <xtensor/xtensor.hpp>
#include <xtensor/xview.hpp>

namespace py = pybind11;

namespace dolfinx_wrappers
{

namespace
{
template <typename T>
std::map<std::pair<dolfinx::fem::IntegralType, int>,
         std::pair<xtl::span<const T>, int>>
py_to_cpp_coeffs(const std::map<std::pair<dolfinx::fem::IntegralType, int>,
                                py::array_t<T, py::array::c_style>>& coeffs)
{
  using Key_t = typename std::remove_reference_t<decltype(coeffs)>::key_type;
  std::map<Key_t, std::pair<xtl::span<const T>, int>> c;
  std::transform(coeffs.cbegin(), coeffs.cend(), std::inserter(c, c.end()),
                 [](auto& e) -> typename decltype(c)::value_type {
                   return {e.first, {e.second, e.second.shape(1)}};
                 });
  return c;
}

// Declare assembler function that have multiple scalar types
template <typename T>
void declare_functions(py::module& m)
{
  // Coefficient/constant packing
  m.def(
      "pack_coefficients",
      [](const dolfinx::fem::Form<T>& form)
      {
        using Key_t = typename std::pair<dolfinx::fem::IntegralType, int>;

        // Pack coefficients
        std::map<Key_t, std::pair<std::vector<T>, int>> coeffs
            = dolfinx::fem::pack_coefficients(form);

        // Move into NumPy data structures
        std::map<Key_t, py::array_t<T, py::array::c_style>> c;
        std::transform(
            coeffs.begin(), coeffs.end(), std::inserter(c, c.end()),
            [](auto& e) -> typename decltype(c)::value_type
            {
              int num_ents = e.second.first.empty()
                                 ? 0
                                 : e.second.first.size() / e.second.second;
              return {e.first,
                      as_pyarray(std::move(e.second.first),
                                 std::array{num_ents, e.second.second})};
            });
        return c;
      },
      "Pack coefficients for a Form.");
  m.def(
      "pack_constants",
      [](const dolfinx::fem::Form<T>& form)
      { return as_pyarray(dolfinx::fem::pack_constants(form)); },
      "Pack constants for a Form.");
  m.def(
      "pack_constants",
      [](const dolfinx::fem::Expression<T>& e)
      { return as_pyarray(dolfinx::fem::pack_constants(e)); },
      "Pack constants for an Expression.");

  // Functional
  m.def(
      "assemble_scalar",
      [](const dolfinx::fem::Form<T>& M,
         const py::array_t<T, py::array::c_style>& constants,
         const std::map<std::pair<dolfinx::fem::IntegralType, int>,
                        py::array_t<T, py::array::c_style>>& coefficients)
      {
        return dolfinx::fem::assemble_scalar<T>(M, constants,
                                                py_to_cpp_coeffs(coefficients));
      },
      "Assemble functional over mesh with provided constants and "
      "coefficients");
  // Vector
  m.def(
      "assemble_vector",
      [](py::array_t<T, py::array::c_style> b, const dolfinx::fem::Form<T>& L,
         const py::array_t<T, py::array::c_style>& constants,
         const std::map<std::pair<dolfinx::fem::IntegralType, int>,
                        py::array_t<T, py::array::c_style>>& coefficients)
      {
        dolfinx::fem::assemble_vector<T>(xtl::span(b.mutable_data(), b.size()),
                                         L, constants,
                                         py_to_cpp_coeffs(coefficients));
      },
      py::arg("b"), py::arg("L"), py::arg("constants"), py::arg("coeffs"),
      "Assemble linear form into an existing vector with pre-packed "
      "constants "
      "and coefficients");
  m.def(
      "assemble_matrix",
      [](const std::function<int(const py::array_t<std::int32_t>&,
                                 const py::array_t<std::int32_t>&,
                                 const py::array_t<T>&)>& fin,
         const dolfinx::fem::Form<T>& form,
         const std::vector<std::shared_ptr<const dolfinx::fem::DirichletBC<T>>>&
             bcs)
      {
        std::function<int(std::int32_t, const std::int32_t*, std::int32_t,
                          const std::int32_t*, const T*)>
            f = [&fin](int nr, const int* rows, int nc, const int* cols,
                       const T* data)
        {
          return fin(py::array(nr, rows), py::array(nc, cols),
                     py::array(nr * nc, data));
        };
        dolfinx::fem::assemble_matrix<T>(f, form, bcs);
      },
      "Experimental assembly with Python insertion function. This will be "
      "slow. Use for testing only.");

  // BC modifiers
  m.def(
      "apply_lifting",
      [](py::array_t<T, py::array::c_style> b,
         const std::vector<std::shared_ptr<const dolfinx::fem::Form<T>>>& a,
         const std::vector<py::array_t<T, py::array::c_style>>& constants,
         const std::vector<std::map<std::pair<dolfinx::fem::IntegralType, int>,
                                    py::array_t<T, py::array::c_style>>>&
             coeffs,
         const std::vector<std::vector<
             std::shared_ptr<const dolfinx::fem::DirichletBC<T>>>>& bcs1,
         const std::vector<py::array_t<T, py::array::c_style>>& x0,
         double scale)
      {
        std::vector<xtl::span<const T>> _x0;
        for (const auto& x : x0)
          _x0.emplace_back(x.data(), x.size());

        std::vector<xtl::span<const T>> _constants;
        std::transform(constants.cbegin(), constants.cend(),
                       std::back_inserter(_constants),
                       [](auto& c) { return c; });

        std::vector<std::map<std::pair<dolfinx::fem::IntegralType, int>,
                             std::pair<xtl::span<const T>, int>>>
            _coeffs;
        std::transform(coeffs.cbegin(), coeffs.cend(),
                       std::back_inserter(_coeffs),
                       [](auto& c) { return py_to_cpp_coeffs(c); });

        dolfinx::fem::apply_lifting<T>(xtl::span(b.mutable_data(), b.size()), a,
                                       _constants, _coeffs, bcs1, _x0, scale);
      },
      "Modify vector for lifted boundary conditions");
  m.def(
      "set_bc",
      [](py::array_t<T, py::array::c_style> b,
         const std::vector<std::shared_ptr<const dolfinx::fem::DirichletBC<T>>>&
             bcs,
         const py::array_t<T, py::array::c_style>& x0, double scale)
      {
        if (x0.ndim() == 0)
        {
          dolfinx::fem::set_bc<T>(xtl::span(b.mutable_data(), b.size()), bcs,
                                  scale);
        }
        else if (x0.ndim() == 1)
        {
          dolfinx::fem::set_bc<T>(xtl::span(b.mutable_data(), b.size()), bcs,
                                  xtl::span(x0.data(), x0.shape(0)), scale);
        }
        else
          throw std::runtime_error("Wrong array dimension.");
      },
      py::arg("b"), py::arg("bcs"), py::arg("x0") = py::none(),
      py::arg("scale") = 1.0);
}

// Declare DirichletBC objects for type T
template <typename T>
void declare_objects(py::module& m, const std::string& type)
{
  // dolfinx::fem::DirichletBC
  std::string pyclass_name = std::string("DirichletBC_") + type;
  py::class_<dolfinx::fem::DirichletBC<T>,
             std::shared_ptr<dolfinx::fem::DirichletBC<T>>>
      dirichletbc(m, pyclass_name.c_str(),
                  "Object for representing Dirichlet (essential) boundary "
                  "conditions");

  dirichletbc
      .def(py::init(
          [](const std::shared_ptr<const dolfinx::fem::Function<T>>& g,
             const py::array_t<std::int32_t, py::array::c_style>& dofs)
          {
            return dolfinx::fem::DirichletBC<T>(
                g, std::vector<std::int32_t>(dofs.data(),
                                             dofs.data() + dofs.size()));
          }))
      .def(py::init(
          [](const std::shared_ptr<const dolfinx::fem::Function<T>>& g,
             const std::array<py::array_t<std::int32_t, py::array::c_style>, 2>&
                 V_g_dofs,
             const std::shared_ptr<const dolfinx::fem::FunctionSpace>& V)
          {
            std::array dofs = {std::vector<std::int32_t>(
                                   V_g_dofs[0].data(),
                                   V_g_dofs[0].data() + V_g_dofs[0].size()),
                               std::vector<std::int32_t>(
                                   V_g_dofs[1].data(),
                                   V_g_dofs[1].data() + V_g_dofs[1].size())};
            return dolfinx::fem::DirichletBC(g, std::move(dofs), V);
          }))
      .def("dof_indices",
           [](const dolfinx::fem::DirichletBC<T>& self)
           {
             auto [dofs, owned] = self.dof_indices();
             return std::pair(py::array_t<std::int32_t>(
                                  dofs.size(), dofs.data(), py::cast(self)),
                              owned);
           })
      .def_property_readonly("function_space",
                             &dolfinx::fem::DirichletBC<T>::function_space)
      .def_property_readonly("value", &dolfinx::fem::DirichletBC<T>::value);

  // dolfinx::fem::Function
  std::string pyclass_name_function = std::string("Function_") + type;
  py::class_<dolfinx::fem::Function<T>,
             std::shared_ptr<dolfinx::fem::Function<T>>>(
      m, pyclass_name_function.c_str(), "A finite element function")
      .def(py::init<std::shared_ptr<const dolfinx::fem::FunctionSpace>>(),
           "Create a function on the given function space")
      .def(py::init<std::shared_ptr<dolfinx::fem::FunctionSpace>,
                    std::shared_ptr<dolfinx::la::Vector<T>>>())
      .def_readwrite("name", &dolfinx::fem::Function<T>::name)
      .def_property_readonly("id", &dolfinx::fem::Function<T>::id)
      .def("sub", &dolfinx::fem::Function<T>::sub,
           "Return sub-function (view into parent Function")
      .def("collapse", &dolfinx::fem::Function<T>::collapse,
           "Collapse sub-function view")
      .def(
          "interpolate",
          [](dolfinx::fem::Function<T>& self,
             const std::function<py::array_t<T>(const py::array_t<double>&)>& f)
          {
            auto _f = [&f](const xt::xtensor<double, 2>& x) -> xt::xarray<T>
            {
              auto strides = x.strides();
              std::transform(strides.begin(), strides.end(), strides.begin(),
                             [](auto s) { return s * sizeof(double); });
              py::array_t _x(x.shape(), strides, x.data(), py::none());
              py::array_t v = f(_x);
              std::vector<std::size_t> shape;
              std::copy_n(v.shape(), v.ndim(), std::back_inserter(shape));
              return xt::adapt(v.data(), shape);
            };
            self.interpolate(_f);
          },
          py::arg("f"), "Interpolate an expression")
      .def("interpolate",
           py::overload_cast<const dolfinx::fem::Function<T>&>(
               &dolfinx::fem::Function<T>::interpolate),
           py::arg("u"), "Interpolate a finite element function")
      .def(
          "interpolate_ptr",
          [](dolfinx::fem::Function<T>& self, std::uintptr_t addr)
          {
            assert(self.function_space());
            auto element = self.function_space()->element();
            assert(element);

            // Compute value size
            std::vector<int> vshape(element->value_rank(), 1);
            for (std::size_t i = 0; i < vshape.size(); ++i)
              vshape[i] = element->value_dimension(i);
            std::size_t value_size = std::reduce(
                std::begin(vshape), std::end(vshape), 1, std::multiplies<>());

            std::function<void(T*, int, int, const double*)> f
                = reinterpret_cast<void (*)(T*, int, int, const double*)>(addr);
            auto _f = [&f, value_size](const xt::xtensor<double, 2>& x)
            {
              xt::xarray<T> values = xt::empty<T>({value_size, x.shape(1)});
              f(values.data(), values.shape(1), values.shape(0), x.data());
              return values;
            };

            self.interpolate(_f);
          },
          "Interpolate using a pointer to an expression with a C signature")
<<<<<<< HEAD
      .def(
          "interpolate",
          [](dolfinx::fem::Function<T>& self,
             const dolfinx::fem::Expression<T>& expr,
             const py::array_t<std::int32_t, py::array::c_style>& cells)
          { self.interpolate(expr, xtl::span(cells.data(), cells.size())); },
          "Interpolate using an Expression over a set of cells")
      .def_property_readonly("vector", &dolfinx::fem::Function<T>::vector,
                             "Return the PETSc vector associated with "
                             "the finite element Function")
=======
>>>>>>> eb3a5634
      .def_property_readonly(
          "x", py::overload_cast<>(&dolfinx::fem::Function<T>::x),
          "Return the vector associated with the finite element Function")
      .def(
          "eval",
          [](const dolfinx::fem::Function<T>& self,
             const py::array_t<double, py::array::c_style>& x,
             const py::array_t<std::int32_t, py::array::c_style>& cells,
             py::array_t<T, py::array::c_style>& u)
          {
            // TODO: handle 1d case

            std::array<std::size_t, 2> shape_x;
            std::copy_n(x.shape(), 2, shape_x.begin());
            auto _x
                = xt::adapt(x.data(), x.size(), xt::no_ownership(), shape_x);

            std::array<std::size_t, 2> shape_u;
            std::copy_n(u.shape(), 2, shape_u.begin());

            // The below should work, but misbehaves with the Intel icpx
            // compiler
            // xt::xtensor<T, 2> _u = xt::adapt(
            //     u.mutable_data(), u.size(), xt::no_ownership(), shape_u);
            xt::xtensor<T, 2> _u(shape_u);
            std::copy_n(u.data(), u.size(), _u.data());

            self.eval(_x, xtl::span(cells.data(), cells.size()), _u);
            std::copy_n(_u.data(), _u.size(), u.mutable_data());
          },
          py::arg("x"), py::arg("cells"), py::arg("values"),
          "Evaluate Function")
      .def(
          "compute_point_values",
          [](const dolfinx::fem::Function<T>& self)
          { return xt_as_pyarray(self.compute_point_values()); },
          "Compute values at all mesh points")
      .def_property_readonly("function_space",
                             &dolfinx::fem::Function<T>::function_space);

  // dolfinx::fem::Constant
  std::string pyclass_name_constant = std::string("Constant_") + type;
  py::class_<dolfinx::fem::Constant<T>,
             std::shared_ptr<dolfinx::fem::Constant<T>>>(
      m, pyclass_name_constant.c_str(),
      "A value constant with respect to integration domain")
      .def(py::init(
               [](const py::array_t<T, py::array::c_style>& c)
               {
                 std::vector<std::size_t> s;
                 std::copy_n(c.shape(), c.ndim(), std::back_inserter(s));
                 return dolfinx::fem::Constant<T>(
                     xt::adapt(c.data(), c.size(), xt::no_ownership(), s));
               }),
           "Create a constant from a scalar value array")
      .def(
          "value",
          [](dolfinx::fem::Constant<T>& self)
          { return py::array(self.shape, self.value.data(), py::none()); },
          py::return_value_policy::reference_internal);

  // dolfinx::fem::Expression
  std::string pyclass_name_expr = std::string("Expression_") + type;
  py::class_<dolfinx::fem::Expression<T>,
             std::shared_ptr<dolfinx::fem::Expression<T>>>(
      m, pyclass_name_expr.c_str(), "An Expression")
      .def(py::init(
               [](const std::vector<std::shared_ptr<
                      const dolfinx::fem::Function<T>>>& coefficients,
                  const std::vector<std::shared_ptr<
                      const dolfinx::fem::Constant<T>>>& constants,
                  const std::shared_ptr<const dolfinx::mesh::Mesh>& mesh,
                  const py::array_t<double, py::array::c_style>& X,
                  py::object addr, const std::size_t value_size)
               {
                 auto tabulate_expression_ptr
                     = (void (*)(T*, const T*, const T*,
                                 const double*))addr.cast<std::uintptr_t>();
                 xt::xtensor<double, 2> _X(
                     {std::size_t(X.shape(0)), std::size_t(X.shape(1))});
                 std::copy_n(X.data(), X.size(), _X.data());
                 return dolfinx::fem::Expression<T>(
                     coefficients, constants, mesh, _X, tabulate_expression_ptr,
                     value_size);
               }),
           py::arg("coefficients"), py::arg("constants"), py::arg("mesh"),
           py::arg("x"), py::arg("fn"), py::arg("value_size"))
      .def("eval",
           [](const dolfinx::fem::Expression<T>& self,
              const py::array_t<std::int32_t, py::array::c_style>& active_cells,
              py::array_t<T> values)
           {
             xt::xtensor<T, 2> _values(
                 {std::size_t(active_cells.shape(0)),
                  std::size_t(self.num_points() * self.value_size())});
             self.eval(xtl::span(active_cells.data(), active_cells.size()),
                       _values);
             assert(values.ndim() == 2);
             assert(values.shape(0) == (py::ssize_t)_values.shape(0));
             assert(values.shape(1) == (py::ssize_t)_values.shape(1));
             auto v = values.mutable_unchecked();
             for (py::ssize_t i = 0; i < v.shape(0); i++)
               for (py::ssize_t j = 0; j < v.shape(1); j++)
                 v(i, j) = _values(i, j);
           })
      .def_property_readonly("mesh", &dolfinx::fem::Expression<T>::mesh,
                             py::return_value_policy::reference_internal)
      .def_property_readonly("num_points",
                             &dolfinx::fem::Expression<T>::num_points,
                             py::return_value_policy::reference_internal)
      .def_property_readonly("value_size",
                             &dolfinx::fem::Expression<T>::value_size,
                             py::return_value_policy::reference_internal)
      .def_property_readonly("x", &dolfinx::fem::Expression<T>::x,
                             py::return_value_policy::reference_internal);
}

void petsc_module(py::module& m)
{
  // Create PETSc vectors and matrices
  m.def("create_vector_block", &dolfinx::fem::petsc::create_vector_block,
        py::return_value_policy::take_ownership,
        "Create a monolithic vector for multiple (stacked) linear forms.");
  m.def("create_vector_nest", &dolfinx::fem::petsc::create_vector_nest,
        py::return_value_policy::take_ownership,
        "Create nested vector for multiple (stacked) linear forms.");
  m.def("create_matrix", dolfinx::fem::petsc::create_matrix,
        py::return_value_policy::take_ownership, py::arg("a"),
        py::arg("type") = std::string(),
        "Create a PETSc Mat for bilinear form.");
  m.def("create_matrix_block", &dolfinx::fem::petsc::create_matrix_block,
        py::return_value_policy::take_ownership, py::arg("a"),
        py::arg("type") = std::string(),
        "Create monolithic sparse matrix for stacked bilinear forms.");
  m.def("create_matrix_nest", &dolfinx::fem::petsc::create_matrix_nest,
        py::return_value_policy::take_ownership, py::arg("a"),
        py::arg("types") = std::vector<std::vector<std::string>>(),
        "Create nested sparse matrix for bilinear forms.");

  // PETSc Matrices
  m.def(
      "assemble_matrix",
      [](Mat A, const dolfinx::fem::Form<PetscScalar>& a,
         const py::array_t<PetscScalar, py::array::c_style>& constants,
         const std::map<std::pair<dolfinx::fem::IntegralType, int>,
                        py::array_t<PetscScalar, py::array::c_style>>&
             coefficients,
         const std::vector<std::shared_ptr<
             const dolfinx::fem::DirichletBC<PetscScalar>>>& bcs,
         bool unrolled)
      {
        std::function<int(std::int32_t, const std::int32_t*, std::int32_t,
                          const std::int32_t*, const PetscScalar*)>
            set_fn;
        if (unrolled)
        {
          set_fn = dolfinx::la::petsc::Matrix::set_block_expand_fn(
              A, a.function_spaces()[0]->dofmap()->bs(),
              a.function_spaces()[1]->dofmap()->bs(), ADD_VALUES);
        }
        else
          set_fn = dolfinx::la::petsc::Matrix::set_block_fn(A, ADD_VALUES);

        dolfinx::fem::assemble_matrix(set_fn, a, xtl::span(constants),
                                      py_to_cpp_coeffs(coefficients), bcs);
      },
      py::arg("A"), py::arg("a"), py::arg("constants"), py::arg("coeffs"),
      py::arg("bcs"), py::arg("unrolled") = false,
      "Assemble bilinear form into an existing PETSc matrix");
  m.def(
      "assemble_matrix",
      [](Mat A, const dolfinx::fem::Form<PetscScalar>& a,
         const py::array_t<PetscScalar, py::array::c_style>& constants,
         const std::map<std::pair<dolfinx::fem::IntegralType, int>,
                        py::array_t<PetscScalar, py::array::c_style>>&
             coefficients,
         const py::array_t<std::int8_t, py::array::c_style>& rows0,
         const py::array_t<std::int8_t, py::array::c_style>& rows1,
         bool unrolled)
      {
        if (rows0.ndim() != 1 or rows1.ndim())
        {
          throw std::runtime_error(
              "Expected 1D arrays for boundary condition rows/columns");
        }

        std::function<int(std::int32_t, const std::int32_t*, std::int32_t,
                          const std::int32_t*, const PetscScalar*)>
            set_fn;
        if (unrolled)
        {
          set_fn = dolfinx::la::petsc::Matrix::set_block_expand_fn(
              A, a.function_spaces()[0]->dofmap()->bs(),
              a.function_spaces()[1]->dofmap()->bs(), ADD_VALUES);
        }
        else
          set_fn = dolfinx::la::petsc::Matrix::set_block_fn(A, ADD_VALUES);

        dolfinx::fem::assemble_matrix(set_fn, a, xtl::span(constants),
                                      py_to_cpp_coeffs(coefficients), rows0,
                                      rows1);
      },
      py::arg("A"), py::arg("a"), py::arg("constants"), py::arg("coeffs"),
      py::arg("rows0"), py::arg("rows1"), py::arg("unrolled") = false);
  m.def("insert_diagonal",
        [](Mat A, const dolfinx::fem::FunctionSpace& V,
           const std::vector<std::shared_ptr<
               const dolfinx::fem::DirichletBC<PetscScalar>>>& bcs,
           PetscScalar diagonal)
        {
          dolfinx::fem::set_diagonal(
              dolfinx::la::petsc::Matrix::set_fn(A, INSERT_VALUES), V, bcs,
              diagonal);
        });

  m.def(
      "create_discrete_gradient",
      [](const dolfinx::fem::FunctionSpace& V0,
         const dolfinx::fem::FunctionSpace& V1)
      {
        dolfinx::la::SparsityPattern sp
            = dolfinx::fem::create_sparsity_discrete_gradient(V0, V1);
        Mat A = dolfinx::la::petsc::create_matrix(MPI_COMM_WORLD, sp);
        dolfinx::fem::assemble_discrete_gradient<PetscScalar>(
            dolfinx::la::petsc::Matrix::set_fn(A, ADD_VALUES), V0, V1);
        MatAssemblyBegin(A, MAT_FINAL_ASSEMBLY);
        MatAssemblyEnd(A, MAT_FINAL_ASSEMBLY);
        return A;
      },
      py::return_value_policy::take_ownership);
}

template <typename T>
void declare_form(py::module& m, const std::string& type)
{
  // dolfinx::fem::Form
  std::string pyclass_name_form = std::string("Form_") + type;
  py::class_<dolfinx::fem::Form<T>, std::shared_ptr<dolfinx::fem::Form<T>>>(
      m, pyclass_name_form.c_str(), "Variational form object")
      .def(
          py::init(
              [](const std::vector<std::shared_ptr<
                     const dolfinx::fem::FunctionSpace>>& spaces,
                 const std::map<
                     dolfinx::fem::IntegralType,
                     std::pair<std::vector<std::pair<int, py::object>>,
                               const dolfinx::mesh::MeshTags<int>*>>& integrals,
                 const std::vector<std::shared_ptr<
                     const dolfinx::fem::Function<T>>>& coefficients,
                 const std::vector<std::shared_ptr<
                     const dolfinx::fem::Constant<T>>>& constants,
                 bool needs_permutation_data,
                 const std::shared_ptr<const dolfinx::mesh::Mesh>& mesh)
              {
                using kern
                    = std::function<void(T*, const T*, const T*, const double*,
                                         const int*, const std::uint8_t*)>;
                std::map<dolfinx::fem::IntegralType,
                         std::pair<std::vector<std::pair<int, kern>>,
                                   const dolfinx::mesh::MeshTags<int>*>>
                    _integrals;

                // Loop over kernel for each entity type
                for (auto& kernel_type : integrals)
                {
                  // Set subdomain markers
                  _integrals[kernel_type.first].second = nullptr;

                  // Loop over each domain kernel
                  for (auto& kernel : kernel_type.second.first)
                  {
                    auto tabulate_tensor_ptr
                        = (void (*)(T*, const T*, const T*, const double*,
                                    const int*, const std::uint8_t*))
                              kernel.second.cast<std::uintptr_t>();
                    _integrals[kernel_type.first].first.push_back(
                        {kernel.first, tabulate_tensor_ptr});
                  }
                }
                return dolfinx::fem::Form<T>(spaces, _integrals, coefficients,
                                             constants, needs_permutation_data,
                                             mesh);
              }),
          py::arg("spaces"), py::arg("integrals"), py::arg("coefficients"),
          py::arg("constants"), py::arg("need_permutation_data"),
          py::arg("mesh") = py::none())
      .def_property_readonly("coefficients",
                             &dolfinx::fem::Form<T>::coefficients)
      .def_property_readonly("rank", &dolfinx::fem::Form<T>::rank)
      .def_property_readonly("mesh", &dolfinx::fem::Form<T>::mesh)
      .def_property_readonly("function_spaces",
                             &dolfinx::fem::Form<T>::function_spaces)
      .def("integral_ids", &dolfinx::fem::Form<T>::integral_ids)
      .def_property_readonly("integral_types",
                             &dolfinx::fem::Form<T>::integral_types)
      .def_property_readonly("needs_facet_permutations",
                             &dolfinx::fem::Form<T>::needs_facet_permutations)
      .def(
          "domains",
          [](const dolfinx::fem::Form<T>& self, dolfinx::fem::IntegralType type,
             int i) -> py::array_t<std::int32_t>
          {
            switch (type)
            {
            case dolfinx::fem::IntegralType::cell:
            {
              return py::array_t<std::int32_t>(self.cell_domains(i).size(),
                                               self.cell_domains(i).data(),
                                               py::cast(self));
            }
            case dolfinx::fem::IntegralType::exterior_facet:
            {
              const std::vector<std::pair<std::int32_t, int>>& _d
                  = self.exterior_facet_domains(i);
              std::array<py::ssize_t, 2> shape = {py::ssize_t(_d.size()), 2};
              py::array_t<std::int32_t> domains(shape);
              auto d = domains.mutable_unchecked<2>();
              for (py::ssize_t i = 0; i < d.shape(0); ++i)
              {
                d(i, 0) = _d[i].first;
                d(i, 1) = _d[i].second;
              }
              return domains;
            }
            case dolfinx::fem::IntegralType::interior_facet:
            {
              const std::vector<
                  std::tuple<std::int32_t, int, std::int32_t, int>>& _d
                  = self.interior_facet_domains(i);
              std::array<py::ssize_t, 3> shape = {py::ssize_t(_d.size()), 2, 2};
              py::array_t<std::int32_t> domains(shape);
              auto d = domains.mutable_unchecked<3>();
              for (py::ssize_t i = 0; i < d.shape(0); ++i)
              {
                d(i, 0, 0) = std::get<0>(_d[i]);
                d(i, 0, 1) = std::get<1>(_d[i]);
                d(i, 1, 0) = std::get<2>(_d[i]);
                d(i, 1, 1) = std::get<3>(_d[i]);
              }
              return domains;
            }
            default:
              throw ::std::runtime_error("Integral type unsupported.");
            }
          });

  // Form
  std::string pymethod_create_form = std::string("create_form_") + type;
  m.def(
      pymethod_create_form.c_str(),
      [](const std::uintptr_t form,
         const std::vector<std::shared_ptr<const dolfinx::fem::FunctionSpace>>&
             spaces,
         const std::vector<std::shared_ptr<const dolfinx::fem::Function<T>>>&
             coefficients,
         const std::vector<std::shared_ptr<const dolfinx::fem::Constant<T>>>&
             constants,
         const std::map<dolfinx::fem::IntegralType,
                        const dolfinx::mesh::MeshTags<int>*>& subdomains,
         const std::shared_ptr<const dolfinx::mesh::Mesh>& mesh)
      {
        const ufc_form* p = reinterpret_cast<const ufc_form*>(form);
        return dolfinx::fem::create_form<T>(*p, spaces, coefficients, constants,
                                            subdomains, mesh);
      },
      "Create Form from a pointer to ufc_form.");
}
} // namespace

void fem(py::module& m)
{
  py::module petsc_mod
      = m.def_submodule("petsc", "PETSc-specific finite element module");
  petsc_module(petsc_mod);

  m.def(
      "create_sparsity_pattern",
      [](const dolfinx::mesh::Topology& topology,
         const std::vector<std::reference_wrapper<const dolfinx::fem::DofMap>>&
             dofmaps,
         const std::set<dolfinx::fem::IntegralType>& types)
      {
        if (dofmaps.size() != 2)
        {
          throw std::runtime_error(
              "create_sparsity_pattern requires exactly two dofmaps.");
        }
        return dolfinx::fem::create_sparsity_pattern(
            topology, {dofmaps[0], dofmaps[1]}, types);
      },
      "Create a sparsity pattern.");
  m.def(
      "create_element_dof_layout",
      [](const std::uintptr_t dofmap, const dolfinx::mesh::CellType cell_type,
         const std::vector<int>& parent_map)
      {
        const ufc_dofmap* p = reinterpret_cast<const ufc_dofmap*>(dofmap);
        return dolfinx::fem::create_element_dof_layout(*p, cell_type,
                                                       parent_map);
      },
      "Create ElementDofLayout object from a ufc dofmap.");
  m.def(
      "create_dofmap",
      [](const MPICommWrapper comm, const std::uintptr_t dofmap,
         dolfinx::mesh::Topology& topology,
         std::shared_ptr<dolfinx::fem::FiniteElement> element)
      {
        const ufc_dofmap* p = reinterpret_cast<const ufc_dofmap*>(dofmap);
        return dolfinx::fem::create_dofmap(comm.get(), *p, topology, nullptr,
                                           element);
      },
      "Create DofMap object from a pointer to ufc_dofmap.");
  m.def(
      "build_dofmap",
      [](const MPICommWrapper comm, const dolfinx::mesh::Topology& topology,
         const dolfinx::fem::ElementDofLayout& element_dof_layout)
      {
        auto [map, bs, dofmap] = dolfinx::fem::build_dofmap_data(
            comm.get(), topology, element_dof_layout,
            [](const dolfinx::graph::AdjacencyList<std::int32_t>& g)
            { return dolfinx::graph::reorder_gps(g); });
        return std::tuple(std::move(map), bs, std::move(dofmap));
      },
      "Build and dofmap on a mesh.");
  m.def("transpose_dofmap", &dolfinx::fem::transpose_dofmap,
        "Build the index to (cell, local index) map from a "
        "dofmap ((cell, local index ) -> index).");

  // dolfinx::fem::FiniteElement
  py::class_<dolfinx::fem::FiniteElement,
             std::shared_ptr<dolfinx::fem::FiniteElement>>(
      m, "FiniteElement", "Finite element object")
      .def(py::init(
          [](const std::uintptr_t ufc_element)
          {
            const ufc_finite_element* p
                = reinterpret_cast<const ufc_finite_element*>(ufc_element);
            return dolfinx::fem::FiniteElement(*p);
          }))
      .def("num_sub_elements", &dolfinx::fem::FiniteElement::num_sub_elements)
      .def_property_readonly(
          "interpolation_points",
          [](const dolfinx::fem::FiniteElement& self)
          {
            const xt::xtensor<double, 2>& x = self.interpolation_points();
            return py::array_t<double>(x.shape(), x.data(), py::cast(self));
          })
      .def_property_readonly("interpolation_ident",
                             &dolfinx::fem::FiniteElement::interpolation_ident)
      .def_property_readonly("value_rank",
                             &dolfinx::fem::FiniteElement::value_rank)
      .def("space_dimension", &dolfinx::fem::FiniteElement::space_dimension)
      .def("value_dimension", &dolfinx::fem::FiniteElement::value_dimension)
      .def("apply_dof_transformation",
           [](const dolfinx::fem::FiniteElement& self,
              py::array_t<double, py::array::c_style>& x,
              std::uint32_t cell_permutation, int dim)
           {
             self.apply_dof_transformation(
                 xtl::span(x.mutable_data(), x.size()), cell_permutation, dim);
           })
      .def_property_readonly(
          "needs_dof_transformations",
          &dolfinx::fem::FiniteElement::needs_dof_transformations)
      .def("signature", &dolfinx::fem::FiniteElement::signature);

  // dolfinx::fem::ElementDofLayout
  py::class_<dolfinx::fem::ElementDofLayout,
             std::shared_ptr<dolfinx::fem::ElementDofLayout>>(
      m, "ElementDofLayout", "Object describing the layout of dofs on a cell")
      .def(py::init<int, const std::vector<std::vector<std::vector<int>>>&,
                    const std::vector<std::vector<std::vector<int>>>&,
                    const std::vector<int>&,
                    const std::vector<std::shared_ptr<
                        const dolfinx::fem::ElementDofLayout>>>())
      .def_property_readonly("num_dofs",
                             &dolfinx::fem::ElementDofLayout::num_dofs)
      .def("num_entity_dofs", &dolfinx::fem::ElementDofLayout::num_entity_dofs)
      .def("num_entity_closure_dofs",
           &dolfinx::fem::ElementDofLayout::num_entity_closure_dofs)
      .def("entity_dofs", &dolfinx::fem::ElementDofLayout::entity_dofs)
      .def("entity_closure_dofs",
           &dolfinx::fem::ElementDofLayout::entity_closure_dofs)
      .def("block_size", &dolfinx::fem::ElementDofLayout::block_size);

  // dolfinx::fem::DofMap
  py::class_<dolfinx::fem::DofMap, std::shared_ptr<dolfinx::fem::DofMap>>(
      m, "DofMap", "DofMap object")
      .def(py::init<std::shared_ptr<const dolfinx::fem::ElementDofLayout>,
                    std::shared_ptr<const dolfinx::common::IndexMap>, int,
                    dolfinx::graph::AdjacencyList<std::int32_t>&, int>(),
           py::arg("element_dof_layout"), py::arg("index_map"),
           py::arg("index_map_bs"), py::arg("dofmap"), py::arg("bs"))
      .def_readonly("index_map", &dolfinx::fem::DofMap::index_map)
      .def_property_readonly("index_map_bs",
                             &dolfinx::fem::DofMap::index_map_bs)
      .def_readonly("dof_layout", &dolfinx::fem::DofMap::element_dof_layout)
      .def("cell_dofs",
           [](const dolfinx::fem::DofMap& self, int cell)
           {
             xtl::span<const std::int32_t> dofs = self.cell_dofs(cell);
             return py::array_t<std::int32_t>(dofs.size(), dofs.data(),
                                              py::cast(self));
           })
      .def_property_readonly("bs", &dolfinx::fem::DofMap::bs)
      .def("list", &dolfinx::fem::DofMap::list,
           py::return_value_policy::reference_internal);

  // dolfinx::fem::CoordinateElement
  py::class_<dolfinx::fem::CoordinateElement,
             std::shared_ptr<dolfinx::fem::CoordinateElement>>(
      m, "CoordinateElement", "Coordinate map element")
      .def(py::init<dolfinx::mesh::CellType, int>(), py::arg("celltype"),
           py::arg("degree"))
      .def("create_dof_layout",
           &dolfinx::fem::CoordinateElement::create_dof_layout)
      .def("push_forward",
           [](const dolfinx::fem::CoordinateElement& self,
              const py::array_t<double, py::array::c_style>& X,
              const py::array_t<double, py::array::c_style>& cell_geometry)
           {
             std::array<std::size_t, 2> s_x;
             std::copy_n(X.shape(), 2, s_x.begin());
             auto _X = xt::adapt(X.data(), X.size(), xt::no_ownership(), s_x);

             std::array<std::size_t, 2> s_g;
             std::copy_n(cell_geometry.shape(), 2, s_g.begin());
             auto g = xt::adapt(cell_geometry.data(), cell_geometry.size(),
                                xt::no_ownership(), s_g);

             xt::xtensor<double, 2> x = xt::empty<double>(
                 {_X.shape(0), std::size_t(cell_geometry.shape(1))});
             const xt::xtensor<double, 2> phi
                 = xt::view(self.tabulate(0, _X), 0, xt::all(), xt::all(), 0);

             self.push_forward(x, g, phi);
             return xt_as_pyarray(std::move(x));
           })
      .def("pull_back",
           [](const dolfinx::fem::CoordinateElement& self,
              const py::array_t<double, py::array::c_style>& x,
              const py::array_t<double, py::array::c_style>& cell_geometry)
           {
             const std::size_t num_points = x.shape(0);
             const std::size_t gdim = x.shape(1);
             const std::size_t tdim = self.topological_dimension();
             xt::xtensor<double, 2> X = xt::empty<double>({num_points, tdim});

             std::array<std::size_t, 2> s_x;
             std::copy_n(x.shape(), 2, s_x.begin());
             auto _x = xt::adapt(x.data(), x.size(), xt::no_ownership(), s_x);

             std::array<std::size_t, 2> s_g;
             std::copy_n(cell_geometry.shape(), 2, s_g.begin());
             auto g = xt::adapt(cell_geometry.data(), cell_geometry.size(),
                                xt::no_ownership(), s_g);

             if (self.is_affine())
             {
               xt::xtensor<double, 2> J = xt::zeros<double>({gdim, tdim});
               xt::xtensor<double, 2> K = xt::zeros<double>({tdim, gdim});
               xt::xtensor<double, 4> data(self.tabulate_shape(1, 1));
               const xt::xtensor<double, 2> X0
                   = xt::zeros<double>({std::size_t(1), tdim});
               self.tabulate(1, X0, data);
               xt::xtensor<double, 2> dphi
                   = xt::view(data, xt::range(1, tdim + 1), 0, xt::all(), 0);
               self.compute_jacobian(dphi, g, J);
               self.compute_jacobian_inverse(J, K);
               self.pull_back_affine(X, K, self.x0(g), _x);
             }
             else
               self.pull_back_nonaffine(X, _x, g);

             return xt_as_pyarray(std::move(X));
           });

  // dolfinx::fem::assemble
  declare_functions<double>(m);
  declare_functions<std::complex<double>>(m);
  declare_objects<double>(m, "float64");
  declare_objects<std::complex<double>>(m, "complex128");
  declare_form<double>(m, "float64");
  declare_form<std::complex<double>>(m, "complex128");

  py::enum_<dolfinx::fem::IntegralType>(m, "IntegralType")
      .value("cell", dolfinx::fem::IntegralType::cell)
      .value("exterior_facet", dolfinx::fem::IntegralType::exterior_facet)
      .value("interior_facet", dolfinx::fem::IntegralType::interior_facet)
      .value("vertex", dolfinx::fem::IntegralType::vertex);

  m.def(
      "locate_dofs_topological",
      [](const std::vector<
             std::reference_wrapper<const dolfinx::fem::FunctionSpace>>& V,
         int dim, const py::array_t<std::int32_t, py::array::c_style>& entities,
         bool remote) -> std::array<py::array, 2>
      {
        if (V.size() != 2)
          throw std::runtime_error("Expected two function spaces.");
        std::array<std::vector<std::int32_t>, 2> dofs
            = dolfinx::fem::locate_dofs_topological(
                {V[0], V[1]}, dim, xtl::span(entities.data(), entities.size()),
                remote);
        return {as_pyarray(std::move(dofs[0])), as_pyarray(std::move(dofs[1]))};
      },
      py::arg("V"), py::arg("dim"), py::arg("entities"),
      py::arg("remote") = true);
  m.def(
      "locate_dofs_topological",
      [](const dolfinx::fem::FunctionSpace& V, int dim,
         const py::array_t<std::int32_t, py::array::c_style>& entities,
         bool remote)
      {
        return as_pyarray(dolfinx::fem::locate_dofs_topological(
            V, dim, xtl::span(entities.data(), entities.size()), remote));
      },
      py::arg("V"), py::arg("dim"), py::arg("entities"),
      py::arg("remote") = true);
  m.def(
      "locate_dofs_geometrical",
      [](const std::vector<
             std::reference_wrapper<const dolfinx::fem::FunctionSpace>>& V,
         const std::function<py::array_t<bool>(const py::array_t<double>&)>&
             marker) -> std::array<py::array, 2>
      {
        if (V.size() != 2)
          throw std::runtime_error("Expected two function spaces.");

        auto _marker
            = [&marker](const xt::xtensor<double, 2>& x) -> xt::xtensor<bool, 1>
        {
          auto strides = x.strides();
          std::transform(strides.begin(), strides.end(), strides.begin(),
                         [](auto s) { return s * sizeof(double); });
          py::array_t _x(x.shape(), strides, x.data(), py::none());
          py::array_t m = marker(_x);
          std::vector<std::size_t> s(m.shape(), m.shape() + m.ndim());
          return xt::adapt(m.data(), m.size(), xt::no_ownership(), s);
        };

        std::array<std::vector<std::int32_t>, 2> dofs
            = dolfinx::fem::locate_dofs_geometrical({V[0], V[1]}, _marker);
        return {as_pyarray(std::move(dofs[0])), as_pyarray(std::move(dofs[1]))};
      },
      py::arg("V"), py::arg("marker"));
  m.def(
      "locate_dofs_geometrical",
      [](const dolfinx::fem::FunctionSpace& V,
         const std::function<py::array_t<bool>(const py::array_t<double>&)>&
             marker)
      {
        auto _marker
            = [&marker](const xt::xtensor<double, 2>& x) -> xt::xtensor<bool, 1>
        {
          auto strides = x.strides();
          std::transform(strides.begin(), strides.end(), strides.begin(),
                         [](auto s) { return s * sizeof(double); });
          py::array_t _x(x.shape(), strides, x.data(), py::none());
          py::array_t m = marker(_x);
          std::vector<std::size_t> s(m.shape(), m.shape() + m.ndim());
          return xt::adapt(m.data(), m.size(), xt::no_ownership(), s);
        };
        return as_pyarray(dolfinx::fem::locate_dofs_geometrical(V, _marker));
      },
      py::arg("V"), py::arg("marker"));

  // dolfinx::fem::FunctionSpace
  py::class_<dolfinx::fem::FunctionSpace,
             std::shared_ptr<dolfinx::fem::FunctionSpace>>(m, "FunctionSpace")
      .def(py::init<std::shared_ptr<dolfinx::mesh::Mesh>,
                    std::shared_ptr<dolfinx::fem::FiniteElement>,
                    std::shared_ptr<dolfinx::fem::DofMap>>())
      .def_property_readonly("id", &dolfinx::fem::FunctionSpace::id)
      .def("__hash__", &dolfinx::fem::FunctionSpace::id)
      .def("__eq__", &dolfinx::fem::FunctionSpace::operator==)
      .def("collapse", &dolfinx::fem::FunctionSpace::collapse)
      .def("component", &dolfinx::fem::FunctionSpace::component)
      .def("contains", &dolfinx::fem::FunctionSpace::contains)
      .def_property_readonly("element", &dolfinx::fem::FunctionSpace::element)
      .def_property_readonly("mesh", &dolfinx::fem::FunctionSpace::mesh)
      .def_property_readonly("dofmap", &dolfinx::fem::FunctionSpace::dofmap)
      .def("sub", &dolfinx::fem::FunctionSpace::sub)
      .def("tabulate_dof_coordinates",
           [](const dolfinx::fem::FunctionSpace& self)
           { return xt_as_pyarray(self.tabulate_dof_coordinates(false)); });
}
} // namespace dolfinx_wrappers<|MERGE_RESOLUTION|>--- conflicted
+++ resolved
@@ -332,7 +332,6 @@
             self.interpolate(_f);
           },
           "Interpolate using a pointer to an expression with a C signature")
-<<<<<<< HEAD
       .def(
           "interpolate",
           [](dolfinx::fem::Function<T>& self,
@@ -340,11 +339,6 @@
              const py::array_t<std::int32_t, py::array::c_style>& cells)
           { self.interpolate(expr, xtl::span(cells.data(), cells.size())); },
           "Interpolate using an Expression over a set of cells")
-      .def_property_readonly("vector", &dolfinx::fem::Function<T>::vector,
-                             "Return the PETSc vector associated with "
-                             "the finite element Function")
-=======
->>>>>>> eb3a5634
       .def_property_readonly(
           "x", py::overload_cast<>(&dolfinx::fem::Function<T>::x),
           "Return the vector associated with the finite element Function")
