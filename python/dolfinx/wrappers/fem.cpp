--- conflicted
+++ resolved
@@ -612,15 +612,9 @@
           },
           nb::arg("form"), nb::arg("spaces"), nb::arg("coefficients"),
           nb::arg("constants"), nb::arg("subdomains"), nb::arg("mesh").none(),
-<<<<<<< HEAD
           nb::arg("entity_maps"), "Create a Form from a pointer to a ufcx_form")
-      .def_prop_ro("dtype", [dtype](const dolfinx::fem::Form<T, U>& self)
-                   { return dtype; })
-=======
-          "Create a Form from a pointer to a ufcx_form")
       .def_prop_ro("dtype", [](const dolfinx::fem::Form<T, U>&)
                    { return dolfinx_wrappers::numpy_dtype<T>(); })
->>>>>>> 3e56d6dc
       .def_prop_ro("coefficients", &dolfinx::fem::Form<T, U>::coefficients)
       .def_prop_ro("rank", &dolfinx::fem::Form<T, U>::rank)
       .def_prop_ro("mesh", &dolfinx::fem::Form<T, U>::mesh)
