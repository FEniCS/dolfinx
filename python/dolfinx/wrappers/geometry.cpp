// Copyright (C) 2017 Chris N. Richardson and Garth N. Wells
//
// This file is part of DOLFINx (https://www.fenicsproject.org)
//
// SPDX-License-Identifier:    LGPL-3.0-or-later

#include "dolfinx_wrappers/array.h"
#include "dolfinx_wrappers/caster_mpi.h"
#include <array>
#include <dolfinx/common/utils.h>
#include <dolfinx/geometry/BoundingBoxTree.h>
#include <dolfinx/geometry/gjk.h>
#include <dolfinx/geometry/utils.h>
#include <dolfinx/mesh/Mesh.h>
#include <memory>
#include <nanobind/nanobind.h>
#include <nanobind/ndarray.h>
#include <nanobind/stl/array.h>
#include <nanobind/stl/optional.h>
#include <nanobind/stl/tuple.h>
#include <nanobind/stl/vector.h>
#include <optional>
#include <span>

namespace nb = nanobind;

namespace
{
template <typename T>
void declare_bbtree(nb::module_& m, const std::string& type)
{
  // dolfinx::geometry::BoundingBoxTree
  std::string pyclass_name = "BoundingBoxTree_" + type;
  nb::class_<dolfinx::geometry::BoundingBoxTree<T>>(m, pyclass_name.c_str())
      .def(
          "__init__",
          [](dolfinx::geometry::BoundingBoxTree<T>* bbt,
<<<<<<< HEAD
             const dolfinx::mesh::Mesh<T>& mesh, int dim, double padding,
             nb::ndarray<const std::int32_t, nb::ndim<1>, nb::c_contig>
                 entities)
          {
            new (bbt) dolfinx::geometry::BoundingBoxTree<T>(
                mesh, dim, padding,
                std::span<const std::int32_t>(entities.data(),
                                              entities.size()));
          },
          nb::arg("mesh"), nb::arg("dim"), nb::arg("padding"),
          nb::arg("entities"))
=======
             const dolfinx::mesh::Mesh<T>& mesh, int dim,
             std::optional<
                 nb::ndarray<const std::int32_t, nb::ndim<1>, nb::c_contig>>
                 entities,
             double padding)
          {
            std::optional<std::span<const std::int32_t>> ents
                = entities ? std::span<const std::int32_t>(
                                 entities->data(),
                                 entities->data() + entities->size())
                           : std::optional<std::span<const std::int32_t>>(
                                 std::nullopt);

            new (bbt)
                dolfinx::geometry::BoundingBoxTree<T>(mesh, dim, ents, padding);
          },
          nb::arg("mesh"), nb::arg("dim"), nb::arg("entities").none(),
          nb::arg("padding") = 0)
>>>>>>> 44fd625a
      .def_prop_ro("num_bboxes",
                   &dolfinx::geometry::BoundingBoxTree<T>::num_bboxes)
      .def_prop_ro(
          "bbox_coordinates",
          [](dolfinx::geometry::BoundingBoxTree<T>& self)
          {
            std::span<T> bbox_coordinates = self.bbox_coordinates();
            return nb::ndarray<T, nb::shape<-1, 3>, nb::numpy>(
                bbox_coordinates.data(), {bbox_coordinates.size() / 3, 3});
          },
          nb::rv_policy::reference_internal,
          "Return coordinates of bounding boxes."
          "Row `2*ibbox` and `2*ibbox+1` correspond "
          "to the lower and upper corners of bounding box `ibbox`.")
      .def(
          "get_bbox",
          [](const dolfinx::geometry::BoundingBoxTree<T>& self,
             const std::size_t i)
          {
            std::array<T, 6> bbox = self.get_bbox(i);
            return nb::ndarray<T, nb::shape<2, 3>, nb::numpy>(bbox.data())
                .cast();
          },
          nb::arg("i"))
      .def("__repr__", &dolfinx::geometry::BoundingBoxTree<T>::str)
      .def(
          "create_global_tree",
          [](const dolfinx::geometry::BoundingBoxTree<T>& self,
             const dolfinx_wrappers::MPICommWrapper comm)
          { return self.create_global_tree(comm.get()); },
          nb::arg("comm"));

  m.def(
      "compute_collisions_points",
      [](const dolfinx::geometry::BoundingBoxTree<T>& tree,
         nb::ndarray<const T, nb::shape<3>, nb::c_contig> points)
      {
        return dolfinx::geometry::compute_collisions<T>(
            tree, std::span(points.data(), 3));
      },
      nb::arg("tree"), nb::arg("points"));
  m.def(
      "compute_collisions_points",
      [](const dolfinx::geometry::BoundingBoxTree<T>& tree,
         nb::ndarray<const T, nb::shape<-1, 3>, nb::c_contig> points)
      {
        return dolfinx::geometry::compute_collisions<T>(
            tree, std::span(points.data(), points.size()));
      },
      nb::arg("tree"), nb::arg("points"));
  m.def(
      "compute_collisions_trees",
      [](const dolfinx::geometry::BoundingBoxTree<T>& treeA,
         const dolfinx::geometry::BoundingBoxTree<T>& treeB)
      {
        std::vector coll
            = dolfinx::geometry::compute_collisions<T>(treeA, treeB);
        return dolfinx_wrappers::as_nbarray(std::move(coll),
                                            {coll.size() / 2, 2});
      },
      nb::arg("tree0"), nb::arg("tree1"));
  m.def(
      "compute_closest_entity",
      [](const dolfinx::geometry::BoundingBoxTree<T>& tree,
         const dolfinx::geometry::BoundingBoxTree<T>& midpoint_tree,
         const dolfinx::mesh::Mesh<T>& mesh,
         nb::ndarray<const T, nb::shape<3>, nb::c_contig> points)
      {
        return dolfinx_wrappers::as_nbarray(
            dolfinx::geometry::compute_closest_entity<T>(
                tree, midpoint_tree, mesh,
                std::span(points.data(), points.size())));
      },
      nb::arg("tree"), nb::arg("midpoint_tree"), nb::arg("mesh"),
      nb::arg("points"));
  m.def(
      "compute_closest_entity",
      [](const dolfinx::geometry::BoundingBoxTree<T>& tree,
         const dolfinx::geometry::BoundingBoxTree<T>& midpoint_tree,
         const dolfinx::mesh::Mesh<T>& mesh,
         nb::ndarray<const T, nb::shape<-1, 3>, nb::c_contig> points)
      {
        return dolfinx_wrappers::as_nbarray(
            dolfinx::geometry::compute_closest_entity<T>(
                tree, midpoint_tree, mesh,
                std::span(points.data(), points.size())));
      },
      nb::arg("tree"), nb::arg("midpoint_tree"), nb::arg("mesh"),
      nb::arg("points"));
  m.def(
      "create_midpoint_tree",
      [](const dolfinx::mesh::Mesh<T>& mesh, int tdim,
         nb::ndarray<const std::int32_t, nb::ndim<1>, nb::c_contig> entities)
      {
        return dolfinx::geometry::create_midpoint_tree(
            mesh, tdim,
            std::span<const std::int32_t>(entities.data(), entities.size()));
      },
      nb::arg("mesh"), nb::arg("tdim"), nb::arg("entities"));
  m.def(
      "compute_colliding_cells",
      [](const dolfinx::mesh::Mesh<T>& mesh,
         const dolfinx::graph::AdjacencyList<int>& candidate_cells,
         nb::ndarray<const T, nb::shape<3>, nb::c_contig> points)
      {
        return dolfinx::geometry::compute_colliding_cells<T>(
            mesh, candidate_cells, std::span(points.data(), points.size()));
      },
      nb::arg("mesh"), nb::arg("candidate_cells"), nb::arg("points"));
  m.def(
      "compute_colliding_cells",
      [](const dolfinx::mesh::Mesh<T>& mesh,
         const dolfinx::graph::AdjacencyList<int>& candidate_cells,
         nb::ndarray<const T, nb::shape<-1, 3>, nb::c_contig> points)
      {
        return dolfinx::geometry::compute_colliding_cells<T>(
            mesh, candidate_cells, std::span(points.data(), points.size()));
      },
      nb::arg("mesh"), nb::arg("candidate_cells"), nb::arg("points"));

  std::string gjk_name = "compute_distance_gjk_" + type;
  m.def(
      gjk_name.c_str(),
      [](nb::ndarray<const T, nb::c_contig> p,
         nb::ndarray<const T, nb::c_contig> q)
      {
        std::size_t p_s0 = p.ndim() == 1 ? 1 : p.shape(0);
        std::size_t q_s0 = q.ndim() == 1 ? 1 : q.shape(0);
        std::span<const T> _p(p.data(), 3 * p_s0), _q(q.data(), 3 * q_s0);
        // Use double when T==float, and double_extended when T==double
        using U = std::conditional<
            std::is_same_v<T, float>, double,
            boost::multiprecision::cpp_bin_float_double_extended>::type;

        std::array<T, 3> d
            = dolfinx::geometry::compute_distance_gjk<T, U>(_p, _q);
        return nb::ndarray<T, nb::numpy>(d.data(), {d.size()}).cast();
      },
      nb::arg("p"), nb::arg("q"));

  m.def(
      "squared_distance",
      [](const dolfinx::mesh::Mesh<T>& mesh, int dim,
         nb::ndarray<const std::int32_t, nb::ndim<1>, nb::c_contig> indices,
         nb::ndarray<const T, nb::c_contig> points)
      {
        std::size_t p_s0 = points.ndim() == 1 ? 1 : points.shape(0);
        std::span<const T> _p(points.data(), 3 * p_s0);
        return dolfinx_wrappers::as_nbarray(
            dolfinx::geometry::squared_distance<T>(
                mesh, dim, std::span(indices.data(), indices.size()), _p));
      },
      nb::arg("mesh"), nb::arg("dim"), nb::arg("indices"), nb::arg("points"));
  m.def(
      "determine_point_ownership",
      [](const dolfinx::mesh::Mesh<T>& mesh,
         nb::ndarray<const T, nb::c_contig> points, const T padding,
         std::optional<
             nb::ndarray<const std::int32_t, nb::ndim<1>, nb::c_contig>>
             cells)
      {
        std::size_t p_s0 = points.ndim() == 1 ? 1 : points.shape(0);
        std::span<const T> _p(points.data(), 3 * p_s0);
        std::optional<std::span<const std::int32_t>> _cells
            = cells.has_value()
                  ? std::span<const std::int32_t>(cells.value().data(),
                                                  cells.value().size())
                  : std::optional<std::span<const std::int32_t>>(std::nullopt);
        return dolfinx::geometry::determine_point_ownership<T>(mesh, _p,
                                                               padding, _cells);
      },
      nb::arg("mesh"), nb::arg("points"), nb::arg("padding"),
      nb::arg("cells").none(),
      "Compute point ownership data for mesh-points pair.");

  std::string pod_pyclass_name = "PointOwnershipData_" + type;
  nb::class_<dolfinx::geometry::PointOwnershipData<T>>(m,
                                                       pod_pyclass_name.c_str())
      .def(
          "__init__",
          [](dolfinx::geometry::PointOwnershipData<T>* self,
             nb::ndarray<const std::int32_t, nb::ndim<1>, nb::c_contig>
                 src_owner,
             nb::ndarray<const std::int32_t, nb::ndim<1>, nb::c_contig>
                 dest_owners,
             nb::ndarray<const T, nb::ndim<1>, nb::c_contig> dest_points,
             nb::ndarray<const std::int32_t, nb::ndim<1>, nb::c_contig>
                 dest_cells)
          {
            new (self) dolfinx::geometry::PointOwnershipData<T>{
                .src_owner = std::vector(src_owner.data(),
                                         src_owner.data() + src_owner.size()),
                .dest_owners
                = std::vector(dest_owners.data(),
                              dest_owners.data() + dest_owners.size()),
                .dest_points
                = std::vector(dest_points.data(),
                              dest_points.data() + dest_points.size()),
                .dest_cells = std::vector(
                    dest_cells.data(), dest_cells.data() + dest_cells.size())};
          },
          nb::arg("src_owner"), nb::arg("dest_owners"), nb::arg("dest_points"),
          nb::arg("dest_cells"))
      .def_prop_ro(
          "src_owner",
          [](const dolfinx::geometry::PointOwnershipData<T>& self)
          {
            return nb::ndarray<const int, nb::numpy>(self.src_owner.data(),
                                                     {self.src_owner.size()});
          },
          nb::rv_policy::reference_internal)
      .def_prop_ro(
          "dest_owners",
          [](const dolfinx::geometry::PointOwnershipData<T>& self)
          {
            return nb::ndarray<const int, nb::numpy>(self.dest_owners.data(),
                                                     {self.dest_owners.size()});
          },
          nb::rv_policy::reference_internal)
      .def_prop_ro(
          "dest_points",
          [](const dolfinx::geometry::PointOwnershipData<T>& self)
          {
            return nb::ndarray<const T, nb::shape<-1, 3>, nb::numpy>(
                self.dest_points.data(), {self.dest_points.size() / 3, 3});
          },
          nb::rv_policy::reference_internal, "Destination point")
      .def_prop_ro(
          "dest_cells",
          [](const dolfinx::geometry::PointOwnershipData<T>& self)
          {
            return nb::ndarray<const std::int32_t, nb::numpy>(
                self.dest_cells.data(), {self.dest_cells.size()});
          },
          nb::rv_policy::reference_internal);
}
} // namespace

namespace dolfinx_wrappers
{
void geometry(nb::module_& m)
{
  declare_bbtree<float>(m, "float32");
  declare_bbtree<double>(m, "float64");
}
} // namespace dolfinx_wrappers<|MERGE_RESOLUTION|>--- conflicted
+++ resolved
@@ -35,24 +35,10 @@
       .def(
           "__init__",
           [](dolfinx::geometry::BoundingBoxTree<T>* bbt,
-<<<<<<< HEAD
              const dolfinx::mesh::Mesh<T>& mesh, int dim, double padding,
-             nb::ndarray<const std::int32_t, nb::ndim<1>, nb::c_contig>
-                 entities)
-          {
-            new (bbt) dolfinx::geometry::BoundingBoxTree<T>(
-                mesh, dim, padding,
-                std::span<const std::int32_t>(entities.data(),
-                                              entities.size()));
-          },
-          nb::arg("mesh"), nb::arg("dim"), nb::arg("padding"),
-          nb::arg("entities"))
-=======
-             const dolfinx::mesh::Mesh<T>& mesh, int dim,
              std::optional<
                  nb::ndarray<const std::int32_t, nb::ndim<1>, nb::c_contig>>
-                 entities,
-             double padding)
+                 entities)
           {
             std::optional<std::span<const std::int32_t>> ents
                 = entities ? std::span<const std::int32_t>(
@@ -60,13 +46,11 @@
                                  entities->data() + entities->size())
                            : std::optional<std::span<const std::int32_t>>(
                                  std::nullopt);
-
             new (bbt)
-                dolfinx::geometry::BoundingBoxTree<T>(mesh, dim, ents, padding);
-          },
-          nb::arg("mesh"), nb::arg("dim"), nb::arg("entities").none(),
-          nb::arg("padding") = 0)
->>>>>>> 44fd625a
+                dolfinx::geometry::BoundingBoxTree<T>(mesh, dim, padding, ents);
+          },
+          nb::arg("mesh"), nb::arg("dim"), nb::arg("padding"),
+          nb::arg("entities").none())
       .def_prop_ro("num_bboxes",
                    &dolfinx::geometry::BoundingBoxTree<T>::num_bboxes)
       .def_prop_ro(
