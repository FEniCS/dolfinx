// Copyright (C) 2017 Chris N. Richardson and Garth N. Wells
//
// This file is part of DOLFINx (https://www.fenicsproject.org)
//
// SPDX-License-Identifier:    LGPL-3.0-or-later

#include "array.h"
#include "caster_mpi.h"
#include <dolfinx/common/utils.h>
#include <dolfinx/geometry/BoundingBoxTree.h>
#include <dolfinx/geometry/gjk.h>
#include <dolfinx/geometry/utils.h>
#include <dolfinx/mesh/Mesh.h>
#include <memory>
#include <nanobind/nanobind.h>
#include <nanobind/ndarray.h>
#include <nanobind/stl/array.h>
#include <nanobind/stl/tuple.h>
#include <nanobind/stl/vector.h>
#include <span>

namespace nb = nanobind;

namespace
{
template <typename T>
void declare_bbtree(nb::module_& m, std::string type)
{
  // dolfinx::geometry::BoundingBoxTree
  std::string pyclass_name = "BoundingBoxTree_" + type;
  nb::class_<dolfinx::geometry::BoundingBoxTree<T>>(m, pyclass_name.c_str())
      .def(
          "__init__",
          [](dolfinx::geometry::BoundingBoxTree<T>* bbt,
             const dolfinx::mesh::Mesh<T>& mesh, int dim,
             nb::ndarray<const std::int32_t, nb::ndim<1>, nb::c_contig>
                 entities,
             double padding = 0.0)
          {
            new (bbt) dolfinx::geometry::BoundingBoxTree<T>(
                mesh, dim,
                std::span<const std::int32_t>(entities.data(), entities.size()),
                padding);
          },
          nb::arg("mesh"), nb::arg("dim"), nb::arg("entities"),
          nb::arg("padding"))
      .def_prop_ro("num_bboxes",
                   &dolfinx::geometry::BoundingBoxTree<T>::num_bboxes)
      .def(
          "get_bbox",
          [](const dolfinx::geometry::BoundingBoxTree<T>& self,
             const std::size_t i)
          {
            std::array<T, 6> bbox = self.get_bbox(i);
            return dolfinx_wrappers::as_nbarray_copy(bbox, {2, 3});
          },
          nb::arg("i"))
      .def("__repr__", &dolfinx::geometry::BoundingBoxTree<T>::str)
      .def(
          "create_global_tree",
          [](const dolfinx::geometry::BoundingBoxTree<T>& self,
             const dolfinx_wrappers::MPICommWrapper comm)
          { return self.create_global_tree(comm.get()); },
          nb::arg("comm"));

  m.def(
      "compute_collisions_points",
      [](const dolfinx::geometry::BoundingBoxTree<T>& tree,
         nb::ndarray<const T, nb::shape<3>, nb::c_contig> points)
      {
        return dolfinx::geometry::compute_collisions<T>(
            tree, std::span(points.data(), 3));
      },
      nb::arg("tree"), nb::arg("points"));
  m.def(
      "compute_collisions_points",
      [](const dolfinx::geometry::BoundingBoxTree<T>& tree,
         nb::ndarray<const T, nb::shape<nb::any, 3>, nb::c_contig> points)
      {
        return dolfinx::geometry::compute_collisions<T>(
            tree, std::span(points.data(), points.size()));
      },
      nb::arg("tree"), nb::arg("points"));
  m.def(
      "compute_collisions_trees",
      [](const dolfinx::geometry::BoundingBoxTree<T>& treeA,
         const dolfinx::geometry::BoundingBoxTree<T>& treeB)
      {
        std::vector coll
            = dolfinx::geometry::compute_collisions<T>(treeA, treeB);
        return dolfinx_wrappers::as_nbarray(std::move(coll),
                                            {coll.size() / 2, 2});
      },
      nb::arg("tree0"), nb::arg("tree1"));
  m.def(
      "compute_closest_entity",
      [](const dolfinx::geometry::BoundingBoxTree<T>& tree,
         const dolfinx::geometry::BoundingBoxTree<T>& midpoint_tree,
         const dolfinx::mesh::Mesh<T>& mesh,
         nb::ndarray<const T, nb::shape<3>, nb::c_contig> points)
      {
        return dolfinx_wrappers::as_nbarray(
            dolfinx::geometry::compute_closest_entity<T>(
                tree, midpoint_tree, mesh,
                std::span(points.data(), points.size())));
      },
      nb::arg("tree"), nb::arg("midpoint_tree"), nb::arg("mesh"),
      nb::arg("points"));
  m.def(
      "compute_closest_entity",
      [](const dolfinx::geometry::BoundingBoxTree<T>& tree,
         const dolfinx::geometry::BoundingBoxTree<T>& midpoint_tree,
         const dolfinx::mesh::Mesh<T>& mesh,
         nb::ndarray<const T, nb::shape<nb::any, 3>, nb::c_contig> points)
      {
        return dolfinx_wrappers::as_nbarray(
            dolfinx::geometry::compute_closest_entity<T>(
                tree, midpoint_tree, mesh,
                std::span(points.data(), points.size())));
      },
      nb::arg("tree"), nb::arg("midpoint_tree"), nb::arg("mesh"),
      nb::arg("points"));
  m.def(
      "create_midpoint_tree",
      [](const dolfinx::mesh::Mesh<T>& mesh, int tdim,
         nb::ndarray<const std::int32_t, nb::ndim<1>, nb::c_contig> entities)
      {
        return dolfinx::geometry::create_midpoint_tree(
            mesh, tdim,
            std::span<const std::int32_t>(entities.data(), entities.size()));
      },
      nb::arg("mesh"), nb::arg("tdim"), nb::arg("entities"));
  m.def(
      "compute_colliding_cells",
      [](const dolfinx::mesh::Mesh<T>& mesh,
         const dolfinx::graph::AdjacencyList<int>& candidate_cells,
         nb::ndarray<const T, nb::shape<3>, nb::c_contig> points)
      {
        return dolfinx::geometry::compute_colliding_cells<T>(
            mesh, candidate_cells, std::span(points.data(), points.size()));
      },
      nb::arg("mesh"), nb::arg("candidate_cells"), nb::arg("points"));
  m.def(
      "compute_colliding_cells",
      [](const dolfinx::mesh::Mesh<T>& mesh,
         const dolfinx::graph::AdjacencyList<int>& candidate_cells,
         nb::ndarray<const T, nb::shape<nb::any, 3>, nb::c_contig> points)
      {
        return dolfinx::geometry::compute_colliding_cells<T>(
            mesh, candidate_cells, std::span(points.data(), points.size()));
      },
      nb::arg("mesh"), nb::arg("candidate_cells"), nb::arg("points"));

  m.def(
      "compute_distance_gjk",
      [](nb::ndarray<const T, nb::c_contig> p,
         nb::ndarray<const T, nb::c_contig> q)
      {
        std::size_t p_s0 = p.ndim() == 1 ? 1 : p.shape(0);
        std::size_t q_s0 = q.ndim() == 1 ? 1 : q.shape(0);
        std::span<const T> _p(p.data(), 3 * p_s0), _q(q.data(), 3 * q_s0);
        std::array<T, 3> d = dolfinx::geometry::compute_distance_gjk<T>(_p, _q);
        return dolfinx_wrappers::as_nbarray_copy(d, {d.size()});
      },
      //   nb::rv_policy::copy,
      nb::arg("p"), nb::arg("q"));

  m.def(
      "squared_distance",
      [](const dolfinx::mesh::Mesh<T>& mesh, int dim,
         nb::ndarray<const std::int32_t, nb::ndim<1>, nb::c_contig> indices,
         nb::ndarray<const T, nb::c_contig> points)
      {
        const std::size_t p_s0 = points.ndim() == 1 ? 1 : points.shape(0);
        std::span<const T> _p(points.data(), 3 * p_s0);
        return dolfinx_wrappers::as_nbarray(
            dolfinx::geometry::squared_distance<T>(
                mesh, dim, std::span(indices.data(), indices.size()), _p));
      },
      nb::arg("mesh"), nb::arg("dim"), nb::arg("indices"), nb::arg("points"));
  m.def("determine_point_ownership",
<<<<<<< HEAD
        [](const dolfinx::mesh::Mesh<T>& mesh, const py::array_t<T>& points,
           const T padding)
        {
          const std::size_t p_s0 = points.ndim() == 1 ? 1 : points.shape(0);
          std::vector<T> _p(3 * p_s0);
          auto px = points.unchecked();
          if (px.ndim() == 1)
          {
            for (py::ssize_t i = 0; i < px.shape(0); i++)
              _p[i] = px(i);
          }
          else if (px.ndim() == 2)
          {
            for (py::ssize_t i = 0; i < px.shape(0); i++)
              for (py::ssize_t j = 0; j < px.shape(1); j++)
                _p[3 * i + j] = px(i, j);
          }
          else
            throw std::runtime_error("Array has wrong ndim.");

          return dolfinx::geometry::determine_point_ownership<T>(mesh, _p,
                                                                 padding);
=======
        [](const dolfinx::mesh::Mesh<T>& mesh,
           nb::ndarray<const T, nb::c_contig> points)
        {
          const std::size_t p_s0 = points.ndim() == 1 ? 1 : points.shape(0);
          std::span<const T> _p(points.data(), 3 * p_s0);
          return dolfinx::geometry::determine_point_ownership<T>(mesh, _p);
>>>>>>> 0edd19f3
        });
}
} // namespace

namespace dolfinx_wrappers
{
void geometry(nb::module_& m)
{
  declare_bbtree<float>(m, "float32");
  declare_bbtree<double>(m, "float64");
}
} // namespace dolfinx_wrappers<|MERGE_RESOLUTION|>--- conflicted
+++ resolved
@@ -179,37 +179,13 @@
       },
       nb::arg("mesh"), nb::arg("dim"), nb::arg("indices"), nb::arg("points"));
   m.def("determine_point_ownership",
-<<<<<<< HEAD
-        [](const dolfinx::mesh::Mesh<T>& mesh, const py::array_t<T>& points,
-           const T padding)
-        {
-          const std::size_t p_s0 = points.ndim() == 1 ? 1 : points.shape(0);
-          std::vector<T> _p(3 * p_s0);
-          auto px = points.unchecked();
-          if (px.ndim() == 1)
-          {
-            for (py::ssize_t i = 0; i < px.shape(0); i++)
-              _p[i] = px(i);
-          }
-          else if (px.ndim() == 2)
-          {
-            for (py::ssize_t i = 0; i < px.shape(0); i++)
-              for (py::ssize_t j = 0; j < px.shape(1); j++)
-                _p[3 * i + j] = px(i, j);
-          }
-          else
-            throw std::runtime_error("Array has wrong ndim.");
-
-          return dolfinx::geometry::determine_point_ownership<T>(mesh, _p,
-                                                                 padding);
-=======
         [](const dolfinx::mesh::Mesh<T>& mesh,
-           nb::ndarray<const T, nb::c_contig> points)
+           nb::ndarray<const T, nb::c_contig> points, const T padding)
         {
           const std::size_t p_s0 = points.ndim() == 1 ? 1 : points.shape(0);
           std::span<const T> _p(points.data(), 3 * p_s0);
-          return dolfinx::geometry::determine_point_ownership<T>(mesh, _p);
->>>>>>> 0edd19f3
+          return dolfinx::geometry::determine_point_ownership<T>(mesh, _p,
+                                                                 padding);
         });
 }
 } // namespace
