// Copyright (C) 2017 Chris N. Richardson and Garth N. Wells
//
// This file is part of DOLFINx (https://www.fenicsproject.org)
//
// SPDX-License-Identifier:    LGPL-3.0-or-later

#include "array.h"
#include "caster_mpi.h"
#include <dolfinx/common/utils.h>
#include <dolfinx/geometry/BoundingBoxTree.h>
#include <dolfinx/geometry/gjk.h>
#include <dolfinx/geometry/utils.h>
#include <dolfinx/mesh/Mesh.h>
#include <memory>
#include <nanobind/nanobind.h>
#include <nanobind/ndarray.h>
#include <nanobind/stl/vector.h>
#include <span>

namespace nb = nanobind;

namespace
{
<<<<<<< HEAD
void geometry(nb::module_& m)
=======
template <typename T>
void declare_bbtree(py::module& m, std::string type)
>>>>>>> 4c13b28f
{
  // dolfinx::geometry::BoundingBoxTree
  std::string pyclass_name = "BoundingBoxTree_" + type;
  py::class_<dolfinx::geometry::BoundingBoxTree<T>,
             std::shared_ptr<dolfinx::geometry::BoundingBoxTree<T>>>(
      m, pyclass_name.c_str())
      .def(py::init(
               [](const dolfinx::mesh::Mesh<T>& mesh, int dim,
                  const py::array_t<std::int32_t, py::array::c_style>& entities,
                  double padding)
               {
                 return dolfinx::geometry::BoundingBoxTree(
                     mesh, dim,
                     std::span<const std::int32_t>(entities.data(),
                                                   entities.size()),
                     padding);
               }),
           py::arg("mesh"), py::arg("dim"), py::arg("entities"),
           py::arg("padding"))
      .def_property_readonly("num_bboxes",
                             &dolfinx::geometry::BoundingBoxTree<T>::num_bboxes)
      .def(
          "get_bbox",
          [](const dolfinx::geometry::BoundingBoxTree<T>& self,
             const std::size_t i)
          {
            std::array<T, 6> bbox = self.get_bbox(i);
            std::array<std::size_t, 2> shape{2, 3};
            return py::array_t<T>(shape, bbox.data());
          },
          py::arg("i"))
      .def("__repr__", &dolfinx::geometry::BoundingBoxTree<T>::str)
      .def(
          "create_global_tree",
          [](const dolfinx::geometry::BoundingBoxTree<T>& self,
             const dolfinx_wrappers::MPICommWrapper comm)
          { return self.create_global_tree(comm.get()); },
          py::arg("comm"));

  m.def(
<<<<<<< HEAD
      "create_midpoint_tree",
      [](const dolfinx::mesh::Mesh<double>& mesh, int tdim,
         const nb::ndarray<std::int32_t, nb::numpy>& entities)
      {
        std::size_t size = std::reduce(entities.shape_ptr(),
                                       entities.shape_ptr() + entities.ndim(),
                                       1, std::multiplies<std::size_t>());

        return dolfinx::geometry::create_midpoint_tree(
            mesh, tdim, std::span<const std::int32_t>(entities.data(), size));
      },
      nb::arg("mesh"), nb::arg("tdim"), nb::arg("entities"));
=======
      "compute_collisions_points",
      [](const dolfinx::geometry::BoundingBoxTree<T>& tree,
         const py::array_t<T>& points)
      {
        const std::size_t p_s0 = points.ndim() == 1 ? 1 : points.shape(0);
        std::vector<T> _p(3 * p_s0);
        auto px = points.unchecked();
        if (px.ndim() == 1)
        {
          for (py::ssize_t i = 0; i < px.shape(0); i++)
            _p[i] = px(i);
        }
        else if (px.ndim() == 2)
        {
          for (py::ssize_t i = 0; i < px.shape(0); i++)
            for (py::ssize_t j = 0; j < px.shape(1); j++)
              _p[3 * i + j] = px(i, j);
        }
        else
          throw std::runtime_error("Array has wrong ndim.");
>>>>>>> 4c13b28f

        return dolfinx::geometry::compute_collisions<T>(tree, _p);
      },
      py::arg("tree"), py::arg("points"));
  m.def(
      "compute_collisions_trees",
      [](const dolfinx::geometry::BoundingBoxTree<T>& treeA,
         const dolfinx::geometry::BoundingBoxTree<T>& treeB)
      {
        std::vector coll
            = dolfinx::geometry::compute_collisions<T>(treeA, treeB);
        std::array<py::ssize_t, 2> shape{py::ssize_t(coll.size() / 2), 2};
        return dolfinx_wrappers::as_pyarray(std::move(coll), shape);
      },
      py::arg("tree0"), py::arg("tree1"));
  m.def(
      "compute_closest_entity",
<<<<<<< HEAD
      [](const dolfinx::geometry::BoundingBoxTree<double>& tree,
         const dolfinx::geometry::BoundingBoxTree<double>& midpoint_tree,
         const dolfinx::mesh::Mesh<double>& mesh,
         const nb::ndarray<double, nb::numpy>& points)
      {
        const std::size_t p_s0 = points.ndim() == 1 ? 1 : points.shape(0);
        std::span<const double> p(points.data(), 3 * p_s0);
        return as_nbarray(dolfinx::geometry::compute_closest_entity<double>(
            tree, midpoint_tree, mesh, p));
      },
      nb::arg("tree"), nb::arg("midpoint_tree"), nb::arg("mesh"),
      nb::arg("points"));
  m.def("determine_point_ownership",
        [](const dolfinx::mesh::Mesh<double>& mesh,
           const nb::ndarray<double>& points)
        {
          if (points.ndim() > 2)
            throw std::runtime_error("Array has wrong ndim.");
          const std::size_t p_s0 = points.ndim() == 1 ? 1 : points.shape(0);
          std::span<const double> p(points.data(), 3 * p_s0);
          return dolfinx::geometry::determine_point_ownership<double>(mesh, p);
        });

  m.def(
      "compute_collisions",
      [](const dolfinx::geometry::BoundingBoxTree<double>& tree,
         const nb::ndarray<double>& points)
      {
        const std::size_t p_s0 = points.ndim() == 1 ? 1 : points.shape(0);
        std::span<const double> _p(points.data(), 3 * p_s0);
        return dolfinx::geometry::compute_collisions<double>(tree, _p);
      },
      nb::arg("tree"), nb::arg("points"));
  m.def(
      "compute_collisions",
      [](const dolfinx::geometry::BoundingBoxTree<double>& treeA,
         const dolfinx::geometry::BoundingBoxTree<double>& treeB)
      {
        std::vector coll
            = dolfinx::geometry::compute_collisions<double>(treeA, treeB);
        std::array<std::size_t, 2> shape{std::size_t(coll.size() / 2), 2};
        return as_nbarray(std::move(coll), shape);
      },
      nb::arg("tree0"), nb::arg("tree1"));

  m.def(
      "compute_distance_gjk",
      [](const nb::ndarray<double>& p, const nb::ndarray<double>& q)
      {
        const std::size_t p_s0 = p.ndim() == 1 ? 1 : p.shape(0);
        const std::size_t q_s0 = q.ndim() == 1 ? 1 : q.shape(0);
        std::span<const double> _p(p.data(), 3 * p_s0);
        std::span<const double> _q(q.data(), 3 * q_s0);

        const std::array<double, 3> d
            = dolfinx::geometry::compute_distance_gjk<double>(_p, _q);
        const std::size_t size = 3;
        return nb::ndarray<const double>(d.data(), 1, &size);
=======
      [](const dolfinx::geometry::BoundingBoxTree<T>& tree,
         const dolfinx::geometry::BoundingBoxTree<T>& midpoint_tree,
         const dolfinx::mesh::Mesh<T>& mesh,
         const py::array_t<T, py::array::c_style>& points)
      {
        const std::size_t p_s0 = points.ndim() == 1 ? 1 : points.shape(0);
        std::vector<T> p(3 * p_s0);
        auto px = points.unchecked();
        if (px.ndim() == 1)
        {
          for (py::ssize_t i = 0; i < px.shape(0); i++)
            p[i] = px(i);
        }
        else if (px.ndim() == 2)
        {
          for (py::ssize_t i = 0; i < px.shape(0); i++)
            for (py::ssize_t j = 0; j < px.shape(1); j++)
              p[3 * i + j] = px(i, j);
        }
        else
          throw std::runtime_error("Array has wrong ndim.");

        return dolfinx_wrappers::as_pyarray(
            dolfinx::geometry::compute_closest_entity<T>(tree, midpoint_tree,
                                                         mesh, p));
      },
      py::arg("tree"), py::arg("midpoint_tree"), py::arg("mesh"),
      py::arg("points"));
  m.def(
      "create_midpoint_tree",
      [](const dolfinx::mesh::Mesh<T>& mesh, int tdim,
         const py::array_t<std::int32_t, py::array::c_style>& entities)
      {
        return dolfinx::geometry::create_midpoint_tree(
            mesh, tdim,
            std::span<const std::int32_t>(entities.data(), entities.size()));
      },
      py::arg("mesh"), py::arg("tdim"), py::arg("entities"));
  m.def(
      "compute_colliding_cells",
      [](const dolfinx::mesh::Mesh<T>& mesh,
         const dolfinx::graph::AdjacencyList<int>& candidate_cells,
         const py::array_t<T>& points)
          -> std::variant<dolfinx::graph::AdjacencyList<std::int32_t>,
                          py::array_t<std::int32_t>>
      {
        const int gdim = mesh.geometry().dim();
        std::size_t p_s0 = points.ndim() == 1 ? 1 : points.shape(0);
        std::vector<T> _p(3 * p_s0);
        auto px = points.unchecked();
        if (gdim > 1 and px.ndim() == 1)
        {
          // Single point in 2D/3D
          assert(px.shape(0) <= 3);
          for (py::ssize_t i = 0; i < px.shape(0); i++)
            _p[i] = px(i);
          auto cells = dolfinx::geometry::compute_colliding_cells<T>(
              mesh, candidate_cells, _p);
          return py::array_t<std::int32_t>(cells.array().size(),
                                           cells.array().data());
        }
        else if (gdim == 1 and px.ndim() == 1)
        {
          // 1D problem
          for (py::ssize_t i = 0; i < px.shape(0); i++)
            _p[3 * i] = px(i);
        }
        else if (px.ndim() == 2)
        {
          for (py::ssize_t i = 0; i < px.shape(0); i++)
            for (py::ssize_t j = 0; j < px.shape(1); j++)
              _p[3 * i + j] = px(i, j);
        }
        else
          throw std::runtime_error("Array has wrong ndim.");

        return dolfinx::geometry::compute_colliding_cells<T>(
            mesh, candidate_cells, _p);
      },
      py::arg("mesh"), py::arg("candidate_cells"), py::arg("points"));

  m.def(
      "compute_distance_gjk",
      [](const py::array_t<T>& p, const py::array_t<T>& q)
      {
        const std::size_t p_s0 = p.ndim() == 1 ? 1 : p.shape(0);
        const std::size_t q_s0 = q.ndim() == 1 ? 1 : q.shape(0);
        std::vector<T> _p(3 * p_s0), _q(3 * q_s0);

        auto px = p.unchecked();
        if (px.ndim() == 1)
        {
          for (py::ssize_t i = 0; i < px.shape(0); i++)
            _p[i] = px(i);
        }
        else if (px.ndim() == 2)
        {
          for (py::ssize_t i = 0; i < px.shape(0); i++)
            for (py::ssize_t j = 0; j < px.shape(1); j++)
              _p[3 * i + j] = px(i, j);
        }
        else
          throw std::runtime_error("Array has wrong ndim.");

        auto qx = q.unchecked();
        if (qx.ndim() == 1)
        {
          for (py::ssize_t i = 0; i < qx.shape(0); i++)
            _q[i] = qx(i);
        }
        else if (qx.ndim() == 2)
        {
          for (py::ssize_t i = 0; i < qx.shape(0); i++)
            for (py::ssize_t j = 0; j < qx.shape(1); j++)
              _q[3 * i + j] = qx(i, j);
        }
        else
          throw std::runtime_error("Array has wrong ndim.");

        const std::array<T, 3> d
            = dolfinx::geometry::compute_distance_gjk<T>(_p, _q);
        return py::array_t<T>(3, d.data());
>>>>>>> 4c13b28f
      },
      nb::arg("p"), nb::arg("q"));

  m.def(
      "squared_distance",
<<<<<<< HEAD
      [](const dolfinx::mesh::Mesh<double>& mesh, int dim,
         std::vector<std::int32_t> indices, const nb::ndarray<double>& points)
      {
        const std::size_t p_s0 = points.ndim() == 1 ? 1 : points.shape(0);
        std::span<const double> _p(points.data(), 3 * p_s0);

        return as_nbarray(dolfinx::geometry::squared_distance<double>(
            mesh, dim, indices, _p));
      },
      nb::arg("mesh"), nb::arg("dim"), nb::arg("indices"), nb::arg("points"));
  m.def(
      "compute_colliding_cells",
      [](const dolfinx::mesh::Mesh<double>& mesh,
         const dolfinx::graph::AdjacencyList<int>& candidate_cells,
         const nb::ndarray<double>& points)
          -> std::variant<dolfinx::graph::AdjacencyList<std::int32_t>,
                          nb::ndarray<std::int32_t>>
      {
        const int gdim = mesh.geometry().dim();
        std::size_t p_s0 = points.ndim() == 1 ? 1 : points.shape(0);
        std::span<const double> _p(points.data(), 3 * p_s0);

        if (gdim > 1 and points.ndim() == 1)
        {
          // Single point in 2D/3D
          assert(points.shape(0) <= 3);
          auto cells = dolfinx::geometry::compute_colliding_cells<double>(
              mesh, candidate_cells, _p);
          const std::size_t size = cells.array().size();
          return nb::ndarray<std::int32_t>(cells.array().data(), 1, &size);
        }

        return dolfinx::geometry::compute_colliding_cells<double>(
            mesh, candidate_cells, _p);
      },
      nb::arg("mesh"), nb::arg("candidate_cells"), nb::arg("points"));

  // dolfinx::geometry::BoundingBoxTree
  nb::class_<dolfinx::geometry::BoundingBoxTree<double>>(m, "BoundingBoxTree")
      .def(
          "__init__",
          [](dolfinx::geometry::BoundingBoxTree<double>* bbt,
             const dolfinx::mesh::Mesh<double>& mesh, int dim,
             const nb::ndarray<std::int32_t, nb::numpy>& entities,
             double padding)
          {
            new (bbt) dolfinx::geometry::BoundingBoxTree(
                mesh, dim,
                std::span<const std::int32_t>(entities.data(), entities.size()),
                padding);
          },
          nb::arg("mesh"), nb::arg("dim"), nb::arg("entities"),
          nb::arg("padding"))
      .def_prop_ro("num_bboxes",
                   &dolfinx::geometry::BoundingBoxTree<double>::num_bboxes)
      .def(
          "get_bbox",
          [](const dolfinx::geometry::BoundingBoxTree<double>& self,
             const std::size_t i)
          {
            std::array<double, 6> bbox = self.get_bbox(i);
            std::array<std::size_t, 2> shape{2, 3};
            return nb::ndarray<double>(bbox.data(), 2, shape.data());
          },
          nb::arg("i"))
      .def("__repr__", &dolfinx::geometry::BoundingBoxTree<double>::str)
      .def(
          "create_global_tree",
          [](const dolfinx::geometry::BoundingBoxTree<double>& self,
             const MPICommWrapper comm)
          { return self.create_global_tree(comm.get()); },
          nb::arg("comm"));
=======
      [](const dolfinx::mesh::Mesh<T>& mesh, int dim,
         std::vector<std::int32_t> indices, const py::array_t<T>& points)
      {
        const std::size_t p_s0 = points.ndim() == 1 ? 1 : points.shape(0);
        std::vector<T> _p(3 * p_s0);
        auto px = points.unchecked();
        if (px.ndim() == 1)
        {
          for (py::ssize_t i = 0; i < px.shape(0); i++)
            _p[i] = px(i);
        }
        else if (px.ndim() == 2)
        {
          for (py::ssize_t i = 0; i < px.shape(0); i++)
            for (py::ssize_t j = 0; j < px.shape(1); j++)
              _p[3 * i + j] = px(i, j);
        }
        else
          throw std::runtime_error("Array has wrong ndim.");

        return dolfinx_wrappers::as_pyarray(
            dolfinx::geometry::squared_distance<T>(mesh, dim, indices, _p));
      },
      py::arg("mesh"), py::arg("dim"), py::arg("indices"), py::arg("points"));
  m.def("determine_point_ownership",
        [](const dolfinx::mesh::Mesh<T>& mesh, const py::array_t<T>& points)
        {
          const std::size_t p_s0 = points.ndim() == 1 ? 1 : points.shape(0);
          std::vector<T> _p(3 * p_s0);
          auto px = points.unchecked();
          if (px.ndim() == 1)
          {
            for (py::ssize_t i = 0; i < px.shape(0); i++)
              _p[i] = px(i);
          }
          else if (px.ndim() == 2)
          {
            for (py::ssize_t i = 0; i < px.shape(0); i++)
              for (py::ssize_t j = 0; j < px.shape(1); j++)
                _p[3 * i + j] = px(i, j);
          }
          else
            throw std::runtime_error("Array has wrong ndim.");

          return dolfinx::geometry::determine_point_ownership<T>(mesh, _p);
        });
}
} // namespace

namespace dolfinx_wrappers
{
void geometry(py::module& m)
{
  declare_bbtree<float>(m, "float32");
  declare_bbtree<double>(m, "float64");
>>>>>>> 4c13b28f
}
} // namespace dolfinx_wrappers<|MERGE_RESOLUTION|>--- conflicted
+++ resolved
@@ -12,21 +12,18 @@
 #include <dolfinx/geometry/utils.h>
 #include <dolfinx/mesh/Mesh.h>
 #include <memory>
-#include <nanobind/nanobind.h>
-#include <nanobind/ndarray.h>
-#include <nanobind/stl/vector.h>
+#include <pybind11/numpy.h>
+#include <pybind11/operators.h>
+#include <pybind11/pybind11.h>
+#include <pybind11/stl.h>
 #include <span>
 
-namespace nb = nanobind;
+namespace py = pybind11;
 
 namespace
 {
-<<<<<<< HEAD
-void geometry(nb::module_& m)
-=======
 template <typename T>
 void declare_bbtree(py::module& m, std::string type)
->>>>>>> 4c13b28f
 {
   // dolfinx::geometry::BoundingBoxTree
   std::string pyclass_name = "BoundingBoxTree_" + type;
@@ -67,20 +64,6 @@
           py::arg("comm"));
 
   m.def(
-<<<<<<< HEAD
-      "create_midpoint_tree",
-      [](const dolfinx::mesh::Mesh<double>& mesh, int tdim,
-         const nb::ndarray<std::int32_t, nb::numpy>& entities)
-      {
-        std::size_t size = std::reduce(entities.shape_ptr(),
-                                       entities.shape_ptr() + entities.ndim(),
-                                       1, std::multiplies<std::size_t>());
-
-        return dolfinx::geometry::create_midpoint_tree(
-            mesh, tdim, std::span<const std::int32_t>(entities.data(), size));
-      },
-      nb::arg("mesh"), nb::arg("tdim"), nb::arg("entities"));
-=======
       "compute_collisions_points",
       [](const dolfinx::geometry::BoundingBoxTree<T>& tree,
          const py::array_t<T>& points)
@@ -101,7 +84,6 @@
         }
         else
           throw std::runtime_error("Array has wrong ndim.");
->>>>>>> 4c13b28f
 
         return dolfinx::geometry::compute_collisions<T>(tree, _p);
       },
@@ -119,66 +101,6 @@
       py::arg("tree0"), py::arg("tree1"));
   m.def(
       "compute_closest_entity",
-<<<<<<< HEAD
-      [](const dolfinx::geometry::BoundingBoxTree<double>& tree,
-         const dolfinx::geometry::BoundingBoxTree<double>& midpoint_tree,
-         const dolfinx::mesh::Mesh<double>& mesh,
-         const nb::ndarray<double, nb::numpy>& points)
-      {
-        const std::size_t p_s0 = points.ndim() == 1 ? 1 : points.shape(0);
-        std::span<const double> p(points.data(), 3 * p_s0);
-        return as_nbarray(dolfinx::geometry::compute_closest_entity<double>(
-            tree, midpoint_tree, mesh, p));
-      },
-      nb::arg("tree"), nb::arg("midpoint_tree"), nb::arg("mesh"),
-      nb::arg("points"));
-  m.def("determine_point_ownership",
-        [](const dolfinx::mesh::Mesh<double>& mesh,
-           const nb::ndarray<double>& points)
-        {
-          if (points.ndim() > 2)
-            throw std::runtime_error("Array has wrong ndim.");
-          const std::size_t p_s0 = points.ndim() == 1 ? 1 : points.shape(0);
-          std::span<const double> p(points.data(), 3 * p_s0);
-          return dolfinx::geometry::determine_point_ownership<double>(mesh, p);
-        });
-
-  m.def(
-      "compute_collisions",
-      [](const dolfinx::geometry::BoundingBoxTree<double>& tree,
-         const nb::ndarray<double>& points)
-      {
-        const std::size_t p_s0 = points.ndim() == 1 ? 1 : points.shape(0);
-        std::span<const double> _p(points.data(), 3 * p_s0);
-        return dolfinx::geometry::compute_collisions<double>(tree, _p);
-      },
-      nb::arg("tree"), nb::arg("points"));
-  m.def(
-      "compute_collisions",
-      [](const dolfinx::geometry::BoundingBoxTree<double>& treeA,
-         const dolfinx::geometry::BoundingBoxTree<double>& treeB)
-      {
-        std::vector coll
-            = dolfinx::geometry::compute_collisions<double>(treeA, treeB);
-        std::array<std::size_t, 2> shape{std::size_t(coll.size() / 2), 2};
-        return as_nbarray(std::move(coll), shape);
-      },
-      nb::arg("tree0"), nb::arg("tree1"));
-
-  m.def(
-      "compute_distance_gjk",
-      [](const nb::ndarray<double>& p, const nb::ndarray<double>& q)
-      {
-        const std::size_t p_s0 = p.ndim() == 1 ? 1 : p.shape(0);
-        const std::size_t q_s0 = q.ndim() == 1 ? 1 : q.shape(0);
-        std::span<const double> _p(p.data(), 3 * p_s0);
-        std::span<const double> _q(q.data(), 3 * q_s0);
-
-        const std::array<double, 3> d
-            = dolfinx::geometry::compute_distance_gjk<double>(_p, _q);
-        const std::size_t size = 3;
-        return nb::ndarray<const double>(d.data(), 1, &size);
-=======
       [](const dolfinx::geometry::BoundingBoxTree<T>& tree,
          const dolfinx::geometry::BoundingBoxTree<T>& midpoint_tree,
          const dolfinx::mesh::Mesh<T>& mesh,
@@ -301,86 +223,11 @@
         const std::array<T, 3> d
             = dolfinx::geometry::compute_distance_gjk<T>(_p, _q);
         return py::array_t<T>(3, d.data());
->>>>>>> 4c13b28f
-      },
-      nb::arg("p"), nb::arg("q"));
+      },
+      py::arg("p"), py::arg("q"));
 
   m.def(
       "squared_distance",
-<<<<<<< HEAD
-      [](const dolfinx::mesh::Mesh<double>& mesh, int dim,
-         std::vector<std::int32_t> indices, const nb::ndarray<double>& points)
-      {
-        const std::size_t p_s0 = points.ndim() == 1 ? 1 : points.shape(0);
-        std::span<const double> _p(points.data(), 3 * p_s0);
-
-        return as_nbarray(dolfinx::geometry::squared_distance<double>(
-            mesh, dim, indices, _p));
-      },
-      nb::arg("mesh"), nb::arg("dim"), nb::arg("indices"), nb::arg("points"));
-  m.def(
-      "compute_colliding_cells",
-      [](const dolfinx::mesh::Mesh<double>& mesh,
-         const dolfinx::graph::AdjacencyList<int>& candidate_cells,
-         const nb::ndarray<double>& points)
-          -> std::variant<dolfinx::graph::AdjacencyList<std::int32_t>,
-                          nb::ndarray<std::int32_t>>
-      {
-        const int gdim = mesh.geometry().dim();
-        std::size_t p_s0 = points.ndim() == 1 ? 1 : points.shape(0);
-        std::span<const double> _p(points.data(), 3 * p_s0);
-
-        if (gdim > 1 and points.ndim() == 1)
-        {
-          // Single point in 2D/3D
-          assert(points.shape(0) <= 3);
-          auto cells = dolfinx::geometry::compute_colliding_cells<double>(
-              mesh, candidate_cells, _p);
-          const std::size_t size = cells.array().size();
-          return nb::ndarray<std::int32_t>(cells.array().data(), 1, &size);
-        }
-
-        return dolfinx::geometry::compute_colliding_cells<double>(
-            mesh, candidate_cells, _p);
-      },
-      nb::arg("mesh"), nb::arg("candidate_cells"), nb::arg("points"));
-
-  // dolfinx::geometry::BoundingBoxTree
-  nb::class_<dolfinx::geometry::BoundingBoxTree<double>>(m, "BoundingBoxTree")
-      .def(
-          "__init__",
-          [](dolfinx::geometry::BoundingBoxTree<double>* bbt,
-             const dolfinx::mesh::Mesh<double>& mesh, int dim,
-             const nb::ndarray<std::int32_t, nb::numpy>& entities,
-             double padding)
-          {
-            new (bbt) dolfinx::geometry::BoundingBoxTree(
-                mesh, dim,
-                std::span<const std::int32_t>(entities.data(), entities.size()),
-                padding);
-          },
-          nb::arg("mesh"), nb::arg("dim"), nb::arg("entities"),
-          nb::arg("padding"))
-      .def_prop_ro("num_bboxes",
-                   &dolfinx::geometry::BoundingBoxTree<double>::num_bboxes)
-      .def(
-          "get_bbox",
-          [](const dolfinx::geometry::BoundingBoxTree<double>& self,
-             const std::size_t i)
-          {
-            std::array<double, 6> bbox = self.get_bbox(i);
-            std::array<std::size_t, 2> shape{2, 3};
-            return nb::ndarray<double>(bbox.data(), 2, shape.data());
-          },
-          nb::arg("i"))
-      .def("__repr__", &dolfinx::geometry::BoundingBoxTree<double>::str)
-      .def(
-          "create_global_tree",
-          [](const dolfinx::geometry::BoundingBoxTree<double>& self,
-             const MPICommWrapper comm)
-          { return self.create_global_tree(comm.get()); },
-          nb::arg("comm"));
-=======
       [](const dolfinx::mesh::Mesh<T>& mesh, int dim,
          std::vector<std::int32_t> indices, const py::array_t<T>& points)
       {
@@ -436,6 +283,5 @@
 {
   declare_bbtree<float>(m, "float32");
   declare_bbtree<double>(m, "float64");
->>>>>>> 4c13b28f
 }
 } // namespace dolfinx_wrappers