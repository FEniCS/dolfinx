--- conflicted
+++ resolved
@@ -176,15 +176,9 @@
 
   std::string gjk_name = "compute_distance_gjk_" + type;
   m.def(
-<<<<<<< HEAD
-      "compute_distance_gjk",
+      gjk_name.c_str(),
       [](const nb::ndarray<const T, nb::c_contig>& p,
          const nb::ndarray<const T, nb::c_contig>& q)
-=======
-      gjk_name.c_str(),
-      [](nb::ndarray<const T, nb::c_contig> p,
-         nb::ndarray<const T, nb::c_contig> q)
->>>>>>> aaacf939
       {
         std::size_t p_s0 = p.ndim() == 1 ? 1 : p.shape(0);
         std::size_t q_s0 = q.ndim() == 1 ? 1 : q.shape(0);
