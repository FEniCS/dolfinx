--- conflicted
+++ resolved
@@ -53,8 +53,6 @@
   return py::array(size, data, capsule);
 }
 
-<<<<<<< HEAD
-=======
 /// Create a py::array_t that shares data with a
 /// dolfinx::array2d. The C++ array2d owns the data, and the
 /// py::array_t object keeps the C++ object alive .
@@ -77,7 +75,6 @@
   return py::array(shape, strides, data, capsule);
 }
 
->>>>>>> 1b1df970
 /// Create a py::array_t that shares data with an
 /// xtensor array. The C++ object owns the data, and the
 /// py::array_t object keeps the C++ object alive.
