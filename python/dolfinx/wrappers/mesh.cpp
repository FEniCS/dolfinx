// Copyright (C) 2017-2019 Chris N. Richardson and Garth N. Wells
//
// This file is part of DOLFINX (https://www.fenicsproject.org)
//
// SPDX-License-Identifier:    LGPL-3.0-or-later

#include "caster_mpi.h"
#include "caster_petsc.h"
#include <cfloat>
#include <dolfinx/common/types.h>
#include <dolfinx/fem/CoordinateElement.h>
#include <dolfinx/fem/ElementDofLayout.h>
#include <dolfinx/mesh/Geometry.h>
#include <dolfinx/mesh/Mesh.h>
#include <dolfinx/mesh/MeshEntity.h>
#include <dolfinx/mesh/MeshQuality.h>
#include <dolfinx/mesh/MeshTags.h>
#include <dolfinx/mesh/Partitioning.h>
#include <dolfinx/mesh/Topology.h>
#include <dolfinx/mesh/TopologyComputation.h>
#include <dolfinx/mesh/cell_types.h>
#include <dolfinx/mesh/utils.h>
#include <memory>
#include <pybind11/eigen.h>
#include <pybind11/eval.h>
#include <pybind11/functional.h>
#include <pybind11/numpy.h>
#include <pybind11/pybind11.h>
#include <pybind11/stl.h>

namespace py = pybind11;

namespace dolfinx_wrappers
{

void mesh(py::module& m)
{

  py::enum_<dolfinx::mesh::CellType>(m, "CellType")
      .value("point", dolfinx::mesh::CellType::point)
      .value("interval", dolfinx::mesh::CellType::interval)
      .value("triangle", dolfinx::mesh::CellType::triangle)
      .value("quadrilateral", dolfinx::mesh::CellType::quadrilateral)
      .value("tetrahedron", dolfinx::mesh::CellType::tetrahedron)
      .value("hexahedron", dolfinx::mesh::CellType::hexahedron);

  m.def("to_string", &dolfinx::mesh::to_string);
  m.def("to_type", &dolfinx::mesh::to_type);
  m.def("is_simplex", &dolfinx::mesh::is_simplex);

  m.def("cell_dim", &dolfinx::mesh::cell_dim);
  m.def("cell_num_entities", &dolfinx::mesh::cell_num_entities);
  m.def("cell_num_vertices", &dolfinx::mesh::num_cell_vertices);
  m.def("get_entity_vertices", &dolfinx::mesh::get_entity_vertices);

  m.def("extract_topology", &dolfinx::mesh::extract_topology);

  m.def("compute_interior_facets", &dolfinx::mesh::compute_interior_facets);

  m.def("volume_entities", &dolfinx::mesh::volume_entities,
        "Generalised volume of entities of given dimension.");

  m.def("circumradius", &dolfinx::mesh::circumradius);
  m.def("h", &dolfinx::mesh::h,
        "Compute maximum distance between any two vertices.");
  m.def("inradius", &dolfinx::mesh::inradius, "Compute inradius of cells.");
  m.def("radius_ratio", &dolfinx::mesh::radius_ratio);
  m.def("midpoints", &dolfinx::mesh::midpoints);

  m.def(
      "create",
      [](const MPICommWrapper comm,
         const dolfinx::graph::AdjacencyList<std::int64_t>& cells,
         const dolfinx::fem::ElementDofLayout& layout,
         const Eigen::Ref<const Eigen::Array<
             double, Eigen::Dynamic, Eigen::Dynamic, Eigen::RowMajor>>& x,
         dolfinx::mesh::GhostMode ghost_mode) {
        return dolfinx::mesh::create(comm.get(), cells, layout, x, ghost_mode);
      },
      "Helper function for creating meshes.");

  // dolfinx::mesh::GhostMode enums
  py::enum_<dolfinx::mesh::GhostMode>(m, "GhostMode")
      .value("none", dolfinx::mesh::GhostMode::none)
      .value("shared_facet", dolfinx::mesh::GhostMode::shared_facet)
      .value("shared_vertex", dolfinx::mesh::GhostMode::shared_vertex);

  // dolfinx::mesh::Geometry class
  py::class_<dolfinx::mesh::Geometry, std::shared_ptr<dolfinx::mesh::Geometry>>(
      m, "Geometry", "Geometry object")
      .def(py::init<std::shared_ptr<const dolfinx::common::IndexMap>,
                    const dolfinx::graph::AdjacencyList<std::int32_t>&,
                    const dolfinx::fem::ElementDofLayout&,
                    const Eigen::Array<double, Eigen::Dynamic, Eigen::Dynamic,
                                       Eigen::RowMajor>&,
                    const std::vector<std::int64_t>&,
                    const std::vector<std::int64_t>&>())
      .def_property_readonly("dim", &dolfinx::mesh::Geometry::dim,
                             "Geometric dimension")
      .def("dofmap",
           py::overload_cast<>(&dolfinx::mesh::Geometry::dofmap, py::const_))
      .def("dof_layout", &dolfinx::mesh::Geometry::dof_layout)
      .def("index_map", &dolfinx::mesh::Geometry::index_map)
      .def("global_indices", &dolfinx::mesh::Geometry::global_indices)
      .def_property(
          "x", py::overload_cast<>(&dolfinx::mesh::Geometry::x),
          [](dolfinx::mesh::Geometry& self,
             const Eigen::Array<double, Eigen::Dynamic, Eigen::Dynamic,
                                Eigen::RowMajor>& values) {
            self.x() = values;
          },
          py::return_value_policy::reference_internal,
          "Return coordinates of all geometry points. Each row is the "
          "coordinate of a point.")
      .def_readwrite("coord_mapping", &dolfinx::mesh::Geometry::coord_mapping)
      .def_property_readonly("input_global_indices",
                             &dolfinx::mesh::Geometry::input_global_indices);

  // dolfinx::mesh::TopologyComputation
  m.def("compute_entities", [](const MPICommWrapper comm,
                               const dolfinx::mesh::Topology& topology,
                               int dim) {
    return dolfinx::mesh::TopologyComputation::compute_entities(comm.get(),
                                                                topology, dim);
  });
  m.def("compute_connectivity",
        &dolfinx::mesh::TopologyComputation::compute_connectivity);

  // dolfinx::mesh::Topology class
  py::class_<dolfinx::mesh::Topology, std::shared_ptr<dolfinx::mesh::Topology>>(
      m, "Topology", "Topology object")
      .def(py::init<dolfinx::mesh::CellType>())
      .def("set_connectivity", &dolfinx::mesh::Topology::set_connectivity)
      .def("set_index_map", &dolfinx::mesh::Topology::set_index_map)
      .def("set_interior_facets", &dolfinx::mesh::Topology::set_interior_facets)
      .def("get_facet_permutations",
           &dolfinx::mesh::Topology::get_facet_permutations)
      .def("get_cell_permutation_info",
           &dolfinx::mesh::Topology::get_cell_permutation_info)
      .def_property_readonly("dim", &dolfinx::mesh::Topology::dim,
                             "Topological dimension")
      .def("connectivity",
           py::overload_cast<int, int>(&dolfinx::mesh::Topology::connectivity,
                                       py::const_))
      .def("hash", &dolfinx::mesh::Topology::hash)
      .def("on_boundary", &dolfinx::mesh::Topology::on_boundary)
      .def("index_map", &dolfinx::mesh::Topology::index_map)
      .def_property_readonly("cell_type", &dolfinx::mesh::Topology::cell_type)
      .def("cell_name", [](const dolfinx::mesh::Topology& self) {
        return dolfinx::mesh::to_string(self.cell_type());
      });

  // dolfinx::mesh::Mesh
  py::class_<dolfinx::mesh::Mesh, std::shared_ptr<dolfinx::mesh::Mesh>>(
      m, "Mesh", py::dynamic_attr(), "Mesh object")
      .def(py::init([](const MPICommWrapper comm,
                       const dolfinx::mesh::Topology& topology,
                       dolfinx::mesh::Geometry& geometry) {
        return std::make_unique<dolfinx::mesh::Mesh>(comm.get(), topology,
                                                     geometry);
      }))
      .def(py::init(
          [](const MPICommWrapper comm, dolfinx::mesh::CellType type,
             const Eigen::Ref<const Eigen::Array<
                 double, Eigen::Dynamic, Eigen::Dynamic, Eigen::RowMajor>>&
                 geometry,
             const Eigen::Ref<
                 const Eigen::Array<std::int64_t, Eigen::Dynamic,
                                    Eigen::Dynamic, Eigen::RowMajor>>& topology,
             const std::vector<std::int64_t>& global_cell_indices,
             const dolfinx::mesh::GhostMode ghost_mode) {
            return std::make_unique<dolfinx::mesh::Mesh>(
                comm.get(), type, geometry, topology, global_cell_indices,
                ghost_mode);
          }))
      .def_property_readonly(
          "geometry", py::overload_cast<>(&dolfinx::mesh::Mesh::geometry),
          "Mesh geometry")
      .def("hash", &dolfinx::mesh::Mesh::hash)
      .def("hmax", &dolfinx::mesh::Mesh::hmax)
      .def("hmin", &dolfinx::mesh::Mesh::hmin)
      .def("create_entities", &dolfinx::mesh::Mesh::create_entities)
      .def("create_entity_permutations",
           &dolfinx::mesh::Mesh::create_entity_permutations)
      .def("create_connectivity", &dolfinx::mesh::Mesh::create_connectivity)
      .def("create_connectivity_all",
           &dolfinx::mesh::Mesh::create_connectivity_all)
      .def("mpi_comm",
           [](dolfinx::mesh::Mesh& self) {
             return MPICommWrapper(self.mpi_comm());
           })
      .def("num_entities", &dolfinx::mesh::Mesh::num_entities,
           "Number of mesh entities")
      .def("rmax", &dolfinx::mesh::Mesh::rmax)
      .def("rmin", &dolfinx::mesh::Mesh::rmin)
      .def_property_readonly(
          "topology", py::overload_cast<>(&dolfinx::mesh::Mesh::topology),
          "Mesh topology", py::return_value_policy::reference_internal)
      .def("ufl_id", &dolfinx::mesh::Mesh::id)
<<<<<<< HEAD
      .def_readwrite("name", &dolfinx::mesh::Mesh::name)
      .def_property_readonly("id", &dolfinx::mesh::Mesh::id);
=======
      .def_property_readonly("id", &dolfinx::mesh::Mesh::id)
      .def_readwrite("name", &dolfinx::mesh::Mesh::name);
>>>>>>> 3ea498cf

  // dolfinx::mesh::MeshEntity class
  py::class_<dolfinx::mesh::MeshEntity,
             std::shared_ptr<dolfinx::mesh::MeshEntity>>(m, "MeshEntity",
                                                         "MeshEntity object")
      .def(py::init<const dolfinx::mesh::Mesh&, std::size_t, std::size_t>())
      .def_property_readonly("dim", &dolfinx::mesh::MeshEntity::dim,
                             "Topological dimension")
      .def("mesh", &dolfinx::mesh::MeshEntity::mesh, "Associated mesh")
      .def("index",
           py::overload_cast<>(&dolfinx::mesh::MeshEntity::index, py::const_),
           "Entity index")
      .def("entities", &dolfinx::mesh::MeshEntity::entities,
           py::return_value_policy::reference_internal);

// dolfinx::mesh::MeshTags
#define MESHTAGS_MACRO(SCALAR, SCALAR_NAME)                                    \
  py::class_<dolfinx::mesh::MeshTags<SCALAR>,                                  \
             std::shared_ptr<dolfinx::mesh::MeshTags<SCALAR>>>(                \
      m, "MeshTags_" #SCALAR_NAME, "MeshTags object")                   \
      .def(py::init([](const std::shared_ptr<const dolfinx::mesh::Mesh>& mesh, \
                       int dim, const py::array_t<std::int32_t>& indices,      \
                       const py::array_t<SCALAR>& values, bool sorted,         \
                       bool unique) {                                          \
        std::vector<std::int32_t> indices_vec(                                 \
            indices.data(), indices.data() + indices.size());                  \
        std::vector<SCALAR> values_vec(values.data(),                          \
                                       values.data() + values.size());         \
        return std::make_unique<dolfinx::mesh::MeshTags<SCALAR>>(              \
            mesh, dim, std::move(indices_vec), std::move(values_vec), sorted,  \
            unique);                                                           \
      }))                                                                      \
      .def_readwrite("name", &dolfinx::mesh::MeshTags<SCALAR>::name)           \
      .def_property_readonly("dim", &dolfinx::mesh::MeshTags<SCALAR>::dim)     \
      .def_property_readonly("mesh", &dolfinx::mesh::MeshTags<SCALAR>::mesh)   \
      .def("ufl_id",                                                           \
           [](const dolfinx::mesh::MeshTags<SCALAR>& self) {                   \
             return self.id();                                                 \
           })                                                                  \
      .def_property_readonly("values",                                         \
                             [](dolfinx::mesh::MeshTags<SCALAR>& self) {       \
                               return py::array_t<SCALAR>(                     \
                                   self.values().size(), self.values().data(), \
                                   py::none());                                \
                             })                                                \
      .def_property_readonly(                                                  \
          "indices", [](dolfinx::mesh::MeshTags<SCALAR>& self) {               \
            return py::array_t<std::int32_t>(                                  \
                self.indices().size(), self.indices().data(), py::none());     \
          });

  MESHTAGS_MACRO(std::int8_t, int8);
  MESHTAGS_MACRO(int, int);
  MESHTAGS_MACRO(double, double);
  MESHTAGS_MACRO(std::int64_t, int64);
#undef MESHTAGS_MACRO

  // dolfinx::mesh::MeshQuality
  py::class_<dolfinx::mesh::MeshQuality>(m, "MeshQuality", "MeshQuality class")
      .def_static("dihedral_angle_histogram_data",
                  &dolfinx::mesh::MeshQuality::dihedral_angle_histogram_data,
                  py::arg("mesh"), py::arg("num_bins") = 50)
      .def_static("dihedral_angles_min_max",
                  &dolfinx::mesh::MeshQuality::dihedral_angles_min_max);

  // Partitioning interface
  m.def("partition_cells",
        [](const MPICommWrapper comm, int nparts,
           dolfinx::mesh::CellType cell_type,
           const dolfinx::graph::AdjacencyList<std::int64_t>& cells,
           dolfinx::mesh::GhostMode ghost_mode) {
          return dolfinx::mesh::Partitioning::partition_cells(
              comm.get(), nparts, cell_type, cells, ghost_mode);
        });

  m.def("locate_entities_geometrical",
        &dolfinx::mesh::locate_entities_geometrical);

  // TODO Remove
  m.def("compute_vertex_exterior_markers",
        &dolfinx::mesh::Partitioning::compute_vertex_exterior_markers);

} // namespace dolfinx_wrappers
} // namespace dolfinx_wrappers<|MERGE_RESOLUTION|>--- conflicted
+++ resolved
@@ -197,13 +197,8 @@
           "topology", py::overload_cast<>(&dolfinx::mesh::Mesh::topology),
           "Mesh topology", py::return_value_policy::reference_internal)
       .def("ufl_id", &dolfinx::mesh::Mesh::id)
-<<<<<<< HEAD
-      .def_readwrite("name", &dolfinx::mesh::Mesh::name)
-      .def_property_readonly("id", &dolfinx::mesh::Mesh::id);
-=======
       .def_property_readonly("id", &dolfinx::mesh::Mesh::id)
       .def_readwrite("name", &dolfinx::mesh::Mesh::name);
->>>>>>> 3ea498cf
 
   // dolfinx::mesh::MeshEntity class
   py::class_<dolfinx::mesh::MeshEntity,
