--- conflicted
+++ resolved
@@ -125,11 +125,7 @@
         [](const dolfinx::mesh::Mesh& mesh, int dim,
            py::array_t<std::int32_t, py::array::c_style> entity_list)
         {
-<<<<<<< HEAD
-          return xt_as_pyarray(dolfinx::mesh::midpoints(
-=======
           return xt_as_pyarray(dolfinx::mesh::compute_midpoints(
->>>>>>> d2ecfa4a
               mesh, dim, xtl::span(entity_list.data(), entity_list.size())));
         });
   m.def("compute_boundary_facets", &dolfinx::mesh::compute_boundary_facets);
@@ -140,19 +136,12 @@
           const dolfinx::graph::AdjacencyList<std::int64_t>&,
           dolfinx::mesh::GhostMode)>;
 
-<<<<<<< HEAD
-  m.def("build_dual_graph",
-        [](const MPICommWrapper comm,
-           const dolfinx::graph::AdjacencyList<std::int64_t>& cells, int tdim)
-        { return dolfinx::mesh::build_dual_graph(comm.get(), cells, tdim); });
-=======
   m.def(
       "build_dual_graph",
       [](const MPICommWrapper comm,
          const dolfinx::graph::AdjacencyList<std::int64_t>& cells, int tdim)
       { return dolfinx::mesh::build_dual_graph(comm.get(), cells, tdim); },
       "Build dual graph for cells");
->>>>>>> d2ecfa4a
 
   m.def(
       "create_mesh",
@@ -161,11 +150,7 @@
          const dolfinx::fem::CoordinateElement& element,
          const py::array_t<double, py::array::c_style>& x,
          dolfinx::mesh::GhostMode ghost_mode,
-<<<<<<< HEAD
-         PythonPartitioningFunction partitioner)
-=======
          const PythonPartitioningFunction& partitioner)
->>>>>>> d2ecfa4a
       {
         auto partitioner_wrapper
             = [partitioner](
@@ -233,13 +218,8 @@
           "x",
           [](const dolfinx::mesh::Geometry& self)
           {
-<<<<<<< HEAD
-            const xt::xtensor<double, 2>& x = self.x();
-            return py::array_t<double>(x.shape(), x.data(), py::cast(self));
-=======
             return py::array_t<double>(self.x().shape(), self.x().data(),
                                        py::cast(self));
->>>>>>> d2ecfa4a
           },
           "Return coordinates of all geometry points. Each row is the "
           "coordinate of a point.")
@@ -256,11 +236,7 @@
 
   // dolfinx::mesh::Topology class
   py::class_<dolfinx::mesh::Topology, std::shared_ptr<dolfinx::mesh::Topology>>(
-<<<<<<< HEAD
-      m, "Topology", "Topology object")
-=======
       m, "Topology", py::dynamic_attr(), "Topology object")
->>>>>>> d2ecfa4a
       .def(py::init(
           [](const MPICommWrapper comm, const dolfinx::mesh::CellType cell_type)
           { return dolfinx::mesh::Topology(comm.get(), cell_type); }))
@@ -294,13 +270,8 @@
       .def_property_readonly("cell_type", &dolfinx::mesh::Topology::cell_type)
       .def("cell_name", [](const dolfinx::mesh::Topology& self)
            { return dolfinx::mesh::to_string(self.cell_type()); })
-<<<<<<< HEAD
-      .def("mpi_comm", [](dolfinx::mesh::Mesh& self)
-           { return MPICommWrapper(self.mpi_comm()); });
-=======
       .def_property_readonly("comm", [](dolfinx::mesh::Mesh& self)
                              { return MPICommWrapper(self.comm()); });
->>>>>>> d2ecfa4a
 
   // dolfinx::mesh::Mesh
   py::class_<dolfinx::mesh::Mesh, std::shared_ptr<dolfinx::mesh::Mesh>>(
@@ -312,11 +283,6 @@
       .def_property_readonly(
           "geometry", py::overload_cast<>(&dolfinx::mesh::Mesh::geometry),
           "Mesh geometry")
-<<<<<<< HEAD
-      .def("mpi_comm", [](dolfinx::mesh::Mesh& self)
-           { return MPICommWrapper(self.mpi_comm()); })
-=======
->>>>>>> d2ecfa4a
       .def_property_readonly(
           "topology", py::overload_cast<>(&dolfinx::mesh::Mesh::topology),
           "Mesh topology", py::return_value_policy::reference_internal)
@@ -337,8 +303,7 @@
         [](const MPICommWrapper comm, int nparts, int tdim,
            const dolfinx::graph::AdjacencyList<std::int64_t>& cells,
            dolfinx::mesh::GhostMode ghost_mode)
-            -> dolfinx::graph::AdjacencyList<std::int32_t>
-        {
+            -> dolfinx::graph::AdjacencyList<std::int32_t> {
           return dolfinx::mesh::partition_cells_graph(comm.get(), nparts, tdim,
                                                       cells, ghost_mode);
         });
