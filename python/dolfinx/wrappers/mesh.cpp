--- conflicted
+++ resolved
@@ -444,15 +444,12 @@
       {
         std::vector<std::int32_t> idx = dolfinx::mesh::entities_to_geometry(
             mesh, dim, std::span(entities.data(), entities.size()), orient);
-<<<<<<< HEAD
-        dolfinx::mesh::CellType cell_type = mesh.topology()->cell_type();
-=======
-
-        if (mesh.topology().cell_types().size() > 1)
+
+        auto topology = mesh.topology();
+        assert(topology);
+        if (topology->cell_types().size() > 1)
           throw std::runtime_error("Multiple cell type not supported.");
-
-        dolfinx::mesh::CellType cell_type = mesh.topology().cell_types()[0];
->>>>>>> 6f227b36
+        dolfinx::mesh::CellType cell_type = topology->cell_types()[0];
         std::size_t num_vertices = dolfinx::mesh::num_cell_vertices(
             cell_entity_type(cell_type, dim, 0));
         std::array<std::size_t, 2> shape
