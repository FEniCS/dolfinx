// Copyright (C) 2017-2021 Chris N. Richardson and Garth N. Wells
//
// This file is part of DOLFINx (https://www.fenicsproject.org)
//
// SPDX-License-Identifier:    LGPL-3.0-or-later

#include "MPICommWrapper.h"
#include "array.h"
#include "caster_mpi.h"
#include "numpy_dtype.h"
#include <cfloat>
#include <dolfinx/common/IndexMap.h>
#include <dolfinx/fem/CoordinateElement.h>
#include <dolfinx/fem/ElementDofLayout.h>
#include <dolfinx/mesh/Geometry.h>
#include <dolfinx/mesh/Mesh.h>
#include <dolfinx/mesh/MeshTags.h>
#include <dolfinx/mesh/Topology.h>
#include <dolfinx/mesh/cell_types.h>
#include <dolfinx/mesh/generation.h>
#include <dolfinx/mesh/graphbuild.h>
#include <dolfinx/mesh/topologycomputation.h>
#include <dolfinx/mesh/utils.h>
#include <iostream>
#include <memory>
#include <nanobind/nanobind.h>
#include <nanobind/ndarray.h>
#include <nanobind/stl/array.h>
#include <nanobind/stl/function.h>
#include <nanobind/stl/pair.h>
#include <nanobind/stl/shared_ptr.h>
#include <nanobind/stl/string.h>
#include <nanobind/stl/tuple.h>
#include <nanobind/stl/vector.h>
#include <span>

namespace nb = nanobind;

namespace
{
/// Wrap a Python graph partitioning function as a C++ function
template <typename Functor>
auto create_partitioner_cpp(Functor p)
{
  return [p](MPI_Comm comm, int nparts,
             const dolfinx::graph::AdjacencyList<std::int64_t>& local_graph,
             bool ghosting)
  {
    return p(dolfinx_wrappers::MPICommWrapper(comm), nparts, local_graph,
             ghosting);
  };
}

/// Wrap a C++ cell partitioning function as a Python function
template <typename Functor>
auto create_cell_partitioner_py(Functor p)
{
  return [p](dolfinx_wrappers::MPICommWrapper comm, int n,
             const std::vector<dolfinx::mesh::CellType>& cell_types,
             std::vector<nb::ndarray<const std::int64_t, nb::numpy>> cells_nb)
  {
    std::vector<std::span<const std::int64_t>> cells;
    std::ranges::transform(
        cells_nb, std::back_inserter(cells), [](auto c)
        { return std::span<const std::int64_t>(c.data(), c.size()); });
    return p(comm.get(), n, cell_types, cells);
  };
}

using PythonCellPartitionFunction
    = std::function<dolfinx::graph::AdjacencyList<std::int32_t>(
        dolfinx_wrappers::MPICommWrapper, int,
        const std::vector<dolfinx::mesh::CellType>&,
        std::vector<nb::ndarray<const std::int64_t, nb::numpy>>)>;

using CppCellPartitionFunction
    = std::function<dolfinx::graph::AdjacencyList<std::int32_t>(
        MPI_Comm, int, const std::vector<dolfinx::mesh::CellType>& q,
        const std::vector<std::span<const std::int64_t>>&)>;

/// Wrap a Python cell graph partitioning function as a C++ function
CppCellPartitionFunction
create_cell_partitioner_cpp(const PythonCellPartitionFunction& p)
{
  if (p)
  {
    return [p](MPI_Comm comm, int n,
               const std::vector<dolfinx::mesh::CellType>& cell_types,
               const std::vector<std::span<const std::int64_t>>& cells)
    {
      std::vector<nb::ndarray<const std::int64_t, nb::numpy>> cells_nb;
      std::ranges::transform(
          cells, std::back_inserter(cells_nb),
          [](auto c)
          {
            return nb::ndarray<const std::int64_t, nb::numpy>(
                c.data(), {c.size()}, nb::handle());
          });

      return p(dolfinx_wrappers::MPICommWrapper(comm), n, cell_types, cells_nb);
    };
  }
  else
    return nullptr;
}
} // namespace

namespace dolfinx_wrappers
{
template <typename T>
void declare_meshtags(nb::module_& m, std::string type)
{
  std::string pyclass_name = std::string("MeshTags_") + type;
  nb::class_<dolfinx::mesh::MeshTags<T>>(m, pyclass_name.c_str(),
                                         "MeshTags object")
      .def(
          "__init__",
          [](dolfinx::mesh::MeshTags<T>* self,
             std::shared_ptr<const dolfinx::mesh::Topology> topology, int dim,
             nb::ndarray<const std::int32_t, nb::ndim<1>, nb::c_contig> indices,
             nb::ndarray<const T, nb::ndim<1>, nb::c_contig> values)
          {
            std::vector<std::int32_t> indices_vec(
                indices.data(), indices.data() + indices.size());
            std::vector<T> values_vec(values.data(),
                                      values.data() + values.size());
            new (self) dolfinx::mesh::MeshTags<T>(
                topology, dim, std::move(indices_vec), std::move(values_vec));
          })
      .def_prop_ro("dtype", [](const dolfinx::mesh::MeshTags<T>&)
                   { return dolfinx_wrappers::numpy_dtype<T>(); })
      .def_rw("name", &dolfinx::mesh::MeshTags<T>::name)
      .def_prop_ro("dim", &dolfinx::mesh::MeshTags<T>::dim)
      .def_prop_ro("topology", &dolfinx::mesh::MeshTags<T>::topology)
      .def_prop_ro(
          "values",
          [](dolfinx::mesh::MeshTags<T>& self)
          {
            return nb::ndarray<const T, nb::numpy>(
                self.values().data(), {self.values().size()}, nb::handle());
          },
          nb::rv_policy::reference_internal)
      .def_prop_ro(
          "indices",
          [](dolfinx::mesh::MeshTags<T>& self)
          {
            return nb::ndarray<const std::int32_t, nb::numpy>(
                self.indices().data(), {self.indices().size()}, nb::handle());
          },
          nb::rv_policy::reference_internal)
      .def("find", [](dolfinx::mesh::MeshTags<T>& self, T value)
           { return as_nbarray(self.find(value)); });

  m.def("create_meshtags",
        [](std::shared_ptr<const dolfinx::mesh::Topology> topology, int dim,
           const dolfinx::graph::AdjacencyList<std::int32_t>& entities,
           nb::ndarray<const T, nb::ndim<1>, nb::c_contig> values)
        {
          return dolfinx::mesh::create_meshtags(
              topology, dim, entities, std::span(values.data(), values.size()));
        });
}

template <typename T>
void declare_mesh(nb::module_& m, std::string type)
{
  std::string pyclass_geometry_name = std::string("Geometry_") + type;
  nb::class_<dolfinx::mesh::Geometry<T>>(m, pyclass_geometry_name.c_str(),
                                         "Geometry object")
      .def(
          "__init__",
          [](dolfinx::mesh::Geometry<T>* self,
             std::shared_ptr<const dolfinx::common::IndexMap> index_map,
<<<<<<< HEAD
             nb::ndarray<std::int32_t, nb::ndim<2>, nb::c_contig> dofmap,
             const dolfinx::fem::CoordinateElement<T>& element,
             nb::ndarray<T, nb::ndim<2>, nb::c_contig> x,
             nb::ndarray<std::int64_t, nb::ndim<1>, nb::c_contig>
                 input_global_indices)
          {
            // Pad geometry to be 3D
            std::size_t shape0 = x.shape(0);
            int shape1 = x.shape(1);
            std::vector<T> x_vec(3 * shape0, 0);
            for (std::size_t i = 0; i < shape0; ++i)
            {
              std::copy_n(std::next(x.data(), shape1 * i), shape1,
                          std::next(x_vec.begin(), 3 * i));
=======
             nb::ndarray<const std::int32_t, nb::ndim<2>, nb::c_contig> dofmap,
             const dolfinx::fem::CoordinateElement<T>& element,
             nb::ndarray<const T, nb::ndim<2>> x,
             nb::ndarray<const std::int64_t, nb::ndim<1>, nb::c_contig>
                 input_global_indices)
          {
            int shape1 = x.shape(1);
            std::vector<T> x_vec;
            if (shape1 == 3 and x.stride(0) == 3 and x.stride(1) == 1)
              x_vec.assign(x.data(), x.data() + x.size());
            else
            {
              // Pad geometry to be 3D
              x_vec.assign(3 * x.shape(0), 0);
              auto _x = x.view();
              for (std::size_t i = 0; i < x.shape(0); ++i)
                for (int j = 0; j < shape1; ++j)
                  x_vec[3 * i + j] = _x(i, j);
>>>>>>> 58f13df3
            }

            new (self) dolfinx::mesh::Geometry<T>(
                index_map,
                std::vector(dofmap.data(), dofmap.data() + dofmap.size()),
                element, std::move(x_vec), shape1,
                std::vector(input_global_indices.data(),
                            input_global_indices.data()
                                + input_global_indices.size()));
          },
          nb::arg("index_map"), nb::arg("dofmap"), nb::arg("element"),
          nb::arg("x"), nb::arg("input_global_indices"))
      .def_prop_ro("dim", &dolfinx::mesh::Geometry<T>::dim,
                   "Geometric dimension")
      .def_prop_ro(
          "dofmap",
          [](dolfinx::mesh::Geometry<T>& self)
          {
            auto dofs = self.dofmap();
            return nb::ndarray<const std::int32_t, nb::numpy>(
                dofs.data_handle(), {dofs.extent(0), dofs.extent(1)},
                nb::handle());
          },
          nb::rv_policy::reference_internal)
      .def(
          "dofmaps",
          [](dolfinx::mesh::Geometry<T>& self, int i)
          {
            auto dofs = self.dofmap(i);
            return nb::ndarray<const std::int32_t, nb::numpy>(
                dofs.data_handle(), {dofs.extent(0), dofs.extent(1)},
                nb::handle());
          },
          nb::rv_policy::reference_internal, nb::arg("i"),
          "Get the geometry dofmap associated with coordinate element i (mixed "
          "topology)")
      .def("index_map", &dolfinx::mesh::Geometry<T>::index_map)
      .def_prop_ro(
          "x",
          [](dolfinx::mesh::Geometry<T>& self)
          {
            return nb::ndarray<T, nb::numpy>(
                self.x().data(), {self.x().size() / 3, 3}, nb::handle());
          },
          nb::rv_policy::reference_internal,
          "Return coordinates of all geometry points. Each row is the "
          "coordinate of a point.")
      .def_prop_ro(
          "cmap", [](dolfinx::mesh::Geometry<T>& self) { return self.cmap(); },
          "The coordinate map")
      .def(
          "cmaps", [](dolfinx::mesh::Geometry<T>& self, int i)
          { return self.cmap(i); }, "The ith coordinate map")
      .def_prop_ro(
          "input_global_indices",
          [](const dolfinx::mesh::Geometry<T>& self)
          {
            const std::vector<std::int64_t>& id_to_global
                = self.input_global_indices();
            return nb::ndarray<const std::int64_t, nb::numpy>(
                id_to_global.data(), {id_to_global.size()}, nb::handle());
          },
          nb::rv_policy::reference_internal);

  std::string pyclass_mesh_name = std::string("Mesh_") + type;
  nb::class_<dolfinx::mesh::Mesh<T>>(m, pyclass_mesh_name.c_str(),
                                     nb::dynamic_attr(), "Mesh object")
      .def(
          "__init__",
          [](dolfinx::mesh::Mesh<T>* mesh, MPICommWrapper comm,
             std::shared_ptr<dolfinx::mesh::Topology> topology,
             dolfinx::mesh::Geometry<T>& geometry) {
            new (mesh) dolfinx::mesh::Mesh<T>(comm.get(), topology, geometry);
          },
          nb::arg("comm"), nb::arg("topology"), nb::arg("geometry"))
      .def_prop_ro("geometry",
                   nb::overload_cast<>(&dolfinx::mesh::Mesh<T>::geometry),
                   "Mesh geometry")
      .def_prop_ro("topology",
                   nb::overload_cast<>(&dolfinx::mesh::Mesh<T>::topology),
                   "Mesh topology")
      .def_prop_ro(
          "comm", [](dolfinx::mesh::Mesh<T>& self)
          { return MPICommWrapper(self.comm()); }, nb::keep_alive<0, 1>())
      .def_rw("name", &dolfinx::mesh::Mesh<T>::name);

  std::string create_interval("create_interval_" + type);
  m.def(
      create_interval.c_str(),
      [](MPICommWrapper comm, std::int64_t n, std::array<T, 2> p,
         dolfinx::mesh::GhostMode ghost_mode,
         const PythonCellPartitionFunction& part)
      {
        return dolfinx::mesh::create_interval<T>(
            comm.get(), n, p, ghost_mode, create_cell_partitioner_cpp(part));
      },
      nb::arg("comm"), nb::arg("n"), nb::arg("p"), nb::arg("ghost_mode"),
      nb::arg("partitioner").none());

  std::string create_rectangle("create_rectangle_" + type);
  m.def(
      create_rectangle.c_str(),
      [](MPICommWrapper comm, std::array<std::array<T, 2>, 2> p,
         std::array<std::int64_t, 2> n, dolfinx::mesh::CellType celltype,
         const PythonCellPartitionFunction& part,
         dolfinx::mesh::DiagonalType diagonal)
      {
        return dolfinx::mesh::create_rectangle<T>(
            comm.get(), p, n, celltype, create_cell_partitioner_cpp(part),
            diagonal);
      },
      nb::arg("comm"), nb::arg("p"), nb::arg("n"), nb::arg("celltype"),
      nb::arg("partitioner").none(), nb::arg("diagonal"));

  std::string create_box("create_box_" + type);
  m.def(
      create_box.c_str(),
      [](MPICommWrapper comm, std::array<std::array<T, 3>, 2> p,
         std::array<std::int64_t, 3> n, dolfinx::mesh::CellType celltype,
         const PythonCellPartitionFunction& part)
      {
        MPI_Comm _comm = comm.get();
        return dolfinx::mesh::create_box<T>(_comm, _comm, p, n, celltype,
                                            create_cell_partitioner_cpp(part));
      },
      nb::arg("comm"), nb::arg("p"), nb::arg("n"), nb::arg("celltype"),
      nb::arg("partitioner").none());

  m.def("create_mesh",
        [](MPICommWrapper comm,
           const std::vector<nb::ndarray<const std::int64_t, nb::ndim<1>,
                                         nb::c_contig>>& cells_nb,
           const std::vector<dolfinx::fem::CoordinateElement<T>>& elements,
           nb::ndarray<const T, nb::c_contig> x,
           const PythonCellPartitionFunction& p)
        {
          std::size_t shape1 = x.ndim() == 1 ? 1 : x.shape(1);

          std::vector<std::span<const std::int64_t>> cells;
          std::ranges::transform(
              cells_nb, std::back_inserter(cells), [](auto c)
              { return std::span<const std::int64_t>(c.data(), c.size()); });

          if (p)
          {
            auto p_wrap
                = [p](MPI_Comm comm, int n,
                      const std::vector<dolfinx::mesh::CellType>& cell_types,
                      const std::vector<std::span<const std::int64_t>>& cells)
            {
              std::vector<nb::ndarray<const std::int64_t, nb::numpy>> cells_nb;
              std::ranges::transform(
                  cells, std::back_inserter(cells_nb),
                  [](auto c)
                  {
                    return nb::ndarray<const std::int64_t, nb::numpy>(
                        c.data(), {c.size()}, nb::handle());
                  });
              return p(MPICommWrapper(comm), n, cell_types, cells_nb);
            };
            return dolfinx::mesh::create_mesh(
                comm.get(), comm.get(), cells, elements, comm.get(),
                std::span(x.data(), x.size()), {x.shape(0), shape1}, p_wrap);
          }
          else
            return dolfinx::mesh::create_mesh(
                comm.get(), comm.get(), cells, elements, comm.get(),
                std::span(x.data(), x.size()), {x.shape(0), shape1}, nullptr);
        });

  m.def(
      "create_mesh",
      [](MPICommWrapper comm,
         nb::ndarray<const std::int64_t, nb::ndim<2>, nb::c_contig> cells,
         const dolfinx::fem::CoordinateElement<T>& element,
         nb::ndarray<const T, nb::c_contig> x,
         const PythonCellPartitionFunction& p)
      {
        std::size_t shape1 = x.ndim() == 1 ? 1 : x.shape(1);
        if (p)
        {
          auto p_wrap
              = [p](MPI_Comm comm, int n,
                    const std::vector<dolfinx::mesh::CellType>& cell_types,
                    const std::vector<std::span<const std::int64_t>>& cells)
          {
            std::vector<nb::ndarray<const std::int64_t, nb::numpy>> cells_nb;
            std::ranges::transform(
                cells, std::back_inserter(cells_nb),
                [](auto c)
                {
                  return nb::ndarray<const std::int64_t, nb::numpy>(
                      c.data(), {c.size()}, nb::handle());
                });
            return p(MPICommWrapper(comm), n, cell_types, cells_nb);
          };
          return dolfinx::mesh::create_mesh(
              comm.get(), comm.get(), std::span(cells.data(), cells.size()),
              element, comm.get(), std::span(x.data(), x.size()),
              {x.shape(0), shape1}, p_wrap);
        }
        else
        {
          return dolfinx::mesh::create_mesh(
              comm.get(), comm.get(), std::span(cells.data(), cells.size()),
              element, comm.get(), std::span(x.data(), x.size()),
              {x.shape(0), shape1}, nullptr);
        }
      },
      nb::arg("comm"), nb::arg("cells"), nb::arg("element"),
      nb::arg("x").noconvert(), nb::arg("partitioner").none(),
      "Helper function for creating meshes.");
  m.def(
      "create_submesh",
      [](const dolfinx::mesh::Mesh<T>& mesh, int dim,
         nb::ndarray<const std::int32_t, nb::ndim<1>, nb::c_contig> entities)
      {
        auto submesh = dolfinx::mesh::create_submesh(
            mesh, dim, std::span(entities.data(), entities.size()));
        auto _e_map = as_nbarray(std::move(std::get<1>(submesh)));
        auto _v_map = as_nbarray(std::move(std::get<2>(submesh)));
        auto _g_map = as_nbarray(std::move(std::get<3>(submesh)));
        return std::tuple(std::move(std::get<0>(submesh)), _e_map, _v_map,
                          _g_map);
      },
      nb::arg("mesh"), nb::arg("dim"), nb::arg("entities"));

  m.def(
      "cell_normals",
      [](const dolfinx::mesh::Mesh<T>& mesh, int dim,
         nb::ndarray<const std::int32_t, nb::ndim<1>, nb::c_contig> entities)
      {
        std::vector<T> n = dolfinx::mesh::cell_normals(
            mesh, dim, std::span(entities.data(), entities.size()));
        return as_nbarray(std::move(n), {n.size() / 3, 3});
      },
      nb::arg("mesh"), nb::arg("dim"), nb::arg("entities"));
  m.def(
      "h",
      [](const dolfinx::mesh::Mesh<T>& mesh, int dim,
         nb::ndarray<const std::int32_t, nb::ndim<1>, nb::c_contig> entities)
      {
        return as_nbarray(dolfinx::mesh::h(
            mesh, std::span(entities.data(), entities.size()), dim));
      },
      nb::arg("mesh"), nb::arg("dim"), nb::arg("entities"),
      "Compute maximum distsance between any two vertices.");
  m.def(
      "compute_midpoints",
      [](const dolfinx::mesh::Mesh<T>& mesh, int dim,
         nb::ndarray<const std::int32_t, nb::ndim<1>, nb::c_contig> entities)
      {
        std::vector<T> x = dolfinx::mesh::compute_midpoints(
            mesh, dim, std::span(entities.data(), entities.size()));
        return as_nbarray(std::move(x), {entities.size(), 3});
      },
      nb::arg("mesh"), nb::arg("dim"), nb::arg("entities"));

  m.def(
      "locate_entities",
      [](const dolfinx::mesh::Mesh<T>& mesh, int dim,
         std::function<nb::ndarray<bool, nb::ndim<1>, nb::c_contig>(
             nb::ndarray<const T, nb::ndim<2>, nb::numpy>)>
             marker)
      {
        auto cpp_marker = [&marker](auto x)
        {
          nb::ndarray<const T, nb::ndim<2>, nb::numpy> x_view(
              x.data_handle(), {x.extent(0), x.extent(1)}, nb::handle());
          auto marked = marker(x_view);
          return std::vector<std::int8_t>(marked.data(),
                                          marked.data() + marked.size());
        };

        return as_nbarray(
            dolfinx::mesh::locate_entities(mesh, dim, cpp_marker));
      },
      nb::arg("mesh"), nb::arg("dim"), nb::arg("marker"));

  m.def(
      "locate_entities_boundary",
      [](const dolfinx::mesh::Mesh<T>& mesh, int dim,
         std::function<nb::ndarray<bool, nb::ndim<1>, nb::c_contig>(
             nb::ndarray<const T, nb::ndim<2>, nb::numpy>)>
             marker)
      {
        auto cpp_marker = [&marker](auto x)
        {
          nb::ndarray<const T, nb::ndim<2>, nb::numpy> x_view(
              x.data_handle(), {x.extent(0), x.extent(1)}, nb::handle());
          auto marked = marker(x_view);
          return std::vector<std::int8_t>(marked.data(),
                                          marked.data() + marked.size());
        };
        return as_nbarray(
            dolfinx::mesh::locate_entities_boundary(mesh, dim, cpp_marker));
      },
      nb::arg("mesh"), nb::arg("dim"), nb::arg("marker"));

  m.def(
      "entities_to_geometry",
      [](const dolfinx::mesh::Mesh<T>& mesh, int dim,
         nb::ndarray<const std::int32_t, nb::ndim<1>, nb::c_contig> entities,
         bool permute)
      {
        std::vector<std::int32_t> idx = dolfinx::mesh::entities_to_geometry(
            mesh, dim, std::span(entities.data(), entities.size()), permute);

        auto topology = mesh.topology();
        assert(topology);
        dolfinx::mesh::CellType cell_type = topology->cell_type();
        return as_nbarray(std::move(idx),
                          {entities.size(), idx.size() / entities.size()});
      },
      nb::arg("mesh"), nb::arg("dim"), nb::arg("entities"), nb::arg("permute"));

  m.def("create_geometry",
        [](const dolfinx::mesh::Topology& topology,
           const std::vector<dolfinx::fem::CoordinateElement<T>>& elements,
           nb::ndarray<const std::int64_t, nb::ndim<1>, nb::c_contig> nodes,
           nb::ndarray<const std::int64_t, nb::ndim<1>, nb::c_contig> xdofs,
           nb::ndarray<const T, nb::ndim<1>, nb::c_contig> x, int dim)
        {
          return dolfinx::mesh::create_geometry(
              topology, elements,
              std::span<const std::int64_t>(nodes.data(), nodes.size()),
              std::span<const std::int64_t>(xdofs.data(), xdofs.size()),
              std::span<const T>(x.data(), x.size()), dim);
        });
}

void mesh(nb::module_& m)
{
  nb::enum_<dolfinx::mesh::CellType>(m, "CellType")
      .value("point", dolfinx::mesh::CellType::point)
      .value("interval", dolfinx::mesh::CellType::interval)
      .value("triangle", dolfinx::mesh::CellType::triangle)
      .value("quadrilateral", dolfinx::mesh::CellType::quadrilateral)
      .value("tetrahedron", dolfinx::mesh::CellType::tetrahedron)
      .value("pyramid", dolfinx::mesh::CellType::pyramid)
      .value("prism", dolfinx::mesh::CellType::prism)
      .value("hexahedron", dolfinx::mesh::CellType::hexahedron)
      .def_prop_ro("name",
                   [](nb::object obj) { return nb::getattr(obj, "__name__"); });

  m.def("to_type", &dolfinx::mesh::to_type, nb::arg("cell"));
  m.def("to_string", &dolfinx::mesh::to_string, nb::arg("type"));
  m.def("is_simplex", &dolfinx::mesh::is_simplex, nb::arg("type"));

  m.def("cell_entity_type", &dolfinx::mesh::cell_entity_type, nb::arg("type"),
        nb::arg("dim"), nb::arg("index"));
  m.def("cell_dim", &dolfinx::mesh::cell_dim, nb::arg("type"));
  m.def("cell_num_entities", &dolfinx::mesh::cell_num_entities, nb::arg("type"),
        nb::arg("dim"));
  m.def("cell_num_vertices", &dolfinx::mesh::num_cell_vertices,
        nb::arg("type"));
  m.def("get_entity_vertices", &dolfinx::mesh::get_entity_vertices,
        nb::arg("type"), nb::arg("dim"));
  m.def(
      "extract_topology",
      [](dolfinx::mesh::CellType cell_type,
         const dolfinx::fem::ElementDofLayout& layout,
         nb::ndarray<const std::int64_t, nb::ndim<1>, nb::c_contig> cells)
      {
        return dolfinx_wrappers::as_nbarray(dolfinx::mesh::extract_topology(
            cell_type, layout, std::span(cells.data(), cells.size())));
      },
      nb::arg("cell_type"), nb::arg("layout"), nb::arg("cells"));

  m.def(
      "build_dual_graph",
      [](const MPICommWrapper comm, dolfinx::mesh::CellType cell_type,
         const dolfinx::graph::AdjacencyList<std::int64_t>& cells)
      {
        std::vector<dolfinx::mesh::CellType> c = {cell_type};
        return dolfinx::mesh::build_dual_graph(comm.get(), std::span{c},
                                               {cells.array()});
      },
      nb::arg("comm"), nb::arg("cell_type"), nb::arg("cells"),
      "Build dual graph for cells");

  m.def(
      "build_dual_graph",
      [](const MPICommWrapper comm,
         std::vector<dolfinx::mesh::CellType>& cell_types,
         const std::vector<
             nb::ndarray<const std::int64_t, nb::ndim<1>, nb::c_contig>>& cells)
      {
        std::vector<std::span<const std::int64_t>> cell_span(cells.size());
        for (std::size_t i = 0; i < cells.size(); ++i)
        {
          cell_span[i]
              = std::span<const std::int64_t>(cells[i].data(), cells[i].size());
        }
        return dolfinx::mesh::build_dual_graph(comm.get(), cell_types,
                                               cell_span);
      },
      nb::arg("comm"), nb::arg("cell_types"), nb::arg("cells"),
      "Build dual graph for cells");

  // dolfinx::mesh::GhostMode enums
  nb::enum_<dolfinx::mesh::GhostMode>(m, "GhostMode")
      .value("none", dolfinx::mesh::GhostMode::none)
      .value("shared_facet", dolfinx::mesh::GhostMode::shared_facet)
      .value("shared_vertex", dolfinx::mesh::GhostMode::shared_vertex);

  // dolfinx::mesh::TopologyComputation
  m.def(
      "compute_entities",
      [](MPICommWrapper comm, const dolfinx::mesh::Topology& topology, int dim,
         int index) {
        return dolfinx::mesh::compute_entities(comm.get(), topology, dim,
                                               index);
      },
      nb::arg("comm"), nb::arg("topology"), nb::arg("dim"), nb::arg("index"));
  m.def("compute_connectivity", &dolfinx::mesh::compute_connectivity,
        nb::arg("topology"), nb::arg("d0"), nb::arg("d1"));

  // dolfinx::mesh::Topology class
  nb::class_<dolfinx::mesh::Topology>(m, "Topology", nb::dynamic_attr(),
                                      "Topology object")
      .def(
          "__init__",
          [](dolfinx::mesh::Topology* t, MPICommWrapper comm,
             dolfinx::mesh::CellType cell_type)
          { new (t) dolfinx::mesh::Topology(comm.get(), cell_type); },
          nb::arg("comm"), nb::arg("cell_type"))
      .def("set_connectivity",
           nb::overload_cast<
               std::shared_ptr<dolfinx::graph::AdjacencyList<std::int32_t>>,
               int, int>(&dolfinx::mesh::Topology::set_connectivity),
           nb::arg("c"), nb::arg("d0"), nb::arg("d1"))
      .def("set_index_map",
           nb::overload_cast<int,
                             std::shared_ptr<const dolfinx::common::IndexMap>>(
               &dolfinx::mesh::Topology::set_index_map),
           nb::arg("dim"), nb::arg("map"))
      .def("create_entities", &dolfinx::mesh::Topology::create_entities,
           nb::arg("dim"))
      .def("create_entity_permutations",
           &dolfinx::mesh::Topology::create_entity_permutations)
      .def("create_connectivity", &dolfinx::mesh::Topology::create_connectivity,
           nb::arg("d0"), nb::arg("d1"))
      .def(
          "get_facet_permutations",
          [](const dolfinx::mesh::Topology& self)
          {
            const std::vector<std::uint8_t>& p = self.get_facet_permutations();
            return nb::ndarray<const std::uint8_t, nb::numpy>(
                p.data(), {p.size()}, nb::handle());
          },
          nb::rv_policy::reference_internal)
      .def(
          "get_cell_permutation_info",
          [](const dolfinx::mesh::Topology& self)
          {
            const std::vector<std::uint32_t>& p
                = self.get_cell_permutation_info();
            return nb::ndarray<const std::uint32_t, nb::numpy>(
                p.data(), {p.size()}, nb::handle());
          },
          nb::rv_policy::reference_internal)
      .def_prop_ro("dim", &dolfinx::mesh::Topology::dim,
                   "Topological dimension")
      .def_prop_ro(
          "original_cell_index",
          [](const dolfinx::mesh::Topology& self)
          {
            if (self.original_cell_index.size() != 1)
              throw std::runtime_error("Mixed topology unsupported");
            return nb::ndarray<const std::int64_t, nb::numpy>(
                self.original_cell_index[0].data(),
                {self.original_cell_index[0].size()}, nb::handle());
          },
          nb::rv_policy::reference_internal)
      .def("connectivity",
           nb::overload_cast<int, int>(&dolfinx::mesh::Topology::connectivity,
                                       nb::const_),
           nb::arg("d0"), nb::arg("d1"))
      .def("connectivity",
           nb::overload_cast<std::pair<std::int8_t, std::int8_t>,
                             std::pair<std::int8_t, std::int8_t>>(
               &dolfinx::mesh::Topology::connectivity, nb::const_),
           nb::arg("d0"), nb::arg("d1"))
      .def("index_map", &dolfinx::mesh::Topology::index_map, nb::arg("dim"))
      .def("index_maps", &dolfinx::mesh::Topology::index_maps, nb::arg("dim"))
      .def_prop_ro("cell_type", &dolfinx::mesh::Topology::cell_type)
      .def_prop_ro(
          "entity_types",
          [](const dolfinx::mesh::Topology& self)
          {
            std::vector<std::vector<dolfinx::mesh::CellType>> entity_types;
            for (int i = 0; i <= self.dim(); ++i)
              entity_types.push_back(self.entity_types(i));
            return entity_types;
          })
      .def("cell_name", [](const dolfinx::mesh::Topology& self)
           { return dolfinx::mesh::to_string(self.cell_type()); })
      .def(
          "interprocess_facets",
          [](const dolfinx::mesh::Topology& self)
          {
            const std::vector<std::int32_t>& facets
                = self.interprocess_facets();
            return nb::ndarray<const std::int32_t, nb::numpy>(
                facets.data(), {facets.size()}, nb::handle());
          },
          nb::rv_policy::reference_internal)
      .def_prop_ro(
          "comm", [](dolfinx::mesh::Topology& self)
          { return MPICommWrapper(self.comm()); }, nb::keep_alive<0, 1>());

  m.def("create_topology",
        [](MPICommWrapper comm,
           const std::vector<dolfinx::mesh::CellType>& cell_type,
           const std::vector<std::vector<std::int64_t>>& cells,
           const std::vector<std::vector<std::int64_t>>& original_cell_index,
           const std::vector<std::vector<int>>& ghost_owners,
           const std::vector<std::int64_t>& boundary_vertices)
        {
          std::vector<std::span<const std::int64_t>> cells_span(cells.begin(),
                                                                cells.end());
          std::vector<std::span<const std::int64_t>> original_cell_index_span(
              original_cell_index.begin(), original_cell_index.end());
          std::vector<std::span<const int>> ghost_owners_span(
              ghost_owners.begin(), ghost_owners.end());
          std::span<const std::int64_t> boundary_vertices_span(
              boundary_vertices.begin(), boundary_vertices.end());

          return dolfinx::mesh::create_topology(
              comm.get(), cell_type, cells_span, original_cell_index_span,
              ghost_owners_span, boundary_vertices_span);
        });

  // dolfinx::mesh::MeshTags

  declare_meshtags<std::int8_t>(m, "int8");
  declare_meshtags<std::int32_t>(m, "int32");
  declare_meshtags<std::int64_t>(m, "int64");
  declare_meshtags<double>(m, "float64");

  declare_mesh<float>(m, "float32");
  declare_mesh<double>(m, "float64");

  m.def(
      "create_cell_partitioner",
      [](dolfinx::mesh::GhostMode gm) -> PythonCellPartitionFunction
      {
        return create_cell_partitioner_py(
            dolfinx::mesh::create_cell_partitioner(gm));
      },
      "Create default cell partitioner.");
  m.def(
      "create_cell_partitioner",
      [](std::function<dolfinx::graph::AdjacencyList<std::int32_t>(
             MPICommWrapper comm, int nparts,
             const dolfinx::graph::AdjacencyList<std::int64_t>& local_graph,
             bool ghosting)>
             part,
         dolfinx::mesh::GhostMode ghost_mode) -> PythonCellPartitionFunction
      {
        return create_cell_partitioner_py(
            dolfinx::mesh::create_cell_partitioner(
                ghost_mode, create_partitioner_cpp(part)));
      },
      nb::arg("part"), nb::arg("ghost_mode") = dolfinx::mesh::GhostMode::none,
      "Create a cell partitioner from a graph partitioning function.");

  m.def(
      "exterior_facet_indices",
      [](const dolfinx::mesh::Topology& t)
      {
        return dolfinx_wrappers::as_nbarray(
            dolfinx::mesh::exterior_facet_indices(t));
      },
      nb::arg("topology"));
  m.def(
      "compute_incident_entities",
      [](const dolfinx::mesh::Topology& topology,
         nb::ndarray<const std::int32_t, nb::ndim<1>, nb::c_contig> entities,
         int d0, int d1)
      {
        return dolfinx_wrappers::as_nbarray(
            dolfinx::mesh::compute_incident_entities(
                topology, std::span(entities.data(), entities.size()), d0, d1));
      },
      nb::arg("mesh"), nb::arg("entities"), nb::arg("d0"), nb::arg("d1"));

  // Mesh generation
  nb::enum_<dolfinx::mesh::DiagonalType>(m, "DiagonalType")
      .value("left", dolfinx::mesh::DiagonalType::left)
      .value("right", dolfinx::mesh::DiagonalType::right)
      .value("crossed", dolfinx::mesh::DiagonalType::crossed)
      .value("left_right", dolfinx::mesh::DiagonalType::left_right)
      .value("right_left", dolfinx::mesh::DiagonalType::right_left);
}
} // namespace dolfinx_wrappers<|MERGE_RESOLUTION|>--- conflicted
+++ resolved
@@ -171,22 +171,6 @@
           "__init__",
           [](dolfinx::mesh::Geometry<T>* self,
              std::shared_ptr<const dolfinx::common::IndexMap> index_map,
-<<<<<<< HEAD
-             nb::ndarray<std::int32_t, nb::ndim<2>, nb::c_contig> dofmap,
-             const dolfinx::fem::CoordinateElement<T>& element,
-             nb::ndarray<T, nb::ndim<2>, nb::c_contig> x,
-             nb::ndarray<std::int64_t, nb::ndim<1>, nb::c_contig>
-                 input_global_indices)
-          {
-            // Pad geometry to be 3D
-            std::size_t shape0 = x.shape(0);
-            int shape1 = x.shape(1);
-            std::vector<T> x_vec(3 * shape0, 0);
-            for (std::size_t i = 0; i < shape0; ++i)
-            {
-              std::copy_n(std::next(x.data(), shape1 * i), shape1,
-                          std::next(x_vec.begin(), 3 * i));
-=======
              nb::ndarray<const std::int32_t, nb::ndim<2>, nb::c_contig> dofmap,
              const dolfinx::fem::CoordinateElement<T>& element,
              nb::ndarray<const T, nb::ndim<2>> x,
@@ -205,7 +189,6 @@
               for (std::size_t i = 0; i < x.shape(0); ++i)
                 for (int j = 0; j < shape1; ++j)
                   x_vec[3 * i + j] = _x(i, j);
->>>>>>> 58f13df3
             }
 
             new (self) dolfinx::mesh::Geometry<T>(
