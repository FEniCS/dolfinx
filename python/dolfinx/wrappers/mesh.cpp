--- conflicted
+++ resolved
@@ -84,19 +84,11 @@
       .def(
           "entity_points",
           [](const dolfinx::mesh::CoordinateDofs& self) {
-<<<<<<< HEAD
-            const dolfinx::mesh::Connectivity& connectivity
-                = self.entity_points();
-            Eigen::Ref<const Eigen::Array<std::int32_t, Eigen::Dynamic, 1>>
-                connections = connectivity.connections();
-            const int num_entities = connectivity.entity_positions().size() - 1;
-=======
             const dolfinx::graph::AdjacencyList<std::int32_t>& connectivity
                 = self.entity_points();
             Eigen::Ref<const Eigen::Array<std::int32_t, Eigen::Dynamic, 1>>
                 connections = connectivity.array();
             const int num_entities = connectivity.offsets().size() - 1;
->>>>>>> 6f034e8a
 
             // FIXME: mesh::CoordinateDofs should know its dimension
             // (entity_size) to handle empty case on a process.
@@ -222,18 +214,6 @@
         return dolfinx::mesh::to_string(self.cell_type());
       });
 
-<<<<<<< HEAD
-  // dolfinx::mesh::Connectivity class
-  py::class_<dolfinx::mesh::Connectivity,
-             std::shared_ptr<dolfinx::mesh::Connectivity>>(
-      m, "Connectivity", "Connectivity object")
-      .def(
-          "connections",
-          [](const dolfinx::mesh::Connectivity& self, std::size_t i) {
-            return Eigen::Map<
-                const Eigen::Array<std::int32_t, Eigen::Dynamic, 1>>(
-                self.connections(i), self.size(i));
-=======
   // dolfinx::graph::AdjacencyList class
   py::class_<dolfinx::graph::AdjacencyList<std::int32_t>,
              std::shared_ptr<dolfinx::graph::AdjacencyList<std::int32_t>>>(
@@ -242,7 +222,6 @@
           "connections",
           [](dolfinx::graph::AdjacencyList<std::int32_t>& self, int i) {
             return self.edges(i);
->>>>>>> 6f034e8a
           },
           "Connections for a single mesh entity",
           py::return_value_policy::reference_internal)
@@ -268,27 +247,8 @@
       .def("index",
            py::overload_cast<>(&dolfinx::mesh::MeshEntity::index, py::const_),
            "Entity index")
-<<<<<<< HEAD
-      .def(
-          "entities",
-          [](dolfinx::mesh::MeshEntity& self, int dim) {
-            if (self.dim() == dim)
-              return py::array(1, self.entities(dim));
-            else
-            {
-              assert(self.mesh().topology().connectivity(self.dim(), dim));
-              const int num_entities = self.mesh()
-                                           .topology()
-                                           .connectivity(self.dim(), dim)
-                                           ->size(self.index());
-              return py::array(num_entities, self.entities(dim));
-            }
-          },
-          py::return_value_policy::reference_internal)
-=======
       .def("entities", &dolfinx::mesh::MeshEntity::entities,
            py::return_value_policy::reference_internal)
->>>>>>> 6f034e8a
       .def("__str__",
            [](dolfinx::mesh::MeshEntity& self) { return self.str(false); });
 
