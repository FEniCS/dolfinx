// Copyright (C) 2017-2019 Chris N. Richardson and Garth N. Wells
//
// This file is part of DOLFINX (https://www.fenicsproject.org)
//
// SPDX-License-Identifier:    LGPL-3.0-or-later

#include "caster_mpi.h"
#include "caster_petsc.h"
#include <cfloat>
#include <dolfinx/common/types.h>
#include <dolfinx/fem/CoordinateElement.h>
#include <dolfinx/fem/ElementDofLayout.h>
#include <dolfinx/mesh/Geometry.h>
#include <dolfinx/mesh/Mesh.h>
#include <dolfinx/mesh/MeshEntity.h>
#include <dolfinx/mesh/MeshFunction.h>
#include <dolfinx/mesh/MeshQuality.h>
#include <dolfinx/mesh/MeshValueCollection.h>
#include <dolfinx/mesh/Partitioning.h>
#include <dolfinx/mesh/Topology.h>
#include <dolfinx/mesh/TopologyComputation.h>
#include <dolfinx/mesh/cell_types.h>
#include <dolfinx/mesh/utils.h>
#include <memory>
#include <pybind11/eigen.h>
#include <pybind11/eval.h>
#include <pybind11/functional.h>
#include <pybind11/numpy.h>
#include <pybind11/pybind11.h>
#include <pybind11/stl.h>

namespace py = pybind11;

namespace dolfinx_wrappers
{

void mesh(py::module& m)
{

  py::enum_<dolfinx::mesh::CellType>(m, "CellType")
      .value("point", dolfinx::mesh::CellType::point)
      .value("interval", dolfinx::mesh::CellType::interval)
      .value("triangle", dolfinx::mesh::CellType::triangle)
      .value("quadrilateral", dolfinx::mesh::CellType::quadrilateral)
      .value("tetrahedron", dolfinx::mesh::CellType::tetrahedron)
      .value("hexahedron", dolfinx::mesh::CellType::hexahedron);

  m.def("to_string", &dolfinx::mesh::to_string);
  m.def("to_type", &dolfinx::mesh::to_type);
  m.def("is_simplex", &dolfinx::mesh::is_simplex);

  m.def("cell_dim", &dolfinx::mesh::cell_dim);
  m.def("cell_num_entities", &dolfinx::mesh::cell_num_entities);
  m.def("cell_num_vertices", &dolfinx::mesh::num_cell_vertices);
  m.def("get_entity_vertices", &dolfinx::mesh::get_entity_vertices);

  m.def("extract_topology", &dolfinx::mesh::extract_topology);

  m.def("compute_interior_facets", &dolfinx::mesh::compute_interior_facets);

  m.def("volume_entities", &dolfinx::mesh::volume_entities,
        "Generalised volume of entities of given dimension.");

  m.def("circumradius", &dolfinx::mesh::circumradius);
  m.def("h", &dolfinx::mesh::h,
        "Compute maximum distance between any two vertices.");
  m.def("inradius", &dolfinx::mesh::inradius, "Compute inradius of cells.");
  m.def("radius_ratio", &dolfinx::mesh::radius_ratio);
  m.def("midpoints", &dolfinx::mesh::midpoints);

  m.def(
      "create",
      [](const MPICommWrapper comm,
         const dolfinx::graph::AdjacencyList<std::int64_t>& cells,
         const dolfinx::fem::ElementDofLayout& layout,
         const Eigen::Ref<const Eigen::Array<
<<<<<<< HEAD
             double, Eigen::Dynamic, Eigen::Dynamic, Eigen::RowMajor>>& x) {
        return dolfinx::mesh::create(comm.get(), cells, layout, x);
=======
             double, Eigen::Dynamic, Eigen::Dynamic, Eigen::RowMajor>>& x,
         dolfinx::mesh::GhostMode ghost_mode) {
        return dolfinx::mesh::create(comm.get(), cells, layout, x, ghost_mode);
>>>>>>> 29ac711b
      },
      "Helper function for creating meshes.");

  // dolfinx::mesh::GhostMode enums
  py::enum_<dolfinx::mesh::GhostMode>(m, "GhostMode")
      .value("none", dolfinx::mesh::GhostMode::none)
      .value("shared_facet", dolfinx::mesh::GhostMode::shared_facet)
      .value("shared_vertex", dolfinx::mesh::GhostMode::shared_vertex);

  // dolfinx::mesh::Geometry class
  py::class_<dolfinx::mesh::Geometry, std::shared_ptr<dolfinx::mesh::Geometry>>(
      m, "Geometry", "Geometry object")
      .def(py::init<std::shared_ptr<const dolfinx::common::IndexMap>,
                    const dolfinx::graph::AdjacencyList<std::int32_t>&,
                    const dolfinx::fem::ElementDofLayout&,
                    const Eigen::Array<double, Eigen::Dynamic, Eigen::Dynamic,
                                       Eigen::RowMajor>&,
                    const std::vector<std::int64_t>&>())
      .def_property_readonly("dim", &dolfinx::mesh::Geometry::dim,
                             "Geometric dimension")
      .def("dofmap",
           py::overload_cast<>(&dolfinx::mesh::Geometry::dofmap, py::const_))
      .def("dof_layout", &dolfinx::mesh::Geometry::dof_layout)
      .def("index_map", &dolfinx::mesh::Geometry::index_map)
      .def("global_indices", &dolfinx::mesh::Geometry::global_indices)
      .def_property(
          "x", py::overload_cast<>(&dolfinx::mesh::Geometry::x),
          [](dolfinx::mesh::Geometry& self,
             const Eigen::Array<double, Eigen::Dynamic, Eigen::Dynamic,
                                Eigen::RowMajor>& values) {
            self.x() = values;
          },
          py::return_value_policy::reference_internal,
          "Return coordinates of all geometry points. Each row is the "
          "coordinate of a point.")
      .def_readwrite("coord_mapping", &dolfinx::mesh::Geometry::coord_mapping);

  // dolfinx::mesh::TopologyComputation
  m.def("compute_entities", [](const MPICommWrapper comm,
                               const dolfinx::mesh::Topology& topology,
                               int dim) {
    return dolfinx::mesh::TopologyComputation::compute_entities(comm.get(),
                                                                topology, dim);
  });
  m.def("compute_connectivity",
        &dolfinx::mesh::TopologyComputation::compute_connectivity);

  // dolfinx::mesh::Topology class
  py::class_<dolfinx::mesh::Topology, std::shared_ptr<dolfinx::mesh::Topology>>(
      m, "Topology", "Topology object")
      .def(py::init<dolfinx::mesh::CellType>())
      .def("set_connectivity", &dolfinx::mesh::Topology::set_connectivity)
      .def("set_index_map", &dolfinx::mesh::Topology::set_index_map)
      .def("set_interior_facets", &dolfinx::mesh::Topology::set_interior_facets)
      .def("get_facet_permutations",
           &dolfinx::mesh::Topology::get_facet_permutations)
      .def("get_cell_permutation_info",
           &dolfinx::mesh::Topology::get_cell_permutation_info)
      .def_property_readonly("dim", &dolfinx::mesh::Topology::dim,
                             "Topological dimension")
      .def("connectivity",
           py::overload_cast<int, int>(&dolfinx::mesh::Topology::connectivity,
                                       py::const_))
      .def("hash", &dolfinx::mesh::Topology::hash)
      .def("on_boundary", &dolfinx::mesh::Topology::on_boundary)
      .def("index_map", &dolfinx::mesh::Topology::index_map)
      .def_property_readonly("cell_type", &dolfinx::mesh::Topology::cell_type)
      .def("cell_name", [](const dolfinx::mesh::Topology& self) {
        return dolfinx::mesh::to_string(self.cell_type());
      });

  // dolfinx::mesh::Mesh
  py::class_<dolfinx::mesh::Mesh, std::shared_ptr<dolfinx::mesh::Mesh>>(
      m, "Mesh", py::dynamic_attr(), "Mesh object")
      .def(py::init([](const MPICommWrapper comm,
                       const dolfinx::mesh::Topology& topology,
                       dolfinx::mesh::Geometry& geometry) {
        return std::make_unique<dolfinx::mesh::Mesh>(comm.get(), topology,
                                                     geometry);
      }))
      .def(py::init(
          [](const MPICommWrapper comm, dolfinx::mesh::CellType type,
             const Eigen::Ref<const Eigen::Array<
                 double, Eigen::Dynamic, Eigen::Dynamic, Eigen::RowMajor>>&
                 geometry,
             const Eigen::Ref<
                 const Eigen::Array<std::int64_t, Eigen::Dynamic,
                                    Eigen::Dynamic, Eigen::RowMajor>>& topology,
             const std::vector<std::int64_t>& global_cell_indices,
             const dolfinx::mesh::GhostMode ghost_mode) {
            return std::make_unique<dolfinx::mesh::Mesh>(
                comm.get(), type, geometry, topology, global_cell_indices,
                ghost_mode);
          }))
      .def_property_readonly(
          "geometry", py::overload_cast<>(&dolfinx::mesh::Mesh::geometry),
          "Mesh geometry")
      .def("hash", &dolfinx::mesh::Mesh::hash)
      .def("hmax", &dolfinx::mesh::Mesh::hmax)
      .def("hmin", &dolfinx::mesh::Mesh::hmin)
      .def("create_entities", &dolfinx::mesh::Mesh::create_entities)
      .def("create_connectivity", &dolfinx::mesh::Mesh::create_connectivity)
      .def("create_connectivity_all",
           &dolfinx::mesh::Mesh::create_connectivity_all)
      .def("mpi_comm",
           [](dolfinx::mesh::Mesh& self) {
             return MPICommWrapper(self.mpi_comm());
           })
      .def("num_entities", &dolfinx::mesh::Mesh::num_entities,
           "Number of mesh entities")
      .def("rmax", &dolfinx::mesh::Mesh::rmax)
      .def("rmin", &dolfinx::mesh::Mesh::rmin)
      .def_property_readonly(
          "topology", py::overload_cast<>(&dolfinx::mesh::Mesh::topology),
          "Mesh topology", py::return_value_policy::reference_internal)
      .def("ufl_id", &dolfinx::mesh::Mesh::id)
      .def_property_readonly("id", &dolfinx::mesh::Mesh::id);

  // dolfinx::mesh::MeshEntity class
  py::class_<dolfinx::mesh::MeshEntity,
             std::shared_ptr<dolfinx::mesh::MeshEntity>>(m, "MeshEntity",
                                                         "MeshEntity object")
      .def(py::init<const dolfinx::mesh::Mesh&, std::size_t, std::size_t>())
      .def_property_readonly("dim", &dolfinx::mesh::MeshEntity::dim,
                             "Topological dimension")
      .def("mesh", &dolfinx::mesh::MeshEntity::mesh, "Associated mesh")
      .def("index",
           py::overload_cast<>(&dolfinx::mesh::MeshEntity::index, py::const_),
           "Entity index")
      .def("entities", &dolfinx::mesh::MeshEntity::entities,
           py::return_value_policy::reference_internal);

// dolfinx::mesh::MeshFunction
#define MESHFUNCTION_MACRO(SCALAR, SCALAR_NAME)                                \
  py::class_<dolfinx::mesh::MeshFunction<SCALAR>,                              \
             std::shared_ptr<dolfinx::mesh::MeshFunction<SCALAR>>>(            \
      m, "MeshFunction" #SCALAR_NAME, "DOLFIN MeshFunction object")            \
      .def(py::init<std::shared_ptr<const dolfinx::mesh::Mesh>, std::size_t,   \
                    SCALAR>())                                                 \
      .def(py::init<std::shared_ptr<const dolfinx::mesh::Mesh>,                \
                    const dolfinx::mesh::MeshValueCollection<SCALAR>&,         \
                    const SCALAR&>())                                          \
      .def_property_readonly("dim", &dolfinx::mesh::MeshFunction<SCALAR>::dim) \
      .def_readwrite("name", &dolfinx::mesh::MeshFunction<SCALAR>::name)       \
      .def("mesh", &dolfinx::mesh::MeshFunction<SCALAR>::mesh)                 \
      .def("ufl_id",                                                           \
           [](const dolfinx::mesh::MeshFunction<SCALAR>& self) {               \
             return self.id;                                                   \
           })                                                                  \
      .def("mark", &dolfinx::mesh::MeshFunction<SCALAR>::mark)                 \
      .def_property_readonly(                                                  \
          "values",                                                            \
          py::overload_cast<>(&dolfinx::mesh::MeshFunction<SCALAR>::values));

  MESHFUNCTION_MACRO(int, Int);
  MESHFUNCTION_MACRO(double, Double);
  MESHFUNCTION_MACRO(std::size_t, Sizet);
#undef MESHFUNCTION_MACRO

// dolfinx::mesh::MeshValueCollection
#define MESHVALUECOLLECTION_MACRO(SCALAR, SCALAR_NAME)                         \
  py::class_<dolfinx::mesh::MeshValueCollection<SCALAR>,                       \
             std::shared_ptr<dolfinx::mesh::MeshValueCollection<SCALAR>>>(     \
      m, "MeshValueCollection_" #SCALAR_NAME,                                  \
      "DOLFIN MeshValueCollection object")                                     \
      .def(                                                                    \
          py::init<std::shared_ptr<const dolfinx::mesh::Mesh>, std::size_t>()) \
      .def(py::init<                                                           \
           std::shared_ptr<const dolfinx::mesh::Mesh>, int,                    \
           const Eigen::Ref<const Eigen::Array<                                \
               SCALAR, Eigen::Dynamic, Eigen::Dynamic, Eigen::RowMajor>>&,     \
           const Eigen::Ref<const Eigen::Array<SCALAR, 1, Eigen::Dynamic,      \
                                               Eigen::RowMajor>>&>())          \
      .def_readwrite("name",                                                   \
                     &dolfinx::mesh::MeshValueCollection<SCALAR>::name)        \
      .def_property_readonly("dim",                                            \
                             &dolfinx::mesh::MeshValueCollection<SCALAR>::dim) \
      .def("size", &dolfinx::mesh::MeshValueCollection<SCALAR>::size)          \
      .def("get_value",                                                        \
           &dolfinx::mesh::MeshValueCollection<SCALAR>::get_value)             \
      .def("set_value",                                                        \
           (bool (dolfinx::mesh::MeshValueCollection<SCALAR>::*)(              \
               std::size_t, const SCALAR&))                                    \
               & dolfinx::mesh::MeshValueCollection<SCALAR>::set_value)        \
      .def("set_value",                                                        \
           (bool (dolfinx::mesh::MeshValueCollection<SCALAR>::*)(              \
               std::size_t, std::size_t, const SCALAR&))                       \
               & dolfinx::mesh::MeshValueCollection<SCALAR>::set_value)        \
      .def("values",                                                           \
           (std::map<                                                          \
                std::pair<std::size_t, std::size_t>,                           \
                SCALAR> & (dolfinx::mesh::MeshValueCollection<SCALAR>::*)())   \
               & dolfinx::mesh::MeshValueCollection<SCALAR>::values,           \
           py::return_value_policy::reference)                                 \
      .def("assign",                                                           \
           [](dolfinx::mesh::MeshValueCollection<SCALAR>& self,                \
              const dolfinx::mesh::MeshFunction<SCALAR>& mf) { self = mf; })   \
      .def("assign",                                                           \
           [](dolfinx::mesh::MeshValueCollection<SCALAR>& self,                \
              const dolfinx::mesh::MeshValueCollection<SCALAR>& other) {       \
             self = other;                                                     \
           })

  MESHVALUECOLLECTION_MACRO(bool, bool);
  MESHVALUECOLLECTION_MACRO(int, int);
  MESHVALUECOLLECTION_MACRO(double, double);
  MESHVALUECOLLECTION_MACRO(std::size_t, sizet);
#undef MESHVALUECOLLECTION_MACRO

  // dolfinx::mesh::MeshQuality
  py::class_<dolfinx::mesh::MeshQuality>(m, "MeshQuality", "MeshQuality class")
      .def_static("dihedral_angle_histogram_data",
                  &dolfinx::mesh::MeshQuality::dihedral_angle_histogram_data,
                  py::arg("mesh"), py::arg("num_bins") = 50)
      .def_static("dihedral_angles_min_max",
                  &dolfinx::mesh::MeshQuality::dihedral_angles_min_max);

  // Partitioning interface

  m.def("partition_cells",
        [](const MPICommWrapper comm, int nparts,
           dolfinx::mesh::CellType cell_type,
           const dolfinx::graph::AdjacencyList<std::int64_t>& cells,
           dolfinx::mesh::GhostMode ghost_mode) {
          return dolfinx::mesh::Partitioning::partition_cells(
              comm.get(), nparts, cell_type, cells, ghost_mode);
        });

  m.def("compute_marked_boundary_entities",
        &dolfinx::mesh::compute_marked_boundary_entities);

  // TODO Remove
  m.def("compute_vertex_exterior_markers",
        &dolfinx::mesh::Partitioning::compute_vertex_exterior_markers);

} // namespace dolfinx_wrappers
} // namespace dolfinx_wrappers<|MERGE_RESOLUTION|>--- conflicted
+++ resolved
@@ -74,14 +74,9 @@
          const dolfinx::graph::AdjacencyList<std::int64_t>& cells,
          const dolfinx::fem::ElementDofLayout& layout,
          const Eigen::Ref<const Eigen::Array<
-<<<<<<< HEAD
-             double, Eigen::Dynamic, Eigen::Dynamic, Eigen::RowMajor>>& x) {
-        return dolfinx::mesh::create(comm.get(), cells, layout, x);
-=======
              double, Eigen::Dynamic, Eigen::Dynamic, Eigen::RowMajor>>& x,
          dolfinx::mesh::GhostMode ghost_mode) {
         return dolfinx::mesh::create(comm.get(), cells, layout, x, ghost_mode);
->>>>>>> 29ac711b
       },
       "Helper function for creating meshes.");
 
