// Copyright (C) 2017-2019 Chris N. Richardson and Garth N. Wells
//
// This file is part of DOLFINX (https://www.fenicsproject.org)
//
// SPDX-License-Identifier:    LGPL-3.0-or-later

#include "caster_mpi.h"
#include "caster_petsc.h"
#include <cfloat>
#include <dolfinx/common/types.h>
#include <dolfinx/fem/CoordinateElement.h>
#include <dolfinx/fem/ElementDofLayout.h>
#include <dolfinx/mesh/Geometry.h>
#include <dolfinx/mesh/Mesh.h>
#include <dolfinx/mesh/MeshEntity.h>
#include <dolfinx/mesh/MeshFunction.h>
#include <dolfinx/mesh/MeshIterator.h>
#include <dolfinx/mesh/MeshQuality.h>
#include <dolfinx/mesh/MeshValueCollection.h>
<<<<<<< HEAD
#include <dolfinx/mesh/PartitionData.h>
=======
#include <dolfinx/mesh/Ordering.h>
>>>>>>> 2eac5c87
#include <dolfinx/mesh/Partitioning.h>
#include <dolfinx/mesh/Topology.h>
#include <dolfinx/mesh/TopologyComputation.h>
#include <dolfinx/mesh/cell_types.h>
#include <dolfinx/mesh/utils.h>
#include <memory>
#include <pybind11/eigen.h>
#include <pybind11/eval.h>
#include <pybind11/functional.h>
#include <pybind11/numpy.h>
#include <pybind11/pybind11.h>
#include <pybind11/stl.h>

namespace py = pybind11;

namespace dolfinx_wrappers
{

void mesh(py::module& m)
{

  py::enum_<dolfinx::mesh::CellType>(m, "CellType")
      .value("point", dolfinx::mesh::CellType::point)
      .value("interval", dolfinx::mesh::CellType::interval)
      .value("triangle", dolfinx::mesh::CellType::triangle)
      .value("quadrilateral", dolfinx::mesh::CellType::quadrilateral)
      .value("tetrahedron", dolfinx::mesh::CellType::tetrahedron)
      .value("hexahedron", dolfinx::mesh::CellType::hexahedron);

  m.def("to_string", &dolfinx::mesh::to_string);
  m.def("to_type", &dolfinx::mesh::to_type);
  m.def("is_simplex", &dolfinx::mesh::is_simplex);

  m.def("cell_dim", &dolfinx::mesh::cell_dim);
  m.def("cell_num_entities", &dolfinx::mesh::cell_num_entities);
  m.def("cell_num_vertices", &dolfinx::mesh::num_cell_vertices);
  m.def("get_entity_vertices", &dolfinx::mesh::get_entity_vertices);

  m.def("extract_topology", &dolfinx::mesh::extract_topology);

  m.def("compute_interior_facets", &dolfinx::mesh::compute_interior_facets);

  m.def("volume_entities", &dolfinx::mesh::volume_entities,
        "Generalised volume of entities of given dimension.");

  m.def("circumradius", &dolfinx::mesh::circumradius);
  m.def("h", &dolfinx::mesh::h,
        "Compute maximum distance between any two vertices.");
  m.def("inradius", &dolfinx::mesh::inradius, "Compute inradius of cells.");
  m.def("radius_ratio", &dolfinx::mesh::radius_ratio);
  m.def("midpoints", &dolfinx::mesh::midpoints);

  m.def("create", &dolfinx::mesh::create,
        "Helper function for creating meshes.");

  // dolfinx::mesh::GhostMode enums
  py::enum_<dolfinx::mesh::GhostMode>(m, "GhostMode")
      .value("none", dolfinx::mesh::GhostMode::none)
      .value("shared_facet", dolfinx::mesh::GhostMode::shared_facet)
      .value("shared_vertex", dolfinx::mesh::GhostMode::shared_vertex);

  // dolfinx::mesh::Geometry class
  py::class_<dolfinx::mesh::Geometry, std::shared_ptr<dolfinx::mesh::Geometry>>(
      m, "Geometry", "Geometry object")
      .def(py::init<std::shared_ptr<const dolfinx::common::IndexMap>,
                    const dolfinx::graph::AdjacencyList<std::int32_t>&,
                    const dolfinx::fem::ElementDofLayout&,
                    const Eigen::Array<double, Eigen::Dynamic, Eigen::Dynamic,
                                       Eigen::RowMajor>&,
                    const std::vector<std::int64_t>&>())
      .def_property_readonly("dim", &dolfinx::mesh::Geometry::dim,
                             "Geometric dimension")
      .def("dofmap",
           py::overload_cast<>(&dolfinx::mesh::Geometry::dofmap, py::const_))
      .def("dof_layout", &dolfinx::mesh::Geometry::dof_layout)
      .def("index_map", &dolfinx::mesh::Geometry::index_map)
      .def("global_indices", &dolfinx::mesh::Geometry::global_indices)
      .def("point",
           py::overload_cast<int>(&dolfinx::mesh::Geometry::x, py::const_))
      .def_property(
          "x",
          // Get
          py::overload_cast<>(&dolfinx::mesh::Geometry::x),
          // Set
          [](dolfinx::mesh::Geometry& self,
             const Eigen::Array<double, Eigen::Dynamic, Eigen::Dynamic,
                                Eigen::RowMajor>& values) {
            self.x() = values;
          },
          py::return_value_policy::reference_internal,
          "Return coordinates of all points")
      .def_readwrite("coord_mapping", &dolfinx::mesh::Geometry::coord_mapping);

  // dolfinx::mesh::TopologyComputation
  m.def("compute_entities", [](const MPICommWrapper comm,
                               const dolfinx::mesh::Topology& topology,
                               int dim) {
    return dolfinx::mesh::TopologyComputation::compute_entities(comm.get(),
                                                                topology, dim);
  });
  m.def("compute_connectivity",
        &dolfinx::mesh::TopologyComputation::compute_connectivity);

  // dolfinx::mesh::Topology class
  py::class_<dolfinx::mesh::Topology, std::shared_ptr<dolfinx::mesh::Topology>>(
      m, "Topology", "Topology object")
      .def(py::init<dolfinx::mesh::CellType>())
      .def("set_connectivity", &dolfinx::mesh::Topology::set_connectivity)
      .def("set_index_map", &dolfinx::mesh::Topology::set_index_map)
      .def("set_interior_facets", &dolfinx::mesh::Topology::set_interior_facets)
      .def("get_facet_permutations",
           &dolfinx::mesh::Topology::get_facet_permutations)
      .def("get_edge_reflections",
           &dolfinx::mesh::Topology::get_edge_reflections)
      .def("get_face_reflections",
           &dolfinx::mesh::Topology::get_face_reflections)
      .def("get_face_rotations", &dolfinx::mesh::Topology::get_face_rotations)
      .def_property_readonly("dim", &dolfinx::mesh::Topology::dim,
                             "Topological dimension")
      .def("connectivity",
           py::overload_cast<int, int>(&dolfinx::mesh::Topology::connectivity,
                                       py::const_))
      .def("hash", &dolfinx::mesh::Topology::hash)
      .def("on_boundary", &dolfinx::mesh::Topology::on_boundary)
      .def("index_map", &dolfinx::mesh::Topology::index_map)
      .def_property_readonly("cell_type", &dolfinx::mesh::Topology::cell_type)
      .def("cell_name",
           [](const dolfinx::mesh::Topology& self) {
             return dolfinx::mesh::to_string(self.cell_type());
           })
      .def("str", &dolfinx::mesh::Topology::str);

  // dolfinx::mesh::Mesh
  py::class_<dolfinx::mesh::Mesh, std::shared_ptr<dolfinx::mesh::Mesh>>(
      m, "Mesh", py::dynamic_attr(), "Mesh object")
      .def(py::init([](const MPICommWrapper comm,
                       const dolfinx::mesh::Topology& topology,
                       dolfinx::mesh::Geometry& geometry) {
        return std::make_unique<dolfinx::mesh::Mesh>(comm.get(), topology,
                                                     geometry);
      }))
        .def(py::init(
            [](const MPICommWrapper comm, dolfinx::mesh::CellType type,
               const Eigen::Ref<const Eigen::Array<
                   double, Eigen::Dynamic, Eigen::Dynamic, Eigen::RowMajor>>&
                   geometry,
               const Eigen::Ref<
                   const Eigen::Array<std::int64_t, Eigen::Dynamic,
                                      Eigen::Dynamic, Eigen::RowMajor>>&
                                      topology,
               const std::vector<std::int64_t>& global_cell_indices,
               const dolfinx::mesh::GhostMode ghost_mode) {
              return std::make_unique<dolfinx::mesh::Mesh>(
                  comm.get(), type, geometry, topology, global_cell_indices,
                  ghost_mode);
            }))
      .def(
          "cells",
          [](const dolfinx::mesh::Mesh& self) {
            const int tdim = self.topology().dim();
            auto map = self.topology().index_map(tdim);
            assert(map);
            const std::int32_t size = map->size_local() + map->num_ghosts();
            return py::array(
                {size, (std::int32_t)dolfinx::mesh::num_cell_vertices(
                           self.topology().cell_type())},
                self.topology().connectivity(tdim, 0)->array().data(),
                py::none());
          },
          py::return_value_policy::reference_internal)
      .def_property_readonly(
          "geometry", py::overload_cast<>(&dolfinx::mesh::Mesh::geometry),
          "Mesh geometry")
      .def("hash", &dolfinx::mesh::Mesh::hash)
      .def("hmax", &dolfinx::mesh::Mesh::hmax)
      .def("hmin", &dolfinx::mesh::Mesh::hmin)
      .def("create_entities", &dolfinx::mesh::Mesh::create_entities)
      .def("create_connectivity", &dolfinx::mesh::Mesh::create_connectivity)
      .def("create_connectivity_all",
           &dolfinx::mesh::Mesh::create_connectivity_all)
      .def("mpi_comm",
           [](dolfinx::mesh::Mesh& self) {
             return MPICommWrapper(self.mpi_comm());
           })
      .def("num_entities", &dolfinx::mesh::Mesh::num_entities,
           "Number of mesh entities")
      .def("rmax", &dolfinx::mesh::Mesh::rmax)
      .def("rmin", &dolfinx::mesh::Mesh::rmin)
      .def("num_entities_global", &dolfinx::mesh::Mesh::num_entities_global)
      .def_property_readonly(
          "topology", py::overload_cast<>(&dolfinx::mesh::Mesh::topology),
          "Mesh topology", py::return_value_policy::reference_internal)
      .def("ufl_id", &dolfinx::mesh::Mesh::id)
      .def_property_readonly("id", &dolfinx::mesh::Mesh::id);

  // dolfinx::mesh::MeshEntity class
  py::class_<dolfinx::mesh::MeshEntity,
             std::shared_ptr<dolfinx::mesh::MeshEntity>>(m, "MeshEntity",
                                                         "MeshEntity object")
      .def(py::init<const dolfinx::mesh::Mesh&, std::size_t, std::size_t>())
      .def_property_readonly("dim", &dolfinx::mesh::MeshEntity::dim,
                             "Topological dimension")
      .def("mesh", &dolfinx::mesh::MeshEntity::mesh, "Associated mesh")
      .def("index",
           py::overload_cast<>(&dolfinx::mesh::MeshEntity::index, py::const_),
           "Entity index")
      .def("entities", &dolfinx::mesh::MeshEntity::entities,
           py::return_value_policy::reference_internal);

  py::class_<dolfinx::mesh::EntityRange,
             std::shared_ptr<dolfinx::mesh::EntityRange>>(
      m, "EntityRange", "Range for iteration over entities of another entity")
      .def(py::init<const dolfinx::mesh::MeshEntity&, int>())
      .def("__iter__", [](const dolfinx::mesh::EntityRange& r) {
        return py::make_iterator(r.begin(), r.end());
      });

// dolfinx::mesh::MeshFunction
#define MESHFUNCTION_MACRO(SCALAR, SCALAR_NAME)                                \
  py::class_<dolfinx::mesh::MeshFunction<SCALAR>,                              \
             std::shared_ptr<dolfinx::mesh::MeshFunction<SCALAR>>>(            \
      m, "MeshFunction" #SCALAR_NAME, "DOLFIN MeshFunction object")            \
      .def(py::init<std::shared_ptr<const dolfinx::mesh::Mesh>, std::size_t,   \
                    SCALAR>())                                                 \
      .def(py::init<std::shared_ptr<const dolfinx::mesh::Mesh>,                \
                    const dolfinx::mesh::MeshValueCollection<SCALAR>&,         \
                    const SCALAR&>())                                          \
      .def_property_readonly("dim", &dolfinx::mesh::MeshFunction<SCALAR>::dim) \
      .def_readwrite("name", &dolfinx::mesh::MeshFunction<SCALAR>::name)       \
      .def("mesh", &dolfinx::mesh::MeshFunction<SCALAR>::mesh)                 \
      .def("ufl_id",                                                           \
           [](const dolfinx::mesh::MeshFunction<SCALAR>& self) {               \
             return self.id;                                                   \
           })                                                                  \
      .def("mark", &dolfinx::mesh::MeshFunction<SCALAR>::mark)                 \
      .def_property_readonly(                                                  \
          "values",                                                            \
          py::overload_cast<>(&dolfinx::mesh::MeshFunction<SCALAR>::values));

  MESHFUNCTION_MACRO(int, Int);
  MESHFUNCTION_MACRO(double, Double);
  MESHFUNCTION_MACRO(std::size_t, Sizet);
#undef MESHFUNCTION_MACRO

// dolfinx::mesh::MeshValueCollection
#define MESHVALUECOLLECTION_MACRO(SCALAR, SCALAR_NAME)                         \
  py::class_<dolfinx::mesh::MeshValueCollection<SCALAR>,                       \
             std::shared_ptr<dolfinx::mesh::MeshValueCollection<SCALAR>>>(     \
      m, "MeshValueCollection_" #SCALAR_NAME,                                  \
      "DOLFIN MeshValueCollection object")                                     \
      .def(                                                                    \
          py::init<std::shared_ptr<const dolfinx::mesh::Mesh>, std::size_t>()) \
      .def(py::init<                                                           \
           std::shared_ptr<const dolfinx::mesh::Mesh>, int,                    \
           const Eigen::Ref<const Eigen::Array<                                \
               SCALAR, Eigen::Dynamic, Eigen::Dynamic, Eigen::RowMajor>>&,     \
           const Eigen::Ref<const Eigen::Array<SCALAR, 1, Eigen::Dynamic,      \
                                               Eigen::RowMajor>>&>())          \
      .def_readwrite("name",                                                   \
                     &dolfinx::mesh::MeshValueCollection<SCALAR>::name)        \
      .def_property_readonly("dim",                                            \
                             &dolfinx::mesh::MeshValueCollection<SCALAR>::dim) \
      .def("size", &dolfinx::mesh::MeshValueCollection<SCALAR>::size)          \
      .def("get_value",                                                        \
           &dolfinx::mesh::MeshValueCollection<SCALAR>::get_value)             \
      .def("set_value",                                                        \
           (bool (dolfinx::mesh::MeshValueCollection<SCALAR>::*)(              \
               std::size_t, const SCALAR&))                                    \
               & dolfinx::mesh::MeshValueCollection<SCALAR>::set_value)        \
      .def("set_value",                                                        \
           (bool (dolfinx::mesh::MeshValueCollection<SCALAR>::*)(              \
               std::size_t, std::size_t, const SCALAR&))                       \
               & dolfinx::mesh::MeshValueCollection<SCALAR>::set_value)        \
      .def("values",                                                           \
           (std::map<                                                          \
                std::pair<std::size_t, std::size_t>,                           \
                SCALAR> & (dolfinx::mesh::MeshValueCollection<SCALAR>::*)())   \
               & dolfinx::mesh::MeshValueCollection<SCALAR>::values,           \
           py::return_value_policy::reference)                                 \
      .def("assign",                                                           \
           [](dolfinx::mesh::MeshValueCollection<SCALAR>& self,                \
              const dolfinx::mesh::MeshFunction<SCALAR>& mf) { self = mf; })   \
      .def("assign",                                                           \
           [](dolfinx::mesh::MeshValueCollection<SCALAR>& self,                \
              const dolfinx::mesh::MeshValueCollection<SCALAR>& other) {       \
             self = other;                                                     \
           })

  MESHVALUECOLLECTION_MACRO(bool, bool);
  MESHVALUECOLLECTION_MACRO(int, int);
  MESHVALUECOLLECTION_MACRO(double, double);
  MESHVALUECOLLECTION_MACRO(std::size_t, sizet);
#undef MESHVALUECOLLECTION_MACRO

  // dolfinx::mesh::MeshQuality
  py::class_<dolfinx::mesh::MeshQuality>(m, "MeshQuality", "MeshQuality class")
      .def_static("dihedral_angle_histogram_data",
                  &dolfinx::mesh::MeshQuality::dihedral_angle_histogram_data,
                  py::arg("mesh"), py::arg("num_bins") = 50)
      .def_static("dihedral_angles_min_max",
                  &dolfinx::mesh::MeshQuality::dihedral_angles_min_max);

<<<<<<< HEAD
  // dolfinx::mesh::PartitionData class
  py::class_<dolfinx::mesh::PartitionData,
             std::shared_ptr<dolfinx::mesh::PartitionData>>(
      m, "PartitionData", "PartitionData object")
      .def(py::init(
          [](const std::vector<int>& cell_partition,
             const std::map<std::int64_t, std::vector<int>>& ghost_procs) {
            return dolfinx::mesh::PartitionData(cell_partition, ghost_procs);
          }))
      .def("num_procs", &dolfinx::mesh::PartitionData::num_procs)
      .def("size", &dolfinx::mesh::PartitionData::num_ghosts)
      .def("num_ghosts", &dolfinx::mesh::PartitionData::num_ghosts);
=======
  py::class_<dolfinx::mesh::Ordering>(m, "Ordering", "Order mesh cell entities")
      .def_static("order_simplex", &dolfinx::mesh::Ordering::order_simplex)
      .def_static("is_ordered_simplex",
                  &dolfinx::mesh::Ordering::is_ordered_simplex);
>>>>>>> 2eac5c87

  // New Partition interface

  m.def("create_local_adjacency_list",
        &dolfinx::mesh::Partitioning::create_local_adjacency_list);
  m.def("create_distributed_adjacency_list",
        [](const MPICommWrapper comm,
           const dolfinx::graph::AdjacencyList<std::int32_t>& list_local,
           const std::vector<std::int64_t>& global_links,
           const std::vector<bool>& exterior_links) {
          return dolfinx::mesh::Partitioning::create_distributed_adjacency_list(
              comm.get(), list_local, global_links, exterior_links);
        });
  m.def("distribute",
        [](const MPICommWrapper comm,
           const dolfinx::graph::AdjacencyList<std::int64_t>& list,
           const dolfinx::graph::AdjacencyList<std::int32_t>& destinations) {
          return dolfinx::mesh::Partitioning::distribute(comm.get(), list,
                                                         destinations);
        });

  m.def("exchange",
        [](const MPICommWrapper comm,
           const dolfinx::graph::AdjacencyList<std::int64_t>& list,
           const dolfinx::graph::AdjacencyList<std::int32_t>& destinations,
           const std::set<int>& sources) {
          return dolfinx::mesh::Partitioning::exchange(comm.get(), list,
                                                       destinations, sources);
        });

  m.def("partition_cells",
        [](const MPICommWrapper comm, int nparts,
           dolfinx::mesh::CellType cell_type,
           const dolfinx::graph::AdjacencyList<std::int64_t>& cells) {
          return dolfinx::mesh::Partitioning::partition_cells(
              comm.get(), nparts, cell_type, cells);
        });

  m.def("distribute_data",
        [](const MPICommWrapper comm, const std::vector<std::int64_t>& indices,
           const Eigen::Ref<const Eigen::Array<
               double, Eigen::Dynamic, Eigen::Dynamic, Eigen::RowMajor>>& x) {
          return dolfinx::mesh::Partitioning::distribute_data(comm.get(),
                                                              indices, x);
        });

  m.def("compute_local_to_global_links",
        &dolfinx::mesh::Partitioning::compute_local_to_global_links);

  m.def("compute_local_to_local",
        &dolfinx::mesh::Partitioning::compute_local_to_local);

  m.def("compute_marked_boundary_entities",
        &dolfinx::mesh::compute_marked_boundary_entities);

  // TODO Remove
  m.def("compute_vertex_exterior_markers",
        &dolfinx::mesh::Partitioning::compute_vertex_exterior_markers);

} // namespace dolfinx_wrappers
} // namespace dolfinx_wrappers<|MERGE_RESOLUTION|>--- conflicted
+++ resolved
@@ -17,11 +17,6 @@
 #include <dolfinx/mesh/MeshIterator.h>
 #include <dolfinx/mesh/MeshQuality.h>
 #include <dolfinx/mesh/MeshValueCollection.h>
-<<<<<<< HEAD
-#include <dolfinx/mesh/PartitionData.h>
-=======
-#include <dolfinx/mesh/Ordering.h>
->>>>>>> 2eac5c87
 #include <dolfinx/mesh/Partitioning.h>
 #include <dolfinx/mesh/Topology.h>
 #include <dolfinx/mesh/TopologyComputation.h>
@@ -324,26 +319,6 @@
       .def_static("dihedral_angles_min_max",
                   &dolfinx::mesh::MeshQuality::dihedral_angles_min_max);
 
-<<<<<<< HEAD
-  // dolfinx::mesh::PartitionData class
-  py::class_<dolfinx::mesh::PartitionData,
-             std::shared_ptr<dolfinx::mesh::PartitionData>>(
-      m, "PartitionData", "PartitionData object")
-      .def(py::init(
-          [](const std::vector<int>& cell_partition,
-             const std::map<std::int64_t, std::vector<int>>& ghost_procs) {
-            return dolfinx::mesh::PartitionData(cell_partition, ghost_procs);
-          }))
-      .def("num_procs", &dolfinx::mesh::PartitionData::num_procs)
-      .def("size", &dolfinx::mesh::PartitionData::num_ghosts)
-      .def("num_ghosts", &dolfinx::mesh::PartitionData::num_ghosts);
-=======
-  py::class_<dolfinx::mesh::Ordering>(m, "Ordering", "Order mesh cell entities")
-      .def_static("order_simplex", &dolfinx::mesh::Ordering::order_simplex)
-      .def_static("is_ordered_simplex",
-                  &dolfinx::mesh::Ordering::is_ordered_simplex);
->>>>>>> 2eac5c87
-
   // New Partition interface
 
   m.def("create_local_adjacency_list",
