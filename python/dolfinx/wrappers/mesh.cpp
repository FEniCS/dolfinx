--- conflicted
+++ resolved
@@ -293,10 +293,6 @@
            })
       .def_property_readonly("dim", &dolfinx::mesh::Topology::dim,
                              "Topological dimension")
-<<<<<<< HEAD
-      .def_readonly("original_cell_index",
-                    &dolfinx::mesh::Topology::original_cell_index)
-=======
       .def_property_readonly("original_cell_index",
                              [](const dolfinx::mesh::Topology& self)
                              {
@@ -305,7 +301,6 @@
                                    self.original_cell_index.data(),
                                    py::cast(self));
                              })
->>>>>>> 756c688e
       .def("connectivity",
            py::overload_cast<int, int>(&dolfinx::mesh::Topology::connectivity,
                                        py::const_))
