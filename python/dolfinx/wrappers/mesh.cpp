--- conflicted
+++ resolved
@@ -299,14 +299,6 @@
       [](const dolfinx::mesh::Mesh<T>& mesh, int dim,
          nb::ndarray<const std::int32_t, nb::ndim<1>, nb::c_contig> entities)
       {
-<<<<<<< HEAD
-        auto [submesh, e_map, v_map, g_map] = dolfinx::mesh::create_submesh(
-            mesh, dim, std::span(entities.data(), entities.size()));
-        auto _e_map = as_nbarray(e_map);
-        auto _v_map = as_nbarray(v_map);
-        auto _g_map = as_nbarray(g_map);
-        return std::tuple(submesh, _e_map, _v_map, _g_map);
-=======
         auto submesh = dolfinx::mesh::create_submesh(
             mesh, dim, std::span(entities.data(), entities.size()));
         auto _e_map = as_nbarray(std::move(std::get<1>(submesh)));
@@ -314,7 +306,6 @@
         auto _g_map = as_nbarray(std::move(std::get<3>(submesh)));
         return std::tuple(std::move(std::get<0>(submesh)), _e_map, _v_map,
                           _g_map);
->>>>>>> bf4e94c5
       },
       nb::arg("mesh"), nb::arg("dim"), nb::arg("entities"));
 
