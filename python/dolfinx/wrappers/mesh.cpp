// Copyright (C) 2017-2021 Chris N. Richardson and Garth N. Wells
//
// This file is part of DOLFINx (https://www.fenicsproject.org)
//
// SPDX-License-Identifier:    LGPL-3.0-or-later

#include "MPICommWrapper.h"
#include "array.h"
#include "caster_mpi.h"
#include "caster_petsc.h"
#include <cfloat>
#include <dolfinx/common/IndexMap.h>
#include <dolfinx/fem/CoordinateElement.h>
#include <dolfinx/fem/ElementDofLayout.h>
#include <dolfinx/mesh/Geometry.h>
#include <dolfinx/mesh/Mesh.h>
#include <dolfinx/mesh/MeshTags.h>
#include <dolfinx/mesh/Topology.h>
#include <dolfinx/mesh/cell_types.h>
#include <dolfinx/mesh/generation.h>
#include <dolfinx/mesh/graphbuild.h>
#include <dolfinx/mesh/topologycomputation.h>
#include <dolfinx/mesh/utils.h>
#include <iostream>
#include <memory>
#include <pybind11/eval.h>
#include <pybind11/functional.h>
#include <pybind11/numpy.h>
#include <pybind11/pybind11.h>
#include <pybind11/stl.h>
#include <span>

namespace py = pybind11;

namespace
{
/// Wrap a Python graph partitioning function as a C++ function
template <typename Functor>
auto create_cell_partitioner_cpp(Functor p_py)
{
  return [p_py](MPI_Comm comm, int nparts,
                const dolfinx::graph::AdjacencyList<std::int64_t>& local_graph,
                bool ghosting)
  {
    return p_py(dolfinx_wrappers::MPICommWrapper(comm), nparts, local_graph,
                ghosting);
  };
}

/// Wrap a C++ cell partitioning function as a Python function
template <typename Functor>
auto create_cell_partitioner_py(Functor p_cpp)
{
  return [p_cpp](dolfinx_wrappers::MPICommWrapper comm, int n, int tdim,
                 const dolfinx::graph::AdjacencyList<std::int64_t>& cells)
  { return p_cpp(comm.get(), n, tdim, cells); };
}

using PythonCellPartitionFunction
    = std::function<dolfinx::graph::AdjacencyList<std::int32_t>(
        dolfinx_wrappers::MPICommWrapper, int, int,
        const dolfinx::graph::AdjacencyList<std::int64_t>&)>;

using CppCellPartitionFunction
    = std::function<dolfinx::graph::AdjacencyList<std::int32_t>(
        MPI_Comm, int, int,
        const dolfinx::graph::AdjacencyList<std::int64_t>&)>;

CppCellPartitionFunction
create_cell_partitioner_cpp(const PythonCellPartitionFunction& partitioner)
{
  return [partitioner](MPI_Comm comm, int n, int tdim,
                       const dolfinx::graph::AdjacencyList<std::int64_t>& cells)
  {
    return partitioner(dolfinx_wrappers::MPICommWrapper(comm), n, tdim, cells);
  };
}

} // namespace

namespace dolfinx_wrappers
{

template <typename T>
void declare_meshtags(py::module& m, std::string type)
{
  std::string pyclass_name = std::string("MeshTags_") + type;
  py::class_<dolfinx::mesh::MeshTags<T>,
             std::shared_ptr<dolfinx::mesh::MeshTags<T>>>(
      m, pyclass_name.c_str(), "MeshTags object")
      .def(py::init(
          [](std::shared_ptr<const dolfinx::mesh::Mesh> mesh, int dim,
             const py::array_t<std::int32_t, py::array::c_style>& indices,
             const py::array_t<T, py::array::c_style>& values)
          {
            std::vector<std::int32_t> indices_vec(
                indices.data(), indices.data() + indices.size());
            std::vector<T> values_vec(values.data(),
                                      values.data() + values.size());
            return dolfinx::mesh::MeshTags<T>(mesh, dim, std::move(indices_vec),
                                              std::move(values_vec));
          }))
      .def_property_readonly("dtype", [](const dolfinx::mesh::MeshTags<T>& self)
                             { return py::dtype::of<T>(); })
      .def_readwrite("name", &dolfinx::mesh::MeshTags<T>::name)
      .def_property_readonly("dim", &dolfinx::mesh::MeshTags<T>::dim)
      .def_property_readonly("mesh", &dolfinx::mesh::MeshTags<T>::mesh)
      .def_property_readonly("values",
                             [](dolfinx::mesh::MeshTags<T>& self)
                             {
                               return py::array_t<T>(self.values().size(),
                                                     self.values().data(),
                                                     py::cast(self));
                             })
      .def_property_readonly("indices",
                             [](dolfinx::mesh::MeshTags<T>& self)
                             {
                               return py::array_t<std::int32_t>(
                                   self.indices().size(), self.indices().data(),
                                   py::cast(self));
                             })
      .def("find", [](dolfinx::mesh::MeshTags<T>& self, T value)
           { return as_pyarray(self.find(value)); });

  m.def("create_meshtags",
        [](std::shared_ptr<const dolfinx::mesh::Mesh> mesh, int dim,
           const dolfinx::graph::AdjacencyList<std::int32_t>& entities,
           const py::array_t<T, py::array::c_style>& values)
        {
          return dolfinx::mesh::create_meshtags(
              mesh, dim, entities, std::span(values.data(), values.size()));
        });
}

void mesh(py::module& m)
{

  py::enum_<dolfinx::mesh::CellType>(m, "CellType")
      .value("point", dolfinx::mesh::CellType::point)
      .value("interval", dolfinx::mesh::CellType::interval)
      .value("triangle", dolfinx::mesh::CellType::triangle)
      .value("quadrilateral", dolfinx::mesh::CellType::quadrilateral)
      .value("tetrahedron", dolfinx::mesh::CellType::tetrahedron)
      .value("pyramid", dolfinx::mesh::CellType::pyramid)
      .value("prism", dolfinx::mesh::CellType::prism)
      .value("hexahedron", dolfinx::mesh::CellType::hexahedron);

  m.def("to_type", &dolfinx::mesh::to_type, py::arg("cell"));
  m.def("to_string", &dolfinx::mesh::to_string, py::arg("type"));
  m.def("is_simplex", &dolfinx::mesh::is_simplex, py::arg("type"));

  m.def("cell_entity_type", &dolfinx::mesh::cell_entity_type, py::arg("type"),
        py::arg("dim"), py::arg("index"));
  m.def("cell_dim", &dolfinx::mesh::cell_dim, py::arg("type"));
  m.def("cell_num_entities", &dolfinx::mesh::cell_num_entities, py::arg("type"),
        py::arg("dim"));
  m.def("cell_num_vertices", &dolfinx::mesh::num_cell_vertices,
        py::arg("type"));
  m.def(
      "cell_normals",
      [](const dolfinx::mesh::Mesh& mesh, int dim,
         const py::array_t<std::int32_t, py::array::c_style>& entities)
      {
        std::vector<double> n = dolfinx::mesh::cell_normals(
            mesh, dim, std::span(entities.data(), entities.size()));
        return as_pyarray(std::move(n),
                          std::array<std::size_t, 2>{n.size() / 3, 3});
      },
      py::arg("mesh"), py::arg("dim"), py::arg("entities"));
  m.def("get_entity_vertices", &dolfinx::mesh::get_entity_vertices,
        py::arg("type"), py::arg("dim"));
  m.def("extract_topology", &dolfinx::mesh::extract_topology,
        py::arg("cell_type"), py::arg("layout"), py::arg("cells"));

  m.def(
      "h",
      [](const dolfinx::mesh::Mesh& mesh, int dim,
         const py::array_t<std::int32_t, py::array::c_style>& entities)
      {
        return as_pyarray(dolfinx::mesh::h(
            mesh, std::span(entities.data(), entities.size()), dim));
      },
      py::arg("mesh"), py::arg("dim"), py::arg("entities"),
      "Compute maximum distance between any two vertices.");

  m.def(
      "compute_midpoints",
      [](const dolfinx::mesh::Mesh& mesh, int dim,
         py::array_t<std::int32_t, py::array::c_style> entities)
      {
        std::vector<double> x = dolfinx::mesh::compute_midpoints(
            mesh, dim, std::span(entities.data(), entities.size()));
        std::array<std::size_t, 2> shape = {(std::size_t)entities.size(), 3};
        return as_pyarray(std::move(x), shape);
      },
      py::arg("mesh"), py::arg("dim"), py::arg("entities"));

  using PythonPartitioningFunction
      = std::function<dolfinx::graph::AdjacencyList<std::int32_t>(
          MPICommWrapper, int, int,
          const dolfinx::graph::AdjacencyList<std::int64_t>&)>;

  m.def(
      "build_dual_graph",
      [](const MPICommWrapper comm,
         const dolfinx::graph::AdjacencyList<std::int64_t>& cells, int tdim)
      { return dolfinx::mesh::build_dual_graph(comm.get(), cells, tdim); },
      py::arg("comm"), py::arg("cells"), py::arg("tdim"),
      "Build dual graph for cells");

  m.def(
      "create_mesh",
      [](const MPICommWrapper comm,
         const dolfinx::graph::AdjacencyList<std::int64_t>& cells,
         const dolfinx::fem::CoordinateElement& element,
         const py::array_t<double, py::array::c_style>& x,
         const PythonPartitioningFunction& partitioner)
      {
        auto partitioner_wrapper
            = [partitioner](
                  MPI_Comm comm, int n, int tdim,
                  const dolfinx::graph::AdjacencyList<std::int64_t>& cells)
        { return partitioner(MPICommWrapper(comm), n, tdim, cells); };

        std::size_t shape1 = x.ndim() == 1 ? 1 : x.shape()[1];
        std::vector shape{std::size_t(x.shape(0)), shape1};
        return dolfinx::mesh::create_mesh(
            comm.get(), cells, {element}, std::span(x.data(), x.size()),
            {static_cast<std::size_t>(x.shape(0)),
             static_cast<std::size_t>(x.shape(1))},
            partitioner_wrapper);
      },
      py::arg("comm"), py::arg("cells"), py::arg("element"), py::arg("x"),
      py::arg("partitioner"), "Helper function for creating meshes.");

  m.def(
      "create_submesh",
      [](const dolfinx::mesh::Mesh& mesh, int dim,
         const py::array_t<std::int32_t, py::array::c_style>& entities)
      {
        return dolfinx::mesh::create_submesh(
            mesh, dim, std::span(entities.data(), entities.size()));
      },
      py::arg("mesh"), py::arg("dim"), py::arg("entities"));

  // dolfinx::mesh::GhostMode enums
  py::enum_<dolfinx::mesh::GhostMode>(m, "GhostMode")
      .value("none", dolfinx::mesh::GhostMode::none)
      .value("shared_facet", dolfinx::mesh::GhostMode::shared_facet)
      .value("shared_vertex", dolfinx::mesh::GhostMode::shared_vertex);

  // dolfinx::mesh::Geometry class
  py::class_<dolfinx::mesh::Geometry<double>,
             std::shared_ptr<dolfinx::mesh::Geometry<double>>>(
      m, "Geometry", "Geometry object")
      .def_property_readonly("dim", &dolfinx::mesh::Geometry<double>::dim,
                             "Geometric dimension")
      .def_property_readonly("dofmap", &dolfinx::mesh::Geometry<double>::dofmap)
      .def("index_map", &dolfinx::mesh::Geometry<double>::index_map)
      .def_property_readonly(
          "x",
          [](const dolfinx::mesh::Geometry<double>& self)
          {
            std::array<std::size_t, 2> shape = {self.x().size() / 3, 3};
            return py::array_t<double>(shape, self.x().data(), py::cast(self));
          },
          "Return coordinates of all geometry points. Each row is the "
          "coordinate of a point.")
<<<<<<< HEAD
      .def_property_readonly("cmap", &dolfinx::mesh::Geometry::cmaps,
                             "The coordinate maps")
      .def_property_readonly("input_global_indices",
                             &dolfinx::mesh::Geometry::input_global_indices);
=======
      .def_property_readonly("cmap", &dolfinx::mesh::Geometry<double>::cmap,
                             "The coordinate map")
      .def_property_readonly(
          "input_global_indices",
          &dolfinx::mesh::Geometry<double>::input_global_indices);
>>>>>>> 64f45e6d

  // dolfinx::mesh::TopologyComputation
  m.def(
      "compute_entities",
      [](const MPICommWrapper comm, const dolfinx::mesh::Topology& topology,
         int dim)
      { return dolfinx::mesh::compute_entities(comm.get(), topology, dim); },
      py::arg("comm"), py::arg("topology"), py::arg("dim"));
  m.def("compute_connectivity", &dolfinx::mesh::compute_connectivity,
        py::arg("topology"), py::arg("d0"), py::arg("d1"));

  // dolfinx::mesh::Topology class
  py::class_<dolfinx::mesh::Topology, std::shared_ptr<dolfinx::mesh::Topology>>(
      m, "Topology", py::dynamic_attr(), "Topology object")
      .def(py::init([](const MPICommWrapper comm,
                       const std::vector<dolfinx::mesh::CellType> cell_type)
                    { return dolfinx::mesh::Topology(comm.get(), cell_type); }),
           py::arg("comm"), py::arg("cell_type"))
      .def("entity_group_offsets",
           &dolfinx::mesh::Topology::entity_group_offsets)
      .def("set_connectivity", &dolfinx::mesh::Topology::set_connectivity,
           py::arg("c"), py::arg("d0"), py::arg("d1"))
      .def("set_index_map", &dolfinx::mesh::Topology::set_index_map,
           py::arg("dim"), py::arg("map"))
      .def("create_entities", &dolfinx::mesh::Topology::create_entities,
           py::arg("dim"))
      .def("create_entity_permutations",
           &dolfinx::mesh::Topology::create_entity_permutations)
      .def("create_connectivity", &dolfinx::mesh::Topology::create_connectivity,
           py::arg("d0"), py::arg("d1"))
      .def("get_facet_permutations",
           [](const dolfinx::mesh::Topology& self)
           {
             const std::vector<std::uint8_t>& p = self.get_facet_permutations();
             return py::array_t<std::uint8_t>(p.size(), p.data(),
                                              py::cast(self));
           })
      .def("get_cell_permutation_info",
           [](const dolfinx::mesh::Topology& self)
           {
             const std::vector<std::uint32_t>& p
                 = self.get_cell_permutation_info();
             return py::array_t<std::uint32_t>(p.size(), p.data(),
                                               py::cast(self));
           })
      .def_property_readonly("dim", &dolfinx::mesh::Topology::dim,
                             "Topological dimension")
      .def_property_readonly("original_cell_index",
                             [](const dolfinx::mesh::Topology& self)
                             {
                               return py::array_t<std::int64_t>(
                                   self.original_cell_index.size(),
                                   self.original_cell_index.data(),
                                   py::cast(self));
                             })
      .def("connectivity",
           py::overload_cast<int, int>(&dolfinx::mesh::Topology::connectivity,
                                       py::const_),
           py::arg("d0"), py::arg("d1"))
      .def("index_map", &dolfinx::mesh::Topology::index_map, py::arg("dim"))
      .def_property_readonly("cell_types", &dolfinx::mesh::Topology::cell_types)
      .def("cell_name",
           [](const dolfinx::mesh::Topology& self)
           {
             if (self.cell_types().size() > 1)
               throw std::runtime_error("Multiple cell types not supported");
             return dolfinx::mesh::to_string(self.cell_types()[0]);
           })
      .def("interprocess_facets", &dolfinx::mesh::Topology::interprocess_facets)
      .def_property_readonly("comm", [](dolfinx::mesh::Mesh& self)
                             { return MPICommWrapper(self.comm()); });

  // dolfinx::mesh::Mesh
  py::class_<dolfinx::mesh::Mesh, std::shared_ptr<dolfinx::mesh::Mesh>>(
      m, "Mesh", py::dynamic_attr(), "Mesh object")
      .def(py::init(
               [](const MPICommWrapper comm,
                  const dolfinx::mesh::Topology& topology,
                  dolfinx::mesh::Geometry<double>& geometry)
               { return dolfinx::mesh::Mesh(comm.get(), topology, geometry); }),
           py::arg("comm"), py::arg("topology"), py::arg("geometry"))
      .def_property_readonly(
          "geometry", py::overload_cast<>(&dolfinx::mesh::Mesh::geometry),
          "Mesh geometry")
      .def_property_readonly(
          "topology", py::overload_cast<>(&dolfinx::mesh::Mesh::topology),
          "Mesh topology", py::return_value_policy::reference_internal)
      .def_property_readonly("comm", [](dolfinx::mesh::Mesh& self)
                             { return MPICommWrapper(self.comm()); })
      .def_readwrite("name", &dolfinx::mesh::Mesh::name);

  // dolfinx::mesh::MeshTags

  declare_meshtags<std::int8_t>(m, "int8");
  declare_meshtags<std::int32_t>(m, "int32");
  declare_meshtags<std::int64_t>(m, "int64");
  declare_meshtags<double>(m, "float64");

  // Partitioning interface using
  using PythonCellPartitionFunction
      = std::function<dolfinx::graph::AdjacencyList<std::int32_t>(
          MPICommWrapper, int, int,
          const dolfinx::graph::AdjacencyList<std::int64_t>&)>;
  m.def("create_cell_partitioner",
        [](dolfinx::mesh::GhostMode gm) -> PythonCellPartitionFunction
        {
          return create_cell_partitioner_py(
              dolfinx::mesh::create_cell_partitioner(gm));
        });
  m.def(
      "create_cell_partitioner",
      [](const std::function<dolfinx::graph::AdjacencyList<std::int32_t>(
             MPICommWrapper comm, int nparts,
             const dolfinx::graph::AdjacencyList<std::int64_t>& local_graph,
             bool ghosting)>& part) -> PythonCellPartitionFunction
      {
        return create_cell_partitioner_py(
            dolfinx::mesh::create_cell_partitioner(
                dolfinx::mesh::GhostMode::none,
                create_cell_partitioner_cpp(part)));
      },
      py::arg("part"));

  m.def(
      "locate_entities",
      [](const dolfinx::mesh::Mesh& mesh, int dim,
         const std::function<py::array_t<bool>(
             const py::array_t<double, py::array::c_style>&)>& marker)
      {
        auto cpp_marker = [&marker](auto x)
        {
          std::array<std::size_t, 2> shape = {x.extent(0), x.extent(1)};
          py::array_t<double> x_view(shape, x.data_handle(), py::none());
          py::array_t<bool> marked = marker(x_view);
          return std::vector<std::int8_t>(marked.data(),
                                          marked.data() + marked.size());
        };

        return as_pyarray(
            dolfinx::mesh::locate_entities(mesh, dim, cpp_marker));
      },
      py::arg("mesh"), py::arg("dim"), py::arg("marker"));

  m.def(
      "locate_entities_boundary",
      [](const dolfinx::mesh::Mesh& mesh, int dim,
         const std::function<py::array_t<bool>(
             const py::array_t<double, py::array::c_style>&)>& marker)
      {
        auto cpp_marker = [&marker](auto x)
        {
          std::array<std::size_t, 2> shape = {x.extent(0), x.extent(1)};
          py::array_t<double> x_view(shape, x.data_handle(), py::none());
          py::array_t<bool> marked = marker(x_view);
          return std::vector<std::int8_t>(marked.data(),
                                          marked.data() + marked.size());
        };
        return as_pyarray(
            dolfinx::mesh::locate_entities_boundary(mesh, dim, cpp_marker));
      },
      py::arg("mesh"), py::arg("dim"), py::arg("marker"));

  m.def(
      "entities_to_geometry",
      [](const dolfinx::mesh::Mesh& mesh, int dim,
         py::array_t<std::int32_t, py::array::c_style> entities, bool orient)
      {
        std::vector<std::int32_t> idx = dolfinx::mesh::entities_to_geometry(
            mesh, dim, std::span(entities.data(), entities.size()), orient);

        if (mesh.topology().cell_types().size() > 1)
          throw std::runtime_error("Multiple cell type not supported.");

        dolfinx::mesh::CellType cell_type = mesh.topology().cell_types()[0];
        std::size_t num_vertices = dolfinx::mesh::num_cell_vertices(
            cell_entity_type(cell_type, dim, 0));
        std::array<std::size_t, 2> shape
            = {(std::size_t)entities.size(), num_vertices};
        return as_pyarray(std::move(idx), shape);
      },
      py::arg("mesh"), py::arg("dim"), py::arg("entities"), py::arg("orient"));
  m.def(
      "exterior_facet_indices",
      [](const dolfinx::mesh::Topology& t)
      { return as_pyarray(dolfinx::mesh::exterior_facet_indices(t)); },
      py::arg("topology"));
  m.def(
      "compute_incident_entities",
      [](const dolfinx::mesh::Topology& topology,
         py::array_t<std::int32_t, py::array::c_style> entities, int d0, int d1)
      {
        return as_pyarray(dolfinx::mesh::compute_incident_entities(
            topology, std::span(entities.data(), entities.size()), d0, d1));
      },
      py::arg("mesh"), py::arg("entities"), py::arg("d0"), py::arg("d1"));

  // Mesh generation
  py::enum_<dolfinx::mesh::DiagonalType>(m, "DiagonalType")
      .value("left", dolfinx::mesh::DiagonalType::left)
      .value("right", dolfinx::mesh::DiagonalType::right)
      .value("crossed", dolfinx::mesh::DiagonalType::crossed)
      .value("left_right", dolfinx::mesh::DiagonalType::left_right)
      .value("right_left", dolfinx::mesh::DiagonalType::right_left);

  m.def(
      "create_interval",
      [](const MPICommWrapper comm, std::size_t n, std::array<double, 2> p,
         dolfinx::mesh::GhostMode ghost_mode,
         const PythonCellPartitionFunction& partitioner)
      {
        return dolfinx::mesh::create_interval(
            comm.get(), n, p, create_cell_partitioner_cpp(partitioner));
      },
      py::arg("comm"), py::arg("n"), py::arg("p"), py::arg("ghost_mode"),
      py::arg("partitioner"));

  m.def(
      "create_rectangle",
      [](const MPICommWrapper comm,
         const std::array<std::array<double, 2>, 2>& p,
         std::array<std::size_t, 2> n, dolfinx::mesh::CellType celltype,
         const PythonCellPartitionFunction& partitioner,
         dolfinx::mesh::DiagonalType diagonal)
      {
        return dolfinx::mesh::create_rectangle(
            comm.get(), p, n, celltype,
            create_cell_partitioner_cpp(partitioner), diagonal);
      },
      py::arg("comm"), py::arg("p"), py::arg("n"), py::arg("celltype"),
      py::arg("partitioner"), py::arg("diagonal"));

  m.def(
      "create_box",
      [](const MPICommWrapper comm,
         const std::array<std::array<double, 3>, 2>& p,
         std::array<std::size_t, 3> n, dolfinx::mesh::CellType celltype,
         const PythonCellPartitionFunction& partitioner)
      {
        return dolfinx::mesh::create_box(
            comm.get(), p, n, celltype,
            create_cell_partitioner_cpp(partitioner));
      },
      py::arg("comm"), py::arg("p"), py::arg("n"), py::arg("celltype"),
      py::arg("partitioner"));
}
} // namespace dolfinx_wrappers<|MERGE_RESOLUTION|>--- conflicted
+++ resolved
@@ -266,18 +266,11 @@
           },
           "Return coordinates of all geometry points. Each row is the "
           "coordinate of a point.")
-<<<<<<< HEAD
-      .def_property_readonly("cmap", &dolfinx::mesh::Geometry::cmaps,
+      .def_property_readonly("cmaps", &dolfinx::mesh::Geometry<double>::cmaps,
                              "The coordinate maps")
-      .def_property_readonly("input_global_indices",
-                             &dolfinx::mesh::Geometry::input_global_indices);
-=======
-      .def_property_readonly("cmap", &dolfinx::mesh::Geometry<double>::cmap,
-                             "The coordinate map")
       .def_property_readonly(
           "input_global_indices",
           &dolfinx::mesh::Geometry<double>::input_global_indices);
->>>>>>> 64f45e6d
 
   // dolfinx::mesh::TopologyComputation
   m.def(
