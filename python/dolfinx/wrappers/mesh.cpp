// Copyright (C) 2017-2021 Chris N. Richardson and Garth N. Wells
//
// This file is part of DOLFINx (https://www.fenicsproject.org)
//
// SPDX-License-Identifier:    LGPL-3.0-or-later

#include "MPICommWrapper.h"
#include "array.h"
#include "caster_mpi.h"
#include "numpy_dtype.h"
#include <cfloat>
#include <dolfinx/common/IndexMap.h>
#include <dolfinx/fem/CoordinateElement.h>
#include <dolfinx/fem/ElementDofLayout.h>
#include <dolfinx/mesh/Geometry.h>
#include <dolfinx/mesh/Mesh.h>
#include <dolfinx/mesh/MeshTags.h>
#include <dolfinx/mesh/Topology.h>
#include <dolfinx/mesh/cell_types.h>
#include <dolfinx/mesh/generation.h>
#include <dolfinx/mesh/graphbuild.h>
#include <dolfinx/mesh/topologycomputation.h>
#include <dolfinx/mesh/utils.h>
#include <iostream>
#include <memory>
#include <nanobind/nanobind.h>
#include <nanobind/ndarray.h>
#include <nanobind/stl/array.h>
#include <nanobind/stl/function.h>
#include <nanobind/stl/shared_ptr.h>
#include <nanobind/stl/string.h>
#include <nanobind/stl/tuple.h>
#include <nanobind/stl/vector.h>
#include <span>

namespace nb = nanobind;

namespace
{
/// Wrap a Python graph partitioning function as a C++ function
template <typename Functor>
auto create_partitioner_cpp(Functor p)
{
  return [p](MPI_Comm comm, int nparts,
             const dolfinx::graph::AdjacencyList<std::int64_t>& local_graph,
             bool ghosting)
  {
    return p(dolfinx_wrappers::MPICommWrapper(comm), nparts, local_graph,
             ghosting);
  };
}

/// Wrap a C++ cell partitioning function as a Python function
template <typename Functor>
auto create_cell_partitioner_py(Functor p)
{
  return [p](dolfinx_wrappers::MPICommWrapper comm, int n, int tdim,
             const dolfinx::graph::AdjacencyList<std::int64_t>& cells)
  { return p(comm.get(), n, tdim, cells); };
}

using PythonPartitioningFunction
    = std::function<dolfinx::graph::AdjacencyList<std::int32_t>(
        dolfinx_wrappers::MPICommWrapper, int, int,
        const dolfinx::graph::AdjacencyList<std::int64_t>&)>;

using PythonCellPartitionFunction
    = std::function<dolfinx::graph::AdjacencyList<std::int32_t>(
        dolfinx_wrappers::MPICommWrapper, int, int,
        const dolfinx::graph::AdjacencyList<std::int64_t>&)>;

using CppCellPartitionFunction
    = std::function<dolfinx::graph::AdjacencyList<std::int32_t>(
        MPI_Comm, int, int,
        const dolfinx::graph::AdjacencyList<std::int64_t>&)>;

/// Wrap a Python cell graph partitioning function as a C++ function
CppCellPartitionFunction
create_cell_partitioner_cpp(const PythonCellPartitionFunction& p)
{
  if (p)
  {
    return [p](MPI_Comm comm, int n, int tdim,
               const dolfinx::graph::AdjacencyList<std::int64_t>& cells)
    { return p(dolfinx_wrappers::MPICommWrapper(comm), n, tdim, cells); };
  }
  else
    return nullptr;
}
} // namespace

namespace dolfinx_wrappers
{
template <typename T>
void declare_meshtags(nb::module_& m, std::string type)
{
  auto dtype = numpy_dtype<T>();

  std::string pyclass_name = std::string("MeshTags_") + type;
  nb::class_<dolfinx::mesh::MeshTags<T>>(m, pyclass_name.c_str(),
                                         "MeshTags object")
      .def(
          "__init__",
          [](dolfinx::mesh::MeshTags<T>* self,
             std::shared_ptr<const dolfinx::mesh::Topology> topology, int dim,
             nb::ndarray<const std::int32_t, nb::ndim<1>, nb::c_contig> indices,
             nb::ndarray<const T, nb::ndim<1>, nb::c_contig> values)
          {
            std::vector<std::int32_t> indices_vec(
                indices.data(), indices.data() + indices.size());
            std::vector<T> values_vec(values.data(),
                                      values.data() + values.size());
            new (self) dolfinx::mesh::MeshTags<T>(
                topology, dim, std::move(indices_vec), std::move(values_vec));
          })
      .def_prop_ro("dtype", [dtype](const dolfinx::mesh::MeshTags<T>& self)
                   { return dtype; })
      .def_rw("name", &dolfinx::mesh::MeshTags<T>::name)
      .def_prop_ro("dim", &dolfinx::mesh::MeshTags<T>::dim)
      .def_prop_ro("topology", &dolfinx::mesh::MeshTags<T>::topology)
      .def_prop_ro(
          "values",
          [](dolfinx::mesh::MeshTags<T>& self)
          {
            return nb::ndarray<const T, nb::numpy>(self.values().data(),
                                                   {self.values().size()});
          },
          nb::rv_policy::reference_internal)
      .def_prop_ro(
          "indices",
          [](dolfinx::mesh::MeshTags<T>& self)
          {
            return nb::ndarray<const std::int32_t, nb::numpy>(
                self.indices().data(), {self.indices().size()});
          },
          nb::rv_policy::reference_internal)
      .def("find", [](dolfinx::mesh::MeshTags<T>& self, T value)
           { return as_nbarray(self.find(value)); });

  m.def("create_meshtags",
        [](std::shared_ptr<const dolfinx::mesh::Topology> topology, int dim,
           const dolfinx::graph::AdjacencyList<std::int32_t>& entities,
           nb::ndarray<const T, nb::ndim<1>, nb::c_contig> values)
        {
          return dolfinx::mesh::create_meshtags(
              topology, dim, entities, std::span(values.data(), values.size()));
        });
}

template <typename T>
void declare_mesh(nb::module_& m, std::string type)
{
  std::string pyclass_geometry_name = std::string("Geometry_") + type;
  nb::class_<dolfinx::mesh::Geometry<T>>(m, pyclass_geometry_name.c_str(),
                                         "Geometry object")
      .def_prop_ro("dim", &dolfinx::mesh::Geometry<T>::dim,
                   "Geometric dimension")
      .def_prop_ro(
          "dofmap",
          [](dolfinx::mesh::Geometry<T>& self)
          {
            auto dofs = self.dofmap();
            return nb::ndarray<const std::int32_t, nb::numpy>(
                dofs.data_handle(), {dofs.extent(0), dofs.extent(1)});
          },
          nb::rv_policy::reference_internal)
      .def("index_map", &dolfinx::mesh::Geometry<T>::index_map)
      .def_prop_ro(
          "x",
          [](dolfinx::mesh::Geometry<T>& self)
          {
            return nb::ndarray<T, nb::numpy>(self.x().data(),
                                             {self.x().size() / 3, 3});
          },
          nb::rv_policy::reference_internal,
          "Return coordinates of all geometry points. Each row is the "
          "coordinate of a point.")
      .def_prop_ro("cmap", &dolfinx::mesh::Geometry<T>::cmap,
                   "The coordinate map")
      .def_prop_ro("input_global_indices",
                   &dolfinx::mesh::Geometry<T>::input_global_indices);

  std::string pyclass_mesh_name = std::string("Mesh_") + type;
  nb::class_<dolfinx::mesh::Mesh<T>>(m, pyclass_mesh_name.c_str(),
                                     nb::dynamic_attr(), "Mesh object")
      .def(
          "__init__",
          [](dolfinx::mesh::Mesh<T>* mesh, MPICommWrapper comm,
             std::shared_ptr<dolfinx::mesh::Topology> topology,
             dolfinx::mesh::Geometry<T>& geometry) {
            new (mesh) dolfinx::mesh::Mesh<T>(comm.get(), topology, geometry);
          },
          nb::arg("comm"), nb::arg("topology"), nb::arg("geometry"))
      .def_prop_ro("geometry",
                   nb::overload_cast<>(&dolfinx::mesh::Mesh<T>::geometry),
                   "Mesh geometry")
      .def_prop_ro("topology",
                   nb::overload_cast<>(&dolfinx::mesh::Mesh<T>::topology),
                   "Mesh topology")
      .def_prop_ro(
          "comm",
          [](dolfinx::mesh::Mesh<T>& self)
          { return MPICommWrapper(self.comm()); },
          nb::keep_alive<0, 1>())
      .def_rw("name", &dolfinx::mesh::Mesh<T>::name);

  std::string create_interval("create_interval_" + type);
  m.def(
      create_interval.c_str(),
      [](MPICommWrapper comm, std::size_t n, std::array<double, 2> p,
         dolfinx::mesh::GhostMode ghost_mode,
         const PythonCellPartitionFunction& part)
      {
        return dolfinx::mesh::create_interval<T>(
            comm.get(), n, p, create_cell_partitioner_cpp(part));
      },
      nb::arg("comm"), nb::arg("n"), nb::arg("p"), nb::arg("ghost_mode"),
      nb::arg("partitioner").none());

  std::string create_rectangle("create_rectangle_" + type);
  m.def(
      create_rectangle.c_str(),
      [](MPICommWrapper comm, std::array<std::array<double, 2>, 2> p,
         std::array<std::size_t, 2> n, dolfinx::mesh::CellType celltype,
         const PythonCellPartitionFunction& part,
         dolfinx::mesh::DiagonalType diagonal)
      {
        return dolfinx::mesh::create_rectangle<T>(
            comm.get(), p, n, celltype, create_cell_partitioner_cpp(part),
            diagonal);
      },
      nb::arg("comm"), nb::arg("p"), nb::arg("n"), nb::arg("celltype"),
      nb::arg("partitioner").none(), nb::arg("diagonal"));

  std::string create_box("create_box_" + type);
  m.def(
      create_box.c_str(),
      [](MPICommWrapper comm, std::array<std::array<double, 3>, 2> p,
         std::array<std::size_t, 3> n, dolfinx::mesh::CellType celltype,
         const PythonCellPartitionFunction& part)
      {
        MPI_Comm _comm = comm.get();
        return dolfinx::mesh::create_box<T>(_comm, _comm, p, n, celltype,
                                            create_cell_partitioner_cpp(part));
      },
      nb::arg("comm"), nb::arg("p"), nb::arg("n"), nb::arg("celltype"),
      nb::arg("partitioner").none());
  m.def(
      "create_mesh",
      [](MPICommWrapper comm,
         nb::ndarray<const std::int64_t, nb::ndim<2>, nb::c_contig> cells,
         const dolfinx::fem::CoordinateElement<T>& element,
         nb::ndarray<const T, nb::c_contig> x,
         const PythonPartitioningFunction& p)
      {
        std::size_t shape1 = x.ndim() == 1 ? 1 : x.shape(1);
        if (p)
        {
          auto p_wrap
              = [p](MPI_Comm comm, int n, int tdim,
                    const dolfinx::graph::AdjacencyList<std::int64_t>& cells)
          { return p(MPICommWrapper(comm), n, tdim, cells); };
          return dolfinx::mesh::create_mesh(
<<<<<<< HEAD
              comm.get(), std::span(cells.data(), cells.size()), {element},
=======
              comm.get(), comm.get(), cells, {element}, comm.get(),
>>>>>>> 6dac2f60
              std::span(x.data(), x.size()), {x.shape(0), shape1}, p_wrap);
        }
        else
        {
          return dolfinx::mesh::create_mesh(
<<<<<<< HEAD
              comm.get(), std::span(cells.data(), cells.size()), {element},
=======
              comm.get(), comm.get(), cells, {element}, comm.get(),
>>>>>>> 6dac2f60
              std::span(x.data(), x.size()), {x.shape(0), shape1}, p);
        }
      },
      nb::arg("comm"), nb::arg("cells"), nb::arg("element"),
      nb::arg("x").noconvert(), nb::arg("partitioner").none(),
      "Helper function for creating meshes.");
  m.def(
      "create_submesh",
      [](const dolfinx::mesh::Mesh<T>& mesh, int dim,
         nb::ndarray<const std::int32_t, nb::ndim<1>, nb::c_contig> entities)
      {
        return dolfinx::mesh::create_submesh(
            mesh, dim, std::span(entities.data(), entities.size()));
      },
      nb::arg("mesh"), nb::arg("dim"), nb::arg("entities"));

  m.def(
      "cell_normals",
      [](const dolfinx::mesh::Mesh<T>& mesh, int dim,
         nb::ndarray<const std::int32_t, nb::ndim<1>, nb::c_contig> entities)
      {
        std::vector<T> n = dolfinx::mesh::cell_normals(
            mesh, dim, std::span(entities.data(), entities.size()));
        return as_nbarray(std::move(n), {n.size() / 3, 3});
      },
      nb::arg("mesh"), nb::arg("dim"), nb::arg("entities"));
  m.def(
      "h",
      [](const dolfinx::mesh::Mesh<T>& mesh, int dim,
         nb::ndarray<const std::int32_t, nb::ndim<1>, nb::c_contig> entities)
      {
        return as_nbarray(dolfinx::mesh::h(
            mesh, std::span(entities.data(), entities.size()), dim));
      },
      nb::arg("mesh"), nb::arg("dim"), nb::arg("entities"),
      "Compute maximum distsance between any two vertices.");
  m.def(
      "compute_midpoints",
      [](const dolfinx::mesh::Mesh<T>& mesh, int dim,
         nb::ndarray<const std::int32_t, nb::ndim<1>, nb::c_contig> entities)
      {
        std::vector<T> x = dolfinx::mesh::compute_midpoints(
            mesh, dim, std::span(entities.data(), entities.size()));
        return as_nbarray(std::move(x), {entities.size(), 3});
      },
      nb::arg("mesh"), nb::arg("dim"), nb::arg("entities"));

  m.def(
      "locate_entities",
      [](const dolfinx::mesh::Mesh<T>& mesh, int dim,
         std::function<nb::ndarray<bool, nb::ndim<1>, nb::c_contig>(
             nb::ndarray<const T, nb::ndim<2>, nb::numpy>)>
             marker)
      {
        auto cpp_marker = [&marker](auto x)
        {
          nb::ndarray<const T, nb::ndim<2>, nb::numpy> x_view(
              x.data_handle(), {x.extent(0), x.extent(1)});
          auto marked = marker(x_view);
          return std::vector<std::int8_t>(marked.data(),
                                          marked.data() + marked.size());
        };

        return as_nbarray(
            dolfinx::mesh::locate_entities(mesh, dim, cpp_marker));
      },
      nb::arg("mesh"), nb::arg("dim"), nb::arg("marker"));

  m.def(
      "locate_entities_boundary",
      [](const dolfinx::mesh::Mesh<T>& mesh, int dim,
         std::function<nb::ndarray<bool, nb::ndim<1>, nb::c_contig>(
             nb::ndarray<const T, nb::ndim<2>, nb::numpy>)>
             marker)
      {
        auto cpp_marker = [&marker](auto x)
        {
          nb::ndarray<const T, nb::ndim<2>, nb::numpy> x_view(
              x.data_handle(), {x.extent(0), x.extent(1)});
          auto marked = marker(x_view);
          return std::vector<std::int8_t>(marked.data(),
                                          marked.data() + marked.size());
        };
        return as_nbarray(
            dolfinx::mesh::locate_entities_boundary(mesh, dim, cpp_marker));
      },
      nb::arg("mesh"), nb::arg("dim"), nb::arg("marker"));

  m.def(
      "entities_to_geometry",
      [](const dolfinx::mesh::Mesh<T>& mesh, int dim,
         nb::ndarray<const std::int32_t, nb::ndim<1>, nb::c_contig> entities,
         bool orient)
      {
        std::vector<std::int32_t> idx = dolfinx::mesh::entities_to_geometry(
            mesh, dim, std::span(entities.data(), entities.size()), orient);

        auto topology = mesh.topology();
        assert(topology);
        dolfinx::mesh::CellType cell_type = topology->cell_type();
        std::size_t num_vertices = dolfinx::mesh::num_cell_vertices(
            cell_entity_type(cell_type, dim, 0));
        return as_nbarray(std::move(idx), {entities.size(), num_vertices});
      },
      nb::arg("mesh"), nb::arg("dim"), nb::arg("entities"), nb::arg("orient"));
}

void mesh(nb::module_& m)
{
  nb::enum_<dolfinx::mesh::CellType>(m, "CellType")
      .value("point", dolfinx::mesh::CellType::point)
      .value("interval", dolfinx::mesh::CellType::interval)
      .value("triangle", dolfinx::mesh::CellType::triangle)
      .value("quadrilateral", dolfinx::mesh::CellType::quadrilateral)
      .value("tetrahedron", dolfinx::mesh::CellType::tetrahedron)
      .value("pyramid", dolfinx::mesh::CellType::pyramid)
      .value("prism", dolfinx::mesh::CellType::prism)
      .value("hexahedron", dolfinx::mesh::CellType::hexahedron)
      .def_prop_ro("name",
                   [](nb::object obj) { return nb::getattr(obj, "__name__"); });

  m.def("to_type", &dolfinx::mesh::to_type, nb::arg("cell"));
  m.def("to_string", &dolfinx::mesh::to_string, nb::arg("type"));
  m.def("is_simplex", &dolfinx::mesh::is_simplex, nb::arg("type"));

  m.def("cell_entity_type", &dolfinx::mesh::cell_entity_type, nb::arg("type"),
        nb::arg("dim"), nb::arg("index"));
  m.def("cell_dim", &dolfinx::mesh::cell_dim, nb::arg("type"));
  m.def("cell_num_entities", &dolfinx::mesh::cell_num_entities, nb::arg("type"),
        nb::arg("dim"));
  m.def("cell_num_vertices", &dolfinx::mesh::num_cell_vertices,
        nb::arg("type"));
  m.def("get_entity_vertices", &dolfinx::mesh::get_entity_vertices,
        nb::arg("type"), nb::arg("dim"));
  m.def("extract_topology", &dolfinx::mesh::extract_topology,
        nb::arg("cell_type"), nb::arg("layout"), nb::arg("cells"));

  m.def(
      "build_dual_graph",
      [](const MPICommWrapper comm,
         const dolfinx::graph::AdjacencyList<std::int64_t>& cells, int tdim)
      { return dolfinx::mesh::build_dual_graph(comm.get(), cells, tdim); },
      nb::arg("comm"), nb::arg("cells"), nb::arg("tdim"),
      "Build dual graph for cells");

  // dolfinx::mesh::GhostMode enums
  nb::enum_<dolfinx::mesh::GhostMode>(m, "GhostMode")
      .value("none", dolfinx::mesh::GhostMode::none)
      .value("shared_facet", dolfinx::mesh::GhostMode::shared_facet)
      .value("shared_vertex", dolfinx::mesh::GhostMode::shared_vertex);

  // dolfinx::mesh::TopologyComputation
  m.def(
      "compute_entities",
      [](MPICommWrapper comm, const dolfinx::mesh::Topology& topology, int dim)
      { return dolfinx::mesh::compute_entities(comm.get(), topology, dim); },
      nb::arg("comm"), nb::arg("topology"), nb::arg("dim"));
  m.def("compute_connectivity", &dolfinx::mesh::compute_connectivity,
        nb::arg("topology"), nb::arg("d0"), nb::arg("d1"));

  // dolfinx::mesh::Topology class
  nb::class_<dolfinx::mesh::Topology>(m, "Topology", nb::dynamic_attr(),
                                      "Topology object")
      .def(
          "__init__",
          [](dolfinx::mesh::Topology* t, MPICommWrapper comm,
             const dolfinx::mesh::CellType& cell_type)
          { new (t) dolfinx::mesh::Topology(comm.get(), cell_type); },
          nb::arg("comm"), nb::arg("cell_type"))
      .def("set_connectivity", &dolfinx::mesh::Topology::set_connectivity,
           nb::arg("c"), nb::arg("d0"), nb::arg("d1"))
      .def("set_index_map", &dolfinx::mesh::Topology::set_index_map,
           nb::arg("dim"), nb::arg("map"))
      .def("create_entities", &dolfinx::mesh::Topology::create_entities,
           nb::arg("dim"))
      .def("create_entity_permutations",
           &dolfinx::mesh::Topology::create_entity_permutations)
      .def("create_connectivity", &dolfinx::mesh::Topology::create_connectivity,
           nb::arg("d0"), nb::arg("d1"))
      .def(
          "get_facet_permutations",
          [](const dolfinx::mesh::Topology& self)
          {
            const std::vector<std::uint8_t>& p = self.get_facet_permutations();
            return nb::ndarray<const std::uint8_t, nb::numpy>(p.data(),
                                                              {p.size()});
          },
          nb::rv_policy::reference_internal)
      .def(
          "get_cell_permutation_info",
          [](const dolfinx::mesh::Topology& self)
          {
            const std::vector<std::uint32_t>& p
                = self.get_cell_permutation_info();
            return nb::ndarray<const std::uint32_t, nb::numpy>(p.data(),
                                                               {p.size()});
          },
          nb::rv_policy::reference_internal)
      .def_prop_ro("dim", &dolfinx::mesh::Topology::dim,
                   "Topological dimension")
      .def_prop_ro(
          "original_cell_index",
          [](const dolfinx::mesh::Topology& self)
          {
            return nb::ndarray<const std::int64_t, nb::numpy>(
                self.original_cell_index.data(),
                {self.original_cell_index.size()});
          },
          nb::rv_policy::reference_internal)
      .def("connectivity",
           nb::overload_cast<int, int>(&dolfinx::mesh::Topology::connectivity,
                                       nb::const_),
           nb::arg("d0"), nb::arg("d1"))
      .def("index_map", &dolfinx::mesh::Topology::index_map, nb::arg("dim"))
      .def_prop_ro("cell_type", &dolfinx::mesh::Topology::cell_type)
      .def("cell_name", [](const dolfinx::mesh::Topology& self)
           { return dolfinx::mesh::to_string(self.cell_type()); })
      .def("interprocess_facets", &dolfinx::mesh::Topology::interprocess_facets)
      .def_prop_ro(
          "comm",
          [](dolfinx::mesh::Topology& self)
          { return MPICommWrapper(self.comm()); },
          nb::keep_alive<0, 1>());

  // dolfinx::mesh::MeshTags

  declare_meshtags<std::int8_t>(m, "int8");
  declare_meshtags<std::int32_t>(m, "int32");
  declare_meshtags<std::int64_t>(m, "int64");
  declare_meshtags<double>(m, "float64");

  declare_mesh<float>(m, "float32");
  declare_mesh<double>(m, "float64");

  m.def(
      "create_cell_partitioner",
      [](dolfinx::mesh::GhostMode gm) -> PythonCellPartitionFunction
      {
        return create_cell_partitioner_py(
            dolfinx::mesh::create_cell_partitioner(gm));
      },
      "Create default cell partitioner.");
  m.def(
      "create_cell_partitioner",
      [](std::function<dolfinx::graph::AdjacencyList<std::int32_t>(
             MPICommWrapper comm, int nparts,
             const dolfinx::graph::AdjacencyList<std::int64_t>& local_graph,
             bool ghosting)>
             part,
         dolfinx::mesh::GhostMode ghost_mode) -> PythonCellPartitionFunction
      {
        return create_cell_partitioner_py(
            dolfinx::mesh::create_cell_partitioner(
                ghost_mode, create_partitioner_cpp(part)));
      },
      nb::arg("part"), nb::arg("ghost_mode") = dolfinx::mesh::GhostMode::none,
      "Create a cell partitioner from a graph partitioning function.");

  m.def(
      "exterior_facet_indices",
      [](const dolfinx::mesh::Topology& t)
      {
        return dolfinx_wrappers::as_nbarray(
            dolfinx::mesh::exterior_facet_indices(t));
      },
      nb::arg("topology"));
  m.def(
      "compute_incident_entities",
      [](const dolfinx::mesh::Topology& topology,
         nb::ndarray<const std::int32_t, nb::ndim<1>, nb::c_contig> entities,
         int d0, int d1)
      {
        return dolfinx_wrappers::as_nbarray(
            dolfinx::mesh::compute_incident_entities(
                topology, std::span(entities.data(), entities.size()), d0, d1));
      },
      nb::arg("mesh"), nb::arg("entities"), nb::arg("d0"), nb::arg("d1"));

  // Mesh generation
  nb::enum_<dolfinx::mesh::DiagonalType>(m, "DiagonalType")
      .value("left", dolfinx::mesh::DiagonalType::left)
      .value("right", dolfinx::mesh::DiagonalType::right)
      .value("crossed", dolfinx::mesh::DiagonalType::crossed)
      .value("left_right", dolfinx::mesh::DiagonalType::left_right)
      .value("right_left", dolfinx::mesh::DiagonalType::right_left);
}
} // namespace dolfinx_wrappers<|MERGE_RESOLUTION|>--- conflicted
+++ resolved
@@ -261,22 +261,16 @@
                     const dolfinx::graph::AdjacencyList<std::int64_t>& cells)
           { return p(MPICommWrapper(comm), n, tdim, cells); };
           return dolfinx::mesh::create_mesh(
-<<<<<<< HEAD
-              comm.get(), std::span(cells.data(), cells.size()), {element},
-=======
-              comm.get(), comm.get(), cells, {element}, comm.get(),
->>>>>>> 6dac2f60
-              std::span(x.data(), x.size()), {x.shape(0), shape1}, p_wrap);
+              comm.get(), comm.get(), std::span(cells.data(), cells.size()),
+              element, comm.get(), std::span(x.data(), x.size()),
+              {x.shape(0), shape1}, p_wrap);
         }
         else
         {
           return dolfinx::mesh::create_mesh(
-<<<<<<< HEAD
-              comm.get(), std::span(cells.data(), cells.size()), {element},
-=======
-              comm.get(), comm.get(), cells, {element}, comm.get(),
->>>>>>> 6dac2f60
-              std::span(x.data(), x.size()), {x.shape(0), shape1}, p);
+              comm.get(), comm.get(), std::span(cells.data(), cells.size()),
+              element, comm.get(), std::span(x.data(), x.size()),
+              {x.shape(0), shape1}, p);
         }
       },
       nb::arg("comm"), nb::arg("cells"), nb::arg("element"),
