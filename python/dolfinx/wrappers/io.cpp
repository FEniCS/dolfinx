--- conflicted
+++ resolved
@@ -19,14 +19,14 @@
 #include <dolfinx/mesh/MeshTags.h>
 #include <filesystem>
 #include <memory>
-#include <nanobind/nanobind.h>
-#include <nanobind/ndarray.h>
-#include <nanobind/stl/filesystem.h>
-#include <nanobind/stl/vector.h>
+#include <pybind11/numpy.h>
+#include <pybind11/pybind11.h>
+#include <pybind11/stl.h>
+#include <pybind11/stl/filesystem.h>
 #include <string>
 #include <vector>
 
-namespace nb = nanobind;
+namespace py = pybind11;
 
 namespace dolfinx_wrappers
 {
@@ -51,13 +51,6 @@
       py::arg("xpath") = "/Xdmf/Domain");
 };
 
-<<<<<<< HEAD
-void io(nb::module_& m)
-{
-  // dolfinx::io::cell vtk cell type converter
-  m.def("get_vtk_cell_type", &dolfinx::io::cells::get_vtk_cell_type,
-        nb::arg("cell"), nb::arg("dim"), "Get VTK cell identifier");
-=======
 template <typename T, typename U>
 void xdmf_scalar_fn(auto&& m)
 {
@@ -69,32 +62,11 @@
       py::arg("u"), py::arg("t"),
       py::arg("mesh_xpath") = "/Xdmf/Domain/Grid[@GridType='Uniform'][1]");
 };
->>>>>>> 4c13b28f
 
 template <typename T>
 void vtk_real_fn(auto&& m)
 {
   m.def(
-<<<<<<< HEAD
-      "extract_vtk_connectivity",
-      [](const dolfinx::mesh::Geometry<double>& x, dolfinx::mesh::CellType cell)
-      {
-        auto [cells, shape]
-            = dolfinx::io::extract_vtk_connectivity(x.dofmap(), cell);
-        return as_nbarray(std::move(cells), shape);
-      },
-      nb::arg("x"), nb::arg("celltype"),
-      "Extract the mesh topology with VTK ordering using "
-      "geometry indices");
-
-  // dolfinx::io::cell permutation functions
-  m.def("perm_vtk", &dolfinx::io::cells::perm_vtk, nb::arg("type"),
-        nb::arg("num_nodes"),
-        "Permutation array to map from VTK to DOLFINx node ordering");
-  m.def("perm_gmsh", &dolfinx::io::cells::perm_gmsh, nb::arg("type"),
-        nb::arg("num_nodes"),
-        "Permutation array to map from Gmsh to DOLFINx node ordering");
-=======
       "write",
       [](dolfinx::io::VTKFile& self, const dolfinx::mesh::Mesh<T>& mesh,
          double t) { self.write(mesh, t); },
@@ -112,7 +84,6 @@
          double t) { self.write(u, t); },
       py::arg("u"), py::arg("t") = 0.0);
 }
->>>>>>> 4c13b28f
 
 template <typename T>
 void declare_vtx_writer(py::module& m, std::string type)
@@ -205,34 +176,21 @@
   // TODO: Remove this template, pass lower level mesh data
   m.def(
       "distribute_entity_data",
-<<<<<<< HEAD
-      [](const dolfinx::mesh::Mesh<double>& mesh, int entity_dim,
-         const nb::ndarray<std::int64_t>& entities,
-         const nb::ndarray<std::int32_t>& values)
-=======
       [](const dolfinx::mesh::Mesh<T>& mesh, int entity_dim,
          const py::array_t<std::int64_t, py::array::c_style>& entities,
          const py::array_t<std::int32_t, py::array::c_style>& values)
->>>>>>> 4c13b28f
       {
         assert(entities.ndim() == 2);
         assert(values.ndim() == 1);
         assert(entities.shape(0) == values.shape(0));
         std::pair<std::vector<std::int32_t>, std::vector<std::int32_t>>
             entities_values = dolfinx::io::xdmf_utils::distribute_entity_data(
-<<<<<<< HEAD
-                mesh, entity_dim,
-                std::span(entities.data(),
-                          entities.shape(0) * entities.shape(1)),
-                std::span(values.data(), values.shape(0)));
-=======
                 *mesh.topology(), mesh.geometry().input_global_indices(),
                 mesh.geometry().index_map()->size_global(),
                 mesh.geometry().cmaps()[0].create_dof_layout(),
                 mesh.geometry().dofmap(), entity_dim,
                 std::span(entities.data(), entities.size()),
                 std::span(values.data(), values.size()));
->>>>>>> 4c13b28f
 
         std::size_t num_vert_per_entity = dolfinx::mesh::cell_num_entities(
             dolfinx::mesh::cell_entity_type(
@@ -240,13 +198,9 @@
             0);
         std::array shape_e{entities_values.first.size() / num_vert_per_entity,
                            num_vert_per_entity};
-        return std::pair(as_nbarray(std::move(entities_values.first), shape_e),
-                         as_nbarray(std::move(entities_values.second)));
+        return std::pair(as_pyarray(std::move(entities_values.first), shape_e),
+                         as_pyarray(std::move(entities_values.second)));
       },
-<<<<<<< HEAD
-      nb::arg("mesh"), nb::arg("entity_dim"), nb::arg("entities"),
-      nb::arg("values"));
-=======
       py::arg("mesh"), py::arg("entity_dim"), py::arg("entities"),
       py::arg("values"));
 }
@@ -285,85 +239,58 @@
   m.def("perm_gmsh", &dolfinx::io::cells::perm_gmsh, py::arg("type"),
         py::arg("num_nodes"),
         "Permutation array to map from Gmsh to DOLFINx node ordering");
->>>>>>> 4c13b28f
 
   // dolfinx::io::XDMFFile
-  nb::class_<dolfinx::io::XDMFFile> xdmf_file(m, "XDMFFile");
+  py::class_<dolfinx::io::XDMFFile, std::shared_ptr<dolfinx::io::XDMFFile>>
+      xdmf_file(m, "XDMFFile");
 
   // dolfinx::io::XDMFFile::Encoding enums
-  nb::enum_<dolfinx::io::XDMFFile::Encoding>(xdmf_file, "Encoding")
+  py::enum_<dolfinx::io::XDMFFile::Encoding>(xdmf_file, "Encoding")
       .value("HDF5", dolfinx::io::XDMFFile::Encoding::HDF5)
       .value("ASCII", dolfinx::io::XDMFFile::Encoding::ASCII);
 
   xdmf_file
-      .def(
-          "__init__",
-          [](dolfinx::io::XDMFFile* x, const MPICommWrapper comm,
-             std::filesystem::path filename, std::string file_mode,
-             dolfinx::io::XDMFFile::Encoding encoding) {
-            new (x) dolfinx::io::XDMFFile(comm.get(), filename, file_mode,
-                                          encoding);
-          },
-          nb::arg("comm"), nb::arg("filename"), nb::arg("file_mode"),
-          nb::arg("encoding") = dolfinx::io::XDMFFile::Encoding::HDF5)
+      .def(py::init(
+               [](const MPICommWrapper comm, std::filesystem::path filename,
+                  std::string file_mode,
+                  dolfinx::io::XDMFFile::Encoding encoding)
+               {
+                 return std::make_unique<dolfinx::io::XDMFFile>(
+                     comm.get(), filename, file_mode, encoding);
+               }),
+           py::arg("comm"), py::arg("filename"), py::arg("file_mode"),
+           py::arg("encoding") = dolfinx::io::XDMFFile::Encoding::HDF5)
       .def("close", &dolfinx::io::XDMFFile::close)
-<<<<<<< HEAD
-      .def("write_mesh", &dolfinx::io::XDMFFile::write_mesh, nb::arg("mesh"),
-           nb::arg("xpath"))
-=======
->>>>>>> 4c13b28f
       .def("write_geometry", &dolfinx::io::XDMFFile::write_geometry,
-           nb::arg("geometry"), nb::arg("name") = "geometry",
-           nb::arg("xpath") = "/Xdmf/Domain")
+           py::arg("geometry"), py::arg("name") = "geometry",
+           py::arg("xpath") = "/Xdmf/Domain")
       .def(
           "read_topology_data",
           [](dolfinx::io::XDMFFile& self, std::string name, std::string xpath)
           {
             auto [cells, shape] = self.read_topology_data(name, xpath);
-            return as_nbarray(std::move(cells), shape);
+            return as_pyarray(std::move(cells), shape);
           },
-          nb::arg("name") = "mesh", nb::arg("xpath") = "/Xdmf/Domain")
+          py::arg("name") = "mesh", py::arg("xpath") = "/Xdmf/Domain")
       .def(
           "read_geometry_data",
           [](dolfinx::io::XDMFFile& self, std::string name, std::string xpath)
           {
             auto [x, shape] = self.read_geometry_data(name, xpath);
-<<<<<<< HEAD
-            return as_nbarray(std::move(x), shape);
-=======
             std::vector<double>& _x = std::get<std::vector<double>>(x);
             return as_pyarray(std::move(_x), shape);
->>>>>>> 4c13b28f
           },
-          nb::arg("name") = "mesh", nb::arg("xpath") = "/Xdmf/Domain")
+          py::arg("name") = "mesh", py::arg("xpath") = "/Xdmf/Domain")
       .def("read_geometry_data", &dolfinx::io::XDMFFile::read_geometry_data,
-           nb::arg("name") = "mesh", nb::arg("xpath") = "/Xdmf/Domain")
+           py::arg("name") = "mesh", py::arg("xpath") = "/Xdmf/Domain")
       .def("read_cell_type", &dolfinx::io::XDMFFile::read_cell_type,
-<<<<<<< HEAD
-           nb::arg("name") = "mesh", nb::arg("xpath") = "/Xdmf/Domain")
-      .def("write_function",
-           nb::overload_cast<const dolfinx::fem::Function<double, double>&,
-                             double, std::string>(
-               &dolfinx::io::XDMFFile::write_function),
-           nb::arg("function"), nb::arg("t"), nb::arg("mesh_xpath"))
-      .def("write_function",
-           nb::overload_cast<
-               const dolfinx::fem::Function<std::complex<double>, double>&,
-               double, std::string>(&dolfinx::io::XDMFFile::write_function),
-           nb::arg("function"), nb::arg("t"), nb::arg("mesh_xpath"))
-      .def("write_meshtags", &dolfinx::io::XDMFFile::write_meshtags,
-           nb::arg("meshtags"), nb::arg("x"),
-           nb::arg("geometry_xpath") = "/Xdmf/Domain/Grid/Geometry",
-           nb::arg("xpath") = "/Xdmf/Domain")
-=======
            py::arg("name") = "mesh", py::arg("xpath") = "/Xdmf/Domain")
->>>>>>> 4c13b28f
       .def("read_meshtags", &dolfinx::io::XDMFFile::read_meshtags,
-           nb::arg("mesh"), nb::arg("name"), nb::arg("xpath") = "/Xdmf/Domain")
+           py::arg("mesh"), py::arg("name"), py::arg("xpath") = "/Xdmf/Domain")
       .def("write_information", &dolfinx::io::XDMFFile::write_information,
-           nb::arg("name"), nb::arg("value"), nb::arg("xpath") = "/Xdmf/Domain")
+           py::arg("name"), py::arg("value"), py::arg("xpath") = "/Xdmf/Domain")
       .def("read_information", &dolfinx::io::XDMFFile::read_information,
-           nb::arg("name"), nb::arg("xpath") = "/Xdmf/Domain")
+           py::arg("name"), py::arg("xpath") = "/Xdmf/Domain")
       .def("comm", [](dolfinx::io::XDMFFile& self)
            { return MPICommWrapper(self.comm()); });
 
@@ -375,33 +302,6 @@
   xdmf_scalar_fn<std::complex<double>, double>(xdmf_file);
 
   // dolfinx::io::VTKFile
-<<<<<<< HEAD
-  nb::class_<dolfinx::io::VTKFile>(m, "VTKFile")
-      .def(
-          "__init__",
-          [](dolfinx::io::VTKFile* v, MPICommWrapper comm,
-             std::filesystem::path filename, std::string mode)
-          { new (v) dolfinx::io::VTKFile(comm.get(), filename, mode); },
-          nb::arg("comm"), nb::arg("filename"), nb::arg("mode"))
-      .def("close", &dolfinx::io::VTKFile::close)
-      .def("write", &dolfinx::io::VTKFile::write<double>, nb::arg("u"),
-           nb::arg("t") = 0.0)
-      .def("write", &dolfinx::io::VTKFile::write<std::complex<double>>,
-           nb::arg("u"), nb::arg("t") = 0.0)
-      .def("write",
-           static_cast<void (dolfinx::io::VTKFile::*)(
-               const dolfinx::mesh::Mesh<double>&, double)>(
-               &dolfinx::io::VTKFile::write),
-           nb::arg("mesh"), nb::arg("t") = 0.0);
-
-#ifdef HAS_ADIOS2
-  // dolfinx::io::FidesWriter
-  nb::class_<dolfinx::io::FidesWriter<double>,
-             std::shared_ptr<dolfinx::io::FidesWriter<double>>>
-      fides_writer(m, "FidesWriter", "FidesWriter object");
-
-  nb::enum_<dolfinx::io::FidesMeshPolicy>(fides_writer, "FidesMeshPolicy")
-=======
   py::class_<dolfinx::io::VTKFile, std::shared_ptr<dolfinx::io::VTKFile>>
       vtk_file(m, "VTKFile");
   vtk_file
@@ -423,94 +323,14 @@
 
 #ifdef HAS_ADIOS2
   py::enum_<dolfinx::io::FidesMeshPolicy>(m, "FidesMeshPolicy")
->>>>>>> 4c13b28f
       .value("update", dolfinx::io::FidesMeshPolicy::update)
       .value("reuse", dolfinx::io::FidesMeshPolicy::reuse);
 #endif
 
-<<<<<<< HEAD
-  fides_writer
-      .def(
-          "__init__",
-          [](dolfinx::io::FidesWriter<double>* fw, MPICommWrapper comm,
-             std::filesystem::path filename,
-             std::shared_ptr<const dolfinx::mesh::Mesh<double>> mesh,
-             std::string engine)
-          {
-            new (fw) dolfinx::io::FidesWriter<double>(comm.get(), filename,
-                                                      mesh, engine);
-          },
-          nb::arg("comm"), nb::arg("filename"), nb::arg("mesh"),
-          nb::arg("engine") = "BPFile")
-      .def(
-          "__init__",
-          [](dolfinx::io::FidesWriter<double>* fw, MPICommWrapper comm,
-             std::filesystem::path filename,
-             const std::vector<std::variant<
-                 std::shared_ptr<const dolfinx::fem::Function<float, double>>,
-                 std::shared_ptr<const dolfinx::fem::Function<double, double>>,
-                 std::shared_ptr<
-                     const dolfinx::fem::Function<std::complex<float>, double>>,
-                 std::shared_ptr<const dolfinx::fem::Function<
-                     std::complex<double>, double>>>>& u,
-             std::string engine, dolfinx::io::FidesMeshPolicy policy) {
-            new (fw) dolfinx::io::FidesWriter<double>(comm.get(), filename, u,
-                                                      policy);
-          },
-          nb::arg("comm"), nb::arg("filename"), nb::arg("u"),
-          nb::arg("engine") = "BPFile",
-          nb::arg("policy") = dolfinx::io::FidesMeshPolicy::update)
-      .def("close",
-           [](dolfinx::io::FidesWriter<double>& self) { self.close(); })
-      .def(
-          "write",
-          [](dolfinx::io::FidesWriter<double>& self, double t)
-          { self.write(t); },
-          nb::arg("t"));
-
-  // dolfinx::io::VTXWriter
-  nb::class_<dolfinx::io::VTXWriter<double>>(m, "VTXWriter", "VTXWriter object")
-      .def(
-          "__init__",
-          [](dolfinx::io::VTXWriter<double>* v, MPICommWrapper comm,
-             std::filesystem::path filename,
-             std::shared_ptr<const dolfinx::mesh::Mesh<double>> mesh,
-             std::string engine) {
-            new (v) dolfinx::io::VTXWriter<double>(comm.get(), filename, mesh,
-                                                   engine);
-          },
-          nb::arg("comm"), nb::arg("filename"), nb::arg("mesh"),
-          nb::arg("engine") = "BPFile")
-      .def(
-          "__init__",
-          [](dolfinx::io::VTXWriter<double>* v, MPICommWrapper comm,
-             std::filesystem::path filename,
-             const std::vector<std::variant<
-                 std::shared_ptr<const dolfinx::fem::Function<float, double>>,
-                 std::shared_ptr<const dolfinx::fem::Function<double, double>>,
-                 std::shared_ptr<
-                     const dolfinx::fem::Function<std::complex<float>, double>>,
-                 std::shared_ptr<const dolfinx::fem::Function<
-                     std::complex<double>, double>>>>& u,
-             std::string engine) {
-            new (v)
-                dolfinx::io::VTXWriter<double>(comm.get(), filename, u, engine);
-          },
-          nb::arg("comm"), nb::arg("filename"), nb::arg("u"),
-          nb::arg("engine") = "BPFile")
-      .def("close", [](dolfinx::io::VTXWriter<double>& self) { self.close(); })
-      .def(
-          "write",
-          [](dolfinx::io::VTXWriter<double>& self, double t) { self.write(t); },
-          nb::arg("t"));
-
-#endif
-=======
   declare_vtx_writer<float>(m, "float32");
   declare_vtx_writer<double>(m, "float64");
 
   declare_real_types<float>(m);
   declare_real_types<double>(m);
->>>>>>> 4c13b28f
 }
 } // namespace dolfinx_wrappers