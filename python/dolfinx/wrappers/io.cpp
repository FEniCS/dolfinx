--- conflicted
+++ resolved
@@ -74,12 +74,8 @@
                 std::span(values.data(), values.size()));
 
         std::size_t num_vert_per_entity = dolfinx::mesh::cell_num_entities(
-<<<<<<< HEAD
-            dolfinx::mesh::cell_entity_type(mesh.topology()->cell_type(),
-=======
-            dolfinx::mesh::cell_entity_type(mesh.topology().cell_types().back(),
->>>>>>> 6f227b36
-                                            entity_dim, 0),
+            dolfinx::mesh::cell_entity_type(
+                mesh.topology()->cell_types().back(), entity_dim, 0),
             0);
         std::array shape_e
             = {entities_values.first.size() / num_vert_per_entity,
