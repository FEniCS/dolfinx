// Copyright (C) 2017-2021 Chris N. Richardson Garth N. Wells
//
// This file is part of DOLFINx (https://www.fenicsproject.org)
//
// SPDX-License-Identifier:    LGPL-3.0-or-later

#include "array.h"
#include "caster_mpi.h"
#include <dolfinx/common/defines.h>
#include <dolfinx/fem/Function.h>
#include <dolfinx/fem/FunctionSpace.h>
#include <dolfinx/io/ADIOS2Writers.h>
#include <dolfinx/io/VTKFile.h>
#include <dolfinx/io/XDMFFile.h>
#include <dolfinx/io/cells.h>
#include <dolfinx/io/vtk_utils.h>
#include <dolfinx/io/xdmf_utils.h>
#include <dolfinx/mesh/Mesh.h>
#include <dolfinx/mesh/MeshTags.h>
#include <filesystem>
#include <memory>
#include <pybind11/numpy.h>
#include <pybind11/pybind11.h>
#include <pybind11/stl.h>
#include <pybind11/stl/filesystem.h>
#include <string>
#include <vector>

namespace py = pybind11;

namespace dolfinx_wrappers
{

namespace
{
template <typename T>
void declare_vtx_writer(py::module& m, std::string type)
{
#ifdef HAS_ADIOS2
  {
    std::string pyclass_name = "VTXWriter_" + type;
    py::class_<dolfinx::io::VTXWriter<T>,
               std::shared_ptr<dolfinx::io::VTXWriter<T>>>(
        m, pyclass_name.c_str(), "VTXWriter object")
        .def(py::init(
                 [](MPICommWrapper comm, std::filesystem::path filename,
                    std::shared_ptr<const dolfinx::mesh::Mesh<T>> mesh,
                    std::string engine)
                 {
                   return std::make_unique<dolfinx::io::VTXWriter<T>>(
                       comm.get(), filename, mesh, engine);
                 }),
             py::arg("comm"), py::arg("filename"), py::arg("mesh"),
             py::arg("engine") = "BPFile")
        .def(
            py::init(
                [](MPICommWrapper comm, std::filesystem::path filename,
                   const std::vector<std::variant<
                       std::shared_ptr<const dolfinx::fem::Function<float, T>>,
                       std::shared_ptr<const dolfinx::fem::Function<double, T>>,
                       std::shared_ptr<const dolfinx::fem::Function<
                           std::complex<float>, T>>,
                       std::shared_ptr<const dolfinx::fem::Function<
                           std::complex<double>, T>>>>& u,
                   std::string engine)
                {
                  return std::make_unique<dolfinx::io::VTXWriter<T>>(
                      comm.get(), filename, u, engine);
                }),
            py::arg("comm"), py::arg("filename"), py::arg("u"),
            py::arg("engine") = "BPFile")
        .def("close", [](dolfinx::io::VTXWriter<T>& self) { self.close(); })
        .def(
            "write",
            [](dolfinx::io::VTXWriter<T>& self, double t) { self.write(t); },
            py::arg("t"));
  }

  {
    std::string pyclass_name = "FidesWriter_" + type;
    py::class_<dolfinx::io::FidesWriter<T>,
               std::shared_ptr<dolfinx::io::FidesWriter<T>>>(
        m, pyclass_name.c_str(), "FidesWriter object")
        .def(py::init(
                 [](MPICommWrapper comm, std::filesystem::path filename,
                    std::shared_ptr<const dolfinx::mesh::Mesh<T>> mesh,
                    std::string engine)
                 {
                   return std::make_unique<dolfinx::io::FidesWriter<T>>(
                       comm.get(), filename, mesh, engine);
                 }),
             py::arg("comm"), py::arg("filename"), py::arg("mesh"),
             py::arg("engine") = "BPFile")
        .def(
            py::init(
                [](MPICommWrapper comm, std::filesystem::path filename,
                   const std::vector<std::variant<
                       std::shared_ptr<const dolfinx::fem::Function<float, T>>,
                       std::shared_ptr<const dolfinx::fem::Function<double, T>>,
                       std::shared_ptr<const dolfinx::fem::Function<
                           std::complex<float>, T>>,
                       std::shared_ptr<const dolfinx::fem::Function<
                           std::complex<double>, T>>>>& u,
                   std::string engine, dolfinx::io::FidesMeshPolicy policy)
                {
                  return std::make_unique<dolfinx::io::FidesWriter<T>>(
                      comm.get(), filename, u, policy);
                }),
            py::arg("comm"), py::arg("filename"), py::arg("u"),
            py::arg("engine") = "BPFile",
            py::arg("policy") = dolfinx::io::FidesMeshPolicy::update)
        .def("close", [](dolfinx::io::FidesWriter<T>& self) { self.close(); })
        .def(
            "write",
            [](dolfinx::io::FidesWriter<T>& self, double t) { self.write(t); },
            py::arg("t"));
  }
#endif
}

template <typename T>
void declare_real_types(py::module& m)
{
  // TODO: Remove this template, pass lower level mesh data
  m.def(
      "distribute_entity_data",
      [](const dolfinx::mesh::Mesh<T>& mesh, int entity_dim,
         const py::array_t<std::int64_t, py::array::c_style>& entities,
         const py::array_t<std::int32_t, py::array::c_style>& values)
      {
        assert(entities.ndim() == 2);
        assert(values.ndim() == 1);
        assert(entities.shape(0) == values.shape(0));
        std::pair<std::vector<std::int32_t>, std::vector<std::int32_t>>
            entities_values = dolfinx::io::xdmf_utils::distribute_entity_data(
                *mesh.topology(), mesh.geometry().input_global_indices(),
                mesh.geometry().index_map()->size_global(),
                mesh.geometry().cmaps()[0].create_dof_layout(),
                mesh.geometry().dofmap(), entity_dim,
                std::span(entities.data(), entities.size()),
                std::span(values.data(), values.size()));

        std::size_t num_vert_per_entity = dolfinx::mesh::cell_num_entities(
            dolfinx::mesh::cell_entity_type(
                mesh.topology()->cell_types().back(), entity_dim, 0),
            0);
        std::array shape_e{entities_values.first.size() / num_vert_per_entity,
                           num_vert_per_entity};
        return std::pair(as_pyarray(std::move(entities_values.first), shape_e),
                         as_pyarray(std::move(entities_values.second)));
      },
      py::arg("mesh"), py::arg("entity_dim"), py::arg("entities"),
      py::arg("values"));
}

} // namespace

void io(py::module& m)
{
  // dolfinx::io::cell vtk cell type converter
  m.def("get_vtk_cell_type", &dolfinx::io::cells::get_vtk_cell_type,
        py::arg("cell"), py::arg("dim"), "Get VTK cell identifier");

  m.def(
      "extract_vtk_connectivity",
      [](py::array_t<std::int32_t, py::array::c_style> dofmap,
         dolfinx::mesh::CellType cell)
      {
        if (dofmap.ndim() != 2)
          throw std::runtime_error("Geometry dofmap must be rank 2.");
        std::experimental::mdspan<const std::int32_t,
                                  std::experimental::dextents<std::size_t, 2>>
            _dofmap(dofmap.data(), dofmap.shape(0), dofmap.shape(1));
        auto [cells, shape]
            = dolfinx::io::extract_vtk_connectivity(_dofmap, cell);
        return as_pyarray(std::move(cells), shape);
      },
      py::arg("dofmap"), py::arg("celltype"),
      "Extract the mesh topology with VTK ordering using "
      "geometry indices");

  // dolfinx::io::cell permutation functions
  m.def("perm_vtk", &dolfinx::io::cells::perm_vtk, py::arg("type"),
        py::arg("num_nodes"),
        "Permutation array to map from VTK to DOLFINx node ordering");
  m.def("perm_gmsh", &dolfinx::io::cells::perm_gmsh, py::arg("type"),
        py::arg("num_nodes"),
        "Permutation array to map from Gmsh to DOLFINx node ordering");

  // TODO: Template for different values dtypes

  // dolfinx::io::XDMFFile
  py::class_<dolfinx::io::XDMFFile, std::shared_ptr<dolfinx::io::XDMFFile>>
      xdmf_file(m, "XDMFFile");

  // dolfinx::io::XDMFFile::Encoding enums
  py::enum_<dolfinx::io::XDMFFile::Encoding>(xdmf_file, "Encoding")
      .value("HDF5", dolfinx::io::XDMFFile::Encoding::HDF5)
      .value("ASCII", dolfinx::io::XDMFFile::Encoding::ASCII);

  xdmf_file
      .def(py::init(
               [](const MPICommWrapper comm, std::filesystem::path filename,
                  std::string file_mode,
                  dolfinx::io::XDMFFile::Encoding encoding)
               {
                 return std::make_unique<dolfinx::io::XDMFFile>(
                     comm.get(), filename, file_mode, encoding);
               }),
           py::arg("comm"), py::arg("filename"), py::arg("file_mode"),
           py::arg("encoding") = dolfinx::io::XDMFFile::Encoding::HDF5)
      .def("close", &dolfinx::io::XDMFFile::close)
      .def("write_mesh",
           static_cast<void (dolfinx::io::XDMFFile::*)(
               const dolfinx::mesh::Mesh<double>&, std::string)>(
               &dolfinx::io::XDMFFile::write_mesh),
           py::arg("mesh"), py::arg("xpath"))
      .def("write_mesh",
           static_cast<void (dolfinx::io::XDMFFile::*)(
               const dolfinx::mesh::Mesh<float>&, std::string)>(
               &dolfinx::io::XDMFFile::write_mesh),
           py::arg("mesh"), py::arg("xpath"))
      .def("write_geometry", &dolfinx::io::XDMFFile::write_geometry,
           py::arg("geometry"), py::arg("name") = "geometry",
           py::arg("xpath") = "/Xdmf/Domain")
      .def(
          "read_topology_data",
          [](dolfinx::io::XDMFFile& self, std::string name, std::string xpath)
          {
            auto [cells, shape] = self.read_topology_data(name, xpath);
            return as_pyarray(std::move(cells), shape);
          },
          py::arg("name") = "mesh", py::arg("xpath") = "/Xdmf/Domain")
      .def(
          "read_geometry_data",
          [](dolfinx::io::XDMFFile& self, std::string name, std::string xpath)
          {
            auto [x, shape] = self.read_geometry_data(name, xpath);
            std::vector<double>& _x = std::get<std::vector<double>>(x);
            return as_pyarray(std::move(_x), shape);
          },
          py::arg("name") = "mesh", py::arg("xpath") = "/Xdmf/Domain")
      .def("read_geometry_data", &dolfinx::io::XDMFFile::read_geometry_data,
           py::arg("name") = "mesh", py::arg("xpath") = "/Xdmf/Domain")
      .def("read_cell_type", &dolfinx::io::XDMFFile::read_cell_type,
           py::arg("name") = "mesh", py::arg("xpath") = "/Xdmf/Domain")
      .def("write_function",
           py::overload_cast<const dolfinx::fem::Function<float, float>&,
                             double, std::string>(
               &dolfinx::io::XDMFFile::write_function<float, float>),
           py::arg("function"), py::arg("t"), py::arg("mesh_xpath"))
      .def("write_function",
           py::overload_cast<const dolfinx::fem::Function<double, double>&,
                             double, std::string>(
               &dolfinx::io::XDMFFile::write_function<double, double>),
           py::arg("function"), py::arg("t"), py::arg("mesh_xpath"))
      .def("write_function",
           py::overload_cast<
               const dolfinx::fem::Function<std::complex<float>, float>&,
               double, std::string>(
               &dolfinx::io::XDMFFile::write_function<std::complex<float>,
                                                      float>),
           py::arg("function"), py::arg("t"), py::arg("mesh_xpath"))
      .def("write_function",
           py::overload_cast<
               const dolfinx::fem::Function<std::complex<double>, double>&,
               double, std::string>(
               &dolfinx::io::XDMFFile::write_function<std::complex<double>,
                                                      double>),
           py::arg("function"), py::arg("t"), py::arg("mesh_xpath"))
      .def(
          "write_meshtags",
          [](dolfinx::io::XDMFFile& self,
             const dolfinx::mesh::MeshTags<std::int32_t>& meshtags,
             const dolfinx::mesh::Geometry<float>& x,
             std::string geometry_xpath, std::string xpath)
          { self.write_meshtags(meshtags, x, geometry_xpath, xpath); },
          py::arg("meshtags"), py::arg("x"), py::arg("geometry_xpath"),
          py::arg("xpath") = "/Xdmf/Domain")
      .def(
          "write_meshtags",
          [](dolfinx::io::XDMFFile& self,
             const dolfinx::mesh::MeshTags<std::int32_t>& meshtags,
             const dolfinx::mesh::Geometry<double>& x,
             std::string geometry_xpath, std::string xpath)
          { self.write_meshtags(meshtags, x, geometry_xpath, xpath); },
          py::arg("meshtags"), py::arg("x"), py::arg("geometry_xpath"),
          py::arg("xpath") = "/Xdmf/Domain")
      .def("read_meshtags", &dolfinx::io::XDMFFile::read_meshtags,
           py::arg("mesh"), py::arg("name"), py::arg("xpath") = "/Xdmf/Domain")
      .def("write_information", &dolfinx::io::XDMFFile::write_information,
           py::arg("name"), py::arg("value"), py::arg("xpath") = "/Xdmf/Domain")
      .def("read_information", &dolfinx::io::XDMFFile::read_information,
           py::arg("name"), py::arg("xpath") = "/Xdmf/Domain")
      .def("comm", [](dolfinx::io::XDMFFile& self)
           { return MPICommWrapper(self.comm()); });

  // dolfinx::io::VTKFile
  py::class_<dolfinx::io::VTKFile, std::shared_ptr<dolfinx::io::VTKFile>>(
      m, "VTKFile")
      .def(py::init(
               [](MPICommWrapper comm, std::filesystem::path filename,
                  std::string mode) {
                 return std::make_unique<dolfinx::io::VTKFile>(comm.get(),
                                                               filename, mode);
               }),
           py::arg("comm"), py::arg("filename"), py::arg("mode"))
      .def("close", &dolfinx::io::VTKFile::close)
      .def("write", &dolfinx::io::VTKFile::write<float, float>, py::arg("u"),
           py::arg("t") = 0.0)
      .def("write", &dolfinx::io::VTKFile::write<double, double>, py::arg("u"),
           py::arg("t") = 0.0)
      .def("write", &dolfinx::io::VTKFile::write<std::complex<float>, float>,
           py::arg("u"), py::arg("t") = 0.0)
      .def("write", &dolfinx::io::VTKFile::write<std::complex<double>, double>,
           py::arg("u"), py::arg("t") = 0.0)
      .def("write",
           static_cast<void (dolfinx::io::VTKFile::*)(
               const dolfinx::mesh::Mesh<float>&, double)>(
               &dolfinx::io::VTKFile::write),
           py::arg("mesh"), py::arg("t") = 0.0)
      .def("write",
           static_cast<void (dolfinx::io::VTKFile::*)(
               const dolfinx::mesh::Mesh<double>&, double)>(
               &dolfinx::io::VTKFile::write),
           py::arg("mesh"), py::arg("t") = 0.0);

#ifdef HAS_ADIOS2
  py::enum_<dolfinx::io::FidesMeshPolicy>(m, "FidesMeshPolicy")
      .value("update", dolfinx::io::FidesMeshPolicy::update)
      .value("reuse", dolfinx::io::FidesMeshPolicy::reuse);
#endif

<<<<<<< HEAD
  fides_writer
      .def(py::init(
               [](MPICommWrapper comm, std::filesystem::path filename,
                  std::shared_ptr<const dolfinx::mesh::Mesh<double>> mesh,
                  std::string engine)
               {
                 return std::make_unique<dolfinx::io::FidesWriter<double>>(
                     comm.get(), filename, mesh, engine);
               }),
           py::arg("comm"), py::arg("filename"), py::arg("mesh"),
           py::arg("engine") = "BP4")
      .def(py::init(
               [](MPICommWrapper comm, std::filesystem::path filename,
                  const std::vector<std::variant<
                      std::shared_ptr<
                          const dolfinx::fem::Function<float, double>>,
                      std::shared_ptr<
                          const dolfinx::fem::Function<double, double>>,
                      std::shared_ptr<const dolfinx::fem::Function<
                          std::complex<float>, double>>,
                      std::shared_ptr<const dolfinx::fem::Function<
                          std::complex<double>, double>>>>& u,
                  std::string engine, dolfinx::io::FidesMeshPolicy policy)
               {
                 return std::make_unique<dolfinx::io::FidesWriter<double>>(
                     comm.get(), filename, u, engine, policy);
               }),
           py::arg("comm"), py::arg("filename"), py::arg("u"),
           py::arg("engine") = "BP4",
           py::arg("policy") = dolfinx::io::FidesMeshPolicy::update)
      .def("close",
           [](dolfinx::io::FidesWriter<double>& self) { self.close(); })
      .def(
          "write",
          [](dolfinx::io::FidesWriter<double>& self, double t)
          { self.write(t); },
          py::arg("t"));

  // dolfinx::io::VTXWriter
  py::class_<dolfinx::io::VTXWriter<double>,
             std::shared_ptr<dolfinx::io::VTXWriter<double>>>(
      m, "VTXWriter", "VTXWriter object")
      .def(py::init(
               [](MPICommWrapper comm, std::filesystem::path filename,
                  std::shared_ptr<const dolfinx::mesh::Mesh<double>> mesh,
                  std::string engine)
               {
                 return std::make_unique<dolfinx::io::VTXWriter<double>>(
                     comm.get(), filename, mesh, engine);
               }),
           py::arg("comm"), py::arg("filename"), py::arg("mesh"),
           py::arg("engine") = "BP4")
      .def(py::init(
               [](MPICommWrapper comm, std::filesystem::path filename,
                  const std::vector<std::variant<
                      std::shared_ptr<
                          const dolfinx::fem::Function<float, double>>,
                      std::shared_ptr<
                          const dolfinx::fem::Function<double, double>>,
                      std::shared_ptr<const dolfinx::fem::Function<
                          std::complex<float>, double>>,
                      std::shared_ptr<const dolfinx::fem::Function<
                          std::complex<double>, double>>>>& u,
                  std::string engine)
               {
                 return std::make_unique<dolfinx::io::VTXWriter<double>>(
                     comm.get(), filename, u, engine);
               }),
           py::arg("comm"), py::arg("filename"), py::arg("u"),
           py::arg("engine") = "BP4")
      .def("close", [](dolfinx::io::VTXWriter<double>& self) { self.close(); })
      .def(
          "write",
          [](dolfinx::io::VTXWriter<double>& self, double t) { self.write(t); },
          py::arg("t"));
=======
  declare_vtx_writer<float>(m, "float32");
  declare_vtx_writer<double>(m, "float64");
>>>>>>> 6034c266

  declare_real_types<float>(m);
  declare_real_types<double>(m);
}
} // namespace dolfinx_wrappers<|MERGE_RESOLUTION|>--- conflicted
+++ resolved
@@ -331,86 +331,8 @@
       .value("reuse", dolfinx::io::FidesMeshPolicy::reuse);
 #endif
 
-<<<<<<< HEAD
-  fides_writer
-      .def(py::init(
-               [](MPICommWrapper comm, std::filesystem::path filename,
-                  std::shared_ptr<const dolfinx::mesh::Mesh<double>> mesh,
-                  std::string engine)
-               {
-                 return std::make_unique<dolfinx::io::FidesWriter<double>>(
-                     comm.get(), filename, mesh, engine);
-               }),
-           py::arg("comm"), py::arg("filename"), py::arg("mesh"),
-           py::arg("engine") = "BP4")
-      .def(py::init(
-               [](MPICommWrapper comm, std::filesystem::path filename,
-                  const std::vector<std::variant<
-                      std::shared_ptr<
-                          const dolfinx::fem::Function<float, double>>,
-                      std::shared_ptr<
-                          const dolfinx::fem::Function<double, double>>,
-                      std::shared_ptr<const dolfinx::fem::Function<
-                          std::complex<float>, double>>,
-                      std::shared_ptr<const dolfinx::fem::Function<
-                          std::complex<double>, double>>>>& u,
-                  std::string engine, dolfinx::io::FidesMeshPolicy policy)
-               {
-                 return std::make_unique<dolfinx::io::FidesWriter<double>>(
-                     comm.get(), filename, u, engine, policy);
-               }),
-           py::arg("comm"), py::arg("filename"), py::arg("u"),
-           py::arg("engine") = "BP4",
-           py::arg("policy") = dolfinx::io::FidesMeshPolicy::update)
-      .def("close",
-           [](dolfinx::io::FidesWriter<double>& self) { self.close(); })
-      .def(
-          "write",
-          [](dolfinx::io::FidesWriter<double>& self, double t)
-          { self.write(t); },
-          py::arg("t"));
-
-  // dolfinx::io::VTXWriter
-  py::class_<dolfinx::io::VTXWriter<double>,
-             std::shared_ptr<dolfinx::io::VTXWriter<double>>>(
-      m, "VTXWriter", "VTXWriter object")
-      .def(py::init(
-               [](MPICommWrapper comm, std::filesystem::path filename,
-                  std::shared_ptr<const dolfinx::mesh::Mesh<double>> mesh,
-                  std::string engine)
-               {
-                 return std::make_unique<dolfinx::io::VTXWriter<double>>(
-                     comm.get(), filename, mesh, engine);
-               }),
-           py::arg("comm"), py::arg("filename"), py::arg("mesh"),
-           py::arg("engine") = "BP4")
-      .def(py::init(
-               [](MPICommWrapper comm, std::filesystem::path filename,
-                  const std::vector<std::variant<
-                      std::shared_ptr<
-                          const dolfinx::fem::Function<float, double>>,
-                      std::shared_ptr<
-                          const dolfinx::fem::Function<double, double>>,
-                      std::shared_ptr<const dolfinx::fem::Function<
-                          std::complex<float>, double>>,
-                      std::shared_ptr<const dolfinx::fem::Function<
-                          std::complex<double>, double>>>>& u,
-                  std::string engine)
-               {
-                 return std::make_unique<dolfinx::io::VTXWriter<double>>(
-                     comm.get(), filename, u, engine);
-               }),
-           py::arg("comm"), py::arg("filename"), py::arg("u"),
-           py::arg("engine") = "BP4")
-      .def("close", [](dolfinx::io::VTXWriter<double>& self) { self.close(); })
-      .def(
-          "write",
-          [](dolfinx::io::VTXWriter<double>& self, double t) { self.write(t); },
-          py::arg("t"));
-=======
   declare_vtx_writer<float>(m, "float32");
   declare_vtx_writer<double>(m, "float64");
->>>>>>> 6034c266
 
   declare_real_types<float>(m);
   declare_real_types<double>(m);
