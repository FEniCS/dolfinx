--- conflicted
+++ resolved
@@ -95,11 +95,7 @@
 
   xdmf_file
       .def(py::init(
-<<<<<<< HEAD
-               [](MPICommWrapper comm, std::filesystem::path filename,
-=======
                [](const MPICommWrapper comm, std::filesystem::path filename,
->>>>>>> f2b660a7
                   std::string file_mode,
                   dolfinx::io::XDMFFile::Encoding encoding)
                {
