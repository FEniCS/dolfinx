// Copyright (C) 2017-2021 Chris N. Richardson, Garth N. Wells and Jørgen S.
// Dokken
//
// This file is part of DOLFINX (https://www.fenicsproject.org)
//
// SPDX-License-Identifier:    LGPL-3.0-or-later

#include "array.h"
#include "caster_mpi.h"
#include "caster_petsc.h"
#include <dolfinx/common/array2d.h>
#include <dolfinx/common/defines.h>
#include <dolfinx/fem/Function.h>
#include <dolfinx/fem/FunctionSpace.h>
#include <dolfinx/io/ADIOS2File.h>
#include <dolfinx/io/VTKFile.h>
#include <dolfinx/io/XDMFFile.h>
#include <dolfinx/io/cells.h>
#include <dolfinx/io/xdmf_utils.h>
#include <dolfinx/la/PETScVector.h>
#include <dolfinx/mesh/Mesh.h>
#include <dolfinx/mesh/MeshTags.h>
#include <memory>
#include <pybind11/numpy.h>
#include <pybind11/pybind11.h>
#include <pybind11/stl.h>
#include <string>
#include <vector>
#include <xtensor/xadapt.hpp>

namespace py = pybind11;

namespace dolfinx_wrappers
{

void io(py::module& m)
{

  // dolfinx::io::cell vtk cell type converter
  m.def("get_vtk_cell_type", &dolfinx::io::cells::get_vtk_cell_type);

  // dolfinx::io::cell permutation functions
  m.def("perm_vtk", &dolfinx::io::cells::perm_vtk);
  m.def("perm_gmsh", &dolfinx::io::cells::perm_gmsh);
  m.def("perm_discontinuous", &dolfinx::io::cells::perm_discontinuous);

  // TODO: Template for different values dtypes
  m.def("extract_local_entities",
        [](const dolfinx::mesh::Mesh& mesh, int entity_dim,
           const py::array_t<std::int64_t, py::array::c_style>& entities,
           const py::array_t<std::int32_t, py::array::c_style>& values) {
<<<<<<< HEAD
          dolfinx::array2d<std::int64_t> _entities(entities.shape()[0],
                                                   entities.shape()[1]);
          std::copy_n(entities.data(), entities.size(), _entities.data());
          std::pair<dolfinx::array2d<std::int32_t>, std::vector<std::int32_t>> e
=======
          assert(entities.ndim() == 2);
          std::array<std::size_t, 2> shape
              = {static_cast<std::size_t>(entities.shape(0)),
                 static_cast<std::size_t>(entities.shape(1))};
          auto _entities = xt::adapt(entities.data(), entities.size(),
                                     xt::no_ownership(), shape);
          std::pair<xt::xtensor<std::int32_t, 2>, std::vector<std::int32_t>> e
>>>>>>> 755bdfee
              = dolfinx::io::xdmf_utils::extract_local_entities(
                  mesh, entity_dim, _entities,
                  xtl::span(values.data(), values.size()));
          return std::pair(xt_as_pyarray(std::move(e.first)),
                           as_pyarray(std::move(e.second)));
        });

  // Flag for ADIOS2 installation
  m.def("has_adios2", &dolfinx::has_adios2);

  // dolfinx::io::XDMFFile
  py::class_<dolfinx::io::XDMFFile, std::shared_ptr<dolfinx::io::XDMFFile>>
      xdmf_file(m, "XDMFFile");

  // dolfinx::io::XDMFFile::Encoding enums
  py::enum_<dolfinx::io::XDMFFile::Encoding>(xdmf_file, "Encoding")
      .value("HDF5", dolfinx::io::XDMFFile::Encoding::HDF5)
      .value("ASCII", dolfinx::io::XDMFFile::Encoding::ASCII);

  xdmf_file
      .def(py::init([](const MPICommWrapper comm, const std::string& filename,
                       const std::string& file_mode,
                       dolfinx::io::XDMFFile::Encoding encoding) {
             return std::make_unique<dolfinx::io::XDMFFile>(
                 comm.get(), filename, file_mode, encoding);
           }),
           py::arg("comm"), py::arg("filename"), py::arg("file_mode"),
           py::arg("encoding") = dolfinx::io::XDMFFile::Encoding::HDF5)
      .def("__enter__",
           [](std::shared_ptr<dolfinx::io::XDMFFile>& self) { return self; })
      .def("__exit__",
           [](dolfinx::io::XDMFFile& self, py::object exc_type,
              py::object exc_value, py::object traceback) { self.close(); })
      .def("close", &dolfinx::io::XDMFFile::close)
      .def("write_mesh", &dolfinx::io::XDMFFile::write_mesh, py::arg("mesh"),
           py::arg("xpath") = "/Xdmf/Domain")
      .def("write_geometry", &dolfinx::io::XDMFFile::write_geometry,
           py::arg("geometry"), py::arg("name") = "geometry",
           py::arg("xpath") = "/Xdmf/Domain")
      .def(
          "read_topology_data",
          [](dolfinx::io::XDMFFile& self, const std::string& name,
             const std::string& xpath) {
            return xt_as_pyarray(self.read_topology_data(name, xpath));
          },
          py::arg("name") = "mesh", py::arg("xpath") = "/Xdmf/Domain")
      .def(
          "read_geometry_data",
          [](dolfinx::io::XDMFFile& self, const std::string& name,
             const std::string& xpath) {
            return xt_as_pyarray(self.read_geometry_data(name, xpath));
          },
          py::arg("name") = "mesh", py::arg("xpath") = "/Xdmf/Domain")
      .def("read_geometry_data", &dolfinx::io::XDMFFile::read_geometry_data,
           py::arg("name") = "mesh", py::arg("xpath") = "/Xdmf/Domain")
      .def("read_cell_type", &dolfinx::io::XDMFFile::read_cell_type,
           py::arg("name") = "mesh", py::arg("xpath") = "/Xdmf/Domain")
      .def("write_function",
           py::overload_cast<const dolfinx::fem::Function<double>&, double,
                             const std::string&>(
               &dolfinx::io::XDMFFile::write_function),
           py::arg("function"), py::arg("t"), py::arg("mesh_xpath"))
      .def(
          "write_function",
          py::overload_cast<const dolfinx::fem::Function<std::complex<double>>&,
                            double, const std::string&>(
              &dolfinx::io::XDMFFile::write_function),
          py::arg("function"), py::arg("t"), py::arg("mesh_xpath"))
      .def("write_meshtags", &dolfinx::io::XDMFFile::write_meshtags,
           py::arg("meshtags"),
           py::arg("geometry_xpath") = "/Xdmf/Domain/Grid/Geometry",
           py::arg("xpath") = "/Xdmf/Domain")
      .def("read_meshtags", &dolfinx::io::XDMFFile::read_meshtags,
           py::arg("mesh"), py::arg("name"), py::arg("xpath") = "/Xdmf/Domain")
      .def("write_information", &dolfinx::io::XDMFFile::write_information,
           py::arg("name"), py::arg("value"), py::arg("xpath") = "/Xdmf/Domain")
      .def("read_information", &dolfinx::io::XDMFFile::read_information,
           py::arg("name"), py::arg("xpath") = "/Xdmf/Domain")
      .def("comm", [](dolfinx::io::XDMFFile& self) {
        return MPICommWrapper(self.comm());
      });

#ifdef HAS_ADIOS2
  // dolfinx::io::ADIOS2File
  py::class_<dolfinx::io::ADIOS2File, std::shared_ptr<dolfinx::io::ADIOS2File>>(
      m, "ADIOS2File")
      .def(py::init([](const MPICommWrapper comm, const std::string& filename,
                       const std::string& mode) {
        return std::make_unique<dolfinx::io::ADIOS2File>(comm.get(), filename,
                                                         mode);
      }))
      .def("__enter__",
           [](std::shared_ptr<dolfinx::io::ADIOS2File>& self) { return self; })
      .def("__exit__",
           [](dolfinx::io::ADIOS2File& self, py::object exc_type,
              py::object exc_value, py::object traceback) { self.close(); })
      .def("close", &dolfinx::io::ADIOS2File::close)
      .def("write_mesh", &dolfinx::io::ADIOS2File::write_mesh)
      .def("write_meshtags", &dolfinx::io::ADIOS2File::write_meshtags)
      .def("write_function",
           py::overload_cast<
               const std::vector<std::reference_wrapper<
                   const dolfinx::fem::Function<std::complex<double>>>>&,
               double>(&dolfinx::io::ADIOS2File::write_function),
           py::arg("function"), py::arg("t"))
      .def("write_function",
           py::overload_cast<const std::vector<std::reference_wrapper<
                                 const dolfinx::fem::Function<double>>>&,
                             double>(&dolfinx::io::ADIOS2File::write_function),
           py::arg("function"), py::arg("t"));
#endif

  // dolfinx::io::VTKFile
  py::class_<dolfinx::io::VTKFile, std::shared_ptr<dolfinx::io::VTKFile>>
      vtk_file(m, "VTKFile");

  vtk_file
      .def(py::init([](std::string filename) {
             return std::make_unique<dolfinx::io::VTKFile>(filename);
           }),
           py::arg("filename"))
      .def("write",
           py::overload_cast<const dolfinx::fem::Function<double>&>(
               &dolfinx::io::VTKFile::write),
           py::arg("u"))
      .def("write",
           py::overload_cast<
               const dolfinx::fem::Function<std::complex<double>>&>(
               &dolfinx::io::VTKFile::write),
           py::arg("u"))
      .def("write",
           py::overload_cast<const dolfinx::fem::Function<double>&, double>(
               &dolfinx::io::VTKFile::write),
           py::arg("u"), py::arg("t"))
      .def(
          "write",
          py::overload_cast<const dolfinx::fem::Function<std::complex<double>>&,
                            double>(&dolfinx::io::VTKFile::write),
          py::arg("u"), py::arg("t"))
      .def("write",
           py::overload_cast<const dolfinx::mesh::Mesh&>(
               &dolfinx::io::VTKFile::write),
           py::arg("mesh"));
}
} // namespace dolfinx_wrappers<|MERGE_RESOLUTION|>--- conflicted
+++ resolved
@@ -49,12 +49,6 @@
         [](const dolfinx::mesh::Mesh& mesh, int entity_dim,
            const py::array_t<std::int64_t, py::array::c_style>& entities,
            const py::array_t<std::int32_t, py::array::c_style>& values) {
-<<<<<<< HEAD
-          dolfinx::array2d<std::int64_t> _entities(entities.shape()[0],
-                                                   entities.shape()[1]);
-          std::copy_n(entities.data(), entities.size(), _entities.data());
-          std::pair<dolfinx::array2d<std::int32_t>, std::vector<std::int32_t>> e
-=======
           assert(entities.ndim() == 2);
           std::array<std::size_t, 2> shape
               = {static_cast<std::size_t>(entities.shape(0)),
@@ -62,7 +56,6 @@
           auto _entities = xt::adapt(entities.data(), entities.size(),
                                      xt::no_ownership(), shape);
           std::pair<xt::xtensor<std::int32_t, 2>, std::vector<std::int32_t>> e
->>>>>>> 755bdfee
               = dolfinx::io::xdmf_utils::extract_local_entities(
                   mesh, entity_dim, _entities,
                   xtl::span(values.data(), values.size()));
