--- conflicted
+++ resolved
@@ -50,15 +50,9 @@
          const dolfinx::mesh::Geometry<T>& x, std::string geometry_xpath,
          std::string xpath)
       { self.write_meshtags(meshtags, x, geometry_xpath, xpath); },
-<<<<<<< HEAD
       nb::arg("meshtags"), nb::arg("x"), nb::arg("geometry_xpath"),
       nb::arg("xpath") = "/Xdmf/Domain");
-};
-=======
-      py::arg("meshtags"), py::arg("x"), py::arg("geometry_xpath"),
-      py::arg("xpath") = "/Xdmf/Domain");
-}
->>>>>>> 230e0272
+}
 
 template <typename T, typename U>
 void xdmf_scalar_fn(auto&& m)
@@ -68,15 +62,9 @@
       [](dolfinx::io::XDMFFile& self, const dolfinx::fem::Function<T, U>& u,
          double t, std::string mesh_xpath)
       { self.write_function(u, t, mesh_xpath); },
-<<<<<<< HEAD
       nb::arg("u"), nb::arg("t"),
       nb::arg("mesh_xpath") = "/Xdmf/Domain/Grid[@GridType='Uniform'][1]");
-};
-=======
-      py::arg("u"), py::arg("t"),
-      py::arg("mesh_xpath") = "/Xdmf/Domain/Grid[@GridType='Uniform'][1]");
-}
->>>>>>> 230e0272
+}
 
 template <typename T>
 void vtk_real_fn(auto&& m)
