// Copyright (C) 2017-2021 Chris N. Richardson Garth N. Wells
//
// This file is part of DOLFINx (https://www.fenicsproject.org)
//
// SPDX-License-Identifier:    LGPL-3.0-or-later

#include "array.h"
#include "caster_mpi.h"
#include "caster_petsc.h"
#include <dolfinx/common/defines.h>
#include <dolfinx/fem/Function.h>
#include <dolfinx/fem/FunctionSpace.h>
#include <dolfinx/io/ADIOS2Writers.h>
#include <dolfinx/io/VTKFile.h>
#include <dolfinx/io/XDMFFile.h>
#include <dolfinx/io/cells.h>
#include <dolfinx/io/vtk_utils.h>
#include <dolfinx/io/xdmf_utils.h>
#include <dolfinx/mesh/Mesh.h>
#include <dolfinx/mesh/MeshTags.h>
#include <filesystem>
#include <memory>
#include <pybind11/numpy.h>
#include <pybind11/pybind11.h>
#include <pybind11/stl.h>
#include <pybind11/stl/filesystem.h>
#include <string>
#include <vector>

namespace py = pybind11;

namespace dolfinx_wrappers
{

void io(py::module& m)
{
  // dolfinx::io::cell vtk cell type converter
  m.def("get_vtk_cell_type", &dolfinx::io::cells::get_vtk_cell_type,
        py::arg("cell"), py::arg("dim"), "Get VTK cell identifier");

  m.def(
      "extract_vtk_connectivity",
<<<<<<< HEAD
      [](const dolfinx::mesh::Mesh<double>& mesh)
=======
      [](const dolfinx::mesh::Geometry<double>& x, dolfinx::mesh::CellType cell)
>>>>>>> 52907855
      {
        auto [cells, shape] = dolfinx::io::extract_vtk_connectivity(x, cell);
        return as_pyarray(std::move(cells), shape);
      },
      py::arg("x"), py::arg("celltype"),
      "Extract the mesh topology with VTK ordering using "
      "geometry indices");

  // dolfinx::io::cell permutation functions
  m.def("perm_vtk", &dolfinx::io::cells::perm_vtk, py::arg("type"),
        py::arg("num_nodes"),
        "Permutation array to map from VTK to DOLFINx node ordering");
  m.def("perm_gmsh", &dolfinx::io::cells::perm_gmsh, py::arg("type"),
        py::arg("num_nodes"),
        "Permutation array to map from Gmsh to DOLFINx node ordering");

  // TODO: Template for different values dtypes
  m.def(
      "distribute_entity_data",
      [](const dolfinx::mesh::Mesh<double>& mesh, int entity_dim,
         const py::array_t<std::int64_t, py::array::c_style>& entities,
         const py::array_t<std::int32_t, py::array::c_style>& values)
      {
        assert(entities.ndim() == 2);
        assert(values.ndim() == 1);
        assert(entities.shape(0) == values.shape(0));
        std::pair<std::vector<std::int32_t>, std::vector<std::int32_t>>
            entities_values = dolfinx::io::xdmf_utils::distribute_entity_data(
                mesh, entity_dim, std::span(entities.data(), entities.size()),
                std::span(values.data(), values.size()));

        std::size_t num_vert_per_entity = dolfinx::mesh::cell_num_entities(
            dolfinx::mesh::cell_entity_type(mesh.topology().cell_type(),
                                            entity_dim, 0),
            0);
        std::array shape_e
            = {entities_values.first.size() / num_vert_per_entity,
               num_vert_per_entity};
        return std::pair(as_pyarray(std::move(entities_values.first), shape_e),
                         as_pyarray(std::move(entities_values.second)));
      },
      py::arg("mesh"), py::arg("entity_dim"), py::arg("entities"),
      py::arg("values"));

  // dolfinx::io::XDMFFile
  py::class_<dolfinx::io::XDMFFile, std::shared_ptr<dolfinx::io::XDMFFile>>
      xdmf_file(m, "XDMFFile");

  // dolfinx::io::XDMFFile::Encoding enums
  py::enum_<dolfinx::io::XDMFFile::Encoding>(xdmf_file, "Encoding")
      .value("HDF5", dolfinx::io::XDMFFile::Encoding::HDF5)
      .value("ASCII", dolfinx::io::XDMFFile::Encoding::ASCII);

  xdmf_file
      .def(py::init(
               [](const MPICommWrapper comm, std::filesystem::path filename,
                  std::string file_mode,
                  dolfinx::io::XDMFFile::Encoding encoding)
               {
                 return std::make_unique<dolfinx::io::XDMFFile>(
                     comm.get(), filename, file_mode, encoding);
               }),
           py::arg("comm"), py::arg("filename"), py::arg("file_mode"),
           py::arg("encoding") = dolfinx::io::XDMFFile::Encoding::HDF5)
      .def("close", &dolfinx::io::XDMFFile::close)
      .def("write_mesh", &dolfinx::io::XDMFFile::write_mesh, py::arg("mesh"),
           py::arg("xpath"))
      .def("write_geometry", &dolfinx::io::XDMFFile::write_geometry,
           py::arg("geometry"), py::arg("name") = "geometry",
           py::arg("xpath") = "/Xdmf/Domain")
      .def(
          "read_topology_data",
          [](dolfinx::io::XDMFFile& self, std::string name, std::string xpath)
          {
            auto [cells, shape] = self.read_topology_data(name, xpath);
            return as_pyarray(std::move(cells), shape);
          },
          py::arg("name") = "mesh", py::arg("xpath") = "/Xdmf/Domain")
      .def(
          "read_geometry_data",
          [](dolfinx::io::XDMFFile& self, std::string name, std::string xpath)
          {
            auto [x, shape] = self.read_geometry_data(name, xpath);
            return as_pyarray(std::move(x), shape);
          },
          py::arg("name") = "mesh", py::arg("xpath") = "/Xdmf/Domain")
      .def("read_geometry_data", &dolfinx::io::XDMFFile::read_geometry_data,
           py::arg("name") = "mesh", py::arg("xpath") = "/Xdmf/Domain")
      .def("read_cell_type", &dolfinx::io::XDMFFile::read_cell_type,
           py::arg("name") = "mesh", py::arg("xpath") = "/Xdmf/Domain")
      .def("write_function",
           py::overload_cast<const dolfinx::fem::Function<double>&, double,
                             std::string>(
               &dolfinx::io::XDMFFile::write_function),
           py::arg("function"), py::arg("t"), py::arg("mesh_xpath"))
      .def(
          "write_function",
          py::overload_cast<const dolfinx::fem::Function<std::complex<double>>&,
                            double, std::string>(
              &dolfinx::io::XDMFFile::write_function),
          py::arg("function"), py::arg("t"), py::arg("mesh_xpath"))
      .def("write_meshtags", &dolfinx::io::XDMFFile::write_meshtags,
           py::arg("meshtags"),
           py::arg("geometry_xpath") = "/Xdmf/Domain/Grid/Geometry",
           py::arg("xpath") = "/Xdmf/Domain")
      .def("read_meshtags", &dolfinx::io::XDMFFile::read_meshtags,
           py::arg("mesh"), py::arg("name"), py::arg("xpath") = "/Xdmf/Domain")
      .def("write_information", &dolfinx::io::XDMFFile::write_information,
           py::arg("name"), py::arg("value"), py::arg("xpath") = "/Xdmf/Domain")
      .def("read_information", &dolfinx::io::XDMFFile::read_information,
           py::arg("name"), py::arg("xpath") = "/Xdmf/Domain")
      .def("comm", [](dolfinx::io::XDMFFile& self)
           { return MPICommWrapper(self.comm()); });

  // dolfinx::io::VTKFile
  py::class_<dolfinx::io::VTKFile, std::shared_ptr<dolfinx::io::VTKFile>>(
      m, "VTKFile")
      .def(py::init(
               [](MPICommWrapper comm, std::filesystem::path filename,
                  std::string mode) {
                 return std::make_unique<dolfinx::io::VTKFile>(comm.get(),
                                                               filename, mode);
               }),
           py::arg("comm"), py::arg("filename"), py::arg("mode"))
      .def("close", &dolfinx::io::VTKFile::close)
      .def("write", &dolfinx::io::VTKFile::write<double>, py::arg("u"),
           py::arg("t") = 0.0)
      .def("write", &dolfinx::io::VTKFile::write<std::complex<double>>,
           py::arg("u"), py::arg("t") = 0.0)
      .def("write",
           static_cast<void (dolfinx::io::VTKFile::*)(
               const dolfinx::mesh::Mesh<double>&, double)>(
               &dolfinx::io::VTKFile::write),
           py::arg("mesh"), py::arg("t") = 0.0);

#ifdef HAS_ADIOS2
  // dolfinx::io::FidesWriter
  py::class_<dolfinx::io::FidesWriter,
             std::shared_ptr<dolfinx::io::FidesWriter>>
      fides_writer(m, "FidesWriter", "FidesWriter object");

  py::enum_<dolfinx::io::FidesWriter::MeshPolicy>(fides_writer, "MeshPolicy")
      .value("update", dolfinx::io::FidesWriter::MeshPolicy::update)
      .value("reuse", dolfinx::io::FidesWriter::MeshPolicy::reuse);

  fides_writer
      .def(py::init(
               [](MPICommWrapper comm, std::filesystem::path filename,
                  std::shared_ptr<const dolfinx::mesh::Mesh<double>> mesh)
               {
                 return std::make_unique<dolfinx::io::FidesWriter>(
                     comm.get(), filename, mesh);
               }),
           py::arg("comm"), py::arg("filename"), py::arg("mesh"))
      .def(py::init(
               [](MPICommWrapper comm, std::filesystem::path filename,
                  const std::vector<std::variant<
                      std::shared_ptr<const dolfinx::fem::Function<float>>,
                      std::shared_ptr<const dolfinx::fem::Function<double>>,
                      std::shared_ptr<
                          const dolfinx::fem::Function<std::complex<float>>>,
                      std::shared_ptr<const dolfinx::fem::Function<
                          std::complex<double>>>>>& u,
                  dolfinx::io::FidesWriter::MeshPolicy policy)
               {
                 return std::make_unique<dolfinx::io::FidesWriter>(
                     comm.get(), filename, u, policy);
               }),
           py::arg("comm"), py::arg("filename"), py::arg("u"),
           py::arg("policy") = dolfinx::io::FidesWriter::MeshPolicy::update)
      .def("close", [](dolfinx::io::FidesWriter& self) { self.close(); })
      .def(
          "write",
          [](dolfinx::io::FidesWriter& self, double t) { self.write(t); },
          py::arg("t"));

  // dolfinx::io::VTXWriter
  py::class_<dolfinx::io::VTXWriter, std::shared_ptr<dolfinx::io::VTXWriter>>(
      m, "VTXWriter", "VTXWriter object")
      .def(py::init(
               [](MPICommWrapper comm, std::filesystem::path filename,
                  std::shared_ptr<const dolfinx::mesh::Mesh<double>> mesh)
               {
                 return std::make_unique<dolfinx::io::VTXWriter>(
                     comm.get(), filename, mesh);
               }),
           py::arg("comm"), py::arg("filename"), py::arg("mesh"))
      .def(py::init(
               [](MPICommWrapper comm, std::filesystem::path filename,
                  const std::vector<std::variant<
                      std::shared_ptr<const dolfinx::fem::Function<float>>,
                      std::shared_ptr<const dolfinx::fem::Function<double>>,
                      std::shared_ptr<
                          const dolfinx::fem::Function<std::complex<float>>>,
                      std::shared_ptr<const dolfinx::fem::Function<
                          std::complex<double>>>>>& u) {
                 return std::make_unique<dolfinx::io::VTXWriter>(comm.get(),
                                                                 filename, u);
               }),
           py::arg("comm"), py::arg("filename"), py::arg("u"))
      .def("close", [](dolfinx::io::VTXWriter& self) { self.close(); })
      .def(
          "write",
          [](dolfinx::io::VTXWriter& self, double t) { self.write(t); },
          py::arg("t"));

#endif
}
} // namespace dolfinx_wrappers<|MERGE_RESOLUTION|>--- conflicted
+++ resolved
@@ -40,11 +40,7 @@
 
   m.def(
       "extract_vtk_connectivity",
-<<<<<<< HEAD
-      [](const dolfinx::mesh::Mesh<double>& mesh)
-=======
       [](const dolfinx::mesh::Geometry<double>& x, dolfinx::mesh::CellType cell)
->>>>>>> 52907855
       {
         auto [cells, shape] = dolfinx::io::extract_vtk_connectivity(x, cell);
         return as_pyarray(std::move(cells), shape);
@@ -136,16 +132,15 @@
       .def("read_cell_type", &dolfinx::io::XDMFFile::read_cell_type,
            py::arg("name") = "mesh", py::arg("xpath") = "/Xdmf/Domain")
       .def("write_function",
-           py::overload_cast<const dolfinx::fem::Function<double>&, double,
-                             std::string>(
+           py::overload_cast<const dolfinx::fem::Function<double, double>&,
+                             double, std::string>(
                &dolfinx::io::XDMFFile::write_function),
            py::arg("function"), py::arg("t"), py::arg("mesh_xpath"))
-      .def(
-          "write_function",
-          py::overload_cast<const dolfinx::fem::Function<std::complex<double>>&,
-                            double, std::string>(
-              &dolfinx::io::XDMFFile::write_function),
-          py::arg("function"), py::arg("t"), py::arg("mesh_xpath"))
+      .def("write_function",
+           py::overload_cast<
+               const dolfinx::fem::Function<std::complex<double>, double>&,
+               double, std::string>(&dolfinx::io::XDMFFile::write_function),
+           py::arg("function"), py::arg("t"), py::arg("mesh_xpath"))
       .def("write_meshtags", &dolfinx::io::XDMFFile::write_meshtags,
            py::arg("meshtags"),
            py::arg("geometry_xpath") = "/Xdmf/Domain/Grid/Geometry",
@@ -202,12 +197,14 @@
       .def(py::init(
                [](MPICommWrapper comm, std::filesystem::path filename,
                   const std::vector<std::variant<
-                      std::shared_ptr<const dolfinx::fem::Function<float>>,
-                      std::shared_ptr<const dolfinx::fem::Function<double>>,
-                      std::shared_ptr<
-                          const dolfinx::fem::Function<std::complex<float>>>,
-                      std::shared_ptr<const dolfinx::fem::Function<
-                          std::complex<double>>>>>& u,
+                      std::shared_ptr<
+                          const dolfinx::fem::Function<float, double>>,
+                      std::shared_ptr<
+                          const dolfinx::fem::Function<double, double>>,
+                      std::shared_ptr<const dolfinx::fem::Function<
+                          std::complex<float>, double>>,
+                      std::shared_ptr<const dolfinx::fem::Function<
+                          std::complex<double>, double>>>>& u,
                   dolfinx::io::FidesWriter::MeshPolicy policy)
                {
                  return std::make_unique<dolfinx::io::FidesWriter>(
@@ -235,12 +232,14 @@
       .def(py::init(
                [](MPICommWrapper comm, std::filesystem::path filename,
                   const std::vector<std::variant<
-                      std::shared_ptr<const dolfinx::fem::Function<float>>,
-                      std::shared_ptr<const dolfinx::fem::Function<double>>,
-                      std::shared_ptr<
-                          const dolfinx::fem::Function<std::complex<float>>>,
-                      std::shared_ptr<const dolfinx::fem::Function<
-                          std::complex<double>>>>>& u) {
+                      std::shared_ptr<
+                          const dolfinx::fem::Function<float, double>>,
+                      std::shared_ptr<
+                          const dolfinx::fem::Function<double, double>>,
+                      std::shared_ptr<const dolfinx::fem::Function<
+                          std::complex<float>, double>>,
+                      std::shared_ptr<const dolfinx::fem::Function<
+                          std::complex<double>, double>>>>& u) {
                  return std::make_unique<dolfinx::io::VTXWriter>(comm.get(),
                                                                  filename, u);
                }),
