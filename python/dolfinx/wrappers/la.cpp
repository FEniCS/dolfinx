// Copyright (C) 2017-2019 Chris Richardson and Garth N. Wells
//
// This file is part of DOLFINx (https://www.fenicsproject.org)
//
// SPDX-License-Identifier:    LGPL-3.0-or-later

#include "array.h"
#include "caster_mpi.h"
#include <dolfinx/common/IndexMap.h>
#include <dolfinx/la/MatrixCSR.h>
#include <dolfinx/la/SparsityPattern.h>
#include <dolfinx/la/Vector.h>
#include <dolfinx/la/utils.h>
#include <memory>
<<<<<<< HEAD
#include <petsc4py/petsc4py.h>
// #include <nanobind/complex.h>
#include <nanobind/ndarray.h>
// #include <nanobind/operators.h>
#include <nanobind/nanobind.h>
#include <nanobind/stl/vector.h>
=======
#include <pybind11/complex.h>
#include <pybind11/numpy.h>
#include <pybind11/operators.h>
#include <pybind11/pybind11.h>
#include <pybind11/stl.h>
>>>>>>> 4c13b28f
#include <span>

namespace nb = nanobind;

namespace
{
// InsertMode types
enum class PyInsertMode
{
  add,
  insert
};

// Declare objects that have multiple scalar types
template <typename T>
void declare_objects(nb::module_& m, const std::string& type)
{
  // dolfinx::la::Vector
  std::string pyclass_vector_name = std::string("Vector_") + type;
<<<<<<< HEAD
  nb::class_<dolfinx::la::Vector<T>>(m, pyclass_vector_name.c_str())
      .def(
          "__init__",
          [](dolfinx::la::Vector<T>* v,
             std::shared_ptr<const dolfinx::common::IndexMap> map, int bs)
          { new (v) dolfinx::la::Vector<T>(map, bs); },
          nb::arg("map"), nb::arg("bs"))
      .def(
          "__init__",
          [](dolfinx::la::Vector<T>* v, const dolfinx::la::Vector<T>& vec)
          { new (v) dolfinx::la::Vector<T>(vec); },
          nb::arg("vec"))
      .def_prop_ro("dtype", [](const dolfinx::la::Vector<T>& self)
                   { return nb::dtype<T>(); })
      .def("set", &dolfinx::la::Vector<T>::set, nb::arg("v"))
=======
  py::class_<dolfinx::la::Vector<T>, std::shared_ptr<dolfinx::la::Vector<T>>>(
      m, pyclass_vector_name.c_str())
      .def(py::init([](std::shared_ptr<const dolfinx::common::IndexMap> map,
                       int bs) { return dolfinx::la::Vector<T>(map, bs); }),
           py::arg("map"), py::arg("bs"))
      .def(py::init([](const dolfinx::la::Vector<T>& vec)
                    { return dolfinx::la::Vector<T>(vec); }),
           py::arg("vec"))
      .def_property_readonly("dtype", [](const dolfinx::la::Vector<T>& self)
                             { return py::dtype::of<T>(); })
>>>>>>> 4c13b28f
      .def(
          "norm",
          [](dolfinx::la::Vector<T>& self, dolfinx::la::Norm type)
          { return dolfinx::la::norm(self, type); },
          nb::arg("type") = dolfinx::la::Norm::l2)
      .def_prop_ro("index_map", &dolfinx::la::Vector<T>::index_map)
      .def_prop_ro("bs", &dolfinx::la::Vector<T>::bs)
      .def_prop_ro("array",
                   [](dolfinx::la::Vector<T>& self)
                   {
                     std::span<T> array = self.mutable_array();
                     const std::size_t size = array.size();
                     return nb::ndarray<T>(array.data(), 1, &size,
                                           nb::cast(self));
                   })
      .def("scatter_forward", &dolfinx::la::Vector<T>::scatter_fwd)
      .def(
          "scatter_reverse",
          [](dolfinx::la::Vector<T>& self, PyInsertMode mode)
          {
            switch (mode)
            {
            case PyInsertMode::add: // Add
              self.scatter_rev(std::plus<T>());
              break;
            case PyInsertMode::insert: // Insert
              self.scatter_rev([](T /*a*/, T b) { return b; });
              break;
            default:
              throw std::runtime_error("InsertMode not recognized.");
              break;
            }
          },
          nb::arg("mode"));

  // dolfinx::la::MatrixCSR
  std::string pyclass_matrix_name = std::string("MatrixCSR_") + type;
<<<<<<< HEAD
  nb::class_<dolfinx::la::MatrixCSR<T>>(m, pyclass_matrix_name.c_str())
      .def(
          "__init__",
          [](dolfinx::la::MatrixCSR<T>* mat,
             const dolfinx::la::SparsityPattern& p, dolfinx::la::BlockMode bm)
          { new (mat) dolfinx::la::MatrixCSR<T>(p, bm); },
          nb::arg("p"), nb::arg("block_mode") = dolfinx::la::BlockMode::compact)
      .def_prop_ro("dtype", [](const dolfinx::la::MatrixCSR<T>& self)
                   { return nb::dtype<T>(); })
      .def_prop_ro("block_size", &dolfinx::la::MatrixCSR<T>::block_size)
=======
  py::class_<dolfinx::la::MatrixCSR<T>,
             std::shared_ptr<dolfinx::la::MatrixCSR<T>>>(
      m, pyclass_matrix_name.c_str())
      .def(py::init([](const dolfinx::la::SparsityPattern& p,
                       dolfinx::la::BlockMode bm)
                    { return dolfinx::la::MatrixCSR<T>(p, bm); }),
           py::arg("p"), py::arg("block_mode"))
      .def_property_readonly("dtype", [](const dolfinx::la::MatrixCSR<T>& self)
                             { return py::dtype::of<T>(); })
      .def_property_readonly("bs", &dolfinx::la::MatrixCSR<T>::block_size)
>>>>>>> 4c13b28f
      .def("squared_norm", &dolfinx::la::MatrixCSR<T>::squared_norm)
      .def("index_map", &dolfinx::la::MatrixCSR<T>::index_map)
      .def("add",
           [](dolfinx::la::MatrixCSR<T>& self, const std::vector<T>& x,
              const std::vector<std::int32_t>& rows,
              const std::vector<std::int32_t>& cols, int bs = 1)
           {
             if (bs == 1)
               self.template add<1, 1>(x, rows, cols);
             else if (bs == 2)
               self.template add<2, 2>(x, rows, cols);
             else if (bs == 3)
               self.template add<3, 3>(x, rows, cols);
             else
               throw std::runtime_error(
                   "Block size not supported in this function");
           })
      .def("set",
           [](dolfinx::la::MatrixCSR<T>& self, const std::vector<T>& x,
              const std::vector<std::int32_t>& rows,
              const std::vector<std::int32_t>& cols, int bs = 1)
           {
             if (bs == 1)
               self.template set<1, 1>(x, rows, cols);
             else if (bs == 2)
               self.template set<2, 2>(x, rows, cols);
             else if (bs == 3)
               self.template set<3, 3>(x, rows, cols);
             else
               throw std::runtime_error(
                   "Block size not supported in this function");
           })
      .def("set_value",
           static_cast<void (dolfinx::la::MatrixCSR<T>::*)(T)>(
               &dolfinx::la::MatrixCSR<T>::set),
<<<<<<< HEAD
           nb::arg("x"))
      .def("finalize", &dolfinx::la::MatrixCSR<T>::finalize)
=======
           py::arg("x"))
      .def("scatter_reverse", &dolfinx::la::MatrixCSR<T>::scatter_rev)
>>>>>>> 4c13b28f
      .def("to_dense",
           [](const dolfinx::la::MatrixCSR<T>& self)
           {
             const std::array<int, 2> bs = self.block_size();
             std::size_t nrows = self.num_all_rows() * bs[0];
             auto map_col = self.index_map(1);
             std::size_t ncols
                 = (map_col->size_local() + map_col->num_ghosts()) * bs[1];
             return dolfinx_wrappers::as_nbarray(self.to_dense(),
                                                 std::array{nrows, ncols});
           })
<<<<<<< HEAD
      .def_prop_ro("data",
                   [](dolfinx::la::MatrixCSR<T>& self)
                   {
                     std::span<T> array = self.values();
                     const std::size_t size = array.size();
                     return nb::ndarray<const T>(array.data(), 1, &size,
                                                 nb::cast(self));
                   })
      .def_prop_ro("indices",
                   [](dolfinx::la::MatrixCSR<T>& self)
                   {
                     auto& array = self.cols();
                     const std::size_t size = array.size();
                     return nb::ndarray<const std::int64_t>(
                         array.data(), 1, &size, nb::cast(self));
                   })
      .def_prop_ro("indptr",
                   [](dolfinx::la::MatrixCSR<T>& self)
                   {
                     auto& array = self.row_ptr();
                     const std::size_t size = array.size();
                     return nb::ndarray<const std::int32_t>(
                         array.data(), 1, &size, nb::cast(self));
                   })
      .def("finalize_begin", &dolfinx::la::MatrixCSR<T>::finalize_begin)
      .def("finalize_end", &dolfinx::la::MatrixCSR<T>::finalize_end);
}

void petsc_module(nb::module_& m)
{
  m.def(
      "create_vector",
      [](const dolfinx::common::IndexMap& im, int n)
      { return dolfinx::la::petsc::create_vector(im, n); },
      nb::rv_policy::take_ownership, nb::arg("index_map"), nb::arg("bs"),
      "Create a ghosted PETSc Vec for index map.");

  m.def(
      "create_vector_wrap",
      [](dolfinx::la::Vector<PetscScalar>& x)
      { return dolfinx::la::petsc::create_vector_wrap(x); },
      nb::rv_policy::take_ownership, nb::arg("x"),
      "Create a ghosted PETSc Vec that wraps a DOLFINx Vector");

  m.def(
      "create_matrix",
      [](dolfinx_wrappers::MPICommWrapper comm,
         const dolfinx::la::SparsityPattern& p, const std::string& type)
      { return dolfinx::la::petsc::create_matrix(comm.get(), p, type); },
      nb::rv_policy::take_ownership, nb::arg("comm"), nb::arg("p"),
      nb::arg("type") = "", "Create a PETSc Mat from sparsity pattern.");

  // TODO: check reference counting for index sets
  m.def("create_index_sets", &dolfinx::la::petsc::create_index_sets,
        nb::arg("maps"), nb::rv_policy::take_ownership);

  m.def(
      "scatter_local_vectors",
      [](Vec x, const std::vector<nb::ndarray<PetscScalar, nb::numpy>>& x_b,
         const std::vector<std::pair<
             std::reference_wrapper<const dolfinx::common::IndexMap>, int>>&
             maps)
      {
        std::vector<std::span<const PetscScalar>> _x_b;
        for (auto& array : x_b)
          _x_b.emplace_back(array.data(), array.size());
        dolfinx::la::petsc::scatter_local_vectors(x, _x_b, maps);
      },
      nb::arg("x"), nb::arg("x_b"), nb::arg("maps"),
      "Scatter the (ordered) list of sub vectors into a block "
      "vector.");

  m.def(
      "get_local_vectors",
      [](const Vec x,
         const std::vector<std::pair<
             std::reference_wrapper<const dolfinx::common::IndexMap>, int>>&
             maps)
      {
        std::vector<std::vector<PetscScalar>> vecs
            = dolfinx::la::petsc::get_local_vectors(x, maps);
        std::vector<nb::ndarray<PetscScalar>> ret;
        for (std::vector<PetscScalar>& v : vecs)
          ret.push_back(dolfinx_wrappers::as_nbarray(std::move(v)));
        return ret;
      },
      nb::arg("x"), nb::arg("maps"),
      "Gather an (ordered) list of sub vectors from a block vector.");
=======
      .def_property_readonly("data",
                             [](dolfinx::la::MatrixCSR<T>& self)
                             {
                               std::span<T> array = self.values();
                               return py::array_t<T>(array.size(), array.data(),
                                                     py::cast(self));
                             })
      .def_property_readonly("indices",
                             [](dolfinx::la::MatrixCSR<T>& self)
                             {
                               auto& array = self.cols();
                               return py::array_t(array.size(), array.data(),
                                                  py::cast(self));
                             })
      .def_property_readonly("indptr",
                             [](dolfinx::la::MatrixCSR<T>& self)
                             {
                               auto& array = self.row_ptr();
                               return py::array_t(array.size(), array.data(),
                                                  py::cast(self));
                             })
      .def("scatter_rev_begin", &dolfinx::la::MatrixCSR<T>::scatter_rev_begin)
      .def("scatter_rev_end", &dolfinx::la::MatrixCSR<T>::scatter_rev_end);
}

// Declare objects that have multiple scalar types
template <typename T>
void declare_functions(py::module& m)
{
  m.def(
      "inner_product",
      [](const dolfinx::la::Vector<T>& x, const dolfinx::la::Vector<T>& y)
      { return dolfinx::la::inner_product(x, y); },
      py::arg("x"), py::arg("y"));
  m.def(
      "orthonormalize",
      [](std::vector<std::reference_wrapper<dolfinx::la::Vector<T>>> basis)
      { dolfinx::la::orthonormalize(basis); },
      py::arg("basis"));
  m.def(
      "is_orthonormal",
      [](std::vector<std::reference_wrapper<const dolfinx::la::Vector<T>>>
             basis) { return dolfinx::la::is_orthonormal(basis); },
      py::arg("basis"));
>>>>>>> 4c13b28f
}

} // namespace

namespace dolfinx_wrappers
{
void la(nb::module_& m)
{
<<<<<<< HEAD
  nb::module_ petsc_mod
      = m.def_submodule("petsc", "PETSc-specific linear algebra");
  petsc_module(petsc_mod);

  nb::enum_<PyInsertMode>(m, "InsertMode")
=======
  py::enum_<PyInsertMode>(m, "InsertMode")
>>>>>>> 4c13b28f
      .value("add", PyInsertMode::add)
      .value("insert", PyInsertMode::insert);

  nb::enum_<dolfinx::la::BlockMode>(m, "BlockMode")
      .value("compact", dolfinx::la::BlockMode::compact)
      .value("expanded", dolfinx::la::BlockMode::expanded);

  nb::enum_<dolfinx::la::Norm>(m, "Norm")
      .value("l1", dolfinx::la::Norm::l1)
      .value("l2", dolfinx::la::Norm::l2)
      .value("linf", dolfinx::la::Norm::linf)
      .value("frobenius", dolfinx::la::Norm::frobenius);

  // dolfinx::la::SparsityPattern
  nb::class_<dolfinx::la::SparsityPattern>(m, "SparsityPattern")
      .def(
          "__init__",
          [](dolfinx::la::SparsityPattern* sp, const MPICommWrapper comm,
             const std::array<std::shared_ptr<const dolfinx::common::IndexMap>,
                              2>& maps,
             const std::array<int, 2>& bs)
          { new (sp) dolfinx::la::SparsityPattern(comm.get(), maps, bs); },
          nb::arg("comm"), nb::arg("maps"), nb::arg("bs"))
      .def(
          "__init__",
          [](dolfinx::la::SparsityPattern* sp, const MPICommWrapper comm,
             const std::vector<std::vector<const dolfinx::la::SparsityPattern*>>
                 patterns,
             const std::array<
                 std::vector<std::pair<
                     std::reference_wrapper<const dolfinx::common::IndexMap>,
                     int>>,
                 2>& maps,
             const std::array<std::vector<int>, 2>& bs) {
            new (sp)
                dolfinx::la::SparsityPattern(comm.get(), patterns, maps, bs);
          },
          nb::arg("comm"), nb::arg("patterns"), nb::arg("maps"), nb::arg("bs"))
      .def("index_map", &dolfinx::la::SparsityPattern::index_map,
           nb::arg("dim"))
      .def("column_index_map", &dolfinx::la::SparsityPattern::column_index_map)
      .def("finalize", &dolfinx::la::SparsityPattern::finalize)
      .def_prop_ro("num_nonzeros", &dolfinx::la::SparsityPattern::num_nonzeros)
      .def(
          "insert",
          [](dolfinx::la::SparsityPattern& self,
             const nb::ndarray<std::int32_t, nb::numpy>& rows,
             const nb::ndarray<std::int32_t, nb::numpy>& cols)
          {
            self.insert(std::span(rows.data(), rows.size()),
                        std::span(cols.data(), cols.size()));
          },
          nb::arg("rows"), nb::arg("cols"))
      .def(
          "insert_diagonal",
          [](dolfinx::la::SparsityPattern& self,
             const nb::ndarray<std::int32_t, nb::numpy>& rows)
          { self.insert_diagonal(std::span(rows.data(), rows.size())); },
          nb::arg("rows"))
      .def_prop_ro("graph",
                   [](dolfinx::la::SparsityPattern& self)
                   {
                     auto [edges, ptr] = self.graph();
                     const std::size_t esize = edges.size();
                     const std::size_t psize = ptr.size();

                     return std::pair(
                         nb::ndarray<const std::int32_t>(
                             edges.data(), 1, &esize, nb::cast(self)),
                         nb::ndarray<const std::int64_t>(ptr.data(), 1, &psize,
                                                         nb::cast(self)));
                   });

  // Declare objects that are templated over type
  declare_objects<float>(m, "float32");
  declare_objects<double>(m, "float64");
<<<<<<< HEAD

  //  declare_objects<std::complex<float>>(m, "complex64");
  //  declare_objects<std::complex<double>>(m, "complex128");
=======
  declare_objects<std::complex<float>>(m, "complex64");
  declare_objects<std::complex<double>>(m, "complex128");

  declare_functions<float>(m);
  declare_functions<double>(m);
  declare_functions<std::complex<float>>(m);
  declare_functions<std::complex<double>>(m);
>>>>>>> 4c13b28f
}
} // namespace dolfinx_wrappers<|MERGE_RESOLUTION|>--- conflicted
+++ resolved
@@ -12,23 +12,14 @@
 #include <dolfinx/la/Vector.h>
 #include <dolfinx/la/utils.h>
 #include <memory>
-<<<<<<< HEAD
-#include <petsc4py/petsc4py.h>
-// #include <nanobind/complex.h>
-#include <nanobind/ndarray.h>
-// #include <nanobind/operators.h>
-#include <nanobind/nanobind.h>
-#include <nanobind/stl/vector.h>
-=======
 #include <pybind11/complex.h>
 #include <pybind11/numpy.h>
 #include <pybind11/operators.h>
 #include <pybind11/pybind11.h>
 #include <pybind11/stl.h>
->>>>>>> 4c13b28f
 #include <span>
 
-namespace nb = nanobind;
+namespace py = pybind11;
 
 namespace
 {
@@ -41,27 +32,10 @@
 
 // Declare objects that have multiple scalar types
 template <typename T>
-void declare_objects(nb::module_& m, const std::string& type)
+void declare_objects(py::module& m, const std::string& type)
 {
   // dolfinx::la::Vector
   std::string pyclass_vector_name = std::string("Vector_") + type;
-<<<<<<< HEAD
-  nb::class_<dolfinx::la::Vector<T>>(m, pyclass_vector_name.c_str())
-      .def(
-          "__init__",
-          [](dolfinx::la::Vector<T>* v,
-             std::shared_ptr<const dolfinx::common::IndexMap> map, int bs)
-          { new (v) dolfinx::la::Vector<T>(map, bs); },
-          nb::arg("map"), nb::arg("bs"))
-      .def(
-          "__init__",
-          [](dolfinx::la::Vector<T>* v, const dolfinx::la::Vector<T>& vec)
-          { new (v) dolfinx::la::Vector<T>(vec); },
-          nb::arg("vec"))
-      .def_prop_ro("dtype", [](const dolfinx::la::Vector<T>& self)
-                   { return nb::dtype<T>(); })
-      .def("set", &dolfinx::la::Vector<T>::set, nb::arg("v"))
-=======
   py::class_<dolfinx::la::Vector<T>, std::shared_ptr<dolfinx::la::Vector<T>>>(
       m, pyclass_vector_name.c_str())
       .def(py::init([](std::shared_ptr<const dolfinx::common::IndexMap> map,
@@ -72,22 +46,20 @@
            py::arg("vec"))
       .def_property_readonly("dtype", [](const dolfinx::la::Vector<T>& self)
                              { return py::dtype::of<T>(); })
->>>>>>> 4c13b28f
       .def(
           "norm",
           [](dolfinx::la::Vector<T>& self, dolfinx::la::Norm type)
           { return dolfinx::la::norm(self, type); },
-          nb::arg("type") = dolfinx::la::Norm::l2)
-      .def_prop_ro("index_map", &dolfinx::la::Vector<T>::index_map)
-      .def_prop_ro("bs", &dolfinx::la::Vector<T>::bs)
-      .def_prop_ro("array",
-                   [](dolfinx::la::Vector<T>& self)
-                   {
-                     std::span<T> array = self.mutable_array();
-                     const std::size_t size = array.size();
-                     return nb::ndarray<T>(array.data(), 1, &size,
-                                           nb::cast(self));
-                   })
+          py::arg("type") = dolfinx::la::Norm::l2)
+      .def_property_readonly("index_map", &dolfinx::la::Vector<T>::index_map)
+      .def_property_readonly("bs", &dolfinx::la::Vector<T>::bs)
+      .def_property_readonly("array",
+                             [](dolfinx::la::Vector<T>& self)
+                             {
+                               std::span<T> array = self.mutable_array();
+                               return py::array_t<T>(array.size(), array.data(),
+                                                     py::cast(self));
+                             })
       .def("scatter_forward", &dolfinx::la::Vector<T>::scatter_fwd)
       .def(
           "scatter_reverse",
@@ -106,22 +78,10 @@
               break;
             }
           },
-          nb::arg("mode"));
+          py::arg("mode"));
 
   // dolfinx::la::MatrixCSR
   std::string pyclass_matrix_name = std::string("MatrixCSR_") + type;
-<<<<<<< HEAD
-  nb::class_<dolfinx::la::MatrixCSR<T>>(m, pyclass_matrix_name.c_str())
-      .def(
-          "__init__",
-          [](dolfinx::la::MatrixCSR<T>* mat,
-             const dolfinx::la::SparsityPattern& p, dolfinx::la::BlockMode bm)
-          { new (mat) dolfinx::la::MatrixCSR<T>(p, bm); },
-          nb::arg("p"), nb::arg("block_mode") = dolfinx::la::BlockMode::compact)
-      .def_prop_ro("dtype", [](const dolfinx::la::MatrixCSR<T>& self)
-                   { return nb::dtype<T>(); })
-      .def_prop_ro("block_size", &dolfinx::la::MatrixCSR<T>::block_size)
-=======
   py::class_<dolfinx::la::MatrixCSR<T>,
              std::shared_ptr<dolfinx::la::MatrixCSR<T>>>(
       m, pyclass_matrix_name.c_str())
@@ -132,7 +92,6 @@
       .def_property_readonly("dtype", [](const dolfinx::la::MatrixCSR<T>& self)
                              { return py::dtype::of<T>(); })
       .def_property_readonly("bs", &dolfinx::la::MatrixCSR<T>::block_size)
->>>>>>> 4c13b28f
       .def("squared_norm", &dolfinx::la::MatrixCSR<T>::squared_norm)
       .def("index_map", &dolfinx::la::MatrixCSR<T>::index_map)
       .def("add",
@@ -168,13 +127,8 @@
       .def("set_value",
            static_cast<void (dolfinx::la::MatrixCSR<T>::*)(T)>(
                &dolfinx::la::MatrixCSR<T>::set),
-<<<<<<< HEAD
-           nb::arg("x"))
-      .def("finalize", &dolfinx::la::MatrixCSR<T>::finalize)
-=======
            py::arg("x"))
       .def("scatter_reverse", &dolfinx::la::MatrixCSR<T>::scatter_rev)
->>>>>>> 4c13b28f
       .def("to_dense",
            [](const dolfinx::la::MatrixCSR<T>& self)
            {
@@ -183,99 +137,9 @@
              auto map_col = self.index_map(1);
              std::size_t ncols
                  = (map_col->size_local() + map_col->num_ghosts()) * bs[1];
-             return dolfinx_wrappers::as_nbarray(self.to_dense(),
+             return dolfinx_wrappers::as_pyarray(self.to_dense(),
                                                  std::array{nrows, ncols});
            })
-<<<<<<< HEAD
-      .def_prop_ro("data",
-                   [](dolfinx::la::MatrixCSR<T>& self)
-                   {
-                     std::span<T> array = self.values();
-                     const std::size_t size = array.size();
-                     return nb::ndarray<const T>(array.data(), 1, &size,
-                                                 nb::cast(self));
-                   })
-      .def_prop_ro("indices",
-                   [](dolfinx::la::MatrixCSR<T>& self)
-                   {
-                     auto& array = self.cols();
-                     const std::size_t size = array.size();
-                     return nb::ndarray<const std::int64_t>(
-                         array.data(), 1, &size, nb::cast(self));
-                   })
-      .def_prop_ro("indptr",
-                   [](dolfinx::la::MatrixCSR<T>& self)
-                   {
-                     auto& array = self.row_ptr();
-                     const std::size_t size = array.size();
-                     return nb::ndarray<const std::int32_t>(
-                         array.data(), 1, &size, nb::cast(self));
-                   })
-      .def("finalize_begin", &dolfinx::la::MatrixCSR<T>::finalize_begin)
-      .def("finalize_end", &dolfinx::la::MatrixCSR<T>::finalize_end);
-}
-
-void petsc_module(nb::module_& m)
-{
-  m.def(
-      "create_vector",
-      [](const dolfinx::common::IndexMap& im, int n)
-      { return dolfinx::la::petsc::create_vector(im, n); },
-      nb::rv_policy::take_ownership, nb::arg("index_map"), nb::arg("bs"),
-      "Create a ghosted PETSc Vec for index map.");
-
-  m.def(
-      "create_vector_wrap",
-      [](dolfinx::la::Vector<PetscScalar>& x)
-      { return dolfinx::la::petsc::create_vector_wrap(x); },
-      nb::rv_policy::take_ownership, nb::arg("x"),
-      "Create a ghosted PETSc Vec that wraps a DOLFINx Vector");
-
-  m.def(
-      "create_matrix",
-      [](dolfinx_wrappers::MPICommWrapper comm,
-         const dolfinx::la::SparsityPattern& p, const std::string& type)
-      { return dolfinx::la::petsc::create_matrix(comm.get(), p, type); },
-      nb::rv_policy::take_ownership, nb::arg("comm"), nb::arg("p"),
-      nb::arg("type") = "", "Create a PETSc Mat from sparsity pattern.");
-
-  // TODO: check reference counting for index sets
-  m.def("create_index_sets", &dolfinx::la::petsc::create_index_sets,
-        nb::arg("maps"), nb::rv_policy::take_ownership);
-
-  m.def(
-      "scatter_local_vectors",
-      [](Vec x, const std::vector<nb::ndarray<PetscScalar, nb::numpy>>& x_b,
-         const std::vector<std::pair<
-             std::reference_wrapper<const dolfinx::common::IndexMap>, int>>&
-             maps)
-      {
-        std::vector<std::span<const PetscScalar>> _x_b;
-        for (auto& array : x_b)
-          _x_b.emplace_back(array.data(), array.size());
-        dolfinx::la::petsc::scatter_local_vectors(x, _x_b, maps);
-      },
-      nb::arg("x"), nb::arg("x_b"), nb::arg("maps"),
-      "Scatter the (ordered) list of sub vectors into a block "
-      "vector.");
-
-  m.def(
-      "get_local_vectors",
-      [](const Vec x,
-         const std::vector<std::pair<
-             std::reference_wrapper<const dolfinx::common::IndexMap>, int>>&
-             maps)
-      {
-        std::vector<std::vector<PetscScalar>> vecs
-            = dolfinx::la::petsc::get_local_vectors(x, maps);
-        std::vector<nb::ndarray<PetscScalar>> ret;
-        for (std::vector<PetscScalar>& v : vecs)
-          ret.push_back(dolfinx_wrappers::as_nbarray(std::move(v)));
-        return ret;
-      },
-      nb::arg("x"), nb::arg("maps"),
-      "Gather an (ordered) list of sub vectors from a block vector.");
-=======
       .def_property_readonly("data",
                              [](dolfinx::la::MatrixCSR<T>& self)
                              {
@@ -320,105 +184,91 @@
       [](std::vector<std::reference_wrapper<const dolfinx::la::Vector<T>>>
              basis) { return dolfinx::la::is_orthonormal(basis); },
       py::arg("basis"));
->>>>>>> 4c13b28f
 }
 
 } // namespace
 
 namespace dolfinx_wrappers
 {
-void la(nb::module_& m)
-{
-<<<<<<< HEAD
-  nb::module_ petsc_mod
-      = m.def_submodule("petsc", "PETSc-specific linear algebra");
-  petsc_module(petsc_mod);
-
-  nb::enum_<PyInsertMode>(m, "InsertMode")
-=======
+void la(py::module& m)
+{
   py::enum_<PyInsertMode>(m, "InsertMode")
->>>>>>> 4c13b28f
       .value("add", PyInsertMode::add)
       .value("insert", PyInsertMode::insert);
 
-  nb::enum_<dolfinx::la::BlockMode>(m, "BlockMode")
+  py::enum_<dolfinx::la::BlockMode>(m, "BlockMode")
       .value("compact", dolfinx::la::BlockMode::compact)
       .value("expanded", dolfinx::la::BlockMode::expanded);
 
-  nb::enum_<dolfinx::la::Norm>(m, "Norm")
+  py::enum_<dolfinx::la::Norm>(m, "Norm")
       .value("l1", dolfinx::la::Norm::l1)
       .value("l2", dolfinx::la::Norm::l2)
       .value("linf", dolfinx::la::Norm::linf)
       .value("frobenius", dolfinx::la::Norm::frobenius);
 
   // dolfinx::la::SparsityPattern
-  nb::class_<dolfinx::la::SparsityPattern>(m, "SparsityPattern")
-      .def(
-          "__init__",
-          [](dolfinx::la::SparsityPattern* sp, const MPICommWrapper comm,
-             const std::array<std::shared_ptr<const dolfinx::common::IndexMap>,
-                              2>& maps,
-             const std::array<int, 2>& bs)
-          { new (sp) dolfinx::la::SparsityPattern(comm.get(), maps, bs); },
-          nb::arg("comm"), nb::arg("maps"), nb::arg("bs"))
-      .def(
-          "__init__",
-          [](dolfinx::la::SparsityPattern* sp, const MPICommWrapper comm,
-             const std::vector<std::vector<const dolfinx::la::SparsityPattern*>>
-                 patterns,
-             const std::array<
-                 std::vector<std::pair<
-                     std::reference_wrapper<const dolfinx::common::IndexMap>,
-                     int>>,
-                 2>& maps,
-             const std::array<std::vector<int>, 2>& bs) {
-            new (sp)
-                dolfinx::la::SparsityPattern(comm.get(), patterns, maps, bs);
-          },
-          nb::arg("comm"), nb::arg("patterns"), nb::arg("maps"), nb::arg("bs"))
+  py::class_<dolfinx::la::SparsityPattern,
+             std::shared_ptr<dolfinx::la::SparsityPattern>>(m,
+                                                            "SparsityPattern")
+      .def(
+          py::init(
+              [](const MPICommWrapper comm,
+                 const std::array<
+                     std::shared_ptr<const dolfinx::common::IndexMap>, 2>& maps,
+                 const std::array<int, 2>& bs)
+              { return dolfinx::la::SparsityPattern(comm.get(), maps, bs); }),
+          py::arg("comm"), py::arg("maps"), py::arg("bs"))
+      .def(
+          py::init(
+              [](const MPICommWrapper comm,
+                 const std::vector<
+                     std::vector<const dolfinx::la::SparsityPattern*>>
+                     patterns,
+                 const std::array<
+                     std::vector<std::pair<std::reference_wrapper<
+                                               const dolfinx::common::IndexMap>,
+                                           int>>,
+                     2>& maps,
+                 const  std::array<std::vector<int>, 2>& bs) {
+                return dolfinx::la::SparsityPattern(comm.get(), patterns, maps,
+                                                    bs);
+              }),
+          py::arg("comm"), py::arg("patterns"), py::arg("maps"), py::arg("bs"))
       .def("index_map", &dolfinx::la::SparsityPattern::index_map,
-           nb::arg("dim"))
+           py::arg("dim"))
       .def("column_index_map", &dolfinx::la::SparsityPattern::column_index_map)
       .def("finalize", &dolfinx::la::SparsityPattern::finalize)
-      .def_prop_ro("num_nonzeros", &dolfinx::la::SparsityPattern::num_nonzeros)
+      .def_property_readonly("num_nonzeros",
+                             &dolfinx::la::SparsityPattern::num_nonzeros)
       .def(
           "insert",
           [](dolfinx::la::SparsityPattern& self,
-             const nb::ndarray<std::int32_t, nb::numpy>& rows,
-             const nb::ndarray<std::int32_t, nb::numpy>& cols)
+             const py::array_t<std::int32_t, py::array::c_style>& rows,
+             const py::array_t<std::int32_t, py::array::c_style>& cols)
           {
             self.insert(std::span(rows.data(), rows.size()),
                         std::span(cols.data(), cols.size()));
           },
-          nb::arg("rows"), nb::arg("cols"))
+          py::arg("rows"),  py::arg("cols"))
       .def(
           "insert_diagonal",
           [](dolfinx::la::SparsityPattern& self,
-             const nb::ndarray<std::int32_t, nb::numpy>& rows)
+             const py::array_t<std::int32_t, py::array::c_style>& rows)
           { self.insert_diagonal(std::span(rows.data(), rows.size())); },
-          nb::arg("rows"))
-      .def_prop_ro("graph",
-                   [](dolfinx::la::SparsityPattern& self)
-                   {
-                     auto [edges, ptr] = self.graph();
-                     const std::size_t esize = edges.size();
-                     const std::size_t psize = ptr.size();
-
-                     return std::pair(
-                         nb::ndarray<const std::int32_t>(
-                             edges.data(), 1, &esize, nb::cast(self)),
-                         nb::ndarray<const std::int64_t>(ptr.data(), 1, &psize,
-                                                         nb::cast(self)));
-                   });
+          py::arg("rows"))
+      .def_property_readonly(
+          "graph", [](dolfinx::la::SparsityPattern& self)
+          {
+            auto [edges, ptr] = self.graph();
+            return std::pair(py::array_t(
+                          edges.size(), edges.data(), py::cast(self)),
+                             py::array_t(ptr.size(), ptr.data(),
+                                                       py::cast(self)));
+          });
 
   // Declare objects that are templated over type
   declare_objects<float>(m, "float32");
   declare_objects<double>(m, "float64");
-<<<<<<< HEAD
-
-  //  declare_objects<std::complex<float>>(m, "complex64");
-  //  declare_objects<std::complex<double>>(m, "complex128");
-=======
   declare_objects<std::complex<float>>(m, "complex64");
   declare_objects<std::complex<double>>(m, "complex128");
 
@@ -426,6 +276,5 @@
   declare_functions<double>(m);
   declare_functions<std::complex<float>>(m);
   declare_functions<std::complex<double>>(m);
->>>>>>> 4c13b28f
 }
 } // namespace dolfinx_wrappers