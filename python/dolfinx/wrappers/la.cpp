--- conflicted
+++ resolved
@@ -96,19 +96,11 @@
   // dolfinx::la::Vector
   py::class_<dolfinx::la::Vector<PetscScalar>,
              std::shared_ptr<dolfinx::la::Vector<PetscScalar>>>(m, "Vector")
-<<<<<<< HEAD
-      .def("array",
-           py::overload_cast<>(&dolfinx::la::Vector<PetscScalar>::array))
-      .def("norm", [](const dolfinx::la::Vector<PetscScalar>& self) {
-        return dolfinx::la::norm(self);
-      });
-=======
       .def_property_readonly(
           "array", [](dolfinx::la::Vector<PetscScalar>& self) {
             std::vector<PetscScalar>& array = self.mutable_array();
             return py::array(array.size(), array.data(), py::cast(self));
           });
->>>>>>> b421249b
 
   // utils
   m.def("scatter_forward", &dolfinx::la::scatter_fwd<PetscScalar>);
