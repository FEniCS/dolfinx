// Copyright (C) 2017-2019 Chris Richardson and Garth N. Wells
//
// This file is part of DOLFINx (https://www.fenicsproject.org)
//
// SPDX-License-Identifier:    LGPL-3.0-or-later

#include "array.h"
#include "caster_mpi.h"
#include "caster_petsc.h"
#include <dolfinx/common/IndexMap.h>
#include <dolfinx/la/MatrixCSR.h>
#include <dolfinx/la/SparsityPattern.h>
#include <dolfinx/la/Vector.h>
#include <dolfinx/la/petsc.h>
#include <dolfinx/la/utils.h>
#include <memory>
#include <petsc4py/petsc4py.h>
#include <pybind11/complex.h>
#include <pybind11/numpy.h>
#include <pybind11/operators.h>
#include <pybind11/pybind11.h>
#include <pybind11/stl.h>
#include <span>

namespace py = pybind11;

namespace
{
// InsertMode types
enum class PyInsertMode
{
  add,
  insert
};

// Declare objects that have multiple scalar types
template <typename T>
void declare_objects(py::module& m, const std::string& type)
{
  // dolfinx::la::Vector
  std::string pyclass_vector_name = std::string("Vector_") + type;
  py::class_<dolfinx::la::Vector<T>, std::shared_ptr<dolfinx::la::Vector<T>>>(
      m, pyclass_vector_name.c_str())
      .def(py::init([](std::shared_ptr<const dolfinx::common::IndexMap> map,
                       int bs) { return dolfinx::la::Vector<T>(map, bs); }),
           py::arg("map"), py::arg("bs"))
      .def(py::init([](const dolfinx::la::Vector<T>& vec)
                    { return dolfinx::la::Vector<T>(vec); }),
           py::arg("vec"))
      .def_property_readonly("dtype", [](const dolfinx::la::Vector<T>& self)
                             { return py::dtype::of<T>(); })
      .def("set", &dolfinx::la::Vector<T>::set, py::arg("v"))
      .def(
          "norm",
          [](dolfinx::la::Vector<T>& self, dolfinx::la::Norm type)
          { return dolfinx::la::norm(self, type); },
          py::arg("type") = dolfinx::la::Norm::l2)
      .def_property_readonly("index_map", &dolfinx::la::Vector<T>::index_map)
      .def_property_readonly("bs", &dolfinx::la::Vector<T>::bs)
      .def_property_readonly("array",
                             [](dolfinx::la::Vector<T>& self)
                             {
                               std::span<T> array = self.mutable_array();
                               return py::array_t<T>(array.size(), array.data(),
                                                     py::cast(self));
                             })
      .def("scatter_forward", &dolfinx::la::Vector<T>::scatter_fwd)
      .def(
          "scatter_reverse",
          [](dolfinx::la::Vector<T>& self, PyInsertMode mode)
          {
            switch (mode)
            {
            case PyInsertMode::add: // Add
              self.scatter_rev(std::plus<T>());
              break;
            case PyInsertMode::insert: // Insert
              self.scatter_rev([](T /*a*/, T b) { return b; });
              break;
            default:
              throw std::runtime_error("InsertMode not recognized.");
              break;
            }
          },
          py::arg("mode"));

  // dolfinx::la::MatrixCSR
  std::string pyclass_matrix_name = std::string("MatrixCSR_") + type;
  py::class_<dolfinx::la::MatrixCSR<T>,
             std::shared_ptr<dolfinx::la::MatrixCSR<T>>>(
      m, pyclass_matrix_name.c_str())
      .def(py::init([](const dolfinx::la::SparsityPattern& p,
                       dolfinx::la::BlockMode bm)
                    { return dolfinx::la::MatrixCSR<T>(p, bm); }),
           py::arg("p"),
           py::arg("block_mode") = dolfinx::la::BlockMode::compact)
      .def_property_readonly("dtype", [](const dolfinx::la::MatrixCSR<T>& self)
                             { return py::dtype::of<T>(); })
      .def("squared_norm", &dolfinx::la::MatrixCSR<T>::squared_norm)
<<<<<<< HEAD
      .def("index_maps", &dolfinx::la::MatrixCSR<T>::index_maps)
      .def("add",
           [](dolfinx::la::MatrixCSR<T>& self, const std::vector<T>& x,
              const std::vector<std::int32_t>& rows,
              const std::vector<std::int32_t>& cols, int bs = 1)
           {
             if (bs == 1)
               self.template add<1, 1>(x, rows, cols);
             else if (bs == 2)
               self.template add<2, 2>(x, rows, cols);
             else if (bs == 3)
               self.template add<3, 3>(x, rows, cols);
             else
               throw std::runtime_error(
                   "Block size not supported in this function");
           })
      .def("set",
           [](dolfinx::la::MatrixCSR<T>& self, const std::vector<T>& x,
              const std::vector<std::int32_t>& rows,
              const std::vector<std::int32_t>& cols, int bs = 1)
           {
             if (bs == 1)
               self.template set<1, 1>(x, rows, cols);
             else if (bs == 2)
               self.template set<2, 2>(x, rows, cols);
             else if (bs == 3)
               self.template set<3, 3>(x, rows, cols);
             else
               throw std::runtime_error(
                   "Block size not supported in this function");
           })
      .def_property_readonly("block_size",
                             &dolfinx::la::MatrixCSR<T>::block_size)
=======
      .def("mat_add_values", &dolfinx::la::MatrixCSR<T>::mat_add_values)
>>>>>>> 19f988a1
      .def("set",
           static_cast<void (dolfinx::la::MatrixCSR<T>::*)(T)>(
               &dolfinx::la::MatrixCSR<T>::set),
           py::arg("x"))
      .def("finalize", &dolfinx::la::MatrixCSR<T>::finalize)
      .def("to_dense",
           [](const dolfinx::la::MatrixCSR<T>& self)
           {
<<<<<<< HEAD
             const std::array<int, 2> bs = self.block_size();
             std::size_t nrows = self.num_all_rows() * bs[0];
             auto map_col = self.index_maps()[1];
             std::size_t ncols
                 = (map_col->size_local() + map_col->num_ghosts()) * bs[1];
=======
             std::size_t nrows = self.num_all_rows();
             auto map_col = self.index_map(1);
             std::size_t ncols = map_col->size_local() + map_col->num_ghosts();
>>>>>>> 19f988a1
             return dolfinx_wrappers::as_pyarray(self.to_dense(),
                                                 std::array{nrows, ncols});
           })
      .def_property_readonly("data",
                             [](dolfinx::la::MatrixCSR<T>& self)
                             {
                               std::span<T> array = self.values();
                               return py::array_t<T>(array.size(), array.data(),
                                                     py::cast(self));
                             })
      .def_property_readonly("indices",
                             [](dolfinx::la::MatrixCSR<T>& self)
                             {
                               auto& array = self.cols();
                               return py::array_t(array.size(), array.data(),
                                                  py::cast(self));
                             })
      .def_property_readonly("indptr",
                             [](dolfinx::la::MatrixCSR<T>& self)
                             {
                               auto& array = self.row_ptr();
                               return py::array_t(array.size(), array.data(),
                                                  py::cast(self));
                             })
      .def("finalize_begin", &dolfinx::la::MatrixCSR<T>::finalize_begin)
      .def("finalize_end", &dolfinx::la::MatrixCSR<T>::finalize_end);
}

void petsc_module(py::module& m)
{
  m.def("create_vector",
        py::overload_cast<const dolfinx::common::IndexMap&, int>(
            &dolfinx::la::petsc::create_vector),
        py::return_value_policy::take_ownership, py::arg("index_map"),
        py::arg("bs"), "Create a ghosted PETSc Vec for index map.");
  m.def(
      "create_vector_wrap",
      [](dolfinx::la::Vector<PetscScalar>& x)
      { return dolfinx::la::petsc::create_vector_wrap(x); },
      py::return_value_policy::take_ownership, py::arg("x"),
      "Create a ghosted PETSc Vec that wraps a DOLFINx Vector");
  m.def(
      "create_matrix",
      [](dolfinx_wrappers::MPICommWrapper comm,
         const dolfinx::la::SparsityPattern& p, const std::string& type)
      { return dolfinx::la::petsc::create_matrix(comm.get(), p, type); },
      py::return_value_policy::take_ownership, py::arg("comm"), py::arg("p"),
      py::arg("type") = std::string(),
      "Create a PETSc Mat from sparsity pattern.");

  // TODO: check reference counting for index sets
  m.def("create_index_sets", &dolfinx::la::petsc::create_index_sets,
        py::arg("maps"), py::return_value_policy::take_ownership);

  m.def(
      "scatter_local_vectors",
      [](Vec x,
         const std::vector<py::array_t<PetscScalar, py::array::c_style>>& x_b,
         const std::vector<std::pair<
             std::reference_wrapper<const dolfinx::common::IndexMap>, int>>&
             maps)
      {
        std::vector<std::span<const PetscScalar>> _x_b;
        for (auto& array : x_b)
          _x_b.emplace_back(array.data(), array.size());
        dolfinx::la::petsc::scatter_local_vectors(x, _x_b, maps);
      },
      py::arg("x"), py::arg("x_b"), py::arg("maps"),
      "Scatter the (ordered) list of sub vectors into a block "
      "vector.");
  m.def(
      "get_local_vectors",
      [](const Vec x,
         const std::vector<std::pair<
             std::reference_wrapper<const dolfinx::common::IndexMap>, int>>&
             maps)
      {
        std::vector<std::vector<PetscScalar>> vecs
            = dolfinx::la::petsc::get_local_vectors(x, maps);
        std::vector<py::array> ret;
        for (std::vector<PetscScalar>& v : vecs)
          ret.push_back(dolfinx_wrappers::as_pyarray(std::move(v)));
        return ret;
      },
      py::arg("x"), py::arg("maps"),
      "Gather an (ordered) list of sub vectors from a block vector.");
}

} // namespace

namespace dolfinx_wrappers
{
void la(py::module& m)
{
  py::module petsc_mod
      = m.def_submodule("petsc", "PETSc-specific linear algebra");
  petsc_module(petsc_mod);

  py::enum_<PyInsertMode>(m, "InsertMode")
      .value("add", PyInsertMode::add)
      .value("insert", PyInsertMode::insert);

  py::enum_<dolfinx::la::BlockMode>(m, "BlockMode")
      .value("compact", dolfinx::la::BlockMode::compact)
      .value("expanded", dolfinx::la::BlockMode::expanded);

  py::enum_<dolfinx::la::Norm>(m, "Norm")
      .value("l1", dolfinx::la::Norm::l1)
      .value("l2", dolfinx::la::Norm::l2)
      .value("linf", dolfinx::la::Norm::linf)
      .value("frobenius", dolfinx::la::Norm::frobenius);

  // dolfinx::la::SparsityPattern
  py::class_<dolfinx::la::SparsityPattern,
             std::shared_ptr<dolfinx::la::SparsityPattern>>(m,
                                                            "SparsityPattern")
      .def(
          py::init(
              [](const MPICommWrapper comm,
                 const std::array<
                     std::shared_ptr<const dolfinx::common::IndexMap>, 2>& maps,
                 const std::array<int, 2>& bs)
              { return dolfinx::la::SparsityPattern(comm.get(), maps, bs); }),
          py::arg("comm"), py::arg("maps"), py::arg("bs"))
      .def(
          py::init(
              [](const MPICommWrapper comm,
                 const std::vector<
                     std::vector<const dolfinx::la::SparsityPattern*>>
                     patterns,
                 const std::array<
                     std::vector<std::pair<std::reference_wrapper<
                                               const dolfinx::common::IndexMap>,
                                           int>>,
                     2>& maps,
                 const  std::array<std::vector<int>, 2>& bs) {
                return dolfinx::la::SparsityPattern(comm.get(), patterns, maps,
                                                    bs);
              }),
          py::arg("comm"), py::arg("patterns"), py::arg("maps"), py::arg("bs"))
      .def("index_map", &dolfinx::la::SparsityPattern::index_map,
           py::arg("dim"))
      .def("column_index_map", &dolfinx::la::SparsityPattern::column_index_map)
      .def("finalize", &dolfinx::la::SparsityPattern::finalize)
      .def_property_readonly("num_nonzeros",
                             &dolfinx::la::SparsityPattern::num_nonzeros)
      .def(
          "insert",
          [](dolfinx::la::SparsityPattern& self,
             const py::array_t<std::int32_t, py::array::c_style>& rows,
             const py::array_t<std::int32_t, py::array::c_style>& cols)
          {
            self.insert(std::span(rows.data(), rows.size()),
                        std::span(cols.data(), cols.size()));
          },
          py::arg("rows"),  py::arg("cols"))
      .def(
          "insert_diagonal",
          [](dolfinx::la::SparsityPattern& self,
             const py::array_t<std::int32_t, py::array::c_style>& rows)
          { self.insert_diagonal(std::span(rows.data(), rows.size())); },
          py::arg("rows"))
      .def_property_readonly(
          "graph", [](dolfinx::la::SparsityPattern& self)
          {
            auto [edges, ptr] = self.graph();
            return std::pair(py::array_t(
                          edges.size(), edges.data(), py::cast(self)),
                             py::array_t(ptr.size(), ptr.data(),
                                                       py::cast(self)));
          });

  // Declare objects that are templated over type
  declare_objects<float>(m, "float32");
  declare_objects<double>(m, "float64");
  declare_objects<std::complex<float>>(m, "complex64");
  declare_objects<std::complex<double>>(m, "complex128");
}
} // namespace dolfinx_wrappers<|MERGE_RESOLUTION|>--- conflicted
+++ resolved
@@ -96,8 +96,9 @@
            py::arg("block_mode") = dolfinx::la::BlockMode::compact)
       .def_property_readonly("dtype", [](const dolfinx::la::MatrixCSR<T>& self)
                              { return py::dtype::of<T>(); })
+      .def_property_readonly("block_size",
+                             &dolfinx::la::MatrixCSR<T>::block_size)
       .def("squared_norm", &dolfinx::la::MatrixCSR<T>::squared_norm)
-<<<<<<< HEAD
       .def("index_maps", &dolfinx::la::MatrixCSR<T>::index_maps)
       .def("add",
            [](dolfinx::la::MatrixCSR<T>& self, const std::vector<T>& x,
@@ -129,11 +130,6 @@
                throw std::runtime_error(
                    "Block size not supported in this function");
            })
-      .def_property_readonly("block_size",
-                             &dolfinx::la::MatrixCSR<T>::block_size)
-=======
-      .def("mat_add_values", &dolfinx::la::MatrixCSR<T>::mat_add_values)
->>>>>>> 19f988a1
       .def("set",
            static_cast<void (dolfinx::la::MatrixCSR<T>::*)(T)>(
                &dolfinx::la::MatrixCSR<T>::set),
@@ -142,17 +138,11 @@
       .def("to_dense",
            [](const dolfinx::la::MatrixCSR<T>& self)
            {
-<<<<<<< HEAD
              const std::array<int, 2> bs = self.block_size();
              std::size_t nrows = self.num_all_rows() * bs[0];
-             auto map_col = self.index_maps()[1];
+             auto map_col = self.index_map(1);
              std::size_t ncols
                  = (map_col->size_local() + map_col->num_ghosts()) * bs[1];
-=======
-             std::size_t nrows = self.num_all_rows();
-             auto map_col = self.index_map(1);
-             std::size_t ncols = map_col->size_local() + map_col->num_ghosts();
->>>>>>> 19f988a1
              return dolfinx_wrappers::as_pyarray(self.to_dense(),
                                                  std::array{nrows, ncols});
            })
