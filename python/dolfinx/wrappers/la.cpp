--- conflicted
+++ resolved
@@ -127,16 +127,9 @@
       .def_property_readonly("indptr",
                              [](dolfinx::la::MatrixCSR<T>& self)
                              {
-<<<<<<< HEAD
-                               std::span<const std::int64_t> array
-                                   = self.row_ptr();
-                               return py::array_t<const std::int64_t>(
-                                   array.size(), array.data(), py::cast(self));
-=======
                                auto& array = self.row_ptr();
                                return py::array_t(array.size(), array.data(),
                                                   py::cast(self));
->>>>>>> 55fb1bc8
                              })
       .def("finalize_begin", &dolfinx::la::MatrixCSR<T>::finalize_begin)
       .def("finalize_end", &dolfinx::la::MatrixCSR<T>::finalize_end);
