// Copyright (C) 2017-2023 Chris N. Richardson and Garth N. Wells
//
// This file is part of DOLFINx (https://www.fenicsproject.org)
//
// SPDX-License-Identifier:    LGPL-3.0-or-later

#include <nanobind/nanobind.h>

namespace nb = nanobind;

namespace dolfinx_wrappers
{
void common(nb::module_& m);
void mpi(nb::module_& m);

void petsc(nb::module_& m_fem, nb::module_& m_la, nb::module_& m_nls);

void log(nb::module_& m);
void assemble(nb::module_& m);
void fem(nb::module_& m);
void geometry(nb::module_& m);
void graph(nb::module_& m);
void io(nb::module_& m);
void la(nb::module_& m);
void mesh(nb::module_& m);
void nls(nb::module_& m);
void refinement(nb::module_& m);
<<<<<<< HEAD
void transfer(nb::module_& m);
=======
void multigrid(nb::module_& m);
>>>>>>> e13cdcec

} // namespace dolfinx_wrappers

NB_MODULE(cpp, m)
{
  // Create module for C++ wrappers
  m.doc() = "DOLFINx Python interface";
  m.attr("__version__") = DOLFINX_VERSION;

#ifdef NDEBUG
  nanobind::set_leak_warnings(false);
#endif

  // Create common submodule [common]
  nb::module_ common = m.def_submodule("common", "Common module");
  dolfinx_wrappers::common(common);

  // Create common submodule [log]
  nb::module_ log = m.def_submodule("log", "Logging module");
  dolfinx_wrappers::log(log);

  // Create mesh submodule [mesh]
  nb::module_ mesh = m.def_submodule("mesh", "Mesh library module");
  dolfinx_wrappers::mesh(mesh);

  // Create graph submodule [graph]
  nb::module_ graph = m.def_submodule("graph", "Graph module");
  dolfinx_wrappers::graph(graph);

  // Create fem submodule [fem]
  nb::module_ fem = m.def_submodule("fem", "FEM module");
  dolfinx_wrappers::assemble(fem);
  dolfinx_wrappers::fem(fem);

  // Create geometry submodule
  nb::module_ geometry = m.def_submodule("geometry", "Geometry module");
  dolfinx_wrappers::geometry(geometry);

  // Create io submodule
  nb::module_ io = m.def_submodule("io", "I/O module");
  dolfinx_wrappers::io(io);

  // Create la submodule
  nb::module_ la = m.def_submodule("la", "Linear algebra module");
  dolfinx_wrappers::la(la);

  // Create refinement submodule
  nb::module_ refinement = m.def_submodule("refinement", "Refinement module");
  dolfinx_wrappers::refinement(refinement);

<<<<<<< HEAD
  // Create transfer submodule
  nb::module_ transfer = m.def_submodule("transfer", "Transfer module");
  dolfinx_wrappers::transfer(transfer);
=======
  // Create multigrid submodule
  nb::module_ multigrid = m.def_submodule("multigrid", "Multigrid module");
  dolfinx_wrappers::multigrid(multigrid);
>>>>>>> e13cdcec

#if defined(HAS_PETSC) && defined(HAS_PETSC4PY)
  // PETSc-specific wrappers
  nb::module_ nls = m.def_submodule("nls", "Nonlinear solver module");
  dolfinx_wrappers::petsc(fem, la, nls);
#endif
}<|MERGE_RESOLUTION|>--- conflicted
+++ resolved
@@ -25,11 +25,7 @@
 void mesh(nb::module_& m);
 void nls(nb::module_& m);
 void refinement(nb::module_& m);
-<<<<<<< HEAD
-void transfer(nb::module_& m);
-=======
 void multigrid(nb::module_& m);
->>>>>>> e13cdcec
 
 } // namespace dolfinx_wrappers
 
@@ -80,15 +76,9 @@
   nb::module_ refinement = m.def_submodule("refinement", "Refinement module");
   dolfinx_wrappers::refinement(refinement);
 
-<<<<<<< HEAD
-  // Create transfer submodule
-  nb::module_ transfer = m.def_submodule("transfer", "Transfer module");
-  dolfinx_wrappers::transfer(transfer);
-=======
   // Create multigrid submodule
   nb::module_ multigrid = m.def_submodule("multigrid", "Multigrid module");
   dolfinx_wrappers::multigrid(multigrid);
->>>>>>> e13cdcec
 
 #if defined(HAS_PETSC) && defined(HAS_PETSC4PY)
   // PETSc-specific wrappers
