--- conflicted
+++ resolved
@@ -1,4 +1,4 @@
-// Copyright (C) 2017 Chris N. Richardson and Garth N. Wells
+// Copyright (C) 2017-2023 Chris N. Richardson and Garth N. Wells
 //
 // This file is part of DOLFINx (https://www.fenicsproject.org)
 //
@@ -13,7 +13,8 @@
 void common(nb::module_& m);
 void mpi(nb::module_& m);
 
-<<<<<<< HEAD
+void petsc(nb::module_& m_fem, nb::module_& m_la, nb::module_& m_nls);
+
 void log(nb::module_& m);
 void assemble(nb::module_& m);
 void fem(nb::module_& m);
@@ -24,25 +25,11 @@
 void mesh(nb::module_& m);
 void nls(nb::module_& m);
 void refinement(nb::module_& m);
-=======
-void petsc(py::module& m_fem, py::module& m_la, py::module& m_nls);
-
-void log(py::module& m);
-void assemble(py::module& m);
-void fem(py::module& m);
-void geometry(py::module& m);
-void graph(py::module& m);
-void io(py::module& m);
-void la(py::module& m);
-void mesh(py::module& m);
-void nls(py::module& m);
-void refinement(py::module& m);
->>>>>>> 4c13b28f
 } // namespace dolfinx_wrappers
 
 NB_MODULE(cpp, m)
 {
-  // Create module_ for C++ wrappers
+  // Create module for C++ wrappers
   m.doc() = "DOLFINx Python interface";
   m.attr("__version__") = DOLFINX_VERSION;
 
@@ -79,18 +66,11 @@
   nb::module_ la = m.def_submodule("la", "Linear algebra module");
   dolfinx_wrappers::la(la);
 
-<<<<<<< HEAD
-  // Create nls submodule
-  nb::module_ nls = m.def_submodule("nls", "Nonlinear solver module");
-  dolfinx_wrappers::nls(nls);
-
-=======
->>>>>>> 4c13b28f
   // Create refinement submodule
   nb::module_ refinement = m.def_submodule("refinement", "Refinement module");
   dolfinx_wrappers::refinement(refinement);
 
   // PETSc-specific wrappers
-  py::module nls = m.def_submodule("nls", "Nonlinear solver module");
+  nb::module_ nls = m.def_submodule("nls", "Nonlinear solver module");
   dolfinx_wrappers::petsc(fem, la, nls);
 }