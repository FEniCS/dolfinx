// Copyright (C) 2017-2019 Chris Richardson and Garth N. Wells
//
// This file is part of DOLFINx (https://www.fenicsproject.org)
//
// SPDX-License-Identifier:    LGPL-3.0-or-later

#include "MPICommWrapper.h"
#include "array.h"
#include "caster_mpi.h"
#include <complex>
#include <dolfinx/common/IndexMap.h>
#include <dolfinx/common/Scatterer.h>
#include <dolfinx/common/Table.h>
#include <dolfinx/common/Timer.h>
#include <dolfinx/common/defines.h>
#include <dolfinx/common/log.h>
#include <dolfinx/common/timing.h>
#include <dolfinx/common/utils.h>
#include <memory>
#include <nanobind/nanobind.h>
#include <nanobind/ndarray.h>
#include <nanobind/stl/array.h>
#include <nanobind/stl/pair.h>
#include <nanobind/stl/string.h>
#include <nanobind/stl/tuple.h>
#include <nanobind/stl/vector.h>
#include <span>
#include <string>
#include <vector>

namespace nb = nanobind;

namespace dolfinx_wrappers
{
// Interface for dolfinx/common
void common(nb::module_& m)
{
  // From dolfinx/common/defines.h
  m.attr("has_debug") = dolfinx::has_debug();
  m.attr("has_parmetis") = dolfinx::has_parmetis();
  m.attr("has_kahip") = dolfinx::has_kahip();
  m.attr("has_slepc") = dolfinx::has_slepc();
  m.attr("has_adios2") = dolfinx::has_adios2();

#ifdef HAS_PYBIND11_SLEPC4PY
  m.attr("has_slepc4py") = true;
#else
  m.attr("has_slepc4py") = false;
#endif
  m.attr("git_commit_hash") = dolfinx::git_commit_hash();

  nb::enum_<dolfinx::Table::Reduction>(m, "Reduction")
      .value("max", dolfinx::Table::Reduction::max)
      .value("min", dolfinx::Table::Reduction::min)
      .value("average", dolfinx::Table::Reduction::average);

  // dolfinx::common::IndexMap
<<<<<<< HEAD
  nb::class_<dolfinx::common::IndexMap>(m, "IndexMap")
      .def(
          "__init__",
          [](dolfinx::common::IndexMap* self, const MPICommWrapper comm,
             std::int32_t local_size)
          { new (self) dolfinx::common::IndexMap(comm.get(), local_size); },
          nb::arg("comm"), nb::arg("local_size"))
      .def(
          "__init__",
          [](dolfinx::common::IndexMap* self, const MPICommWrapper comm,
             std::int32_t local_size,
             const nb::ndarray<std::int64_t, nb::numpy>& ghosts,
             const nb::ndarray<int, nb::numpy>& ghost_owners)
          {
            new (self) dolfinx::common::IndexMap(
                comm.get(), local_size, std::span(ghosts.data(), ghosts.size()),
                std::span(ghost_owners.data(), ghost_owners.size()));
          },
          nb::arg("comm"), nb::arg("local_size"), nb::arg("ghosts"),
          nb::arg("ghost_owners"))
      .def(
          "__init__",
          [](dolfinx::common::IndexMap* self, const MPICommWrapper comm,
             std::int32_t local_size,
             const std::array<nb::ndarray<int, nb::numpy>, 2>& dest_src,
             const nb::ndarray<std::int64_t, nb::numpy>& ghosts,
             const nb::ndarray<int, nb::numpy>& ghost_owners)
          {
            std::array<std::vector<int>, 2> ranks;
            ranks[0].assign(dest_src[0].data(),
                            dest_src[0].data() + dest_src[0].size());
            ranks[1].assign(dest_src[1].data(),
                            dest_src[1].data() + dest_src[1].size());
            new (self) dolfinx::common::IndexMap(
                comm.get(), local_size, ranks,
                std::span(ghosts.data(), ghosts.size()),
                std::span(ghost_owners.data(), ghost_owners.size()));
          },
          nb::arg("comm"), nb::arg("local_size"), nb::arg("dest_src"),
          nb::arg("ghosts"), nb::arg("ghost_owners"))
      .def_prop_ro("comm", [](const dolfinx::common::IndexMap& self)
                   { return MPICommWrapper(self.comm()); })
      .def_prop_ro("size_local", &dolfinx::common::IndexMap::size_local)
      .def_prop_ro("size_global", &dolfinx::common::IndexMap::size_global)
      .def_prop_ro("num_ghosts", &dolfinx::common::IndexMap::num_ghosts)
      .def_prop_ro("local_range", &dolfinx::common::IndexMap::local_range,
                   "Range of indices owned by this map")
      .def_prop_ro("index_to_dest_ranks",
                   &dolfinx::common::IndexMap::index_to_dest_ranks)
      .def_prop_ro(
=======
  py::class_<dolfinx::common::IndexMap,
             std::shared_ptr<dolfinx::common::IndexMap>>(m, "IndexMap")
      .def(py::init(
               [](const MPICommWrapper comm, std::int32_t local_size)
               { return dolfinx::common::IndexMap(comm.get(), local_size); }),
           py::arg("comm"), py::arg("local_size"))
      .def(py::init(
               [](const MPICommWrapper comm, std::int32_t local_size,
                  const py::array_t<std::int64_t, py::array::c_style>& ghosts,
                  const py::array_t<int, py::array::c_style>& ghost_owners)
               {
                 return dolfinx::common::IndexMap(
                     comm.get(), local_size,
                     std::span(ghosts.data(), ghosts.size()),
                     std::span(ghost_owners.data(), ghost_owners.size()));
               }),
           py::arg("comm"), py::arg("local_size"), py::arg("ghosts"),
           py::arg("ghost_owners"))
      .def(py::init(
               [](const MPICommWrapper comm, std::int32_t local_size,
                  const std::array<py::array_t<int, py::array::c_style>, 2>&
                      dest_src,
                  const py::array_t<std::int64_t, py::array::c_style>& ghosts,
                  const py::array_t<int, py::array::c_style>& ghost_owners)
               {
                 std::array<std::vector<int>, 2> ranks;
                 ranks[0].assign(dest_src[0].data(),
                                 dest_src[0].data() + dest_src[0].size());
                 ranks[1].assign(dest_src[1].data(),
                                 dest_src[1].data() + dest_src[1].size());
                 return dolfinx::common::IndexMap(
                     comm.get(), local_size, ranks,
                     std::span(ghosts.data(), ghosts.size()),
                     std::span(ghost_owners.data(), ghost_owners.size()));
               }),
           py::arg("comm"), py::arg("local_size"), py::arg("dest_src"),
           py::arg("ghosts"), py::arg("ghost_owners"))
      .def_property_readonly("comm", [](const dolfinx::common::IndexMap& self)
                             { return MPICommWrapper(self.comm()); })
      .def_property_readonly("size_local",
                             &dolfinx::common::IndexMap::size_local)
      .def_property_readonly("size_global",
                             &dolfinx::common::IndexMap::size_global)
      .def_property_readonly("num_ghosts",
                             &dolfinx::common::IndexMap::num_ghosts)
      .def_property_readonly("local_range",
                             &dolfinx::common::IndexMap::local_range,
                             "Range of indices owned by this map")
      .def_property_readonly("imbalance", &dolfinx::common::IndexMap::imbalance,
                             "Imbalance of the current IndexMap.")
      .def_property_readonly("index_to_dest_ranks",
                             &dolfinx::common::IndexMap::index_to_dest_ranks)
      .def_property_readonly(
>>>>>>> f88ca653
          "ghosts",
          [](const dolfinx::common::IndexMap& self)
          {
            const std::vector<std::int64_t>& ghosts = self.ghosts();
            std::size_t size = ghosts.size();
            return nb::ndarray<const std::int64_t, nb::numpy>(ghosts.data(), 1,
                                                              &size);
          },
          "Return list of ghost indices")
      .def_prop_ro("owners",
                   [](const dolfinx::common::IndexMap& self)
                   {
                     const std::vector<int>& owners = self.owners();
                     std::size_t size = owners.size();
                     return nb::ndarray<nb::numpy, const int,
                                        nb::shape<nb::any>>(owners.data(), 1,
                                                            &size);
                   })
      .def(
          "local_to_global",
          [](const dolfinx::common::IndexMap& self,
             const nb::ndarray<std::int32_t, nb::numpy>& local)
          {
            if (local.ndim() != 1)
              throw std::runtime_error("Array of local indices must be 1D.");
            std::vector<std::int64_t> global(local.size());
            self.local_to_global(
                std::span(local.data(), local.size()),
                std::span<std::int64_t>(global.data(), global.size()));
            return global;
          },
          nb::arg("local"))
      .def(
          "create_submap",
          [](const dolfinx::common::IndexMap& self,
             const nb::ndarray<std::int32_t, nb::numpy>& entities)
          {
            auto [map, ghosts] = self.create_submap(
                std::span(entities.data(), entities.size()));
            return std::pair(std::move(map), as_nbarray(std::move(ghosts)));
          },
          nb::arg("entities"));

  // dolfinx::common::Timer
  nb::class_<dolfinx::common::Timer>(m, "Timer", "Timer class")
      .def("__init__",
           [](dolfinx::common::Timer* t) { new (t) dolfinx::common::Timer(); })
      .def(
          "__init__",
          [](dolfinx::common::Timer* t, std::string task)
          { new (t) dolfinx::common::Timer(task); },
          nb::arg("task"))
      .def("start", &dolfinx::common::Timer::start, "Start timer")
      .def("stop", &dolfinx::common::Timer::stop, "Stop timer")
      .def("resume", &dolfinx::common::Timer::resume)
      .def("elapsed", &dolfinx::common::Timer::elapsed);

  // dolfinx::common::Timer enum
  nb::enum_<dolfinx::TimingType>(m, "TimingType")
      .value("wall", dolfinx::TimingType::wall)
      .value("system", dolfinx::TimingType::system)
      .value("user", dolfinx::TimingType::user);

  m.def("timing", &dolfinx::timing);

  m.def(
      "list_timings",
      [](const MPICommWrapper comm, std::vector<dolfinx::TimingType> type,
         dolfinx::Table::Reduction reduction)
      {
        std::set<dolfinx::TimingType> _type(type.begin(), type.end());
        dolfinx::list_timings(comm.get(), _type, reduction);
      },
      nb::arg("comm"), nb::arg("type"), nb::arg("reduction"));

  m.def(
      "init_logging",
      [](std::vector<std::string> args)
      {
        std::vector<char*> argv(args.size() + 1, nullptr);
        for (std::size_t i = 0; i < args.size(); ++i)
          argv[i] = const_cast<char*>(args[i].data());
        dolfinx::init_logging(args.size(), argv.data());
      },
      nb::arg("args"));
}
} // namespace dolfinx_wrappers<|MERGE_RESOLUTION|>--- conflicted
+++ resolved
@@ -55,7 +55,6 @@
       .value("average", dolfinx::Table::Reduction::average);
 
   // dolfinx::common::IndexMap
-<<<<<<< HEAD
   nb::class_<dolfinx::common::IndexMap>(m, "IndexMap")
       .def(
           "__init__",
@@ -105,62 +104,9 @@
                    "Range of indices owned by this map")
       .def_prop_ro("index_to_dest_ranks",
                    &dolfinx::common::IndexMap::index_to_dest_ranks)
+      .def_prop_ro("imbalance", &dolfinx::common::IndexMap::imbalance,
+                   "Imbalance of the current IndexMap.")
       .def_prop_ro(
-=======
-  py::class_<dolfinx::common::IndexMap,
-             std::shared_ptr<dolfinx::common::IndexMap>>(m, "IndexMap")
-      .def(py::init(
-               [](const MPICommWrapper comm, std::int32_t local_size)
-               { return dolfinx::common::IndexMap(comm.get(), local_size); }),
-           py::arg("comm"), py::arg("local_size"))
-      .def(py::init(
-               [](const MPICommWrapper comm, std::int32_t local_size,
-                  const py::array_t<std::int64_t, py::array::c_style>& ghosts,
-                  const py::array_t<int, py::array::c_style>& ghost_owners)
-               {
-                 return dolfinx::common::IndexMap(
-                     comm.get(), local_size,
-                     std::span(ghosts.data(), ghosts.size()),
-                     std::span(ghost_owners.data(), ghost_owners.size()));
-               }),
-           py::arg("comm"), py::arg("local_size"), py::arg("ghosts"),
-           py::arg("ghost_owners"))
-      .def(py::init(
-               [](const MPICommWrapper comm, std::int32_t local_size,
-                  const std::array<py::array_t<int, py::array::c_style>, 2>&
-                      dest_src,
-                  const py::array_t<std::int64_t, py::array::c_style>& ghosts,
-                  const py::array_t<int, py::array::c_style>& ghost_owners)
-               {
-                 std::array<std::vector<int>, 2> ranks;
-                 ranks[0].assign(dest_src[0].data(),
-                                 dest_src[0].data() + dest_src[0].size());
-                 ranks[1].assign(dest_src[1].data(),
-                                 dest_src[1].data() + dest_src[1].size());
-                 return dolfinx::common::IndexMap(
-                     comm.get(), local_size, ranks,
-                     std::span(ghosts.data(), ghosts.size()),
-                     std::span(ghost_owners.data(), ghost_owners.size()));
-               }),
-           py::arg("comm"), py::arg("local_size"), py::arg("dest_src"),
-           py::arg("ghosts"), py::arg("ghost_owners"))
-      .def_property_readonly("comm", [](const dolfinx::common::IndexMap& self)
-                             { return MPICommWrapper(self.comm()); })
-      .def_property_readonly("size_local",
-                             &dolfinx::common::IndexMap::size_local)
-      .def_property_readonly("size_global",
-                             &dolfinx::common::IndexMap::size_global)
-      .def_property_readonly("num_ghosts",
-                             &dolfinx::common::IndexMap::num_ghosts)
-      .def_property_readonly("local_range",
-                             &dolfinx::common::IndexMap::local_range,
-                             "Range of indices owned by this map")
-      .def_property_readonly("imbalance", &dolfinx::common::IndexMap::imbalance,
-                             "Imbalance of the current IndexMap.")
-      .def_property_readonly("index_to_dest_ranks",
-                             &dolfinx::common::IndexMap::index_to_dest_ranks)
-      .def_property_readonly(
->>>>>>> f88ca653
           "ghosts",
           [](const dolfinx::common::IndexMap& self)
           {
