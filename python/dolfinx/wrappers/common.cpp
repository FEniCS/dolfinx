// Copyright (C) 2017-2019 Chris Richardson and Garth N. Wells
//
// This file is part of DOLFINx (https://www.fenicsproject.org)
//
// SPDX-License-Identifier:    LGPL-3.0-or-later

#include "MPICommWrapper.h"
#include "array.h"
#include "caster_mpi.h"
#include <complex>
#include <dolfinx/common/IndexMap.h>
#include <dolfinx/common/Scatterer.h>
#include <dolfinx/common/Table.h>
#include <dolfinx/common/Timer.h>
#include <dolfinx/common/defines.h>
#include <dolfinx/common/log.h>
#include <dolfinx/common/timing.h>
#include <dolfinx/common/utils.h>
#include <memory>
#include <nanobind/nanobind.h>
#include <nanobind/ndarray.h>
#include <nanobind/stl/array.h>
#include <nanobind/stl/pair.h>
#include <nanobind/stl/string.h>
#include <nanobind/stl/tuple.h>
#include <nanobind/stl/vector.h>
#include <span>
#include <string>
#include <vector>

namespace nb = nanobind;

namespace dolfinx_wrappers
{
// Interface for dolfinx/common
void common(nb::module_& m)
{
  // From dolfinx/common/defines.h
  m.attr("has_debug") = dolfinx::has_debug();
  m.attr("has_parmetis") = dolfinx::has_parmetis();
  m.attr("has_kahip") = dolfinx::has_kahip();
  m.attr("has_slepc") = dolfinx::has_slepc();
  m.attr("has_adios2") = dolfinx::has_adios2();
  m.attr("git_commit_hash") = dolfinx::git_commit_hash();

  nb::enum_<dolfinx::Table::Reduction>(m, "Reduction")
      .value("max", dolfinx::Table::Reduction::max)
      .value("min", dolfinx::Table::Reduction::min)
      .value("average", dolfinx::Table::Reduction::average);

  // dolfinx::common::IndexMap
  nb::class_<dolfinx::common::IndexMap>(m, "IndexMap")
      .def(
          "__init__",
          [](dolfinx::common::IndexMap* self, MPICommWrapper comm,
             std::int32_t local_size)
          { new (self) dolfinx::common::IndexMap(comm.get(), local_size); },
          nb::arg("comm"), nb::arg("local_size"))
      .def(
          "__init__",
          [](dolfinx::common::IndexMap* self, MPICommWrapper comm,
             std::int32_t local_size,
             nb::ndarray<const std::int64_t, nb::ndim<1>, nb::c_contig> ghosts,
             nb::ndarray<const int, nb::ndim<1>, nb::c_contig> ghost_owners)
          {
            new (self) dolfinx::common::IndexMap(
                comm.get(), local_size, std::span(ghosts.data(), ghosts.size()),
                std::span(ghost_owners.data(), ghost_owners.size()));
          },
          nb::arg("comm"), nb::arg("local_size"), nb::arg("ghosts"),
          nb::arg("ghost_owners"))
      .def(
          "__init__",
          [](dolfinx::common::IndexMap* self, MPICommWrapper comm,
             std::int32_t local_size,
             std::array<nb::ndarray<const int, nb::ndim<1>, nb::c_contig>, 2>
                 dest_src,
             nb::ndarray<const std::int64_t, nb::ndim<1>, nb::c_contig> ghosts,
             nb::ndarray<const int, nb::ndim<1>, nb::c_contig> ghost_owners)
          {
            std::array<std::vector<int>, 2> ranks;
            ranks[0].assign(dest_src[0].data(),
                            dest_src[0].data() + dest_src[0].size());
            ranks[1].assign(dest_src[1].data(),
                            dest_src[1].data() + dest_src[1].size());
            new (self) dolfinx::common::IndexMap(
                comm.get(), local_size, ranks,
                std::span(ghosts.data(), ghosts.size()),
                std::span(ghost_owners.data(), ghost_owners.size()));
          },
          nb::arg("comm"), nb::arg("local_size"), nb::arg("dest_src"),
          nb::arg("ghosts"), nb::arg("ghost_owners"))
      .def_prop_ro(
          "comm",
          [](const dolfinx::common::IndexMap& self)
          { return MPICommWrapper(self.comm()); },
          nb::keep_alive<0, 1>())
      .def_prop_ro("size_local", &dolfinx::common::IndexMap::size_local)
      .def_prop_ro("size_global", &dolfinx::common::IndexMap::size_global)
      .def_prop_ro("num_ghosts", &dolfinx::common::IndexMap::num_ghosts)
      .def_prop_ro("local_range", &dolfinx::common::IndexMap::local_range,
                   "Range of indices owned by this map")
      .def_prop_ro("index_to_dest_ranks",
                   &dolfinx::common::IndexMap::index_to_dest_ranks)
      .def_prop_ro("imbalance", &dolfinx::common::IndexMap::imbalance,
                   "Imbalance of the current IndexMap.")
      .def_prop_ro(
          "ghosts",
          [](const dolfinx::common::IndexMap& self)
          {
            const std::vector<std::int64_t>& ghosts = self.ghosts();
            return nb::ndarray<const std::int64_t, nb::numpy>(ghosts.data(),
                                                              {ghosts.size()});
          },
          nb::rv_policy::reference_internal, "Return list of ghost indices")
      .def_prop_ro(
          "owners",
          [](const dolfinx::common::IndexMap& self)
          {
            const std::vector<int>& owners = self.owners();
            return nb::ndarray<nb::numpy, const int, nb::ndim<1>>(
                owners.data(), {owners.size()});
          },
          nb::rv_policy::reference_internal)
      .def(
          "local_to_global",
          [](const dolfinx::common::IndexMap& self,
             nb::ndarray<const std::int32_t, nb::ndim<1>, nb::c_contig> local)
          {
            std::vector<std::int64_t> global(local.size());
            self.local_to_global(
                std::span(local.data(), local.size()),
                std::span<std::int64_t>(global.data(), global.size()));
            return global;
          },
          nb::arg("local"))
      .def(
          "create_submap",
          [](const dolfinx::common::IndexMap& self,
             nb::ndarray<const std::int32_t, nb::ndim<1>, nb::c_contig>
                 entities)
          {
            auto [map, ghosts] = self.create_submap(
                std::span(entities.data(), entities.size()));
            return std::pair(std::move(map),
                             dolfinx_wrappers::as_nbarray(std::move(ghosts)));
          },
<<<<<<< HEAD
          py::arg("entities"))
      .def(
          "create_submap_conn",
          [](const dolfinx::common::IndexMap& self,
             const py::array_t<std::int32_t, py::array::c_style>& indices)
          {
            auto [map, submap_to_map] = self.create_submap_conn(
                std::span(indices.data(), indices.size()));
            return std::pair(std::move(map),
                             as_pyarray(std::move(submap_to_map)));
          },
          py::arg("indices"));
=======
          nb::arg("entities"));
>>>>>>> 523b9e8b

  // dolfinx::common::Timer
  nb::class_<dolfinx::common::Timer>(m, "Timer", "Timer class")
      .def(nb::init<>())
      .def(nb::init<std::string>(), nb::arg("task"))
      .def("start", &dolfinx::common::Timer::start, "Start timer")
      .def("stop", &dolfinx::common::Timer::stop, "Stop timer")
      .def("resume", &dolfinx::common::Timer::resume)
      .def("elapsed", &dolfinx::common::Timer::elapsed);

  // dolfinx::common::Timer enum
  nb::enum_<dolfinx::TimingType>(m, "TimingType")
      .value("wall", dolfinx::TimingType::wall)
      .value("system", dolfinx::TimingType::system)
      .value("user", dolfinx::TimingType::user);

  m.def("timing", &dolfinx::timing);

  m.def(
      "list_timings",
      [](MPICommWrapper comm, std::vector<dolfinx::TimingType> type,
         dolfinx::Table::Reduction reduction)
      {
        std::set<dolfinx::TimingType> _type(type.begin(), type.end());
        dolfinx::list_timings(comm.get(), _type, reduction);
      },
      nb::arg("comm"), nb::arg("type"), nb::arg("reduction"));

  m.def(
      "init_logging",
      [](std::vector<std::string> args)
      {
        std::vector<char*> argv(args.size() + 1, nullptr);
        for (std::size_t i = 0; i < args.size(); ++i)
          argv[i] = const_cast<char*>(args[i].data());
        dolfinx::init_logging(args.size(), argv.data());
      },
      nb::arg("args"));
}
} // namespace dolfinx_wrappers<|MERGE_RESOLUTION|>--- conflicted
+++ resolved
@@ -145,22 +145,18 @@
             return std::pair(std::move(map),
                              dolfinx_wrappers::as_nbarray(std::move(ghosts)));
           },
-<<<<<<< HEAD
-          py::arg("entities"))
+          np::arg("entities"))
       .def(
           "create_submap_conn",
           [](const dolfinx::common::IndexMap& self,
-             const py::array_t<std::int32_t, py::array::c_style>& indices)
+             nb::ndarray<const std::int32_t, nb::ndim<1>, nb::c_contig> indices)
           {
             auto [map, submap_to_map] = self.create_submap_conn(
                 std::span(indices.data(), indices.size()));
-            return std::pair(std::move(map),
-                             as_pyarray(std::move(submap_to_map)));
+            return std::pair(std::move(map), dolfinx_wrappers::as_nbarray(
+                                                 std::move(submap_to_map)));
           },
           py::arg("indices"));
-=======
-          nb::arg("entities"));
->>>>>>> 523b9e8b
 
   // dolfinx::common::Timer
   nb::class_<dolfinx::common::Timer>(m, "Timer", "Timer class")
