--- conflicted
+++ resolved
@@ -53,19 +53,11 @@
       },
       nb::arg("thread_name"));
 
-<<<<<<< HEAD
-  // m.def(
-  //    "set_log_level", [](loguru::NamedVerbosity level)
-  //    { loguru::g_stderr_verbosity = level; }, nb::arg("level"));
-  // m.def("get_log_level",
-  // []() { return loguru::NamedVerbosity(loguru::g_stderr_verbosity); });
-=======
   m.def(
       "set_log_level",
       [](spdlog::level::level_enum level) { spdlog::set_level(level); },
       nb::arg("level"));
   m.def("get_log_level", []() { return spdlog::get_level(); });
->>>>>>> e694af4e
   m.def(
       "log",
       [](spdlog::level::level_enum level, std::string s)
