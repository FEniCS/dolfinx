--- conflicted
+++ resolved
@@ -14,12 +14,9 @@
 
 import ufl
 from dolfinx import cpp as _cpp
-<<<<<<< HEAD
-from dolfinx.cpp.io import distribute_entity_data  # noqa: F401
-from dolfinx.cpp.io import perm_gmsh as cell_perm_gmsh  # noqa F401
+
 from dolfinx.cpp.io import perm_vtk as cell_perm_vtk  # noqa F401
-=======
->>>>>>> 68210f5c
+
 from dolfinx.fem import Function
 from dolfinx.mesh import CellType, GhostMode, Mesh
 
