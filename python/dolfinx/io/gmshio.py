import warnings

from dolfinx.io.gmsh import *  # noqa: F403

<<<<<<< HEAD
from mpi4py import MPI as _MPI

import numpy as np
import numpy.typing as npt

import basix
import basix.ufl
import ufl
from dolfinx import cpp as _cpp
from dolfinx import default_real_type
from dolfinx.cpp.graph import AdjacencyList_int32
from dolfinx.graph import AdjacencyList, adjacencylist
from dolfinx.io.utils import distribute_entity_data
from dolfinx.mesh import CellType, Mesh, MeshTags, create_mesh, meshtags_from_entities

__all__ = [
    "cell_perm_array",
    "extract_geometry",
    "extract_topology_and_markers",
    "model_to_mesh",
    "read_from_msh",
    "ufl_mesh",
]


class TopologyDict(typing.TypedDict):
    """TopologyDict is a TypedDict for storing the topology of the marked cell.

    Args:
        topology: 2D array containing the topology of the marked cell.
        cell_data: List with the corresponding markers.

    Note:
        The TypedDict is only used for type hinting, and does not
        enforce the structure of the dictionary, but rather provides
        a hint to the user and the type checker.
    """

    topology: npt.NDArray[typing.Any]
    cell_data: npt.NDArray[typing.Any]
    entity_tags: npt.NDArray[typing.Any]


# Map from Gmsh cell type identifier (integer) to DOLFINx cell type and
# degree https://gmsh.info//doc/texinfo/gmsh.html#MSH-file-format
_gmsh_to_cells = {
    1: ("interval", 1),
    2: ("triangle", 1),
    3: ("quadrilateral", 1),
    4: ("tetrahedron", 1),
    5: ("hexahedron", 1),
    8: ("interval", 2),
    9: ("triangle", 2),
    10: ("quadrilateral", 2),
    11: ("tetrahedron", 2),
    12: ("hexahedron", 2),
    15: ("point", 0),
    21: ("triangle", 3),
    26: ("interval", 3),
    29: ("tetrahedron", 3),
    36: ("quadrilateral", 3),
    92: ("hexahedron", 3),
}


class MeshData(typing.NamedTuple):
    """Data for representing a mesh and associated tags.

    Args:
        mesh: Mesh.
        cell_tags: MeshTags for cells.
        facet_tags: MeshTags for facets.
        edge_tags: MeshTags for edges.
        vertex_tags: MeshTags for vertices.
        physical_groups: Physical groups in the mesh, where the key
            is the physical name and the value is a tuple with the
            dimension and tag.
    """

    mesh: Mesh
    cell_tags: typing.Optional[MeshTags]
    facet_tags: typing.Optional[MeshTags]
    edge_tags: typing.Optional[MeshTags]
    vertex_tags: typing.Optional[MeshTags]
    physical_groups: dict[str, tuple[int, int]]


def ufl_mesh(gmsh_cell: int, gdim: int, dtype: npt.DTypeLike) -> ufl.Mesh:
    """Create a UFL mesh from a Gmsh cell identifier and geometric dimension.

    See https://gmsh.info//doc/texinfo/gmsh.html#MSH-file-format.

    Args:
        gmsh_cell: Gmsh cell identifier.
        gdim: Geometric dimension of the mesh.

    Returns:
        UFL Mesh using Lagrange elements (equispaced) of the
        corresponding DOLFINx cell.

    """
    try:
        shape, degree = _gmsh_to_cells[gmsh_cell]
    except KeyError as e:
        print(f"Unknown cell type {gmsh_cell}.")
        raise e
    cell = ufl.Cell(shape)
    element = basix.ufl.element(
        basix.ElementFamily.P,
        cell.cellname(),
        degree,
        basix.LagrangeVariant.equispaced,
        shape=(gdim,),
        dtype=dtype,  # type: ignore[arg-type]
    )
    return ufl.Mesh(element)


def cell_perm_array(cell_type: CellType, num_nodes: int) -> list[int]:
    """The permutation array for permuting Gmsh ordering to DOLFINx ordering.

    Args:
        cell_type: DOLFINx cell type.
        num_nodes: Number of nodes in the cell.

    Returns:
        An array ``p`` such that ``a_dolfinx[i] = a_gmsh[p[i]]``.

    """
    return _cpp.io.perm_gmsh(cell_type, num_nodes)


def extract_topology_and_markers(
    model, name: typing.Optional[str] = None
) -> tuple[dict[int, TopologyDict], dict[str, tuple[int, int]]]:
    """Extract all entities tagged with a physical marker in the gmsh model.

    Returns a nested dictionary where the first key is the gmsh MSH
    element type integer. Each element type present in the model
    contains the cell topology of the elements and corresponding
    markers.

    Args:
        model: Gmsh model.
        name: Name of the gmsh model. If not set the current
            model will be used.

    Returns:
        A tuple ``(topologies, physical_groups)``, where ``topologies`` is a
        nested dictionary where each key corresponds to a gmsh cell
        type. Each cell type found in the mesh has a 2D array containing
        the topology of the marked cell and a list with the
        corresponding markers. ``physical_groups`` is a dictionary where the key
        is the physical name and the value is a tuple with the dimension
        and tag.

    """
    if name is not None:
        model.setCurrent(name)

    # Get the physical groups from gmsh in the form [(dim1, tag1),
    # (dim1, tag2), (dim2, tag3),...]
    phys_grps = model.getPhysicalGroups()
    topologies: dict[int, TopologyDict] = {}
    # Create a dictionary with the physical groups where the key is the
    # physical name and the value is a tuple with the dimension and tag
    physical_groups: dict[str, tuple[int, int]] = {}
    for dim, tag in phys_grps:
        # Get the entities of dimension `dim`, dim=0 -> Points, dim=1 -
        # >Lines, dim=2 -> Triangles/Quadrilaterals, etc.
        entities = model.getEntitiesForPhysicalGroup(dim, tag)
        for entity in entities:
            # Get cell type, list of cells with given tag and topology
            # of tagged cells NOTE: Assumes that each entity only have
            # one cell-type,
            # i.e. facets of prisms and pyramid meshes are not supported
            (entity_types, entity_tags, entity_topologies) = model.mesh.getElements(dim, tag=entity)
            assert len(entity_types) == 1

            # Determine number of local nodes per element to create the
            # topology of the elements
            properties = model.mesh.getElementProperties(entity_types[0])
            name, dim, _, num_nodes, _, _ = properties

            # Array of shape (num_elements,num_nodes_per_element)
            # containing the topology of the elements on this entity.
            # NOTE: Gmsh indexing starts with one, we therefore subtract
            # 1 from each node to use zero-based numbering
            topology = entity_topologies[0].reshape(-1, num_nodes) - 1

            # Create marker array of length of number of tagged cells
            marker = np.full_like(entity_tags[0], tag)

            # Keep track of entity tags to check tag consistency
            entity_tags = entity_tags[0]

            # Group element topology and markers of the same entity type
            entity_type = entity_types[0]
            if entity_type in topologies.keys():
                topologies[entity_type]["topology"] = np.concatenate(
                    (topologies[entity_type]["topology"], topology), axis=0
                )
                topologies[entity_type]["cell_data"] = np.hstack(
                    [topologies[entity_type]["cell_data"], marker]
                )
                topologies[entity_type]["entity_tags"] = np.hstack(
                    [topologies[entity_type]["entity_tags"], entity_tags]
                )
            else:
                topologies[entity_type] = {
                    "topology": topology,
                    "cell_data": marker,
                    "entity_tags": entity_tags,
                }

        physical_groups[model.getPhysicalName(dim, tag)] = (dim, tag)

    return topologies, physical_groups


def extract_geometry(model, name: typing.Optional[str] = None) -> npt.NDArray[np.float64]:
    """Extract the mesh geometry from a Gmsh model.

    Returns an array of shape ``(num_nodes, 3)``, where the i-th row
    corresponds to the i-th node in the mesh.

    Args:
        model: Gmsh model
        name: Name of the Gmsh model. If not set the current
            model will be used.

    Returns:
        The mesh geometry as an array of shape ``(num_nodes, 3)``.

    """
    if name is not None:
        model.setCurrent(name)

    # Get the unique tag and coordinates for nodes in mesh
    indices, points, _ = model.mesh.getNodes()
    points = points.reshape(-1, 3)

    # Gmsh indices starts at 1. We therefore subtract one to use
    # zero-based numbering
    indices -= 1

    # In some cases, Gmsh does not return the points in the same
    # order as their unique node index. We therefore sort nodes in
    # geometry according to the unique index
    perm_sort = np.argsort(indices)
    assert np.all(indices[perm_sort] == np.arange(len(indices)))
    return points[perm_sort]


def model_to_mesh(
    model,
    comm: _MPI.Comm,
    rank: int,
    gdim: int = 3,
    partitioner: typing.Optional[
        typing.Callable[[_MPI.Comm, int, int, AdjacencyList_int32], AdjacencyList_int32]
    ] = None,
    dtype=default_real_type,
) -> MeshData:
    """Create a Mesh from a Gmsh model.

    Creates a :class:`dolfinx.mesh.Mesh` from the physical entities of
    the highest topological dimension in the Gmsh model. In parallel,
    the gmsh model is processed on one MPI rank, and the
    :class:`dolfinx.mesh.Mesh` is distributed across ranks.

    Args:
        model: Gmsh model.
        comm: MPI communicator to use for mesh creation.
        rank: MPI rank that the Gmsh model is initialized on.
        gdim: Geometrical dimension of the mesh.
        partitioner: Function that computes the parallel
            distribution of cells across MPI ranks.

    Returns:
        MeshData with mesh, cell tags, facet tags, edge tags,
        vertex tags and physical groups.

    Note:
        For performance, this function should only be called once for
        large problems. For reuse, it is recommended to save the mesh
        and corresponding tags using :class:`dolfinx.io.XDMFFile` after
        creation for efficient access.
    """
    if comm.rank == rank:
        assert model is not None, "Gmsh model is None on rank responsible for mesh creation."
        # Get mesh geometry and mesh topology for each element
        x = extract_geometry(model)
        topologies, physical_groups = extract_topology_and_markers(model)

        # Extract Gmsh cell id, dimension of cell and number of nodes to
        # cell for each
        num_cell_types = len(topologies.keys())
        cell_information = dict()
        cell_dimensions = np.zeros(num_cell_types, dtype=np.int32)
        for i, element in enumerate(topologies.keys()):
            _, dim, _, num_nodes, _, _ = model.mesh.getElementProperties(element)
            cell_information[i] = {"id": element, "dim": dim, "num_nodes": num_nodes}
            cell_dimensions[i] = dim

        # Sort elements by ascending dimension
        perm_sort = np.argsort(cell_dimensions)

        # Check that all cells are tagged once
        _d = model.getDimension()
        _elementTypes, _elementTags, _nodeTags = model.mesh.getElements(dim=_d, tag=-1)
        _elementType_dim = _elementTypes[0]
        if _elementType_dim not in topologies.keys():
            raise RuntimeError("All cells are expected to be tagged once; none found")
        num_cells = len(_elementTags[0])
        num_cells_tagged = len(topologies[_elementType_dim]["entity_tags"])
        if num_cells != num_cells_tagged:
            raise RuntimeError(
                "All cells are expected to be tagged once;"
                f"found: {num_cells_tagged}, expected: {num_cells}"
            )
        num_cells_tagged_once = len(np.unique(topologies[_elementType_dim]["entity_tags"]))
        if num_cells_tagged != num_cells_tagged_once:
            raise RuntimeError("All cells are expected to be tagged once; found duplicates")

        # Broadcast cell type data and geometric dimension
        cell_id = cell_information[perm_sort[-1]]["id"]
        tdim = cell_information[perm_sort[-1]]["dim"]
        num_nodes = cell_information[perm_sort[-1]]["num_nodes"]
        cell_id, num_nodes = comm.bcast([cell_id, num_nodes], root=rank)

        # Check for facet, edge and vertex data and broadcast relevant info if True
        has_facet_data = (tdim - 1) in cell_dimensions
        has_edge_data = (tdim - 2) in cell_dimensions
        has_vertex_data = (tdim - 3) in cell_dimensions

        has_facet_data = comm.bcast(has_facet_data, root=rank)
        if has_facet_data:
            num_facet_nodes = comm.bcast(cell_information[perm_sort[-2]]["num_nodes"], root=rank)
            gmsh_facet_id = cell_information[perm_sort[-2]]["id"]
            marked_facets = np.asarray(topologies[gmsh_facet_id]["topology"], dtype=np.int64)
            facet_values = np.asarray(topologies[gmsh_facet_id]["cell_data"], dtype=np.int32)

        has_edge_data = comm.bcast(has_edge_data, root=rank)
        if has_edge_data:
            num_edge_nodes = comm.bcast(cell_information[perm_sort[-3]]["num_nodes"], root=rank)
            gmsh_edge_id = cell_information[perm_sort[-3]]["id"]
            marked_edges = np.asarray(topologies[gmsh_edge_id]["topology"], dtype=np.int64)
            edge_values = np.asarray(topologies[gmsh_edge_id]["cell_data"], dtype=np.int32)

        has_vertex_data = comm.bcast(has_vertex_data, root=rank)
        if has_vertex_data:
            num_vertex_nodes = comm.bcast(cell_information[perm_sort[-4]]["num_nodes"], root=rank)
            gmsh_vertex_id = cell_information[perm_sort[-4]]["id"]
            marked_vertices = np.asarray(topologies[gmsh_vertex_id]["topology"], dtype=np.int64)
            vertex_values = np.asarray(topologies[gmsh_vertex_id]["cell_data"], dtype=np.int32)

        cells = np.asarray(topologies[cell_id]["topology"], dtype=np.int64)
        cell_values = np.asarray(topologies[cell_id]["cell_data"], dtype=np.int32)
        physical_groups = comm.bcast(physical_groups, root=rank)
    else:
        cell_id, num_nodes = comm.bcast([None, None], root=rank)
        cells, x = np.empty([0, num_nodes], dtype=np.int32), np.empty([0, gdim], dtype=dtype)
        cell_values = np.empty((0,), dtype=np.int32)

        has_facet_data = comm.bcast(None, root=rank)
        if has_facet_data:
            num_facet_nodes = comm.bcast(None, root=rank)
            marked_facets = np.empty((0, num_facet_nodes), dtype=np.int32)
            facet_values = np.empty((0,), dtype=np.int32)

        has_edge_data = comm.bcast(None, root=rank)
        if has_edge_data:
            num_edge_nodes = comm.bcast(None, root=rank)
            marked_edges = np.empty((0, num_edge_nodes), dtype=np.int32)
            edge_values = np.empty((0,), dtype=np.int32)

        has_vertex_data = comm.bcast(None, root=rank)
        if has_vertex_data:
            num_vertex_nodes = comm.bcast(None, root=rank)
            marked_vertices = np.empty((0, num_vertex_nodes), dtype=np.int32)
            vertex_values = np.empty((0,), dtype=np.int32)

        physical_groups = comm.bcast(None, root=rank)

    # Create distributed mesh
    ufl_domain = ufl_mesh(cell_id, gdim, dtype=dtype)
    gmsh_cell_perm = cell_perm_array(_cpp.mesh.to_type(str(ufl_domain.ufl_cell())), num_nodes)
    cells = cells[:, gmsh_cell_perm].copy()
    mesh = create_mesh(comm, cells, x[:, :gdim].astype(dtype, copy=False), ufl_domain, partitioner)

    # Create MeshTags for cells
    local_entities, local_values = distribute_entity_data(
        mesh, mesh.topology.dim, cells, cell_values
    )
    mesh.topology.create_connectivity(mesh.topology.dim, 0)
    adj = adjacencylist(local_entities)
    ct = meshtags_from_entities(
        mesh, mesh.topology.dim, adj, local_values.astype(np.int32, copy=False)
    )
    ct.name = "Cell tags"

    # Create MeshTags for facets
    topology = mesh.topology
    tdim = topology.dim
    if has_facet_data:
        # Permute facets from MSH to DOLFINx ordering
        # FIXME: This does not work for prism meshes
        if topology.cell_type == CellType.prism or topology.cell_type == CellType.pyramid:
            raise RuntimeError(f"Unsupported cell type {topology.cell_type}")

        facet_type = _cpp.mesh.cell_entity_type(
            _cpp.mesh.to_type(str(ufl_domain.ufl_cell())), tdim - 1, 0
        )
        gmsh_facet_perm = cell_perm_array(facet_type, num_facet_nodes)
        marked_facets = marked_facets[:, gmsh_facet_perm]

        local_entities, local_values = distribute_entity_data(
            mesh, tdim - 1, marked_facets, facet_values
        )
        mesh.topology.create_connectivity(topology.dim - 1, tdim)
        adj = adjacencylist(local_entities)
        ft = meshtags_from_entities(mesh, tdim - 1, adj, local_values.astype(np.int32, copy=False))
        ft.name = "Facet tags"
    else:
        ft = None

    if has_edge_data:
        # Permute edges from MSH to DOLFINx ordering
        edge_type = _cpp.mesh.cell_entity_type(
            _cpp.mesh.to_type(str(ufl_domain.ufl_cell())), tdim - 2, 0
        )
        gmsh_edge_perm = cell_perm_array(edge_type, num_edge_nodes)
        marked_edges = marked_edges[:, gmsh_edge_perm]

        local_entities, local_values = distribute_entity_data(
            mesh, tdim - 2, marked_edges, edge_values
        )
        mesh.topology.create_connectivity(topology.dim - 2, tdim)
        adj = adjacencylist(local_entities)
        et = meshtags_from_entities(mesh, tdim - 2, adj, local_values.astype(np.int32, copy=False))
        et.name = "Edge tags"
    else:
        et = None

    if has_vertex_data:
        # Permute vertices from MSH to DOLFINx ordering
        vertex_type = _cpp.mesh.cell_entity_type(
            _cpp.mesh.to_type(str(ufl_domain.ufl_cell())), tdim - 3, 0
        )
        gmsh_vertex_perm = cell_perm_array(vertex_type, num_vertex_nodes)
        marked_vertices = marked_vertices[:, gmsh_vertex_perm]

        local_entities, local_values = distribute_entity_data(
            mesh, tdim - 3, marked_vertices, vertex_values
        )
        mesh.topology.create_connectivity(topology.dim - 3, tdim)
        adj = adjacencylist(local_entities)
        vt = meshtags_from_entities(mesh, tdim - 3, adj, local_values.astype(np.int32, copy=False))
        vt.name = "Vertex tags"
    else:
        vt = None

    return MeshData(mesh, ct, ft, et, vt, physical_groups)


def read_from_msh(
    filename: typing.Union[str, Path],
    comm: _MPI.Comm,
    rank: int = 0,
    gdim: int = 3,
    partitioner: typing.Optional[
        typing.Callable[[_MPI.Comm, int, int, AdjacencyList], AdjacencyList_int32]
    ] = None,
) -> MeshData:
    """Read a Gmsh .msh file and return a :class:`dolfinx.mesh.Mesh` and cell facet markers.

    Note:
        This function requires the Gmsh Python module.

    Args:
        filename: Name of ``.msh`` file.
        comm: MPI communicator to create the mesh on.
        rank: Rank of ``comm`` responsible for reading the ``.msh``
            file.
        gdim: Geometric dimension of the mesh

    Returns:
        Meshdata with mesh, cell tags, facet tags, edge tags,
        vertex tags and physical groups.

    """
    try:
        import gmsh
    except ModuleNotFoundError:
        # Python 3.11+ adds the add_note method to exceptions
        # e.add_note("Gmsh must be installed to import dolfinx.io.gmshio")
        raise ModuleNotFoundError(
            "No module named 'gmsh': dolfinx.io.gmshio.read_from_msh requires Gmsh.", name="gmsh"
        )

    if comm.rank == rank:
        gmsh.initialize()
        gmsh.model.add("Mesh from file")
        gmsh.merge(str(filename))
        msh = model_to_mesh(gmsh.model, comm, rank, gdim=gdim, partitioner=partitioner)
        gmsh.finalize()
        return msh
    else:
        return model_to_mesh(gmsh.model, comm, rank, gdim=gdim, partitioner=partitioner)
=======
warnings.warn("dolfinx.io.gmshio is deprecated, use dolfinx.io.gmsh.", DeprecationWarning)
>>>>>>> 44fd625a
<|MERGE_RESOLUTION|>--- conflicted
+++ resolved
@@ -2,517 +2,4 @@
 
 from dolfinx.io.gmsh import *  # noqa: F403
 
-<<<<<<< HEAD
-from mpi4py import MPI as _MPI
-
-import numpy as np
-import numpy.typing as npt
-
-import basix
-import basix.ufl
-import ufl
-from dolfinx import cpp as _cpp
-from dolfinx import default_real_type
-from dolfinx.cpp.graph import AdjacencyList_int32
-from dolfinx.graph import AdjacencyList, adjacencylist
-from dolfinx.io.utils import distribute_entity_data
-from dolfinx.mesh import CellType, Mesh, MeshTags, create_mesh, meshtags_from_entities
-
-__all__ = [
-    "cell_perm_array",
-    "extract_geometry",
-    "extract_topology_and_markers",
-    "model_to_mesh",
-    "read_from_msh",
-    "ufl_mesh",
-]
-
-
-class TopologyDict(typing.TypedDict):
-    """TopologyDict is a TypedDict for storing the topology of the marked cell.
-
-    Args:
-        topology: 2D array containing the topology of the marked cell.
-        cell_data: List with the corresponding markers.
-
-    Note:
-        The TypedDict is only used for type hinting, and does not
-        enforce the structure of the dictionary, but rather provides
-        a hint to the user and the type checker.
-    """
-
-    topology: npt.NDArray[typing.Any]
-    cell_data: npt.NDArray[typing.Any]
-    entity_tags: npt.NDArray[typing.Any]
-
-
-# Map from Gmsh cell type identifier (integer) to DOLFINx cell type and
-# degree https://gmsh.info//doc/texinfo/gmsh.html#MSH-file-format
-_gmsh_to_cells = {
-    1: ("interval", 1),
-    2: ("triangle", 1),
-    3: ("quadrilateral", 1),
-    4: ("tetrahedron", 1),
-    5: ("hexahedron", 1),
-    8: ("interval", 2),
-    9: ("triangle", 2),
-    10: ("quadrilateral", 2),
-    11: ("tetrahedron", 2),
-    12: ("hexahedron", 2),
-    15: ("point", 0),
-    21: ("triangle", 3),
-    26: ("interval", 3),
-    29: ("tetrahedron", 3),
-    36: ("quadrilateral", 3),
-    92: ("hexahedron", 3),
-}
-
-
-class MeshData(typing.NamedTuple):
-    """Data for representing a mesh and associated tags.
-
-    Args:
-        mesh: Mesh.
-        cell_tags: MeshTags for cells.
-        facet_tags: MeshTags for facets.
-        edge_tags: MeshTags for edges.
-        vertex_tags: MeshTags for vertices.
-        physical_groups: Physical groups in the mesh, where the key
-            is the physical name and the value is a tuple with the
-            dimension and tag.
-    """
-
-    mesh: Mesh
-    cell_tags: typing.Optional[MeshTags]
-    facet_tags: typing.Optional[MeshTags]
-    edge_tags: typing.Optional[MeshTags]
-    vertex_tags: typing.Optional[MeshTags]
-    physical_groups: dict[str, tuple[int, int]]
-
-
-def ufl_mesh(gmsh_cell: int, gdim: int, dtype: npt.DTypeLike) -> ufl.Mesh:
-    """Create a UFL mesh from a Gmsh cell identifier and geometric dimension.
-
-    See https://gmsh.info//doc/texinfo/gmsh.html#MSH-file-format.
-
-    Args:
-        gmsh_cell: Gmsh cell identifier.
-        gdim: Geometric dimension of the mesh.
-
-    Returns:
-        UFL Mesh using Lagrange elements (equispaced) of the
-        corresponding DOLFINx cell.
-
-    """
-    try:
-        shape, degree = _gmsh_to_cells[gmsh_cell]
-    except KeyError as e:
-        print(f"Unknown cell type {gmsh_cell}.")
-        raise e
-    cell = ufl.Cell(shape)
-    element = basix.ufl.element(
-        basix.ElementFamily.P,
-        cell.cellname(),
-        degree,
-        basix.LagrangeVariant.equispaced,
-        shape=(gdim,),
-        dtype=dtype,  # type: ignore[arg-type]
-    )
-    return ufl.Mesh(element)
-
-
-def cell_perm_array(cell_type: CellType, num_nodes: int) -> list[int]:
-    """The permutation array for permuting Gmsh ordering to DOLFINx ordering.
-
-    Args:
-        cell_type: DOLFINx cell type.
-        num_nodes: Number of nodes in the cell.
-
-    Returns:
-        An array ``p`` such that ``a_dolfinx[i] = a_gmsh[p[i]]``.
-
-    """
-    return _cpp.io.perm_gmsh(cell_type, num_nodes)
-
-
-def extract_topology_and_markers(
-    model, name: typing.Optional[str] = None
-) -> tuple[dict[int, TopologyDict], dict[str, tuple[int, int]]]:
-    """Extract all entities tagged with a physical marker in the gmsh model.
-
-    Returns a nested dictionary where the first key is the gmsh MSH
-    element type integer. Each element type present in the model
-    contains the cell topology of the elements and corresponding
-    markers.
-
-    Args:
-        model: Gmsh model.
-        name: Name of the gmsh model. If not set the current
-            model will be used.
-
-    Returns:
-        A tuple ``(topologies, physical_groups)``, where ``topologies`` is a
-        nested dictionary where each key corresponds to a gmsh cell
-        type. Each cell type found in the mesh has a 2D array containing
-        the topology of the marked cell and a list with the
-        corresponding markers. ``physical_groups`` is a dictionary where the key
-        is the physical name and the value is a tuple with the dimension
-        and tag.
-
-    """
-    if name is not None:
-        model.setCurrent(name)
-
-    # Get the physical groups from gmsh in the form [(dim1, tag1),
-    # (dim1, tag2), (dim2, tag3),...]
-    phys_grps = model.getPhysicalGroups()
-    topologies: dict[int, TopologyDict] = {}
-    # Create a dictionary with the physical groups where the key is the
-    # physical name and the value is a tuple with the dimension and tag
-    physical_groups: dict[str, tuple[int, int]] = {}
-    for dim, tag in phys_grps:
-        # Get the entities of dimension `dim`, dim=0 -> Points, dim=1 -
-        # >Lines, dim=2 -> Triangles/Quadrilaterals, etc.
-        entities = model.getEntitiesForPhysicalGroup(dim, tag)
-        for entity in entities:
-            # Get cell type, list of cells with given tag and topology
-            # of tagged cells NOTE: Assumes that each entity only have
-            # one cell-type,
-            # i.e. facets of prisms and pyramid meshes are not supported
-            (entity_types, entity_tags, entity_topologies) = model.mesh.getElements(dim, tag=entity)
-            assert len(entity_types) == 1
-
-            # Determine number of local nodes per element to create the
-            # topology of the elements
-            properties = model.mesh.getElementProperties(entity_types[0])
-            name, dim, _, num_nodes, _, _ = properties
-
-            # Array of shape (num_elements,num_nodes_per_element)
-            # containing the topology of the elements on this entity.
-            # NOTE: Gmsh indexing starts with one, we therefore subtract
-            # 1 from each node to use zero-based numbering
-            topology = entity_topologies[0].reshape(-1, num_nodes) - 1
-
-            # Create marker array of length of number of tagged cells
-            marker = np.full_like(entity_tags[0], tag)
-
-            # Keep track of entity tags to check tag consistency
-            entity_tags = entity_tags[0]
-
-            # Group element topology and markers of the same entity type
-            entity_type = entity_types[0]
-            if entity_type in topologies.keys():
-                topologies[entity_type]["topology"] = np.concatenate(
-                    (topologies[entity_type]["topology"], topology), axis=0
-                )
-                topologies[entity_type]["cell_data"] = np.hstack(
-                    [topologies[entity_type]["cell_data"], marker]
-                )
-                topologies[entity_type]["entity_tags"] = np.hstack(
-                    [topologies[entity_type]["entity_tags"], entity_tags]
-                )
-            else:
-                topologies[entity_type] = {
-                    "topology": topology,
-                    "cell_data": marker,
-                    "entity_tags": entity_tags,
-                }
-
-        physical_groups[model.getPhysicalName(dim, tag)] = (dim, tag)
-
-    return topologies, physical_groups
-
-
-def extract_geometry(model, name: typing.Optional[str] = None) -> npt.NDArray[np.float64]:
-    """Extract the mesh geometry from a Gmsh model.
-
-    Returns an array of shape ``(num_nodes, 3)``, where the i-th row
-    corresponds to the i-th node in the mesh.
-
-    Args:
-        model: Gmsh model
-        name: Name of the Gmsh model. If not set the current
-            model will be used.
-
-    Returns:
-        The mesh geometry as an array of shape ``(num_nodes, 3)``.
-
-    """
-    if name is not None:
-        model.setCurrent(name)
-
-    # Get the unique tag and coordinates for nodes in mesh
-    indices, points, _ = model.mesh.getNodes()
-    points = points.reshape(-1, 3)
-
-    # Gmsh indices starts at 1. We therefore subtract one to use
-    # zero-based numbering
-    indices -= 1
-
-    # In some cases, Gmsh does not return the points in the same
-    # order as their unique node index. We therefore sort nodes in
-    # geometry according to the unique index
-    perm_sort = np.argsort(indices)
-    assert np.all(indices[perm_sort] == np.arange(len(indices)))
-    return points[perm_sort]
-
-
-def model_to_mesh(
-    model,
-    comm: _MPI.Comm,
-    rank: int,
-    gdim: int = 3,
-    partitioner: typing.Optional[
-        typing.Callable[[_MPI.Comm, int, int, AdjacencyList_int32], AdjacencyList_int32]
-    ] = None,
-    dtype=default_real_type,
-) -> MeshData:
-    """Create a Mesh from a Gmsh model.
-
-    Creates a :class:`dolfinx.mesh.Mesh` from the physical entities of
-    the highest topological dimension in the Gmsh model. In parallel,
-    the gmsh model is processed on one MPI rank, and the
-    :class:`dolfinx.mesh.Mesh` is distributed across ranks.
-
-    Args:
-        model: Gmsh model.
-        comm: MPI communicator to use for mesh creation.
-        rank: MPI rank that the Gmsh model is initialized on.
-        gdim: Geometrical dimension of the mesh.
-        partitioner: Function that computes the parallel
-            distribution of cells across MPI ranks.
-
-    Returns:
-        MeshData with mesh, cell tags, facet tags, edge tags,
-        vertex tags and physical groups.
-
-    Note:
-        For performance, this function should only be called once for
-        large problems. For reuse, it is recommended to save the mesh
-        and corresponding tags using :class:`dolfinx.io.XDMFFile` after
-        creation for efficient access.
-    """
-    if comm.rank == rank:
-        assert model is not None, "Gmsh model is None on rank responsible for mesh creation."
-        # Get mesh geometry and mesh topology for each element
-        x = extract_geometry(model)
-        topologies, physical_groups = extract_topology_and_markers(model)
-
-        # Extract Gmsh cell id, dimension of cell and number of nodes to
-        # cell for each
-        num_cell_types = len(topologies.keys())
-        cell_information = dict()
-        cell_dimensions = np.zeros(num_cell_types, dtype=np.int32)
-        for i, element in enumerate(topologies.keys()):
-            _, dim, _, num_nodes, _, _ = model.mesh.getElementProperties(element)
-            cell_information[i] = {"id": element, "dim": dim, "num_nodes": num_nodes}
-            cell_dimensions[i] = dim
-
-        # Sort elements by ascending dimension
-        perm_sort = np.argsort(cell_dimensions)
-
-        # Check that all cells are tagged once
-        _d = model.getDimension()
-        _elementTypes, _elementTags, _nodeTags = model.mesh.getElements(dim=_d, tag=-1)
-        _elementType_dim = _elementTypes[0]
-        if _elementType_dim not in topologies.keys():
-            raise RuntimeError("All cells are expected to be tagged once; none found")
-        num_cells = len(_elementTags[0])
-        num_cells_tagged = len(topologies[_elementType_dim]["entity_tags"])
-        if num_cells != num_cells_tagged:
-            raise RuntimeError(
-                "All cells are expected to be tagged once;"
-                f"found: {num_cells_tagged}, expected: {num_cells}"
-            )
-        num_cells_tagged_once = len(np.unique(topologies[_elementType_dim]["entity_tags"]))
-        if num_cells_tagged != num_cells_tagged_once:
-            raise RuntimeError("All cells are expected to be tagged once; found duplicates")
-
-        # Broadcast cell type data and geometric dimension
-        cell_id = cell_information[perm_sort[-1]]["id"]
-        tdim = cell_information[perm_sort[-1]]["dim"]
-        num_nodes = cell_information[perm_sort[-1]]["num_nodes"]
-        cell_id, num_nodes = comm.bcast([cell_id, num_nodes], root=rank)
-
-        # Check for facet, edge and vertex data and broadcast relevant info if True
-        has_facet_data = (tdim - 1) in cell_dimensions
-        has_edge_data = (tdim - 2) in cell_dimensions
-        has_vertex_data = (tdim - 3) in cell_dimensions
-
-        has_facet_data = comm.bcast(has_facet_data, root=rank)
-        if has_facet_data:
-            num_facet_nodes = comm.bcast(cell_information[perm_sort[-2]]["num_nodes"], root=rank)
-            gmsh_facet_id = cell_information[perm_sort[-2]]["id"]
-            marked_facets = np.asarray(topologies[gmsh_facet_id]["topology"], dtype=np.int64)
-            facet_values = np.asarray(topologies[gmsh_facet_id]["cell_data"], dtype=np.int32)
-
-        has_edge_data = comm.bcast(has_edge_data, root=rank)
-        if has_edge_data:
-            num_edge_nodes = comm.bcast(cell_information[perm_sort[-3]]["num_nodes"], root=rank)
-            gmsh_edge_id = cell_information[perm_sort[-3]]["id"]
-            marked_edges = np.asarray(topologies[gmsh_edge_id]["topology"], dtype=np.int64)
-            edge_values = np.asarray(topologies[gmsh_edge_id]["cell_data"], dtype=np.int32)
-
-        has_vertex_data = comm.bcast(has_vertex_data, root=rank)
-        if has_vertex_data:
-            num_vertex_nodes = comm.bcast(cell_information[perm_sort[-4]]["num_nodes"], root=rank)
-            gmsh_vertex_id = cell_information[perm_sort[-4]]["id"]
-            marked_vertices = np.asarray(topologies[gmsh_vertex_id]["topology"], dtype=np.int64)
-            vertex_values = np.asarray(topologies[gmsh_vertex_id]["cell_data"], dtype=np.int32)
-
-        cells = np.asarray(topologies[cell_id]["topology"], dtype=np.int64)
-        cell_values = np.asarray(topologies[cell_id]["cell_data"], dtype=np.int32)
-        physical_groups = comm.bcast(physical_groups, root=rank)
-    else:
-        cell_id, num_nodes = comm.bcast([None, None], root=rank)
-        cells, x = np.empty([0, num_nodes], dtype=np.int32), np.empty([0, gdim], dtype=dtype)
-        cell_values = np.empty((0,), dtype=np.int32)
-
-        has_facet_data = comm.bcast(None, root=rank)
-        if has_facet_data:
-            num_facet_nodes = comm.bcast(None, root=rank)
-            marked_facets = np.empty((0, num_facet_nodes), dtype=np.int32)
-            facet_values = np.empty((0,), dtype=np.int32)
-
-        has_edge_data = comm.bcast(None, root=rank)
-        if has_edge_data:
-            num_edge_nodes = comm.bcast(None, root=rank)
-            marked_edges = np.empty((0, num_edge_nodes), dtype=np.int32)
-            edge_values = np.empty((0,), dtype=np.int32)
-
-        has_vertex_data = comm.bcast(None, root=rank)
-        if has_vertex_data:
-            num_vertex_nodes = comm.bcast(None, root=rank)
-            marked_vertices = np.empty((0, num_vertex_nodes), dtype=np.int32)
-            vertex_values = np.empty((0,), dtype=np.int32)
-
-        physical_groups = comm.bcast(None, root=rank)
-
-    # Create distributed mesh
-    ufl_domain = ufl_mesh(cell_id, gdim, dtype=dtype)
-    gmsh_cell_perm = cell_perm_array(_cpp.mesh.to_type(str(ufl_domain.ufl_cell())), num_nodes)
-    cells = cells[:, gmsh_cell_perm].copy()
-    mesh = create_mesh(comm, cells, x[:, :gdim].astype(dtype, copy=False), ufl_domain, partitioner)
-
-    # Create MeshTags for cells
-    local_entities, local_values = distribute_entity_data(
-        mesh, mesh.topology.dim, cells, cell_values
-    )
-    mesh.topology.create_connectivity(mesh.topology.dim, 0)
-    adj = adjacencylist(local_entities)
-    ct = meshtags_from_entities(
-        mesh, mesh.topology.dim, adj, local_values.astype(np.int32, copy=False)
-    )
-    ct.name = "Cell tags"
-
-    # Create MeshTags for facets
-    topology = mesh.topology
-    tdim = topology.dim
-    if has_facet_data:
-        # Permute facets from MSH to DOLFINx ordering
-        # FIXME: This does not work for prism meshes
-        if topology.cell_type == CellType.prism or topology.cell_type == CellType.pyramid:
-            raise RuntimeError(f"Unsupported cell type {topology.cell_type}")
-
-        facet_type = _cpp.mesh.cell_entity_type(
-            _cpp.mesh.to_type(str(ufl_domain.ufl_cell())), tdim - 1, 0
-        )
-        gmsh_facet_perm = cell_perm_array(facet_type, num_facet_nodes)
-        marked_facets = marked_facets[:, gmsh_facet_perm]
-
-        local_entities, local_values = distribute_entity_data(
-            mesh, tdim - 1, marked_facets, facet_values
-        )
-        mesh.topology.create_connectivity(topology.dim - 1, tdim)
-        adj = adjacencylist(local_entities)
-        ft = meshtags_from_entities(mesh, tdim - 1, adj, local_values.astype(np.int32, copy=False))
-        ft.name = "Facet tags"
-    else:
-        ft = None
-
-    if has_edge_data:
-        # Permute edges from MSH to DOLFINx ordering
-        edge_type = _cpp.mesh.cell_entity_type(
-            _cpp.mesh.to_type(str(ufl_domain.ufl_cell())), tdim - 2, 0
-        )
-        gmsh_edge_perm = cell_perm_array(edge_type, num_edge_nodes)
-        marked_edges = marked_edges[:, gmsh_edge_perm]
-
-        local_entities, local_values = distribute_entity_data(
-            mesh, tdim - 2, marked_edges, edge_values
-        )
-        mesh.topology.create_connectivity(topology.dim - 2, tdim)
-        adj = adjacencylist(local_entities)
-        et = meshtags_from_entities(mesh, tdim - 2, adj, local_values.astype(np.int32, copy=False))
-        et.name = "Edge tags"
-    else:
-        et = None
-
-    if has_vertex_data:
-        # Permute vertices from MSH to DOLFINx ordering
-        vertex_type = _cpp.mesh.cell_entity_type(
-            _cpp.mesh.to_type(str(ufl_domain.ufl_cell())), tdim - 3, 0
-        )
-        gmsh_vertex_perm = cell_perm_array(vertex_type, num_vertex_nodes)
-        marked_vertices = marked_vertices[:, gmsh_vertex_perm]
-
-        local_entities, local_values = distribute_entity_data(
-            mesh, tdim - 3, marked_vertices, vertex_values
-        )
-        mesh.topology.create_connectivity(topology.dim - 3, tdim)
-        adj = adjacencylist(local_entities)
-        vt = meshtags_from_entities(mesh, tdim - 3, adj, local_values.astype(np.int32, copy=False))
-        vt.name = "Vertex tags"
-    else:
-        vt = None
-
-    return MeshData(mesh, ct, ft, et, vt, physical_groups)
-
-
-def read_from_msh(
-    filename: typing.Union[str, Path],
-    comm: _MPI.Comm,
-    rank: int = 0,
-    gdim: int = 3,
-    partitioner: typing.Optional[
-        typing.Callable[[_MPI.Comm, int, int, AdjacencyList], AdjacencyList_int32]
-    ] = None,
-) -> MeshData:
-    """Read a Gmsh .msh file and return a :class:`dolfinx.mesh.Mesh` and cell facet markers.
-
-    Note:
-        This function requires the Gmsh Python module.
-
-    Args:
-        filename: Name of ``.msh`` file.
-        comm: MPI communicator to create the mesh on.
-        rank: Rank of ``comm`` responsible for reading the ``.msh``
-            file.
-        gdim: Geometric dimension of the mesh
-
-    Returns:
-        Meshdata with mesh, cell tags, facet tags, edge tags,
-        vertex tags and physical groups.
-
-    """
-    try:
-        import gmsh
-    except ModuleNotFoundError:
-        # Python 3.11+ adds the add_note method to exceptions
-        # e.add_note("Gmsh must be installed to import dolfinx.io.gmshio")
-        raise ModuleNotFoundError(
-            "No module named 'gmsh': dolfinx.io.gmshio.read_from_msh requires Gmsh.", name="gmsh"
-        )
-
-    if comm.rank == rank:
-        gmsh.initialize()
-        gmsh.model.add("Mesh from file")
-        gmsh.merge(str(filename))
-        msh = model_to_mesh(gmsh.model, comm, rank, gdim=gdim, partitioner=partitioner)
-        gmsh.finalize()
-        return msh
-    else:
-        return model_to_mesh(gmsh.model, comm, rank, gdim=gdim, partitioner=partitioner)
-=======
-warnings.warn("dolfinx.io.gmshio is deprecated, use dolfinx.io.gmsh.", DeprecationWarning)
->>>>>>> 44fd625a
+warnings.warn("dolfinx.io.gmshio is deprecated, use dolfinx.io.gmsh.", DeprecationWarning)