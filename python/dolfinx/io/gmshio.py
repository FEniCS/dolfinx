--- conflicted
+++ resolved
@@ -335,14 +335,9 @@
     cell_position = perm_sort[0]
     tdim = int(entity_tdim[cell_position])
 
-<<<<<<< HEAD
     # Extract entity -> node connectivity for all cells and sub-entities
     # marked in the GMSH model
-    meshtags: dict[int, tuple[npt.NDArray[np.int32], npt.NDArray[np.int32]]] = {}
-=======
-    # Extract entity -> node connectivity for all cells and sub-entities marked in the GMSH model
     meshtags: dict[int, tuple[npt.NDArray[np.int64], npt.NDArray[np.int32]]] = {}
->>>>>>> ea9b178f
     for position in perm_sort:
         codim = tdim - entity_tdim[position]
         if comm.rank == rank:
