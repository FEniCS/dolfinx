# Copyright (C) 2017-2022 Chris N. Richardson, Garth N. Wells, Michal Habera
# and Jørgen S. Dokken
#
# This file is part of DOLFINx (https://www.fenicsproject.org)
#
# SPDX-License-Identifier:    LGPL-3.0-or-later
"""IO module for input data and post-processing file output."""

import typing
from pathlib import Path

from mpi4py import MPI as _MPI

import numpy as np
import numpy.typing as npt

import basix
import basix.ufl
import ufl
from dolfinx import cpp as _cpp
from dolfinx.cpp.io import perm_gmsh as cell_perm_gmsh
from dolfinx.cpp.io import perm_vtk as cell_perm_vtk
from dolfinx.fem import Function
from dolfinx.mesh import GhostMode, Mesh, MeshTags

__all__ = ["VTKFile", "XDMFFile", "cell_perm_gmsh", "cell_perm_vtk",
           "distribute_entity_data"]


def _extract_cpp_functions(functions: typing.Union[list[Function], Function]):
    """Extract C++ object for a single function or a list of functions"""
    if isinstance(functions, (list, tuple)):
        return [getattr(u, "_cpp_object", u) for u in functions]
    else:
        return [getattr(functions, "_cpp_object", functions)]


# FidesWriter and VTXWriter require ADIOS2
if _cpp.common.has_adios2:
<<<<<<< HEAD
    from dolfinx.cpp.io import FidesMeshPolicy, VTXMeshPolicy  # noqa F401
    __all__ = __all__ + ["FidesWriter", "VTXWriter", "FidesMeshPolicy",
                         "VTXMeshPolicy"]
=======
    from dolfinx.cpp.io import FidesMeshPolicy  # F401
    __all__ = [*__all__, "FidesWriter", "VTXWriter", "FidesMeshPolicy"]
>>>>>>> f85b7801

    class VTXWriter:
        """Writer for VTX files, using ADIOS2 to create the files.

        VTX supports arbitrary order Lagrange finite elements for the
        geometry description and arbitrary order (discontinuous)
        Lagrange finite elements for Functions.

        The files can be viewed using Paraview.
        """

        _cpp_object: typing.Union[_cpp.io.VTXWriter_float32, _cpp.io.VTXWriter_float64]

        def __init__(self, comm: _MPI.Comm, filename: typing.Union[str, Path],
<<<<<<< HEAD
                     output: typing.Union[Mesh, Function, typing.List[Function]],
                     engine: str = "BPFile",
                     mesh_policy: VTXMeshPolicy = VTXMeshPolicy.update):
=======
                     output: typing.Union[Mesh, Function, list[Function]],
                     engine: str = "BPFile"):
>>>>>>> f85b7801
            """Initialize a writer for outputting data in the VTX format.

            Args:
                comm: The MPI communicator
                filename: The output filename
                output: The data to output. Either a mesh, a single
                    (discontinuous) Lagrange Function or list of
                    (discontinuous Lagrange Functions.
                engine: ADIOS2 engine to use for output. See
                    ADIOS2 documentation for options.
                mesh_policy: Controls if the mesh is written to file at
                    the first time step only when a ``Function`` is
                    written to file, or is re-written (updated) at each
                    time step. Has an effect only for ``Function``
                    output.

            Note:
                All Functions for output must share the same mesh and
                have the same element type.
            """
            # Get geometry type
            try:
                dtype = output.geometry.x.dtype  # type: ignore
            except AttributeError:
                try:
                    dtype = output.function_space.mesh.geometry.x.dtype  # type: ignore
                except AttributeError:
                    dtype = output[0].function_space.mesh.geometry.x.dtype  # type: ignore

            if dtype == np.float32:
                _vtxwriter = _cpp.io.VTXWriter_float32
            elif dtype == np.float64:
                _vtxwriter = _cpp.io.VTXWriter_float64

            try:
                # Input is a mesh
                self._cpp_object = _vtxwriter(comm, filename, output._cpp_object, engine)  # type: ignore[union-attr]
            except (NotImplementedError, TypeError, AttributeError):
                # Input is a single function or a list of functions
                self._cpp_object = _vtxwriter(comm, filename, _extract_cpp_functions(
                    output), engine, mesh_policy)   # type: ignore[arg-type]

        def __enter__(self):
            return self

        def __exit__(self, exception_type, exception_value, traceback):
            self.close()

        def write(self, t: float):
            self._cpp_object.write(t)

        def close(self):
            self._cpp_object.close()

    class FidesWriter:
        """Writer for Fides files, using ADIOS2 to create the files.

        Fides (https://fides.readthedocs.io/) supports first order
        Lagrange finite elements for the geometry description and first
        order Lagrange finite elements for functions. All functions have
        to be of the same element family and same order.

        The files can be displayed by Paraview.
        """

        _cpp_object: typing.Union[_cpp.io.FidesWriter_float32, _cpp.io.FidesWriter_float64]

        def __init__(self, comm: _MPI.Comm, filename: typing.Union[str, Path],
                     output: typing.Union[Mesh, list[Function], Function],
                     engine: str = "BPFile", mesh_policy: FidesMeshPolicy = FidesMeshPolicy.update):
            """Initialize a writer for outputting a mesh, a single Lagrange
            function or list of Lagrange functions sharing the same
            element family and degree

            Args:
                comm: MPI communicator.
                filename: Output filename.
                output: Data to output. Either a mesh, a single degree one
                    Lagrange function or list of degree one Lagrange functions.
                engine: ADIOS2 engine to use for output. See
                    ADIOS2 documentation for options.
                mesh_policy: Controls if the mesh is written to file at
                    the first time step only when a ``Function`` is
                    written to file, or is re-written (updated) at each
                    time step. Has an effect only for ``Function``
                    output.
            """
            # Get geometry type
            try:
                dtype = output.geometry.x.dtype  # type: ignore
            except AttributeError:
                try:
                    dtype = output.function_space.mesh.geometry.x.dtype  # type: ignore
                except AttributeError:
                    dtype = output[0].function_space.mesh.geometry.x.dtype   # type: ignore

            if dtype == np.float32:
                _fides_writer = _cpp.io.FidesWriter_float32
            elif dtype == np.float64:
                _fides_writer = _cpp.io.FidesWriter_float64

            try:
                self._cpp_object = _fides_writer(comm, filename, output._cpp_object, engine)  # type: ignore
            except (NotImplementedError, TypeError, AttributeError):
                self._cpp_object = _fides_writer(comm, filename, _extract_cpp_functions(
                    output), engine, mesh_policy)  # type: ignore[arg-type]

        def __enter__(self):
            return self

        def __exit__(self, exception_type, exception_value, traceback):
            self.close()

        def write(self, t: float):
            self._cpp_object.write(t)

        def close(self):
            self._cpp_object.close()


class VTKFile(_cpp.io.VTKFile):
    """Interface to VTK files.

    VTK supports arbitrary order Lagrange finite elements for the
    geometry description. XDMF is the preferred format for geometry
    order <= 2.

    """

    def __enter__(self):
        return self

    def __exit__(self, exception_type, exception_value, traceback):
        self.close()

    def write_mesh(self, mesh: Mesh, t: float = 0.0) -> None:
        """Write mesh to file for a given time (default 0.0)"""
        self.write(mesh._cpp_object, t)

    def write_function(self, u: typing.Union[list[Function], Function], t: float = 0.0) -> None:
        """Write a single function or a list of functions to file for a given time (default 0.0)"""
        super().write(_extract_cpp_functions(u), t)


class XDMFFile(_cpp.io.XDMFFile):
    def __enter__(self):
        return self

    def __exit__(self, exception_type, exception_value, traceback):
        self.close()

    def write_mesh(self, mesh: Mesh, xpath: str = "/Xdmf/Domain") -> None:
        """Write mesh to file"""
        super().write_mesh(mesh._cpp_object, xpath)

    def write_meshtags(self, tags: MeshTags, x: typing.Union[_cpp.mesh.Geometry_float32, _cpp.mesh.Geometry_float64],
                       geometry_xpath: str = "/Xdmf/Domain/Grid/Geometry",
                       xpath: str = "/Xdmf/Domain") -> None:
        """Write mesh tags to file"""
        super().write_meshtags(tags._cpp_object, x, geometry_xpath, xpath)

    def write_function(self, u: Function, t: float = 0.0, mesh_xpath="/Xdmf/Domain/Grid[@GridType='Uniform'][1]"):
        """Write function to file for a given time.

        Note:
            Function is interpolated onto the mesh nodes, as a Nth order
            Lagrange function, where N is the order of the coordinate
            map. If the Function is a cell-wise constant, it is saved as
            a cell-wise constant.

        Args:
            u: Function to write to file.
            t: Time associated with Function output.
            mesh_xpath: Path to mesh associated with the Function in the
                XDMFFile.
        """
        super().write_function(getattr(u, "_cpp_object", u), t, mesh_xpath)

    def read_mesh(self, ghost_mode=GhostMode.shared_facet, name="mesh", xpath="/Xdmf/Domain") -> Mesh:
        """Read mesh data from file."""
        cell_shape, cell_degree = super().read_cell_type(name, xpath)
        cells = super().read_topology_data(name, xpath)
        x = super().read_geometry_data(name, xpath)

        # Build the mesh
        cmap = _cpp.fem.CoordinateElement_float64(cell_shape, cell_degree)
        msh = _cpp.mesh.create_mesh(self.comm, cells,
                                    cmap, x, _cpp.mesh.create_cell_partitioner(ghost_mode))
        msh.name = name
        domain = ufl.Mesh(basix.ufl.element("Lagrange", cell_shape.name, cell_degree,
                                            basix.LagrangeVariant.equispaced, shape=(x.shape[1], ), gdim=x.shape[1]))
        return Mesh(msh, domain)

    def read_meshtags(self, mesh, name, xpath="/Xdmf/Domain"):
        mt = super().read_meshtags(mesh._cpp_object, name, xpath)
        return MeshTags(mt)


def distribute_entity_data(mesh: Mesh, entity_dim: int, entities: npt.NDArray[np.int64],
                           values: npt.NDArray[np.int32]) -> tuple[npt.NDArray[np.int64],
                                                                   npt.NDArray[np.int32]]:
    return _cpp.io.distribute_entity_data(mesh._cpp_object, entity_dim, entities, values)<|MERGE_RESOLUTION|>--- conflicted
+++ resolved
@@ -37,14 +37,9 @@
 
 # FidesWriter and VTXWriter require ADIOS2
 if _cpp.common.has_adios2:
-<<<<<<< HEAD
-    from dolfinx.cpp.io import FidesMeshPolicy, VTXMeshPolicy  # noqa F401
+    from dolfinx.cpp.io import FidesMeshPolicy, VTXMeshPolicy  # F401
     __all__ = __all__ + ["FidesWriter", "VTXWriter", "FidesMeshPolicy",
                          "VTXMeshPolicy"]
-=======
-    from dolfinx.cpp.io import FidesMeshPolicy  # F401
-    __all__ = [*__all__, "FidesWriter", "VTXWriter", "FidesMeshPolicy"]
->>>>>>> f85b7801
 
     class VTXWriter:
         """Writer for VTX files, using ADIOS2 to create the files.
@@ -59,14 +54,9 @@
         _cpp_object: typing.Union[_cpp.io.VTXWriter_float32, _cpp.io.VTXWriter_float64]
 
         def __init__(self, comm: _MPI.Comm, filename: typing.Union[str, Path],
-<<<<<<< HEAD
-                     output: typing.Union[Mesh, Function, typing.List[Function]],
+                     output: typing.Union[Mesh, Function, list[Function]],
                      engine: str = "BPFile",
                      mesh_policy: VTXMeshPolicy = VTXMeshPolicy.update):
-=======
-                     output: typing.Union[Mesh, Function, list[Function]],
-                     engine: str = "BPFile"):
->>>>>>> f85b7801
             """Initialize a writer for outputting data in the VTX format.
 
             Args:
