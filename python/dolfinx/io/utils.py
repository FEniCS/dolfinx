# Copyright (C) 2017-2022 Chris N. Richardson, Garth N. Wells, Michal Habera
# and Jørgen S. Dokken
#
# This file is part of DOLFINx (https://www.fenicsproject.org)
#
# SPDX-License-Identifier:    LGPL-3.0-or-later
"""IO module for input data and post-processing file output."""

import typing
from pathlib import Path

from mpi4py import MPI as _MPI

import numpy as np
import numpy.typing as npt

import basix
import basix.ufl
import ufl
from dolfinx import cpp as _cpp
from dolfinx.cpp.io import perm_gmsh as cell_perm_gmsh
from dolfinx.cpp.io import perm_vtk as cell_perm_vtk
from dolfinx.fem import Function
from dolfinx.mesh import GhostMode, Mesh, MeshTags

<<<<<<< HEAD
__all__ = ["VTKFile", "XDMFFile", "cell_perm_gmsh", "cell_perm_vtk",
           "distribute_entity_data"]
=======
__all__ = ["VTKFile", "XDMFFile", "cell_perm_gmsh", "cell_perm_vtk", "distribute_entity_data"]
>>>>>>> 91d3beee


def _extract_cpp_objects(functions: typing.Union[Mesh, Function, tuple[Function], list[Function]]):
    """Extract C++ objects"""
    if isinstance(functions, (list, tuple)):
        return [getattr(u, "_cpp_object", u) for u in functions]
    else:
        return [getattr(functions, "_cpp_object", functions)]


# FidesWriter and VTXWriter require ADIOS2
if _cpp.common.has_adios2:
    from dolfinx.cpp.io import FidesMeshPolicy, VTXMeshPolicy  # F401

    __all__ = [*__all__, "FidesWriter", "VTXWriter", "FidesMeshPolicy", "VTXMeshPolicy"]

    class VTXWriter:
        """Writer for VTX files, using ADIOS2 to create the files.

        VTX supports arbitrary order Lagrange finite elements for the
        geometry description and arbitrary order (discontinuous)
        Lagrange finite elements for Functions.

        The files can be viewed using Paraview.
        """

        _cpp_object: typing.Union[_cpp.io.VTXWriter_float32, _cpp.io.VTXWriter_float64]

        def __init__(
            self,
            comm: _MPI.Comm,
            filename: typing.Union[str, Path],
            output: typing.Union[Mesh, Function, list[Function], tuple[Function]],
            engine: str = "BPFile",
            mesh_policy: VTXMeshPolicy = VTXMeshPolicy.update,
        ):
            """Initialize a writer for outputting data in the VTX format.

            Args:
                comm: The MPI communicator
                filename: The output filename
                output: The data to output. Either a mesh, a single
                    (discontinuous) Lagrange Function or list of
                    (discontinuous) Lagrange Functions.
                engine: ADIOS2 engine to use for output. See
                    ADIOS2 documentation for options.
                mesh_policy: Controls if the mesh is written to file at
                    the first time step only when a ``Function`` is
                    written to file, or is re-written (updated) at each
                    time step. Has an effect only for ``Function``
                    output.

            Note:
                All Functions for output must share the same mesh and
                have the same element type.
            """
            # Get geometry type
            try:
                dtype = output.geometry.x.dtype  # type: ignore
            except AttributeError:
                try:
                    dtype = output.function_space.mesh.geometry.x.dtype  # type: ignore
                except AttributeError:
                    dtype = output[0].function_space.mesh.geometry.x.dtype  # type: ignore

            if np.issubdtype(dtype, np.float32):
                _vtxwriter = _cpp.io.VTXWriter_float32
            elif np.issubdtype(dtype, np.float64):
                _vtxwriter = _cpp.io.VTXWriter_float64

            try:
                # Input is a mesh
                self._cpp_object = _vtxwriter(comm, filename, output._cpp_object, engine)  # type: ignore[union-attr]
            except (NotImplementedError, TypeError, AttributeError):
                # Input is a single function or a list of functions
                self._cpp_object = _vtxwriter(
                    comm, filename, _extract_cpp_objects(output), engine, mesh_policy
                )  # type: ignore[arg-type]

        def __enter__(self):
            return self

        def __exit__(self, exception_type, exception_value, traceback):
            self.close()

        def write(self, t: float):
            self._cpp_object.write(t)

        def close(self):
            self._cpp_object.close()

    class FidesWriter:
        """Writer for Fides files, using ADIOS2 to create the files.

        Fides (https://fides.readthedocs.io/) supports first order
        Lagrange finite elements for the geometry description and first
        order Lagrange finite elements for functions. All functions have
        to be of the same element family and same order.

        The files can be displayed by Paraview.
        """

        _cpp_object: typing.Union[_cpp.io.FidesWriter_float32, _cpp.io.FidesWriter_float64]

        def __init__(
            self,
            comm: _MPI.Comm,
            filename: typing.Union[str, Path],
            output: typing.Union[Mesh, list[Function], Function],
            engine: str = "BPFile",
            mesh_policy: FidesMeshPolicy = FidesMeshPolicy.update,
        ):
            """Initialize a writer for outputting a mesh, a single Lagrange
            function or list of Lagrange functions sharing the same
            element family and degree

            Args:
                comm: MPI communicator.
                filename: Output filename.
                output: Data to output. Either a mesh, a single degree one
                    Lagrange function or list of degree one Lagrange functions.
                engine: ADIOS2 engine to use for output. See
                    ADIOS2 documentation for options.
                mesh_policy: Controls if the mesh is written to file at
                    the first time step only when a ``Function`` is
                    written to file, or is re-written (updated) at each
                    time step. Has an effect only for ``Function``
                    output.
            """
            # Get geometry type
            try:
                dtype = output.geometry.x.dtype  # type: ignore
            except AttributeError:
                try:
                    dtype = output.function_space.mesh.geometry.x.dtype  # type: ignore
                except AttributeError:
                    dtype = output[0].function_space.mesh.geometry.x.dtype  # type: ignore

            if np.issubdtype(dtype, np.float32):
                _fides_writer = _cpp.io.FidesWriter_float32
            elif np.issubdtype(dtype, np.float64):
                _fides_writer = _cpp.io.FidesWriter_float64

            try:
                self._cpp_object = _fides_writer(comm, filename, output._cpp_object, engine)  # type: ignore
            except (NotImplementedError, TypeError, AttributeError):
                self._cpp_object = _fides_writer(
                    comm, filename, _extract_cpp_objects(output), engine, mesh_policy
                )  # type: ignore[arg-type]

        def __enter__(self):
            return self

        def __exit__(self, exception_type, exception_value, traceback):
            self.close()

        def write(self, t: float):
            self._cpp_object.write(t)

        def close(self):
            self._cpp_object.close()


class VTKFile(_cpp.io.VTKFile):
    """Interface to VTK files.

    VTK supports arbitrary order Lagrange finite elements for the
    geometry description. XDMF is the preferred format for geometry
    order <= 2.

    """

    def __enter__(self):
        return self

    def __exit__(self, exception_type, exception_value, traceback):
        self.close()

    def write_mesh(self, mesh: Mesh, t: float = 0.0) -> None:
        """Write mesh to file for a given time (default 0.0)"""
        self.write(mesh._cpp_object, t)

    def write_function(self, u: typing.Union[list[Function], Function], t: float = 0.0) -> None:
        """Write a single function or a list of functions to file for a given time (default 0.0)"""
        super().write(_extract_cpp_objects(u), t)


class XDMFFile(_cpp.io.XDMFFile):
    def __enter__(self):
        return self

    def __exit__(self, exception_type, exception_value, traceback):
        self.close()

    def write_mesh(self, mesh: Mesh, xpath: str = "/Xdmf/Domain") -> None:
        """Write mesh to file"""
        super().write_mesh(mesh._cpp_object, xpath)

    def write_meshtags(
        self,
        tags: MeshTags,
        x: typing.Union[_cpp.mesh.Geometry_float32, _cpp.mesh.Geometry_float64],
        geometry_xpath: str = "/Xdmf/Domain/Grid/Geometry",
        xpath: str = "/Xdmf/Domain",
    ) -> None:
        """Write mesh tags to file"""
        super().write_meshtags(tags._cpp_object, x, geometry_xpath, xpath)

    def write_function(
        self, u: Function, t: float = 0.0, mesh_xpath="/Xdmf/Domain/Grid[@GridType='Uniform'][1]"
    ):
        """Write function to file for a given time.

        Note:
            Function is interpolated onto the mesh nodes, as a Nth order
            Lagrange function, where N is the order of the coordinate
            map. If the Function is a cell-wise constant, it is saved as
            a cell-wise constant.

        Args:
            u: Function to write to file.
            t: Time associated with Function output.
            mesh_xpath: Path to mesh associated with the Function in the
                XDMFFile.
        """
        super().write_function(getattr(u, "_cpp_object", u), t, mesh_xpath)

    def read_mesh(
        self, ghost_mode=GhostMode.shared_facet, name="mesh", xpath="/Xdmf/Domain"
    ) -> Mesh:
        """Read mesh data from file."""
        cell_shape, cell_degree = super().read_cell_type(name, xpath)
        cells = super().read_topology_data(name, xpath)
        x = super().read_geometry_data(name, xpath)

        # Build the mesh
        cmap = _cpp.fem.CoordinateElement_float64(cell_shape, cell_degree)
        msh = _cpp.mesh.create_mesh(
            self.comm, cells, cmap, x, _cpp.mesh.create_cell_partitioner(ghost_mode)
        )
        msh.name = name
        domain = ufl.Mesh(
            basix.ufl.element(
                "Lagrange",
                cell_shape.name,
                cell_degree,
                basix.LagrangeVariant.equispaced,
                shape=(x.shape[1],),
            )
        )
        return Mesh(msh, domain)

    def read_meshtags(self, mesh, name, xpath="/Xdmf/Domain"):
        mt = super().read_meshtags(mesh._cpp_object, name, xpath)
        return MeshTags(mt)


def distribute_entity_data(
    mesh: Mesh, entity_dim: int, entities: npt.NDArray[np.int64], values: np.ndarray
) -> tuple[npt.NDArray[np.int64], np.ndarray]:
    """Given a set of mesh entities and values, distribute them to the process that owns the entity.

    The entities are described by the global vertex indices of the mesh. These entity indices are
    using the original input ordering.

    Returns:
        Entities owned by the process (and their local entity-to-vertex indices) and the
        corresponding values.
    """
    return _cpp.io.distribute_entity_data(
        mesh.topology,
        mesh.geometry.input_global_indices,
        mesh.geometry.index_map().size_global,
        mesh.geometry.cmap.create_dof_layout(),
        mesh.geometry.dofmap,
        entity_dim,
        entities,
        values,
    )<|MERGE_RESOLUTION|>--- conflicted
+++ resolved
@@ -23,12 +23,7 @@
 from dolfinx.fem import Function
 from dolfinx.mesh import GhostMode, Mesh, MeshTags
 
-<<<<<<< HEAD
-__all__ = ["VTKFile", "XDMFFile", "cell_perm_gmsh", "cell_perm_vtk",
-           "distribute_entity_data"]
-=======
 __all__ = ["VTKFile", "XDMFFile", "cell_perm_gmsh", "cell_perm_vtk", "distribute_entity_data"]
->>>>>>> 91d3beee
 
 
 def _extract_cpp_objects(functions: typing.Union[Mesh, Function, tuple[Function], list[Function]]):
