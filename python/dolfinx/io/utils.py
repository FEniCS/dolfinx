--- conflicted
+++ resolved
@@ -265,10 +265,6 @@
             self.comm, cells, cmap, x, _cpp.mesh.create_cell_partitioner(ghost_mode)
         )
         msh.name = name
-<<<<<<< HEAD
-        domain = ufl.Mesh(basix.ufl.element("Lagrange", cell_shape.name, cell_degree,
-                                            basix.LagrangeVariant.equispaced, shape=(x.shape[1], )))
-=======
         domain = ufl.Mesh(
             basix.ufl.element(
                 "Lagrange",
@@ -276,10 +272,8 @@
                 cell_degree,
                 basix.LagrangeVariant.equispaced,
                 shape=(x.shape[1],),
-                gdim=x.shape[1],
             )
         )
->>>>>>> ec3d37be
         return Mesh(msh, domain)
 
     def read_meshtags(self, mesh, name, xpath="/Xdmf/Domain"):
