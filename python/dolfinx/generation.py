--- conflicted
+++ resolved
@@ -68,15 +68,9 @@
     return IntervalMesh(comm, nx, [0.0, 1.0], ghost_mode, partitioner)
 
 
-<<<<<<< HEAD
-def RectangleMesh(comm, points: typing.List[numpy.array], n: list, cell_type=cpp.mesh.CellType.triangle,
-                  ghost_mode=cpp.mesh.GhostMode.shared_facet, partitioner=cpp.mesh.partition_cells_graph,
+def RectangleMesh(comm: _MPI.Comm, points: typing.List[numpy.array], n: list, cell_type=_cpp.mesh.CellType.triangle,
+                  ghost_mode=_cpp.mesh.GhostMode.shared_facet, partitioner=_cpp.mesh.partition_cells_graph,
                   diagonal: DiagonalType = DiagonalType.right):
-=======
-def RectangleMesh(comm: _MPI.Comm, points: typing.List[numpy.array], n: list, cell_type=CellType.triangle,
-                  ghost_mode=GhostMode.shared_facet, partitioner=_cpp.mesh.partition_cells_graph,
-                  diagonal: str = "right"):
->>>>>>> fbe7f937
     """Create rectangle mesh
 
     Parameters
@@ -105,15 +99,9 @@
     return Mesh.from_cpp(mesh, domain)
 
 
-<<<<<<< HEAD
-def UnitSquareMesh(comm, nx, ny, cell_type=cpp.mesh.CellType.triangle,
-                   ghost_mode=cpp.mesh.GhostMode.shared_facet,
-                   partitioner=cpp.mesh.partition_cells_graph, diagonal: DiagonalType = DiagonalType.right):
-=======
-def UnitSquareMesh(comm: _MPI.Comm, nx: int, ny: int, cell_type=CellType.triangle,
-                   ghost_mode=GhostMode.shared_facet,
-                   partitioner=_cpp.mesh.partition_cells_graph, diagonal="right"):
->>>>>>> fbe7f937
+def UnitSquareMesh(comm: _MPI.Comm, nx: int, ny: int, cell_type=_cpp.mesh.CellType.triangle,
+                   ghost_mode=_cpp.mesh.GhostMode.shared_facet,
+                   partitioner=_cpp.mesh.partition_cells_graph, diagonal: DiagonalType = DiagonalType.right):
     """Create a mesh of a unit square
 
     Parameters
