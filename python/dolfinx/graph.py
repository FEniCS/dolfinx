# Copyright (C) 2021-2024 Garth N. Wells and Paul T. Kühner
#
# This file is part of DOLFINx (https://www.fenicsproject.org)
#
# SPDX-License-Identifier:    LGPL-3.0-or-later
"""Graph representations and operations on graphs."""

<<<<<<< HEAD
from __future__ import annotations

import typing

=======
>>>>>>> 44fd625a
import numpy as np
import numpy.typing as npt

from dolfinx import cpp as _cpp
from dolfinx.cpp.graph import partitioner

# Import graph partitioners, which may or may not be available
# (dependent on build configuration)
try:
    from dolfinx.cpp.graph import partitioner_scotch  # noqa
except ImportError:
    pass
try:
    from dolfinx.cpp.graph import partitioner_parmetis  # noqa
except ImportError:
    pass
try:
    from dolfinx.cpp.graph import partitioner_kahip  # noqa
except ImportError:
    pass


__all__ = [
    "AdjacencyList",
    "adjacencylist",
    "comm_graph",
    "comm_graph_data",
    "comm_to_json",
    "partitioner",
]


class AdjacencyList:
    _cpp_object: (
        _cpp.graph.AdjacencyList_int32
        | _cpp.graph.AdjacencyList_int64
        | _cpp.graph.AdjacencyList_int_sizet_int8__int32_int32
    )

    def __init__(
        self,
        cpp_object: (
            _cpp.graph.AdjacencyList_int32
            | _cpp.graph.AdjacencyList_int64
            | _cpp.graph.AdjacencyList_int_sizet_int8__int32_int32
        ),
    ):
        """Creates a Python wrapper for the exported adjacency list class.

        Note:
            Do not use this constructor directly. Instead use
            :func:`adjacencylist`.

        Args:
            The underlying cpp instance that this object will wrap.
        """
        self._cpp_object = cpp_object

    def __repr__(self):
        return self._cpp_object.__repr__

    def links(self, node: np.int32 | np.int64) -> npt.NDArray[np.int32 | np.int64]:
        """Retrieve the links of a node.

        Note:
            This is available only for adjacency lists with no
            additional link (edge) data.

        Args:
            Node to retrieve the connectivity of.

        Returns:
            Neighbors of the node.
        """
        return self._cpp_object.links(node)

    @property
    def array(self) -> npt.NDArray[np.int32 | np.int64]:
        """Array representation of the adjacency list.

        Note:
            This is available only for adjacency lists with no
            additional link (edge) data.

<<<<<<< HEAD
def adjacencylist(
    data: typing.Union[npt.NDArray[np.int32], npt.NDArray[np.int64]],
    offsets: typing.Optional[npt.NDArray[np.int32]] = None,
):
    """Create an AdjacencyList for int32 or int64 datasets.
=======
        Returns:
            Flattened array representation of the adjacency list.
        """
        return self._cpp_object.array

    @property
    def offsets(self) -> npt.NDArray[np.int32]:
        """Offsets for each node in the :func:`array`.

        Returns:
            Array of indices with shape `(num_nodes+1)`.
        """
        return self._cpp_object.offsets

    @property
    def num_nodes(self) -> np.int32:
        """Number of nodes in the adjacency list.

        Returns:
            Number of nodes.
        """
        return self._cpp_object.num_nodes


def adjacencylist(
    data: npt.NDArray[np.int32 | np.int64], offsets: npt.NDArray[np.int32] | None = None
) -> AdjacencyList:
    """Create an :class:`AdjacencyList` for `int32` or `int64` datasets.
>>>>>>> 44fd625a

    Args:
        data: The adjacency array. If the array is one-dimensional,
            offsets should be supplied. If the array is two-dimensional
            the number of edges per node is the second dimension.
        offsets: The offsets array with the number of edges per node.

    Returns:
        An adjacency list.
    """
    # TODO: Switch to np.isdtype(data.dtype, np.int32) once numpy >= 2.0 is
    # enforced
    if data.dtype == np.int32:
        cpp_t = _cpp.graph.AdjacencyList_int32
    elif data.dtype == np.int64:
        cpp_t = _cpp.graph.AdjacencyList_int64
    else:
        raise TypeError("Data type for adjacency list not supported.")

    cpp_object = cpp_t(data, offsets) if offsets is not None else cpp_t(data)
    return AdjacencyList(cpp_object)


def comm_graph(map: _cpp.common.IndexMap, root: int = 0) -> AdjacencyList:
    """Build a parallel communication graph from an index map.

    The communication graph is a directed graph that represents the
    communication pattern for a distributed array, and specifically the
    forward scatter operation where the values for owned indices are
    sent to ghosting ranks. The graph is built from an index map, which
    describes the local and ghosted indices of the array.

    Edges in the graph represent communication from the owning rank to
    ranks that ghost the data. The edge data holds the (0) target node,
    (1) edge weight, and (2) an indicator for whether the sending and
    receiving ranks share memory (``local==1``) or if the ranks do not
    share memory (``local==0``). The node data holds the local size
    (number of owned indices) and the number of ghost indices.

    The graph can be processed using :func:`comm_graph` to build data
    structures that can be used to build a `NetworkX
    <https://networkx.org/>`_ directed graph.

    Note:
        This function is collective across all MPI ranks. The
        communication graph is returned on the `root` rank. All other
        ranks return an empty graph

    Args:
        map: Index map to build the communication graph from.
        root: Rank that will return the communication graph. Other ranks
            return an empty graph.

    Returns:
        An adjacency list representing the communication graph.
    """
    return AdjacencyList(_cpp.graph.comm_graph(map))


def comm_graph_data(
    graph: AdjacencyList,
) -> tuple[list[tuple[int, int, dict[str, int]]], list[tuple[int, dict[str, int]]]]:
    """Build from a communication graph data structures for use with
    `NetworkX <https://networkx.org/>`_.

    Args:
        graph: Communication graph to build data from. Normally created
            by :func:`comm_graph`.

    Returns:
        A tuple of two lists. The first list contains the edge data,
        where an edge is a `(nodeID_0, nodeID_1, dict)` tuple, where
        `dict` holds edge data. The second list hold node data, where a
        node is a `(nodeID, dict)` tuple, where `dict` holds node data.
    """
    return _cpp.graph.comm_graph_data(graph._cpp_object)


def comm_to_json(graph: AdjacencyList) -> str:
    """Build and JSON string from a communication graph.

    The JSON string can be used to construct a `NetworkX
    <https://networkx.org/>`_ graph. This is helpful for cases where a
    simulation is executed and the graph data is written to file as a
    JSON string for later analysis.

    Args:
        graph: The communication graph to convert. Normally created by
            calling :meth:`comm_graph`.

    Returns:
        A JSON string representing the communication graph.
    """
    return _cpp.graph.comm_to_json(graph._cpp_object)<|MERGE_RESOLUTION|>--- conflicted
+++ resolved
@@ -5,13 +5,6 @@
 # SPDX-License-Identifier:    LGPL-3.0-or-later
 """Graph representations and operations on graphs."""
 
-<<<<<<< HEAD
-from __future__ import annotations
-
-import typing
-
-=======
->>>>>>> 44fd625a
 import numpy as np
 import numpy.typing as npt
 
@@ -96,13 +89,6 @@
             This is available only for adjacency lists with no
             additional link (edge) data.
 
-<<<<<<< HEAD
-def adjacencylist(
-    data: typing.Union[npt.NDArray[np.int32], npt.NDArray[np.int64]],
-    offsets: typing.Optional[npt.NDArray[np.int32]] = None,
-):
-    """Create an AdjacencyList for int32 or int64 datasets.
-=======
         Returns:
             Flattened array representation of the adjacency list.
         """
@@ -131,7 +117,6 @@
     data: npt.NDArray[np.int32 | np.int64], offsets: npt.NDArray[np.int32] | None = None
 ) -> AdjacencyList:
     """Create an :class:`AdjacencyList` for `int32` or `int64` datasets.
->>>>>>> 44fd625a
 
     Args:
         data: The adjacency array. If the array is one-dimensional,
