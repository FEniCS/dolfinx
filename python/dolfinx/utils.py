--- conflicted
+++ resolved
@@ -12,7 +12,7 @@
 import os
 import pathlib
 
-import numpy as np
+import numpy as _np
 
 __all__ = ["cffi_utils", "numba_utils", "ctypes_utils"]
 
@@ -117,7 +117,7 @@
 
     # Note: ctypes does not have complex types, hence we use void* for
     # scalar data
-    _int = np.ctypeslib.as_ctypes_type(_PETSc.IntType)  # type: ignore
+    _int = _np.ctypeslib.as_ctypes_type(_PETSc.IntType)  # type: ignore
 
     MatSetValuesLocal = _lib_ctypes.MatSetValuesLocal
     """See PETSc `MatSetValuesLocal
@@ -171,16 +171,10 @@
 
         _lib_cffi = _ffi.dlopen(str(get_petsc_lib()))
 
-<<<<<<< HEAD
-        _CTYPES = {np.int32: "int32_t", np.int64: "int64_t",
-                   np.float32: "float", np.float64: "double",
-                   np.complex64: "float _Complex", np.complex128: "double _Complex"}
-=======
         _CTYPES = {_np.int32: "int32_t", _np.int64: "int64_t",
                    _np.float32: "float", _np.float64: "double",
                    _np.complex64: "float _Complex", _np.complex128: "double _Complex",
                    _np.longlong: "long long"}
->>>>>>> b79e4e50
         _c_int_t = _CTYPES[_PETSc.IntType]  # type: ignore
         _c_scalar_t = _CTYPES[_PETSc.ScalarType]  # type: ignore
         _ffi.cdef(f"""
