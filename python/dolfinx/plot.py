--- conflicted
+++ resolved
@@ -88,13 +88,8 @@
     return topology.reshape(-1), cell_types, msh.geometry.x
 
 
-<<<<<<< HEAD
-@vtk_mesh.register(fem.FunctionSpace)
+@vtk_mesh.register(fem.FunctionSpaceBase)
 def _(V: fem.FunctionSpace, entities=None):
-=======
-@create_vtk_mesh.register(fem.FunctionSpaceBase)
-def _(V: fem.FunctionSpaceBase, entities=None):
->>>>>>> 766b6539
     """Creates a VTK mesh topology (topology array and array of cell
     types) that is based on the degree-of-freedom coordinates.
 
