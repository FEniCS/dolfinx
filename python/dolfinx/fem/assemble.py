# Copyright (C) 2018-2019 Garth N. Wells
#
# This file is part of DOLFINx (https://www.fenicsproject.org)
#
# SPDX-License-Identifier:    LGPL-3.0-or-later
"""Assembly functions for variational forms."""

import collections
import contextlib
import functools
import typing

import ufl
from dolfinx import cpp
from dolfinx.fem.dirichletbc import DirichletBC, bcs_by_block
from dolfinx.fem.form import Form, extract_function_spaces
from petsc4py import PETSc


def _cpp_dirichletbc(bc):
    """Unwrap Dirichlet BC objects as cpp objects"""
    if isinstance(bc, DirichletBC):
        return bc._cpp_object
    elif isinstance(bc, (tuple, list)):
        return list(map(lambda sub_bc: _cpp_dirichletbc(sub_bc), bc))
    return bc


def _create_cpp_form(form):
    """Recursively look for ufl.Forms and convert to
    dolfinx.cpp.fem.Form, otherwise return form argument"""
    if isinstance(form, Form):
        return form._cpp_object
    elif isinstance(form, ufl.Form):
        return Form(form)._cpp_object
    elif isinstance(form, (tuple, list)):
        return list(map(lambda sub_form: _create_cpp_form(sub_form), form))
    return form


# -- Packing constants and coefficients --------------------------------------

form_type = typing.Union[Form, ufl.Form,
                         typing.Sequence[Form],
                         typing.Sequence[ufl.Form]]


def pack_constants(form: form_type):
    """Compute form constants. If form is an array of forms, this
    function returns an array of form constants with the same shape as
    form.

    """
    def _pack(form):
        if form is None:
            return None
        elif isinstance(form, (tuple, list)):
            return list(map(lambda sub_form: _pack(sub_form), form))
        else:
            return cpp.fem.pack_constants(form)
    return _pack(_create_cpp_form(form))


def pack_coefficients(form: form_type):
    """Compute form coefficients. If form is an array of forms, this
    function returns an array of form coefficients with the same shape
    as form.

    """
    def _pack(form):
        if form is None:
            return None
        elif isinstance(form, (tuple, list)):
            return list(map(lambda sub_form: _pack(sub_form), form))
        else:
            return cpp.fem.pack_coefficients(form)
    return _pack(_create_cpp_form(form))


# -- Vector instantiation ----------------------------------------------------

def create_vector(L: Form) -> PETSc.Vec:
    dofmap = _create_cpp_form(L).function_spaces[0].dofmap
    return cpp.la.create_vector(dofmap.index_map, dofmap.index_map_bs)


def create_vector_block(L: typing.List[Form]) -> PETSc.Vec:
    maps = [(form.function_spaces[0].dofmap.index_map, form.function_spaces[0].dofmap.index_map_bs)
            for form in _create_cpp_form(L)]
    return cpp.fem.create_vector_block(maps)


def create_vector_nest(L: typing.List[Form]) -> PETSc.Vec:
    maps = [(form.function_spaces[0].dofmap.index_map, form.function_spaces[0].dofmap.index_map_bs)
            for form in _create_cpp_form(L)]
    return cpp.fem.create_vector_nest(maps)


# -- Matrix instantiation ----------------------------------------------------

def create_matrix(a: Form, mat_type=None) -> PETSc.Mat:
    if mat_type is not None:
        return cpp.fem.create_matrix(_create_cpp_form(a), mat_type)
    else:
        return cpp.fem.create_matrix(_create_cpp_form(a))


def create_matrix_block(a: typing.List[typing.List[Form]]) -> PETSc.Mat:
    return cpp.fem.create_matrix_block(_create_cpp_form(a))


def create_matrix_nest(a: typing.List[typing.List[Form]]) -> PETSc.Mat:
    return cpp.fem.create_matrix_nest(_create_cpp_form(a))


Coefficients = collections.namedtuple('Coefficients', ['constants', 'coeffs'])

# -- Scalar assembly ---------------------------------------------------------


def assemble_scalar(M: Form, coeffs=Coefficients(None, None)) -> PETSc.ScalarType:
    """Assemble functional. The returned value is local and not
    accumulated across processes.

    """
    _M = _create_cpp_form(M)
    c = (coeffs[0] if coeffs[0] is not None else pack_constants(_M),
         coeffs[1] if coeffs[1] is not None else pack_coefficients(_M))
    return cpp.fem.assemble_scalar(_M, c[0], c[1])


# -- Vector assembly ---------------------------------------------------------

@ functools.singledispatch
def assemble_vector(L: Form, coeffs=Coefficients(None, None)) -> PETSc.Vec:
    """Assemble linear form into a new PETSc vector. The returned vector
    is not finalised, i.e. ghost values are not accumulated on the
    owning processes.

    """
    _L = _create_cpp_form(L)
    b = cpp.la.create_vector(_L.function_spaces[0].dofmap.index_map,
                             _L.function_spaces[0].dofmap.index_map_bs)
    c = (coeffs[0] if coeffs[0] is not None else pack_constants(_L),
         coeffs[1] if coeffs[1] is not None else pack_coefficients(_L))
    with b.localForm() as b_local:
        b_local.set(0.0)
        cpp.fem.assemble_vector(b_local.array_w, _L, c[0], c[1])
    return b


@ assemble_vector.register(PETSc.Vec)
def _(b: PETSc.Vec, L: Form, coeffs=Coefficients(None, None)) -> PETSc.Vec:
    """Assemble linear form into an existing PETSc vector. The vector is
    not zeroed before assembly and it is not finalised, i.e. ghost
    values are not accumulated on the owning processes.

    """
    _L = _create_cpp_form(L)
    c = (coeffs[0] if coeffs[0] is not None else pack_constants(_L),
         coeffs[1] if coeffs[1] is not None else pack_coefficients(_L))
    with b.localForm() as b_local:
        cpp.fem.assemble_vector(b_local.array_w, _L, c[0], c[1])
    return b


@ functools.singledispatch
def assemble_vector_nest(L: Form, coeffs=Coefficients(None, None)) -> PETSc.Vec:
    """Assemble linear forms into a new nested PETSc (VecNest) vector.
    The returned vector is not finalised, i.e. ghost values are not
    accumulated on the owning processes.

    """
    maps = [(form.function_spaces[0].dofmap.index_map, form.function_spaces[0].dofmap.index_map_bs)
            for form in _create_cpp_form(L)]
    b = cpp.fem.create_vector_nest(maps)
    for b_sub in b.getNestSubVecs():
        with b_sub.localForm() as b_local:
            b_local.set(0.0)
    return assemble_vector_nest(b, L, coeffs)


@ assemble_vector_nest.register(PETSc.Vec)
def _(b: PETSc.Vec, L: typing.List[Form], coeffs=Coefficients(None, None)) -> PETSc.Vec:
    """Assemble linear forms into a nested PETSc (VecNest) vector. The
    vector is not zeroed before assembly and it is not finalised, i.e.
    ghost values are not accumulated on the owning processes.

    """
    _L = _create_cpp_form(L)
    c = (coeffs[0] if coeffs[0] is not None else pack_constants(_L),
         coeffs[1] if coeffs[1] is not None else pack_coefficients(_L))
    for b_sub, L_sub, constant, coeff in zip(b.getNestSubVecs(), _L, c[0], c[1]):
        with b_sub.localForm() as b_local:
            cpp.fem.assemble_vector(b_local.array_w, L_sub, constant, coeff)
    return b


# FIXME: Revise this interface
@ functools.singledispatch
def assemble_vector_block(L: typing.List[Form],
                          a: typing.List[typing.List[Form]],
                          bcs: typing.List[DirichletBC] = [],
                          x0: typing.Optional[PETSc.Vec] = None,
                          scale: float = 1.0,
                          coeffs_L=Coefficients(None, None),
                          coeffs_a=Coefficients(None, None)) -> PETSc.Vec:
    """Assemble linear forms into a monolithic vector. The vector is not
    finalised, i.e. ghost values are not accumulated.

    """
    maps = [(form.function_spaces[0].dofmap.index_map, form.function_spaces[0].dofmap.index_map_bs)
            for form in _create_cpp_form(L)]
    b = cpp.fem.create_vector_block(maps)
    with b.localForm() as b_local:
        b_local.set(0.0)
    return assemble_vector_block(b, L, a, bcs, x0, scale, coeffs_L, coeffs_a)


@ assemble_vector_block.register(PETSc.Vec)
def _(b: PETSc.Vec,
      L: typing.List[Form],
      a,
      bcs: typing.List[DirichletBC] = [],
      x0: typing.Optional[PETSc.Vec] = None,
      scale: float = 1.0,
      coeffs_L=Coefficients(None, None),
      coeffs_a=Coefficients(None, None)) -> PETSc.Vec:
    """Assemble linear forms into a monolithic vector. The vector is not
    zeroed and it is not finalised, i.e. ghost values are not
    accumulated.

    """
    maps = [(form.function_spaces[0].dofmap.index_map, form.function_spaces[0].dofmap.index_map_bs)
            for form in _create_cpp_form(L)]
    if x0 is not None:
        x0_local = cpp.la.get_local_vectors(x0, maps)
        x0_sub = x0_local
    else:
        x0_local = []
        x0_sub = [None] * len(maps)

    _L, _a = _create_cpp_form(L), _create_cpp_form(a)
    c_L = (coeffs_L[0] if coeffs_L[0] is not None else pack_constants(_L),
           coeffs_L[1] if coeffs_L[1] is not None else pack_coefficients(_L))
    c_a = (coeffs_a[0] if coeffs_a[0] is not None else pack_constants(_a),
           coeffs_a[1] if coeffs_a[1] is not None else pack_coefficients(_a))

    bcs1 = _cpp_dirichletbc(bcs_by_block(extract_function_spaces(_a, 1), bcs))
    b_local = cpp.la.get_local_vectors(b, maps)
    for b_sub, L_sub, a_sub, constant_L, coeff_L, constant_a, coeff_a in zip(b_local, _L, _a,
                                                                             c_L[0], c_L[1],
                                                                             c_a[0], c_a[1]):
        cpp.fem.assemble_vector(b_sub, L_sub, constant_L, coeff_L)
        cpp.fem.apply_lifting(b_sub, a_sub, constant_a, coeff_a, bcs1, x0_local, scale)

    cpp.la.scatter_local_vectors(b, b_local, maps)
    b.ghostUpdate(addv=PETSc.InsertMode.ADD, mode=PETSc.ScatterMode.REVERSE)

    bcs0 = _cpp_dirichletbc(bcs_by_block(extract_function_spaces(_create_cpp_form(L)), bcs))
    offset = 0
    b_array = b.getArray(readonly=False)
    for submap, bc, _x0 in zip(maps, bcs0, x0_sub):
        size = submap[0].size_local * submap[1]
        cpp.fem.set_bc(b_array[offset: offset + size], bc, _x0, scale)
        offset += size

    return b


# -- Matrix assembly ---------------------------------------------------------


@ functools.singledispatch
def assemble_matrix(a: Form,
                    bcs: typing.List[DirichletBC] = [],
                    diagonal: float = 1.0,
                    coeffs=Coefficients(None, None)) -> PETSc.Mat:
    """Assemble bilinear form into a matrix. The returned matrix is not
    finalised, i.e. ghost values are not accumulated.

    """
    A = cpp.fem.create_matrix(_create_cpp_form(a))
    return assemble_matrix(A, a, bcs, diagonal, coeffs)


@ assemble_matrix.register(PETSc.Mat)
def _(A: PETSc.Mat,
      a: Form,
      bcs: typing.List[DirichletBC] = [],
      diagonal: float = 1.0,
      coeffs=Coefficients(None, None)) -> PETSc.Mat:
    """Assemble bilinear form into a matrix. The returned matrix is not
    finalised, i.e. ghost values are not accumulated.

    """
    _a = _create_cpp_form(a)
    c = (coeffs[0] if coeffs[0] is not None else pack_constants(_a),
         coeffs[1] if coeffs[1] is not None else pack_coefficients(_a))
    cpp.fem.assemble_matrix_petsc(A, _a, c[0], c[1], _cpp_dirichletbc(bcs))
    if _a.function_spaces[0].id == _a.function_spaces[1].id:
        A.assemblyBegin(PETSc.Mat.AssemblyType.FLUSH)
        A.assemblyEnd(PETSc.Mat.AssemblyType.FLUSH)
<<<<<<< HEAD
        cpp.fem.set_diagonal(cpp.la.set_fn(A, PETSc.InsertMode.INSERT), _a.function_spaces[0], bcs, diagonal)
=======
        cpp.fem.insert_diagonal(A, _a.function_spaces[0], _cpp_dirichletbc(bcs), diagonal)
>>>>>>> 2659bef1
    return A


# FIXME: Revise this interface
@ functools.singledispatch
def assemble_matrix_nest(a: typing.List[typing.List[Form]],
                         bcs: typing.List[DirichletBC] = [], mat_types=[],
                         diagonal: float = 1.0,
                         coeffs=Coefficients(None, None)) -> PETSc.Mat:
    """Assemble bilinear forms into matrix"""
    A = cpp.fem.create_matrix_nest(_create_cpp_form(a), mat_types)
    assemble_matrix_nest(A, a, bcs, diagonal, coeffs)
    return A


@ assemble_matrix_nest.register(PETSc.Mat)
def _(A: PETSc.Mat,
      a: typing.List[typing.List[Form]],
      bcs: typing.List[DirichletBC] = [],
      diagonal: float = 1.0,
      coeffs=Coefficients(None, None)) -> PETSc.Mat:
    """Assemble bilinear forms into matrix"""
    _a = _create_cpp_form(a)
    c = (coeffs[0] if coeffs[0] is not None else pack_constants(_a),
         coeffs[1] if coeffs[1] is not None else pack_coefficients(_a))
    for i, (a_row, const_row, coeff_row) in enumerate(zip(_a, c[0], c[1])):
        for j, (a_block, const, coeff) in enumerate(zip(a_row, const_row, coeff_row)):
            if a_block is not None:
                Asub = A.getNestSubMatrix(i, j)
                assemble_matrix(Asub, a_block, bcs, diagonal, (const, coeff))
    return A


# FIXME: Revise this interface
@ functools.singledispatch
def assemble_matrix_block(a: typing.List[typing.List[Form]],
                          bcs: typing.List[DirichletBC] = [],
                          diagonal: float = 1.0,
                          coeffs=Coefficients(None, None)) -> PETSc.Mat:
    """Assemble bilinear forms into matrix"""
    A = cpp.fem.create_matrix_block(_create_cpp_form(a))
    return assemble_matrix_block(A, a, bcs, diagonal, coeffs)


def _extract_function_spaces(a: typing.List[typing.List[Form]]):
    """From a rectangular array of bilinear forms, extraction the function spaces
    for each block row and block column

    """

    assert len({len(cols) for cols in a}) == 1, "Array of function spaces is not rectangular"

    # Extract (V0, V1) pair for each block in 'a'
    def fn(form):
        return form.function_spaces if form is not None else None
    from functools import partial
    Vblock = map(partial(map, fn), a)

    # Compute spaces for each row/column block
    rows = [set() for i in range(len(a))]
    cols = [set() for i in range(len(a[0]))]
    for i, Vrow in enumerate(Vblock):
        for j, V in enumerate(Vrow):
            if V is not None:
                rows[i].add(V[0])
                cols[j].add(V[1])

    rows = [e for row in rows for e in row]
    cols = [e for col in cols for e in col]
    assert len(rows) == len(a)
    assert len(cols) == len(a[0])
    return rows, cols


@ assemble_matrix_block.register(PETSc.Mat)
def _(A: PETSc.Mat,
      a: typing.List[typing.List[Form]],
      bcs: typing.List[DirichletBC] = [],
      diagonal: float = 1.0,
      coeffs=Coefficients(None, None)) -> PETSc.Mat:
    """Assemble bilinear forms into matrix"""
    _a = _create_cpp_form(a)
    c = (coeffs[0] if coeffs[0] is not None else pack_constants(_a),
         coeffs[1] if coeffs[1] is not None else pack_coefficients(_a))

    V = _extract_function_spaces(_a)
    is_rows = cpp.la.create_petsc_index_sets([(Vsub.dofmap.index_map, Vsub.dofmap.index_map_bs) for Vsub in V[0]])
    is_cols = cpp.la.create_petsc_index_sets([(Vsub.dofmap.index_map, Vsub.dofmap.index_map_bs) for Vsub in V[1]])

    # Assemble form
    for i, a_row in enumerate(_a):
        for j, a_sub in enumerate(a_row):
            if a_sub is not None:
                Asub = A.getLocalSubMatrix(is_rows[i], is_cols[j])
                cpp.fem.assemble_matrix_petsc(Asub, a_sub, c[0][i][j], c[1][i][j], _cpp_dirichletbc(bcs), True)
                A.restoreLocalSubMatrix(is_rows[i], is_cols[j], Asub)

    # Flush to enable switch from add to set in the matrix
    A.assemble(PETSc.Mat.AssemblyType.FLUSH)

    # Set diagonal
    for i, a_row in enumerate(_a):
        for j, a_sub in enumerate(a_row):
            if a_sub is not None:
                Asub = A.getLocalSubMatrix(is_rows[i], is_cols[j])
<<<<<<< HEAD
                cpp.fem.assemble_matrix_petsc_unrolled(Asub, a_sub, bcs)

                if a_sub.function_spaces[0].id == a_sub.function_spaces[1].id:
                    Asub.assemble(PETSc.Mat.AssemblyType.FLUSH)
                    cpp.fem.set_diagonal(cpp.la.set_fn(Asub, PETSc.InsertMode.INSERT),
                                         a_sub.function_spaces[0], bcs, diagonal)
=======
                if a_sub.function_spaces[0].id == a_sub.function_spaces[1].id:
                    cpp.fem.insert_diagonal(Asub, a_sub.function_spaces[0], _cpp_dirichletbc(bcs), diagonal)
>>>>>>> 2659bef1
                A.restoreLocalSubMatrix(is_rows[i], is_cols[j], Asub)

    return A


# -- Modifiers for Dirichlet conditions ---------------------------------------

def apply_lifting(b: PETSc.Vec,
                  a: typing.List[Form],
                  bcs: typing.List[typing.List[DirichletBC]],
                  x0: typing.Optional[typing.List[PETSc.Vec]] = [],
                  scale: float = 1.0,
                  coeffs=Coefficients(None, None)) -> None:
    """Modify RHS vector b for lifting of Dirichlet boundary conditions.
    It modifies b such that:

        b <- b - scale * A_j (g_j - x0_j)

    where j is a block (nest) index. For a non-blocked problem j = 0.
    The boundary conditions bcs are on the trial spaces V_j. The forms
    in [a] must have the same test space as L (from which b was built),
    but the trial space may differ. If x0 is not supplied, then it is
    treated as zero.

    Ghost contributions are not accumulated (not sent to owner). Caller
    is responsible for calling VecGhostUpdateBegin/End.
    """
    _a = _create_cpp_form(a)
    c = (coeffs[0] if coeffs[0] is not None else pack_constants(_a),
         coeffs[1] if coeffs[1] is not None else pack_coefficients(_a))
    with contextlib.ExitStack() as stack:
        x0 = [stack.enter_context(x.localForm()) for x in x0]
        x0_r = [x.array_r for x in x0]
        b_local = stack.enter_context(b.localForm())
        cpp.fem.apply_lifting(b_local.array_w, _a, c[0], c[1], _cpp_dirichletbc(bcs), x0_r, scale)


def apply_lifting_nest(b: PETSc.Vec,
                       a: typing.List[typing.List[Form]],
                       bcs: typing.List[DirichletBC],
                       x0: typing.Optional[PETSc.Vec] = None,
                       scale: float = 1.0,
                       coeffs=Coefficients(None, None)) -> PETSc.Vec:
    """Modify nested vector for lifting of Dirichlet boundary conditions.

    """
    x0 = [] if x0 is None else x0.getNestSubVecs()
    _a = _create_cpp_form(a)
    c = (coeffs[0] if coeffs[0] is not None else pack_constants(_a),
         coeffs[1] if coeffs[1] is not None else pack_coefficients(_a))
    bcs1 = bcs_by_block(extract_function_spaces(_a, 1), bcs)
    for b_sub, a_sub, constants, coeffs in zip(b.getNestSubVecs(), _a, c[0], c[1]):
        apply_lifting(b_sub, a_sub, bcs1, x0, scale, (constants, coeffs))
    return b


def set_bc(b: PETSc.Vec,
           bcs: typing.List[DirichletBC],
           x0: typing.Optional[PETSc.Vec] = None,
           scale: float = 1.0) -> None:
    """Insert boundary condition values into vector. Only local (owned)
    entries are set, hence communication after calling this function is
    not required unless ghost entries need to be updated to the boundary
    condition value.

    """
    if x0 is not None:
        x0 = x0.array_r
    cpp.fem.set_bc(b.array_w, _cpp_dirichletbc(bcs), x0, scale)


def set_bc_nest(b: PETSc.Vec,
                bcs: typing.List[typing.List[DirichletBC]],
                x0: typing.Optional[PETSc.Vec] = None,
                scale: float = 1.0) -> None:
    """Insert boundary condition values into nested vector. Only local (owned)
    entries are set, hence communication after calling this function is
    not required unless the ghost entries need to be updated to the
    boundary condition value.

    """
    _b = b.getNestSubVecs()
    x0 = len(_b) * [None] if x0 is None else x0.getNestSubVecs()
    for b_sub, bc, x_sub in zip(_b, bcs, x0):
        set_bc(b_sub, bc, x_sub, scale)<|MERGE_RESOLUTION|>--- conflicted
+++ resolved
@@ -301,11 +301,7 @@
     if _a.function_spaces[0].id == _a.function_spaces[1].id:
         A.assemblyBegin(PETSc.Mat.AssemblyType.FLUSH)
         A.assemblyEnd(PETSc.Mat.AssemblyType.FLUSH)
-<<<<<<< HEAD
-        cpp.fem.set_diagonal(cpp.la.set_fn(A, PETSc.InsertMode.INSERT), _a.function_spaces[0], bcs, diagonal)
-=======
         cpp.fem.insert_diagonal(A, _a.function_spaces[0], _cpp_dirichletbc(bcs), diagonal)
->>>>>>> 2659bef1
     return A
 
 
@@ -411,17 +407,8 @@
         for j, a_sub in enumerate(a_row):
             if a_sub is not None:
                 Asub = A.getLocalSubMatrix(is_rows[i], is_cols[j])
-<<<<<<< HEAD
-                cpp.fem.assemble_matrix_petsc_unrolled(Asub, a_sub, bcs)
-
-                if a_sub.function_spaces[0].id == a_sub.function_spaces[1].id:
-                    Asub.assemble(PETSc.Mat.AssemblyType.FLUSH)
-                    cpp.fem.set_diagonal(cpp.la.set_fn(Asub, PETSc.InsertMode.INSERT),
-                                         a_sub.function_spaces[0], bcs, diagonal)
-=======
                 if a_sub.function_spaces[0].id == a_sub.function_spaces[1].id:
                     cpp.fem.insert_diagonal(Asub, a_sub.function_spaces[0], _cpp_dirichletbc(bcs), diagonal)
->>>>>>> 2659bef1
                 A.restoreLocalSubMatrix(is_rows[i], is_cols[j], Asub)
 
     return A
