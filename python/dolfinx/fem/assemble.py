--- conflicted
+++ resolved
@@ -305,17 +305,13 @@
         for j, (a_block, const, coeff) in enumerate(zip(a_row, const_row, coeff_row)):
             if a_block is not None:
                 Asub = A.getNestSubMatrix(i, j)
-<<<<<<< HEAD
-                assemble_matrix(Asub, a_block, bcs)
+                assemble_matrix(Asub, a_block, bcs, diagonal, (const, coeff))
             elif i == j:
                 for bc in bcs:
                     if a_row[0].function_spaces[0].contains(bc.function_space):
                         raise RuntimeError(
                             f"Diagonal sub-block ({i}, {j}) cannot be 'None' and have DirichletBC applied."
                             " Consider assembling a zero block.")
-=======
-                assemble_matrix(Asub, a_block, bcs, diagonal, (const, coeff))
->>>>>>> fab04275
     return A
 
 
@@ -391,16 +387,12 @@
                 if a_sub.function_spaces[0].id == a_sub.function_spaces[1].id:
                     _cpp.fem.petsc.insert_diagonal(Asub, a_sub.function_spaces[0], bcs, diagonal)
                 A.restoreLocalSubMatrix(is_rows[i], is_cols[j], Asub)
-<<<<<<< HEAD
             elif i == j:
                 for bc in bcs:
                     if a_row[0].function_spaces[0].contains(bc.function_space):
                         raise RuntimeError(
                             f"Diagonal sub-block ({i}, {j}) cannot be 'None' and have DirichletBC applied."
                             " Consider assembling a zero block.")
-=======
-
->>>>>>> fab04275
     return A
 
 
