--- conflicted
+++ resolved
@@ -32,14 +32,10 @@
 
 # -- Packing constants and coefficients --------------------------------------
 
-<<<<<<< HEAD
-form_type = typing.Union[Form, cpp.fem.Form, ufl.Form]
-=======
 form_type = typing.Union[Form, cpp.fem.Form, ufl.Form,
                          typing.Sequence[Form],
                          typing.Sequence[cpp.fem.Form],
                          typing.Sequence[ufl.Form]]
->>>>>>> 5d9b6b65
 
 
 def pack_constants(form: form_type):
