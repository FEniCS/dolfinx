# Copyright (C) 2018-2022 Garth N. Wells, Jack S. Hale
#
# This file is part of DOLFINx (https://www.fenicsproject.org)
#
# SPDX-License-Identifier:    LGPL-3.0-or-later
"""Assembly functions for variational forms."""

from __future__ import annotations

import collections
import functools
import typing

import numpy as np

import dolfinx
from dolfinx import cpp as _cpp
from dolfinx import la
from dolfinx.cpp.fem import pack_coefficients as _pack_coefficients
from dolfinx.cpp.fem import pack_constants as _pack_constants
from dolfinx.fem.bcs import DirichletBC
from dolfinx.fem.forms import Form


def pack_constants(form: typing.Union[Form, typing.Sequence[Form]]) -> typing.Union[np.ndarray,
                                                                                    typing.Sequence[np.ndarray]]:
    """Compute form constants.

    Pack the `constants` that appear in forms. The packed constants can
    be passed to an assembler. This is a performance optimisation for
    cases where a form is assembled multiple times and (some) constants
    do not change.

    If ``form`` is an array of forms, this function returns an array of
    form constants with the same shape as form.

    Args:
        form: A single form or array of forms to pack the constants for.

    Returns:
        A `constant` array for each form.

    """
    def _pack(form):
        if form is None:
            return None
        elif isinstance(form, collections.abc.Iterable):
            return list(map(lambda sub_form: _pack(sub_form), form))
        else:
            return _pack_constants(form)

    return _pack(form)


def pack_coefficients(form: typing.Union[Form, typing.Sequence[Form]]):
    """Compute form coefficients.

    Pack the `coefficients` that appear in forms. The packed
    coefficients can be passed to an assembler. This is a
    performance optimisation for cases where a form is assembled
    multiple times and (some) coefficients do not change.

    If ``form`` is an array of forms, this function returns an array of
    form coefficients with the same shape as form.

    Args:
        form: A single form or array of forms to pack the constants for.

    Returns:
        Coefficients for each form.

    """
    def _pack(form):
        if form is None:
            return {}
        elif isinstance(form, collections.abc.Iterable):
            return list(map(lambda sub_form: _pack(sub_form), form))
        else:
            return _pack_coefficients(form)

    return _pack(form)

# -- Vector and matrix instantiation -----------------------------------------


def create_vector(L: Form) -> la.Vector:
    """Create a Vector that is compatible with a given linear form"""
    dofmap = L.function_spaces[0].dofmap
    return la.vector(dofmap.index_map, dofmap.index_map_bs, dtype=L.dtype)


<<<<<<< HEAD
def create_matrix(a: Form) -> la.MatrixCSR:
    """Create a sparse matrix that is compatible with a given bilinear form"""
=======
def create_matrix(a: FormMetaClass, block_mode: typing.Optional[la.BlockMode] = None) -> la.MatrixCSRMetaClass:
    """Create a sparse matrix that is compatible with a given bilinear form.

    Args:
        a: Bilinear form to assemble.
        block_mode: Block mode of the CSR matrix. If ``None``, default
        is used.

    Returns:
        Assembled sparse matrix.

    """
>>>>>>> 327cc36b
    sp = dolfinx.fem.create_sparsity_pattern(a)
    sp.finalize()
    if block_mode is not None:
        return la.matrix_csr(sp, block_mode=block_mode, dtype=a.dtype)
    else:
        return la.matrix_csr(sp, dtype=a.dtype)


# -- Scalar assembly ---------------------------------------------------------

def assemble_scalar(M: Form, constants=None, coeffs=None):
    """Assemble functional. The returned value is local and not
    accumulated across processes.

    Args:
        M: The functional to compute.
        constants: Constants that appear in the form. If not provided,
            any required constants will be computed.
        coeffs: Coefficients that appear in the form. If not provided,
            any required coefficients will be computed.

    Return:
        The computed scalar on the calling rank.

    Note:
        Passing `constants` and `coefficients` is a performance
        optimisation for when a form is assembled multiple times and
        when (some) constants and coefficients are unchanged.

        To compute the functional value on the whole domain, the output
        of this function is typically summed across all MPI ranks.

    """
    constants = constants or _pack_constants(M._cpp_object)
    coeffs = coeffs or _pack_coefficients(M._cpp_object)
    return _cpp.fem.assemble_scalar(M._cpp_object, constants, coeffs)


# -- Vector assembly ---------------------------------------------------------

@functools.singledispatch
def assemble_vector(L: typing.Any,
                    constants=None, coeffs=None):
    return _assemble_vector_form(L, constants, coeffs)


@assemble_vector.register(Form)
def _assemble_vector_form(L: Form, constants=None, coeffs=None) -> la.Vector:
    """Assemble linear form into a new Vector.

    Args:
        L: The linear form to assemble.
        constants: Constants that appear in the form. If not provided,
            any required constants will be computed.
        coeffs: Coefficients that appear in the form. If not provided,
            any required coefficients will be computed.

    Return:
        The assembled vector for the calling rank.

    Note:
        Passing `constants` and `coefficients` is a performance
        optimisation for when a form is assembled multiple times and
        when (some) constants and coefficients are unchanged.

    Note:
        The returned vector is not finalised, i.e. ghost values are not
        accumulated on the owning processes. Calling
        :func:`dolfinx.la.Vector.scatter_reverse` on the
        return vector can accumulate ghost contributions.

    """
    b = create_vector(L)
    b.array[:] = 0
    constants = constants or _pack_constants(L._cpp_object)
    coeffs = coeffs or _pack_coefficients(L._cpp_object)
    _assemble_vector_array(b.array, L, constants, coeffs)
    return b


@assemble_vector.register(np.ndarray)
def _assemble_vector_array(b: np.ndarray, L: Form, constants=None, coeffs=None):
    """Assemble linear form into a new Vector.

    Args:
        b: The array to assemble the contribution from the calling MPI
            rank into. It must have the required size.
        L: The linear form assemble.
        constants: Constants that appear in the form. If not provided,
            any required constants will be computed.
        coeffs: Coefficients that appear in the form. If not provided,
            any required coefficients will be computed.

    Note:
        Passing `constants` and `coefficients` is a performance
        optimisation for when a form is assembled multiple times and
        when (some) constants and coefficients are unchanged.

    Note:
        The returned vector is not finalised, i.e. ghost values are not
        accumulated on the owning processes. Calling
        :func:`dolfinx.la.Vector.scatter_reverse` on the
        return vector can accumulate ghost contributions.

    """

    constants = _pack_constants(L._cpp_object) if constants is None else constants
    coeffs = _pack_coefficients(L._cpp_object) if coeffs is None else coeffs
    _cpp.fem.assemble_vector(b, L._cpp_object, constants, coeffs)
    return b

# -- Matrix assembly ---------------------------------------------------------


@functools.singledispatch
def assemble_matrix(a: typing.Any,
<<<<<<< HEAD
                    bcs: typing.Optional[typing.List[DirichletBC]] = None,
                    diagonal: float = 1.0, constants=None, coeffs=None):
    return _assemble_matrix_form(a, bcs, diagonal, constants, coeffs)


@assemble_matrix.register
def _assemble_matrix_csr(A: la.MatrixCSR, a: Form, bcs: typing.Optional[typing.List[DirichletBC]] = None,
                         diagonal: float = 1.0, constants=None, coeffs=None) -> la.MatrixCSR:
    """Assemble bilinear form into a matrix.
=======
                    bcs: typing.Optional[typing.List[DirichletBCMetaClass]] = None,
                    diagonal: float = 1.0, constants=None, coeffs=None,
                    block_mode: typing.Optional[la.BlockMode] = None):
    """Create matrix representation (assemble) of a bilinear form.
>>>>>>> 327cc36b

    Args:
        a: The bilinear form assemble.
        bcs: Boundary conditions that affect the assembled matrix.
            Degrees-of-freedom constrained by a boundary condition will
            have their rows/columns zeroed and the value ``diagonal``
<<<<<<< HEAD
            set on on
=======
            set on on the matrix diagonal.
>>>>>>> 327cc36b
        constants: Constants that appear in the form. If not provided,
            any required constants will be computed.
            the matrix diagonal.
        coeffs: Coefficients that appear in the form. If not provided,
            any required coefficients will be computed.
        block_mode: Block size mode for the returned space matrix. If
            ``None``, default is used.

    Returns:
        Matrix representation of the bilinear form ``a``.

    Note:
        The returned matrix is not finalised, i.e. ghost values are not
        accumulated.

    """
<<<<<<< HEAD
    bcs = [] if bcs is None else [bc._cpp_object for bc in bcs]
    constants = _pack_constants(a._cpp_object) if constants is None else constants
    coeffs = _pack_coefficients(a._cpp_object) if coeffs is None else coeffs
    _cpp.fem.assemble_matrix(A._cpp_object, a._cpp_object, constants, coeffs, bcs)

    # If matrix is a 'diagonal'block, set diagonal entry for constrained
    # dofs
    if a.function_spaces[0] is a.function_spaces[1]:
        _cpp.fem.insert_diagonal(A._cpp_object, a.function_spaces[0], bcs, diagonal)
    return A


@assemble_matrix.register(Form)
def _assemble_matrix_form(a: Form, bcs: typing.Optional[typing.List[DirichletBC]] = None,
                          diagonal: float = 1.0, constants=None, coeffs=None) -> la.MatrixCSR:
    """Assemble bilinear form into a matrix.
=======
    bcs = [] if bcs is None else bcs
    A: la.MatrixCSRMetaClass = create_matrix(a, block_mode)
    _assemble_matrix_csr(A, a, bcs, diagonal, constants, coeffs)
    return A


@assemble_matrix.register
def _assemble_matrix_csr(A: la.MatrixCSRMetaClass, a: form_types,
                         bcs: typing.Optional[typing.List[DirichletBCMetaClass]] = None,
                         diagonal: float = 1.0, constants=None, coeffs=None) -> la.MatrixCSRMetaClass:
    """Assemble a bilinear form into a matrix.
>>>>>>> 327cc36b

        Args:
        A: The matrix to assemble into. It must have been initialized
            with the correct sparsity pattern.
        a: The bilinear form assemble.
        bcs: Boundary conditions that affect the assembled matrix.
            Degrees-of-freedom constrained by a boundary condition will
            have their rows/columns zeroed and the value ``diagonal``
            set on on the matrix diagonal.
        constants: Constants that appear in the form. If not provided,
            any required constants will be computed.
        coeffs: Coefficients that appear in the form. If not provided,
            any required coefficients will be computed.

    Note:
        The returned matrix is not finalised, i.e. ghost values are not
        accumulated.

    """
    bcs = [] if bcs is None else bcs
<<<<<<< HEAD
    A: la.MatrixCSR = create_matrix(a)
    _assemble_matrix_csr(A, a, bcs, diagonal, constants, coeffs)
=======
    constants = _pack_constants(a) if constants is None else constants
    coeffs = _pack_coefficients(a) if coeffs is None else coeffs
    _cpp.fem.assemble_matrix(A, a, constants, coeffs, bcs)

    # If matrix is a 'diagonal'block, set diagonal entry for constrained
    # dofs
    if a.function_spaces[0] is a.function_spaces[1]:
        _cpp.fem.insert_diagonal(A, a.function_spaces[0], bcs, diagonal)
>>>>>>> 327cc36b
    return A


# -- Modifiers for Dirichlet conditions ---------------------------------------


def apply_lifting(b: np.ndarray, a: typing.List[Form],
                  bcs: typing.List[typing.List[DirichletBC]],
                  x0: typing.Optional[typing.List[np.ndarray]] = None,
                  scale: float = 1.0, constants=None, coeffs=None) -> None:
    """Modify RHS vector b for lifting of Dirichlet boundary conditions.

    It modifies b such that:

    .. math::

        b \\leftarrow  b - \\text{scale} * A_j (g_j - x0_j)

    where j is a block (nest) index. For a non-blocked problem j = 0.
    The boundary conditions bcs are on the trial spaces V_j. The forms
    in [a] must have the same test space as L (from which b was built),
    but the trial space may differ. If x0 is not supplied, then it is
    treated as zero.

    Note:
        Ghost contributions are not accumulated (not sent to owner).
        Caller is responsible for calling VecGhostUpdateBegin/End.

    """
    x0 = [] if x0 is None else x0
    constants = [form and _pack_constants(form._cpp_object) for form in a] if constants is None else constants
    coeffs = [{} if form is None else _pack_coefficients(form._cpp_object) for form in a] if coeffs is None else coeffs
    _a = [None if form is None else form._cpp_object for form in a]
    _bcs = [[bc._cpp_object for bc in bcs0] for bcs0 in bcs]
    _cpp.fem.apply_lifting(b, _a, constants, coeffs, _bcs, x0, scale)


def set_bc(b: np.ndarray, bcs: typing.List[DirichletBC],
           x0: typing.Optional[np.ndarray] = None, scale: float = 1.0) -> None:
    """Insert boundary condition values into vector. Only local (owned)
    entries are set, hence communication after calling this function is
    not required unless ghost entries need to be updated to the boundary
    condition value.

    """
    _bcs = [bc._cpp_object for bc in bcs]
    _cpp.fem.set_bc(b, _bcs, x0, scale)<|MERGE_RESOLUTION|>--- conflicted
+++ resolved
@@ -89,23 +89,16 @@
     return la.vector(dofmap.index_map, dofmap.index_map_bs, dtype=L.dtype)
 
 
-<<<<<<< HEAD
-def create_matrix(a: Form) -> la.MatrixCSR:
-    """Create a sparse matrix that is compatible with a given bilinear form"""
-=======
-def create_matrix(a: FormMetaClass, block_mode: typing.Optional[la.BlockMode] = None) -> la.MatrixCSRMetaClass:
+def create_matrix(a: Form, block_mode: typing.Optional[la.BlockMode] = None) -> la.MatrixCSR:
     """Create a sparse matrix that is compatible with a given bilinear form.
-
     Args:
         a: Bilinear form to assemble.
         block_mode: Block mode of the CSR matrix. If ``None``, default
         is used.
-
     Returns:
         Assembled sparse matrix.
 
     """
->>>>>>> 327cc36b
     sp = dolfinx.fem.create_sparsity_pattern(a)
     sp.finalize()
     if block_mode is not None:
@@ -221,91 +214,54 @@
 
 
 @functools.singledispatch
-def assemble_matrix(a: typing.Any,
-<<<<<<< HEAD
-                    bcs: typing.Optional[typing.List[DirichletBC]] = None,
-                    diagonal: float = 1.0, constants=None, coeffs=None):
-    return _assemble_matrix_form(a, bcs, diagonal, constants, coeffs)
+def assemble_matrix(a: typing.Any, bcs: typing.Optional[typing.List[DirichletBC]] = None,
+                    diagonal: float = 1.0, constants=None, coeffs=None,
+                    block_mode: typing.Optional[la.BlockMode] = None):
+    """Assemble bilinear form into a matrix.
+
+    Args:
+        a: The bilinear form assemble.
+        bcs: Boundary conditions that affect the assembled matrix.
+            Degrees-of-freedom constrained by a boundary condition will
+            have their rows/columns zeroed and the value ``diagonal``
+            set on on the matrix diagonal.
+        constants: Constants that appear in the form. If not provided,
+            any required constants will be computed.
+        coeffs: Coefficients that appear in the form. If not provided,
+            any required coefficients will be computed.
+         block_mode: Block size mode for the returned space matrix. If
+            ``None``, default is used.
+
+    Returns:
+        Matrix representation of the bilinear form ``a``.
+
+    Note:
+        The returned matrix is not finalised, i.e. ghost values are not
+        accumulated.
+
+    """
+    bcs = [] if bcs is None else bcs
+    A: la.MatrixCSR = create_matrix(a, block_mode)
+    _assemble_matrix_csr(A, a, bcs, diagonal, constants, coeffs)
+    return A
 
 
 @assemble_matrix.register
 def _assemble_matrix_csr(A: la.MatrixCSR, a: Form, bcs: typing.Optional[typing.List[DirichletBC]] = None,
                          diagonal: float = 1.0, constants=None, coeffs=None) -> la.MatrixCSR:
     """Assemble bilinear form into a matrix.
-=======
-                    bcs: typing.Optional[typing.List[DirichletBCMetaClass]] = None,
-                    diagonal: float = 1.0, constants=None, coeffs=None,
-                    block_mode: typing.Optional[la.BlockMode] = None):
-    """Create matrix representation (assemble) of a bilinear form.
->>>>>>> 327cc36b
-
-    Args:
-        a: The bilinear form assemble.
-        bcs: Boundary conditions that affect the assembled matrix.
-            Degrees-of-freedom constrained by a boundary condition will
-            have their rows/columns zeroed and the value ``diagonal``
-<<<<<<< HEAD
-            set on on
-=======
-            set on on the matrix diagonal.
->>>>>>> 327cc36b
-        constants: Constants that appear in the form. If not provided,
-            any required constants will be computed.
-            the matrix diagonal.
-        coeffs: Coefficients that appear in the form. If not provided,
-            any required coefficients will be computed.
-        block_mode: Block size mode for the returned space matrix. If
-            ``None``, default is used.
-
-    Returns:
-        Matrix representation of the bilinear form ``a``.
-
-    Note:
-        The returned matrix is not finalised, i.e. ghost values are not
-        accumulated.
-
-    """
-<<<<<<< HEAD
-    bcs = [] if bcs is None else [bc._cpp_object for bc in bcs]
-    constants = _pack_constants(a._cpp_object) if constants is None else constants
-    coeffs = _pack_coefficients(a._cpp_object) if coeffs is None else coeffs
-    _cpp.fem.assemble_matrix(A._cpp_object, a._cpp_object, constants, coeffs, bcs)
-
-    # If matrix is a 'diagonal'block, set diagonal entry for constrained
-    # dofs
-    if a.function_spaces[0] is a.function_spaces[1]:
-        _cpp.fem.insert_diagonal(A._cpp_object, a.function_spaces[0], bcs, diagonal)
-    return A
-
-
-@assemble_matrix.register(Form)
-def _assemble_matrix_form(a: Form, bcs: typing.Optional[typing.List[DirichletBC]] = None,
-                          diagonal: float = 1.0, constants=None, coeffs=None) -> la.MatrixCSR:
-    """Assemble bilinear form into a matrix.
-=======
-    bcs = [] if bcs is None else bcs
-    A: la.MatrixCSRMetaClass = create_matrix(a, block_mode)
-    _assemble_matrix_csr(A, a, bcs, diagonal, constants, coeffs)
-    return A
-
-
-@assemble_matrix.register
-def _assemble_matrix_csr(A: la.MatrixCSRMetaClass, a: form_types,
-                         bcs: typing.Optional[typing.List[DirichletBCMetaClass]] = None,
-                         diagonal: float = 1.0, constants=None, coeffs=None) -> la.MatrixCSRMetaClass:
-    """Assemble a bilinear form into a matrix.
->>>>>>> 327cc36b
-
-        Args:
+
+    Args:
         A: The matrix to assemble into. It must have been initialized
             with the correct sparsity pattern.
         a: The bilinear form assemble.
         bcs: Boundary conditions that affect the assembled matrix.
             Degrees-of-freedom constrained by a boundary condition will
             have their rows/columns zeroed and the value ``diagonal``
-            set on on the matrix diagonal.
-        constants: Constants that appear in the form. If not provided,
-            any required constants will be computed.
+            set on on
+        constants: Constants that appear in the form. If not provided,
+            any required constants will be computed.
+            the matrix diagonal.
         coeffs: Coefficients that appear in the form. If not provided,
             any required coefficients will be computed.
 
@@ -314,20 +270,15 @@
         accumulated.
 
     """
-    bcs = [] if bcs is None else bcs
-<<<<<<< HEAD
-    A: la.MatrixCSR = create_matrix(a)
-    _assemble_matrix_csr(A, a, bcs, diagonal, constants, coeffs)
-=======
-    constants = _pack_constants(a) if constants is None else constants
-    coeffs = _pack_coefficients(a) if coeffs is None else coeffs
-    _cpp.fem.assemble_matrix(A, a, constants, coeffs, bcs)
+    bcs = [] if bcs is None else [bc._cpp_object for bc in bcs]
+    constants = _pack_constants(a._cpp_object) if constants is None else constants
+    coeffs = _pack_coefficients(a._cpp_object) if coeffs is None else coeffs
+    _cpp.fem.assemble_matrix(A._cpp_object, a._cpp_object, constants, coeffs, bcs)
 
     # If matrix is a 'diagonal'block, set diagonal entry for constrained
     # dofs
     if a.function_spaces[0] is a.function_spaces[1]:
-        _cpp.fem.insert_diagonal(A, a.function_spaces[0], bcs, diagonal)
->>>>>>> 327cc36b
+        _cpp.fem.insert_diagonal(A._cpp_object, a.function_spaces[0], bcs, diagonal)
     return A
 
 
