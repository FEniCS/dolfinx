# Copyright (C) 2017-2023 Chris N. Richardson, Garth N. Wells and Michal Habera
#
# This file is part of DOLFINx (https://www.fenicsproject.org)
#
# SPDX-License-Identifier:    LGPL-3.0-or-later

from __future__ import annotations

import collections
import typing

import numpy as np
import numpy.typing as npt

import ufl
from dolfinx import cpp as _cpp
from dolfinx import default_scalar_type, jit
from dolfinx.fem import IntegralType
from dolfinx.fem.function import FunctionSpaceBase

if typing.TYPE_CHECKING:
    from dolfinx.fem import function
    from dolfinx.mesh import Mesh


class Form:
    def __init__(self, form, ufcx_form=None, code: typing.Optional[str] = None):
        """A finite element form

        Note:
            Forms should normally be constructed using :func:`form` and
            not using this class initialiser. This class is combined
            with different base classes that depend on the scalar type
            used in the Form.

        Args:
            form: Compiled form object.
            ufcx_form: UFCx form
            code: Form C++ code

        """

        self._code = code
        self._ufcx_form = ufcx_form
        self._cpp_object = form

    @property
    def ufcx_form(self):
        """The compiled ufcx_form object"""
        return self._ufcx_form

    @property
    def code(self) -> typing.Union[str, None]:
        """C code strings"""
        return self._code

    @property
    def rank(self) -> int:
        return self._cpp_object.rank

    @property
    def function_spaces(self) -> typing.List[FunctionSpaceBase]:
        """Function spaces on which this form is defined"""
        return self._cpp_object.function_spaces

    @property
    def dtype(self) -> np.dtype:
        """Scalar type of this form"""
        return self._cpp_object.dtype

    @property
    def mesh(self) -> Mesh:
        """Mesh on which this form is defined"""
        return self._cpp_object.mesh

    @property
    def integral_types(self):
        """Integral types in the form"""
<<<<<<< HEAD
        return super().integral_types  # type: ignore


form_types = typing.Union[FormMetaClass, _cpp.fem.Form_float32, _cpp.fem.Form_float64]
#                          _cpp.fem.Form_complex64, _cpp.fem.Form_complex128]
=======
        return self._cpp_object.integral_types
>>>>>>> 4c13b28f


_ufl_to_dolfinx_domain = {"cell": IntegralType.cell,
                          "exterior_facet": IntegralType.exterior_facet,
                          "interior_facet": IntegralType.interior_facet,
                          "vertex": IntegralType.vertex}


def form(form: typing.Union[ufl.Form, typing.Iterable[ufl.Form]],
         dtype: typing.Optional[npt.DTypeLike] = default_scalar_type,
         form_compiler_options: typing.Optional[dict] = None,
         jit_options: typing.Optional[dict] = None):
    """Create a Form or an array of Forms.

    Args:
        form: A UFL form or list(s) of UFL forms.
        dtype: Scalar type to use for the compiled form.
        form_compiler_options: See :func:`ffcx_jit <dolfinx.jit.ffcx_jit>`
        jit_options: See :func:`ffcx_jit <dolfinx.jit.ffcx_jit>`.

    Returns:
        Compiled finite element Form.

    Note:
        This function is responsible for the compilation of a UFL form
        (using FFCx) and attaching coefficients and domains specific
        data to the underlying C++ form. It dynamically create a
        :class:`Form` instance with an appropriate base class for the
        scalar type, e.g. :func:`_cpp.fem.Form_float64`.

    """
    if form_compiler_options is None:
        form_compiler_options = dict()

    if dtype == np.float32:
        ftype = _cpp.fem.Form_float32
        form_compiler_options["scalar_type"] = "float"
    elif dtype == np.float64:
        ftype = _cpp.fem.Form_float64
        form_compiler_options["scalar_type"] = "double"
    elif dtype == np.complex64:
        ftype = _cpp.fem.Form_complex64
        form_compiler_options["scalar_type"] = "float _Complex"
    elif dtype == np.complex128:
        ftype = _cpp.fem.Form_complex128
        form_compiler_options["scalar_type"] = "double _Complex"
    else:
        raise NotImplementedError(f"Type {dtype} not supported.")

    def _form(form):
        """"Compile a single UFL form"""
        # Extract subdomain data from UFL form
        sd = form.subdomain_data()
        domain, = list(sd.keys())  # Assuming single domain
        # Check that subdomain data for each integral type is the same
        for data in sd.get(domain).values():
            assert all([d is data[0] for d in data])

        mesh = domain.ufl_cargo()
        if mesh is None:
            raise RuntimeError("Expecting to find a Mesh in the form.")
        ufcx_form, module, code = jit.ffcx_jit(mesh.comm, form,
                                               form_compiler_options=form_compiler_options,
                                               jit_options=jit_options)

        # For each argument in form extract its function space
        V = [arg.ufl_function_space()._cpp_object for arg in form.arguments()]

        # Prepare coefficients data. For every coefficient in form take
        # its C++ object.
        original_coeffs = form.coefficients()
        coeffs = [original_coeffs[ufcx_form.original_coefficient_position[i]
                                  ]._cpp_object for i in range(ufcx_form.num_coefficients)]
        constants = [c._cpp_object for c in form.constants()]

        # NOTE Could remove this and let the user convert meshtags by
        # calling compute_integration_domains themselves
        def get_integration_domains(integral_type, subdomain):
            """Get integration domains from subdomain data"""
            if subdomain is None:
                return []
            else:
                try:
                    if integral_type in (IntegralType.exterior_facet, IntegralType.interior_facet):
                        tdim = subdomain.topology.dim
                        subdomain._cpp_object.topology.create_connectivity(tdim - 1, tdim)
                        subdomain._cpp_object.topology.create_connectivity(tdim, tdim - 1)
                    return _cpp.fem.compute_integration_domains(integral_type, subdomain._cpp_object)
                except AttributeError:
                    return subdomain

        # Subdomain markers (possibly empty list for some integral types)
        subdomains = {_ufl_to_dolfinx_domain[key]: get_integration_domains(
            _ufl_to_dolfinx_domain[key], subdomain_data[0]) for (key, subdomain_data) in sd.get(domain).items()}

        f = ftype(module.ffi.cast("uintptr_t", module.ffi.addressof(ufcx_form)), V, coeffs,
                  constants, subdomains, mesh)
        return Form(f, ufcx_form, code)

    def _create_form(form):
        """Recursively convert ufl.Forms to dolfinx.fem.Form, otherwise
        return form argument"""
        if isinstance(form, ufl.Form):
            return _form(form)
        elif isinstance(form, collections.abc.Iterable):
            return list(map(lambda sub_form: _create_form(sub_form), form))
        return form

    return _create_form(form)


def extract_function_spaces(forms: typing.Union[typing.Iterable[Form],  # type: ignore [return]
                                                typing.Iterable[typing.Iterable[Form]]],
                            index: int = 0) -> typing.Iterable[typing.Union[None, function.FunctionSpaceBase]]:
    """Extract common function spaces from an array of forms. If `forms`
    is a list of linear form, this function returns of list of the
    corresponding test functions. If `forms` is a 2D array of bilinear
    forms, for index=0 the list common test function space for each row
    is returned, and if index=1 the common trial function spaces for
    each column are returned."""
    _forms = np.array(forms)
    if _forms.ndim == 0:
        raise RuntimeError("Expected an array for forms, not a single form")
    elif _forms.ndim == 1:
        assert index == 0
        for form in _forms:
            if form is not None:
                assert form.rank == 1, "Expected linear form"
        return [form.function_spaces[0] if form is not None else None for form in forms]  # type: ignore[union-attr]
    elif _forms.ndim == 2:
        assert index == 0 or index == 1
        extract_spaces = np.vectorize(lambda form: form.function_spaces[index] if form is not None else None)
        V = extract_spaces(_forms)

        def unique_spaces(V):
            # Pick spaces from first column
            V0 = V[:, 0]

            # Iterate over each column
            for col in range(1, V.shape[1]):
                # Iterate over entry in column, updating if current
                # space is None, or where both spaces are not None check
                # that they are the same
                for row in range(V.shape[0]):
                    if V0[row] is None and V[row, col] is not None:
                        V0[row] = V[row, col]
                    elif V0[row] is not None and V[row, col] is not None:
                        assert V0[row] is V[row, col], "Cannot extract unique function spaces"
            return V0

        if index == 0:
            return list(unique_spaces(V))
        elif index == 1:
            return list(unique_spaces(V.transpose()))
    else:
        raise RuntimeError("Unsupported array of forms")<|MERGE_RESOLUTION|>--- conflicted
+++ resolved
@@ -76,15 +76,7 @@
     @property
     def integral_types(self):
         """Integral types in the form"""
-<<<<<<< HEAD
-        return super().integral_types  # type: ignore
-
-
-form_types = typing.Union[FormMetaClass, _cpp.fem.Form_float32, _cpp.fem.Form_float64]
-#                          _cpp.fem.Form_complex64, _cpp.fem.Form_complex128]
-=======
         return self._cpp_object.integral_types
->>>>>>> 4c13b28f
 
 
 _ufl_to_dolfinx_domain = {"cell": IntegralType.cell,
