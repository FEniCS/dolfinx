--- conflicted
+++ resolved
@@ -26,13 +26,8 @@
 
 class FormMetaClass:
     def __init__(self, form, V: list[_cpp.fem.FunctionSpace], coeffs, constants,
-<<<<<<< HEAD
-                 subdomains: dict[_cpp.mesh.MeshTags_int32, typing.Union[None, typing.Any]], mesh: _cpp.mesh.Mesh,
-                 entity_maps: dict[_cpp.mesh.Mesh, list], ffi, code):
-=======
                  subdomains: dict[IntegralType, typing.Union[None, _cpp.mesh.MeshTags_in32t]],
-                 mesh: _cpp.mesh.Mesh, ffi, code):
->>>>>>> bb7ac95c
+                 mesh: _cpp.mesh.Mesh, entity_maps: dict[_cpp.mesh.Mesh, list], ffi, code):
         """A finite element form
 
         Notes:
@@ -99,14 +94,9 @@
 
 
 def form(form: typing.Union[ufl.Form, typing.Iterable[ufl.Form]], dtype: np.dtype = PETSc.ScalarType,
-<<<<<<< HEAD
          form_compiler_options: dict = {}, jit_options: dict = {},
          entity_maps: dict[_cpp.mesh.Mesh, list] = {}):
-    """Create a DOLFINx Form or an array of Forms
-=======
-         form_compiler_options: dict = {}, jit_options: dict = {}):
     """Create a Form or an array of Forms.
->>>>>>> bb7ac95c
 
     Args:
         form: A UFL form or list(s) of UFL forms
@@ -180,17 +170,7 @@
                                   ]._cpp_object for i in range(ufcx_form.num_coefficients)]
         constants = [c._cpp_object for c in form.constants()]
 
-<<<<<<< HEAD
-        # Subdomain markers (possibly None for some dimensions)
-        subdomains = {_cpp.fem.IntegralType.cell: subdomains.get("cell"),
-                      _cpp.fem.IntegralType.exterior_facet: subdomains.get("exterior_facet"),
-                      _cpp.fem.IntegralType.interior_facet: subdomains.get("interior_facet"),
-                      _cpp.fem.IntegralType.vertex: subdomains.get("vertex")}
-
         return formcls(ufcx_form, V, coeffs, constants, subdomains, mesh, entity_maps, module.ffi, code)
-=======
-        return formcls(ufcx_form, V, coeffs, constants, subdomains, mesh, module.ffi, code)
->>>>>>> bb7ac95c
 
     def _create_form(form):
         """Recursively convert ufl.Forms to dolfinx.fem.Form, otherwise
