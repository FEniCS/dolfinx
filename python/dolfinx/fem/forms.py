--- conflicted
+++ resolved
@@ -132,16 +132,7 @@
         domain, = list(sd.keys())  # Assuming single domain
         # Get subdomain data for each integral type
         subdomains = {}
-<<<<<<< HEAD
-
-        # FIXME Using
-        # for integral_type, data in sd.get(domain).items():
-        # below doesn't work sometimes when running demo_types.py
-        # for no obvious reason. This is a problem even in main.
-        for integral_type, data in list(sd.values())[0].items():
-=======
         for integral_type, data in sd.get(domain).items():
->>>>>>> 91a068a7
             # Check that the subdomain data for each integral of this type is
             # the same
             assert all([id(d) == id(data[0]) for d in data])
