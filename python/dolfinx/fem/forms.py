# Copyright (C) 2017-2021 Chris N. Richardson, Garth N. Wells and Michal Habera
#
# This file is part of DOLFINx (https://www.fenicsproject.org)
#
# SPDX-License-Identifier:    LGPL-3.0-or-later

from __future__ import annotations

import collections
import collections.abc
import typing

from dolfinx.fem.function import FunctionSpace

if typing.TYPE_CHECKING:
    from dolfinx.fem import function
    from dolfinx.mesh import Mesh

import numpy as np

import ufl
from dolfinx import cpp as _cpp
from dolfinx import jit

from petsc4py import PETSc


class FormMetaClass:
    def __init__(self, form, V: list[_cpp.fem.FunctionSpace], coeffs, constants,
                 subdomains: dict[_cpp.mesh.MeshTags_int32, typing.Union[None, typing.Any]], mesh: _cpp.mesh.Mesh,
<<<<<<< HEAD
                 entity_maps: dict[_cpp.mesh.Mesh, list], code):
=======
                 ffi, code):
>>>>>>> f91b7707
        """A finite element form

        Notes:
            Forms should normally be constructed using
            :func:`forms.form` and not using this class initialiser.
            This class is combined with different base classes that
            depend on the scalar type used in the Form.

        Args:
            form: Compiled UFC form
            V: The argument function spaces
            coeffs: Finite element coefficients that appear in the form
            constants: Constants appearing in the form
            subdomains: Subdomains for integrals
            mesh: The mesh that the form is defined on
            entity_maps: The entity maps required to assemble the form

        """
        self._code = code
        self._ufcx_form = form
        super().__init__(ffi.cast("uintptr_t", ffi.addressof(self._ufcx_form)),
                         V, coeffs, constants, subdomains, mesh, entity_maps)  # type: ignore

    @property
    def ufcx_form(self):
        """The compiled ufcx_form object"""
        return self._ufcx_form

    @property
    def code(self) -> str:
        """C code strings"""
        return self._code

    @property
    def function_spaces(self) -> typing.List[FunctionSpace]:
        """Function spaces on which this form is defined"""
        return super().function_spaces  # type: ignore

    @property
    def dtype(self) -> np.dtype:
        """dtype of this form"""
        return super().dtype  # type: ignore

    @property
    def mesh(self) -> Mesh:
        """Mesh on which this form is defined"""
        return super().mesh  # type: ignore

    @property
    def integral_types(self):
        """Integral types in the form"""
        return super().integral_types  # type: ignore


form_types = typing.Union[FormMetaClass, _cpp.fem.Form_float32, _cpp.fem.Form_float64,
                          _cpp.fem.Form_complex64, _cpp.fem.Form_complex128]


def form(form: typing.Union[ufl.Form, typing.Iterable[ufl.Form]], dtype: np.dtype = PETSc.ScalarType,
         form_compiler_params: dict = {}, jit_params: dict = {},
         entity_maps: dict[_cpp.mesh.Mesh, list] = {}):
    """Create a DOLFINx Form or an array of Forms

    Args:
        form: A UFL form or list(s) of UFL forms
        dtype: Scalar type to use for the compiled form
        form_compiler_params: See :func:`ffcx_jit <dolfinx.jit.ffcx_jit>`
        jit_params:See :func:`ffcx_jit <dolfinx.jit.ffcx_jit>`
        entity_maps: The entity maps required to assemble the form

    Returns:
        Compiled finite element Form

    Notes:
        This function is responsible for the compilation of a UFL form
        (using FFCx) and attaching coefficients and domains specific
        data to the underlying C++ form. It dynamically create a
        :class:`Form` instance with an appropriate base class for the
        scalar type, e.g. `_cpp.fem.Form_float64`.


    """
    if dtype == np.float32:
        ftype = _cpp.fem.Form_float32
        form_compiler_params["scalar_type"] = "float"
    elif dtype == np.float64:
        ftype = _cpp.fem.Form_float64
        form_compiler_params["scalar_type"] = "double"
    elif dtype == np.complex128:
        ftype = _cpp.fem.Form_complex128
        form_compiler_params["scalar_type"] = "double _Complex"
    else:
        raise NotImplementedError(f"Type {dtype} not supported.")

    formcls = type("Form", (FormMetaClass, ftype), {})

    def _form(form):
        """"Compile a single UFL form"""
        # Extract subdomain data from UFL form
        sd = form.subdomain_data()
        subdomains, = list(sd.values())  # Assuming single domain
        domain, = list(sd.keys())  # Assuming single domain
        mesh = domain.ufl_cargo()
        if mesh is None:
            raise RuntimeError("Expecting to find a Mesh in the form.")

        ufcx_form, module, code = jit.ffcx_jit(mesh.comm, form,
                                               form_compiler_params=form_compiler_params,
                                               jit_params=jit_params)

        # For each argument in form extract its function space
        V = [arg.ufl_function_space()._cpp_object for arg in form.arguments()]

        # Prepare coefficients data. For every coefficient in form take its
        # C++ object.
        original_coefficients = form.coefficients()
        coeffs = [original_coefficients[ufcx_form.original_coefficient_position[i]
                                        ]._cpp_object for i in range(ufcx_form.num_coefficients)]
        constants = [c._cpp_object for c in form.constants()]

        # Subdomain markers (possibly None for some dimensions)
        subdomains = {_cpp.fem.IntegralType.cell: subdomains.get("cell"),
                      _cpp.fem.IntegralType.exterior_facet: subdomains.get("exterior_facet"),
                      _cpp.fem.IntegralType.interior_facet: subdomains.get("interior_facet"),
                      _cpp.fem.IntegralType.vertex: subdomains.get("vertex")}

<<<<<<< HEAD
        return formcls(ufcx_form, V, coeffs, constants, subdomains, mesh,
                       entity_maps, code)
=======
        return formcls(ufcx_form, V, coeffs, constants, subdomains, mesh, module.ffi, code)
>>>>>>> f91b7707

    def _create_form(form):
        """Recursively convert ufl.Forms to dolfinx.fem.Form, otherwise
        return form argument"""
        if isinstance(form, ufl.Form):
            return _form(form)
        elif isinstance(form, collections.abc.Iterable):
            return list(map(lambda sub_form: _create_form(sub_form), form))
        return form

    return _create_form(form)


def extract_function_spaces(forms: typing.Union[typing.Iterable[FormMetaClass],  # type: ignore [return]
                                                typing.Iterable[typing.Iterable[FormMetaClass]]],
                            index: int = 0) -> typing.Iterable[typing.Union[None, function.FunctionSpace]]:
    """Extract common function spaces from an array of forms. If `forms`
    is a list of linear form, this function returns of list of the
    corresponding test functions. If `forms` is a 2D array of bilinear
    forms, for index=0 the list common test function space for each row
    is returned, and if index=1 the common trial function spaces for
    each column are returned."""
    _forms = np.array(forms)
    if _forms.ndim == 0:
        raise RuntimeError("Expected an array for forms, not a single form")
    elif _forms.ndim == 1:
        assert index == 0
        for form in _forms:
            if form is not None:
                assert form.rank == 1, "Expected linear form"
        return [form.function_spaces[0] if form is not None else None for form in forms]  # type: ignore[union-attr]
    elif _forms.ndim == 2:
        assert index == 0 or index == 1
        extract_spaces = np.vectorize(lambda form: form.function_spaces[index] if form is not None else None)
        V = extract_spaces(_forms)

        def unique_spaces(V):
            # Pick spaces from first column
            V0 = V[:, 0]

            # Iterate over each column
            for col in range(1, V.shape[1]):
                # Iterate over entry in column, updating if current
                # space is None, or where both spaces are not None check
                # that they are the same
                for row in range(V.shape[0]):
                    if V0[row] is None and V[row, col] is not None:
                        V0[row] = V[row, col]
                    elif V0[row] is not None and V[row, col] is not None:
                        assert V0[row] is V[row, col], "Cannot extract unique function spaces"
            return V0

        if index == 0:
            return list(unique_spaces(V))
        elif index == 1:
            return list(unique_spaces(V.transpose()))
    else:
        raise RuntimeError("Unsupported array of forms")<|MERGE_RESOLUTION|>--- conflicted
+++ resolved
@@ -28,11 +28,7 @@
 class FormMetaClass:
     def __init__(self, form, V: list[_cpp.fem.FunctionSpace], coeffs, constants,
                  subdomains: dict[_cpp.mesh.MeshTags_int32, typing.Union[None, typing.Any]], mesh: _cpp.mesh.Mesh,
-<<<<<<< HEAD
-                 entity_maps: dict[_cpp.mesh.Mesh, list], code):
-=======
-                 ffi, code):
->>>>>>> f91b7707
+                 entity_maps: dict[_cpp.mesh.Mesh, list], ffi, code):
         """A finite element form
 
         Notes:
@@ -159,12 +155,7 @@
                       _cpp.fem.IntegralType.interior_facet: subdomains.get("interior_facet"),
                       _cpp.fem.IntegralType.vertex: subdomains.get("vertex")}
 
-<<<<<<< HEAD
-        return formcls(ufcx_form, V, coeffs, constants, subdomains, mesh,
-                       entity_maps, code)
-=======
-        return formcls(ufcx_form, V, coeffs, constants, subdomains, mesh, module.ffi, code)
->>>>>>> f91b7707
+        return formcls(ufcx_form, V, coeffs, constants, subdomains, mesh, entity_maps, module.ffi, code)
 
     def _create_form(form):
         """Recursively convert ufl.Forms to dolfinx.fem.Form, otherwise
