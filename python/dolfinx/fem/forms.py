--- conflicted
+++ resolved
@@ -353,35 +353,13 @@
 
         # Extract subdomain ids from ufcx_form
         subdomain_ids = {type: [] for type in sd.get(domain).keys()}
-<<<<<<< HEAD
         integral_offsets = [ufcx_form.form_integral_offsets[i] for i in range(4)]
         for i in range(3):
             integral_type = IntegralType(i)
             for j in range(integral_offsets[i], integral_offsets[i + 1]):
                 subdomain_ids[integral_type.name].append(ufcx_form.form_integral_ids[j])
-=======
-        for integral in form.integrals():
-            if integral.subdomain_data() is not None:
-                # Subdomain ids can be strings, its or tuples with
-                # strings and ints
-                if integral.subdomain_id() != "everywhere":
-                    if isinstance(integral.subdomain_id(), tuple):
-                        ids = [sid for sid in integral.subdomain_id() if sid != "everywhere"]
-                    else:
-                        ids = [integral.subdomain_id()]
-                else:
-                    ids = []
-                subdomain_ids[integral.integral_type()].append(ids)
-
-        # Chain and sort subdomain ids
-        for itg_type, marker_ids in subdomain_ids.items():
-            flattened_ids = list(chain.from_iterable(marker_ids))
-            flattened_ids.sort()
-            subdomain_ids[itg_type] = flattened_ids
->>>>>>> e908d7eb
-
-        # Subdomain markers (possibly empty list for some integral
-        # types)
+
+        # Subdomain markers (possibly empty list for some integral types)
         subdomains = {
             _ufl_to_dolfinx_domain[key]: get_integration_domains(
                 _ufl_to_dolfinx_domain[key], subdomain_data[0], subdomain_ids[key]
