# Copyright (C) 2017-2021 Chris N. Richardson, Garth N. Wells and Michal Habera
#
# This file is part of DOLFINx (https://www.fenicsproject.org)
#
# SPDX-License-Identifier:    LGPL-3.0-or-later

from __future__ import annotations

import collections
import collections.abc
import typing

from dolfinx.fem.function import FunctionSpace

if typing.TYPE_CHECKING:
    from dolfinx.fem import function
    from dolfinx.mesh import Mesh

import numpy as np

import ufl
from dolfinx import cpp as _cpp
from dolfinx import jit

from petsc4py import PETSc


class FormMetaClass:
    def __init__(self, form, V: list[_cpp.fem.FunctionSpace], coeffs, constants,
                 subdomains: dict[_cpp.mesh.MeshTags_int32, typing.Union[None, typing.Any]], mesh: _cpp.mesh.Mesh,
                 entity_maps: dict[_cpp.mesh.Mesh, list], ffi, code):
        """A finite element form

        Notes:
            Forms should normally be constructed using
            :func:`forms.form` and not using this class initialiser.
            This class is combined with different base classes that
            depend on the scalar type used in the Form.

        Args:
            form: Compiled UFC form
            V: The argument function spaces
            coeffs: Finite element coefficients that appear in the form
            constants: Constants appearing in the form
            subdomains: Subdomains for integrals
            mesh: The mesh that the form is defined on
<<<<<<< HEAD
            entity_maps: The entity maps required to assemble the form
=======
>>>>>>> 50222d97

        """
        self._code = code
        self._ufcx_form = form
        super().__init__(ffi.cast("uintptr_t", ffi.addressof(self._ufcx_form)),
                         V, coeffs, constants, subdomains, mesh, entity_maps)  # type: ignore

    @property
    def ufcx_form(self):
        """The compiled ufcx_form object"""
        return self._ufcx_form

    @property
    def code(self) -> str:
        """C code strings"""
        return self._code

    @property
    def function_spaces(self) -> typing.List[FunctionSpace]:
        """Function spaces on which this form is defined"""
        return super().function_spaces  # type: ignore

    @property
    def dtype(self) -> np.dtype:
        """dtype of this form"""
        return super().dtype  # type: ignore

    @property
    def mesh(self) -> Mesh:
        """Mesh on which this form is defined"""
        return super().mesh  # type: ignore

    @property
    def integral_types(self):
        """Integral types in the form"""
        return super().integral_types  # type: ignore


form_types = typing.Union[FormMetaClass, _cpp.fem.Form_float32, _cpp.fem.Form_float64,
                          _cpp.fem.Form_complex64, _cpp.fem.Form_complex128]


def form(form: typing.Union[ufl.Form, typing.Iterable[ufl.Form]], dtype: np.dtype = PETSc.ScalarType,
<<<<<<< HEAD
         form_compiler_params: dict = {}, jit_params: dict = {},
         entity_maps: dict[_cpp.mesh.Mesh, list] = {}):
=======
         form_compiler_options: dict = {}, jit_options: dict = {}):
>>>>>>> 50222d97
    """Create a DOLFINx Form or an array of Forms

    Args:
        form: A UFL form or list(s) of UFL forms
        dtype: Scalar type to use for the compiled form
<<<<<<< HEAD
        form_compiler_params: See :func:`ffcx_jit <dolfinx.jit.ffcx_jit>`
        jit_params:See :func:`ffcx_jit <dolfinx.jit.ffcx_jit>`
        entity_maps: The entity maps required to assemble the form
=======
        form_compiler_options: See :func:`ffcx_jit <dolfinx.jit.ffcx_jit>`
        jit_options:See :func:`ffcx_jit <dolfinx.jit.ffcx_jit>`
>>>>>>> 50222d97

    Returns:
        Compiled finite element Form

    Notes:
        This function is responsible for the compilation of a UFL form
        (using FFCx) and attaching coefficients and domains specific
        data to the underlying C++ form. It dynamically create a
        :class:`Form` instance with an appropriate base class for the
        scalar type, e.g. `_cpp.fem.Form_float64`.


    """
    if dtype == np.float32:
        ftype = _cpp.fem.Form_float32
        form_compiler_options["scalar_type"] = "float"
    elif dtype == np.float64:
        ftype = _cpp.fem.Form_float64
        form_compiler_options["scalar_type"] = "double"
    elif dtype == np.complex128:
        ftype = _cpp.fem.Form_complex128
        form_compiler_options["scalar_type"] = "double _Complex"
    else:
        raise NotImplementedError(f"Type {dtype} not supported.")

    formcls = type("Form", (FormMetaClass, ftype), {})

    def _form(form):
        """"Compile a single UFL form"""
        # Extract subdomain data from UFL form
        sd = form.subdomain_data()
        subdomains, = list(sd.values())  # Assuming single domain
        domain, = list(sd.keys())  # Assuming single domain
        mesh = domain.ufl_cargo()
        if mesh is None:
            raise RuntimeError("Expecting to find a Mesh in the form.")

        ufcx_form, module, code = jit.ffcx_jit(mesh.comm, form,
                                               form_compiler_options=form_compiler_options,
                                               jit_options=jit_options)

        # For each argument in form extract its function space
        V = [arg.ufl_function_space()._cpp_object for arg in form.arguments()]

        # Prepare coefficients data. For every coefficient in form take its
        # C++ object.
        original_coefficients = form.coefficients()
        coeffs = [original_coefficients[ufcx_form.original_coefficient_position[i]
                                        ]._cpp_object for i in range(ufcx_form.num_coefficients)]
        constants = [c._cpp_object for c in form.constants()]

        # Subdomain markers (possibly None for some dimensions)
        subdomains = {_cpp.fem.IntegralType.cell: subdomains.get("cell"),
                      _cpp.fem.IntegralType.exterior_facet: subdomains.get("exterior_facet"),
                      _cpp.fem.IntegralType.interior_facet: subdomains.get("interior_facet"),
                      _cpp.fem.IntegralType.vertex: subdomains.get("vertex")}

        return formcls(ufcx_form, V, coeffs, constants, subdomains, mesh, entity_maps, module.ffi, code)

    def _create_form(form):
        """Recursively convert ufl.Forms to dolfinx.fem.Form, otherwise
        return form argument"""
        if isinstance(form, ufl.Form):
            return _form(form)
        elif isinstance(form, collections.abc.Iterable):
            return list(map(lambda sub_form: _create_form(sub_form), form))
        return form

    return _create_form(form)


def extract_function_spaces(forms: typing.Union[typing.Iterable[FormMetaClass],  # type: ignore [return]
                                                typing.Iterable[typing.Iterable[FormMetaClass]]],
                            index: int = 0) -> typing.Iterable[typing.Union[None, function.FunctionSpace]]:
    """Extract common function spaces from an array of forms. If `forms`
    is a list of linear form, this function returns of list of the
    corresponding test functions. If `forms` is a 2D array of bilinear
    forms, for index=0 the list common test function space for each row
    is returned, and if index=1 the common trial function spaces for
    each column are returned."""
    _forms = np.array(forms)
    if _forms.ndim == 0:
        raise RuntimeError("Expected an array for forms, not a single form")
    elif _forms.ndim == 1:
        assert index == 0
        for form in _forms:
            if form is not None:
                assert form.rank == 1, "Expected linear form"
        return [form.function_spaces[0] if form is not None else None for form in forms]  # type: ignore[union-attr]
    elif _forms.ndim == 2:
        assert index == 0 or index == 1
        extract_spaces = np.vectorize(lambda form: form.function_spaces[index] if form is not None else None)
        V = extract_spaces(_forms)

        def unique_spaces(V):
            # Pick spaces from first column
            V0 = V[:, 0]

            # Iterate over each column
            for col in range(1, V.shape[1]):
                # Iterate over entry in column, updating if current
                # space is None, or where both spaces are not None check
                # that they are the same
                for row in range(V.shape[0]):
                    if V0[row] is None and V[row, col] is not None:
                        V0[row] = V[row, col]
                    elif V0[row] is not None and V[row, col] is not None:
                        assert V0[row] is V[row, col], "Cannot extract unique function spaces"
            return V0

        if index == 0:
            return list(unique_spaces(V))
        elif index == 1:
            return list(unique_spaces(V.transpose()))
    else:
        raise RuntimeError("Unsupported array of forms")<|MERGE_RESOLUTION|>--- conflicted
+++ resolved
@@ -43,11 +43,8 @@
             coeffs: Finite element coefficients that appear in the form
             constants: Constants appearing in the form
             subdomains: Subdomains for integrals
-            mesh: The mesh that the form is defined on
-<<<<<<< HEAD
+            mesh: The mesh that the form is deffined on
             entity_maps: The entity maps required to assemble the form
-=======
->>>>>>> 50222d97
 
         """
         self._code = code
@@ -91,25 +88,16 @@
 
 
 def form(form: typing.Union[ufl.Form, typing.Iterable[ufl.Form]], dtype: np.dtype = PETSc.ScalarType,
-<<<<<<< HEAD
-         form_compiler_params: dict = {}, jit_params: dict = {},
+         form_compiler_options: dict = {}, jit_options: dict = {},
          entity_maps: dict[_cpp.mesh.Mesh, list] = {}):
-=======
-         form_compiler_options: dict = {}, jit_options: dict = {}):
->>>>>>> 50222d97
     """Create a DOLFINx Form or an array of Forms
 
     Args:
         form: A UFL form or list(s) of UFL forms
         dtype: Scalar type to use for the compiled form
-<<<<<<< HEAD
-        form_compiler_params: See :func:`ffcx_jit <dolfinx.jit.ffcx_jit>`
-        jit_params:See :func:`ffcx_jit <dolfinx.jit.ffcx_jit>`
-        entity_maps: The entity maps required to assemble the form
-=======
         form_compiler_options: See :func:`ffcx_jit <dolfinx.jit.ffcx_jit>`
         jit_options:See :func:`ffcx_jit <dolfinx.jit.ffcx_jit>`
->>>>>>> 50222d97
+        entity_maps: The entity maps required to assemble the form
 
     Returns:
         Compiled finite element Form
