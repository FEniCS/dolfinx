# Copyright (C) 2017-2023 Chris N. Richardson, Garth N. Wells and Michal Habera
#
# This file is part of DOLFINx (https://www.fenicsproject.org)
#
# SPDX-License-Identifier:    LGPL-3.0-or-later

from __future__ import annotations

import collections
import collections.abc
import typing

import numpy as np
import numpy.typing as npt
import ufl
from dolfinx.fem import IntegralType
from dolfinx.fem.function import FunctionSpace

from dolfinx import cpp as _cpp
from dolfinx import default_scalar_type, jit

if typing.TYPE_CHECKING:
    from dolfinx.fem import function
    from dolfinx.mesh import Mesh


class Form:
    def __init__(self, form, ufcx_form=None, code=None):
        """A finite element form

        Notes:
            Forms should normally be constructed using
            :func:`forms.form` and not using this class initialiser.
            This class is combined with different base classes that
            depend on the scalar type used in the Form.

        Args:
            form: Compiled UFC form
            V: The argument function spaces
            coeffs: Finite element coefficients that appear in the form
            constants: Constants appearing in the form
            subdomains: Subdomains for integrals
            mesh: The mesh that the form is defined on

        """

        self._code = code
        self._ufcx_form = ufcx_form
        self._cpp_object = form

    @property
    def ufcx_form(self):
        """The compiled ufcx_form object"""
        return self._ufcx_form

    @property
    def code(self) -> typing.Union[str, None]:
        """C code strings"""
        return self._code

    @property
    def rank(self) -> int:
        return self._cpp_object.rank

    @property
    def function_spaces(self) -> typing.List[FunctionSpace]:
        """Function spaces on which this form is defined"""
        return self._cpp_object.function_spaces

    @property
    def dtype(self) -> np.dtype:
        """Scalar type of this form"""
        return self._cpp_object.dtype

    @property
    def mesh(self) -> Mesh:
        """Mesh on which this form is defined"""
        return self._cpp_object.mesh

    @property
    def integral_types(self):
        """Integral types in the form"""
        return self._cpp_object.integral_types


_ufl_to_dolfinx_domain = {"cell": IntegralType.cell,
                          "exterior_facet": IntegralType.exterior_facet,
                          "interior_facet": IntegralType.interior_facet,
                          "vertex": IntegralType.vertex}


def form(form: typing.Union[ufl.Form, typing.Iterable[ufl.Form]],
<<<<<<< HEAD
         dtype: np.dtype = default_scalar_type,
=======
         dtype: typing.Optional[npt.DTypeLike] = default_scalar_type,
>>>>>>> 327cc36b
         form_compiler_options: dict = {}, jit_options: dict = {}):
    """Create a Form or an array of Forms.

    Args:
        form: A UFL form or list(s) of UFL forms
        dtype: Scalar type to use for the compiled form
        form_compiler_options: See :func:`ffcx_jit <dolfinx.jit.ffcx_jit>`
        jit_options:See :func:`ffcx_jit <dolfinx.jit.ffcx_jit>`

    Returns:
        Compiled finite element Form

    Notes:
        This function is responsible for the compilation of a UFL form
        (using FFCx) and attaching coefficients and domains specific
        data to the underlying C++ form. It dynamically create a
        :class:`Form` instance with an appropriate base class for the
        scalar type, e.g. `_cpp.fem.Form_float64`.

    """
    if dtype == np.float32:
        ftype = _cpp.fem.Form_float32
        form_compiler_options["scalar_type"] = "float"
    elif dtype == np.float64:
        ftype = _cpp.fem.Form_float64
        form_compiler_options["scalar_type"] = "double"
    elif dtype == np.complex64:
        ftype = _cpp.fem.Form_complex64
        form_compiler_options["scalar_type"] = "float _Complex"
    elif dtype == np.complex128:
        ftype = _cpp.fem.Form_complex128
        form_compiler_options["scalar_type"] = "double _Complex"
    else:
        raise NotImplementedError(f"Type {dtype} not supported.")

    def _form(form):
        """"Compile a single UFL form"""
        # Extract subdomain data from UFL form
        sd = form.subdomain_data()
        domain, = list(sd.keys())  # Assuming single domain
        # Check that subdomain data for each integral type is the same
        for data in sd.get(domain).values():
            assert all([d is data[0] for d in data])

        mesh = domain.ufl_cargo()
        if mesh is None:
            raise RuntimeError("Expecting to find a Mesh in the form.")
        ufcx_form, module, code = jit.ffcx_jit(mesh.comm, form,
                                               form_compiler_options=form_compiler_options,
                                               jit_options=jit_options)

        # For each argument in form extract its function space
        V = [arg.ufl_function_space()._cpp_object for arg in form.arguments()]

        # Prepare coefficients data. For every coefficient in form take
        # its C++ object.
        original_coeffs = form.coefficients()
        coeffs = [original_coeffs[ufcx_form.original_coefficient_position[i]
                                  ]._cpp_object for i in range(ufcx_form.num_coefficients)]
        constants = [c._cpp_object for c in form.constants()]

        # NOTE Could remove this and let the user convert meshtags by
        # calling compute_integration_domains themselves
        def get_integration_domains(integral_type, subdomain):
            """Get integration domains from subdomain data"""
            if subdomain is None:
                return []
            else:
                try:
                    if integral_type in (IntegralType.exterior_facet, IntegralType.interior_facet):
                        tdim = subdomain.topology.dim
                        subdomain._cpp_object.topology.create_connectivity(tdim - 1, tdim)
                        subdomain._cpp_object.topology.create_connectivity(tdim, tdim - 1)
                    return _cpp.fem.compute_integration_domains(integral_type, subdomain._cpp_object)
                except AttributeError:
                    return subdomain

        # Subdomain markers (possibly empty list for some integral types)
        subdomains = {_ufl_to_dolfinx_domain[key]: get_integration_domains(
            _ufl_to_dolfinx_domain[key], subdomain_data[0]) for (key, subdomain_data) in sd.get(domain).items()}

        f = ftype(module.ffi.cast("uintptr_t", module.ffi.addressof(ufcx_form)), V, coeffs,
                  constants, subdomains, mesh)
        return Form(f, ufcx_form, code)

    def _create_form(form):
        """Recursively convert ufl.Forms to dolfinx.fem.Form, otherwise
        return form argument"""
        if isinstance(form, ufl.Form):
            return _form(form)
        elif isinstance(form, collections.abc.Iterable):
            return list(map(lambda sub_form: _create_form(sub_form), form))
        return form

    return _create_form(form)


def extract_function_spaces(forms: typing.Union[typing.Iterable[Form],  # type: ignore [return]
                                                typing.Iterable[typing.Iterable[Form]]],
                            index: int = 0) -> typing.Iterable[typing.Union[None, function.FunctionSpace]]:
    """Extract common function spaces from an array of forms. If `forms`
    is a list of linear form, this function returns of list of the
    corresponding test functions. If `forms` is a 2D array of bilinear
    forms, for index=0 the list common test function space for each row
    is returned, and if index=1 the common trial function spaces for
    each column are returned."""
    _forms = np.array(forms)
    if _forms.ndim == 0:
        raise RuntimeError("Expected an array for forms, not a single form")
    elif _forms.ndim == 1:
        assert index == 0
        for form in _forms:
            if form is not None:
                assert form.rank == 1, "Expected linear form"
        return [form.function_spaces[0] if form is not None else None for form in forms]  # type: ignore[union-attr]
    elif _forms.ndim == 2:
        assert index == 0 or index == 1
        extract_spaces = np.vectorize(lambda form: form.function_spaces[index] if form is not None else None)
        V = extract_spaces(_forms)

        def unique_spaces(V):
            # Pick spaces from first column
            V0 = V[:, 0]

            # Iterate over each column
            for col in range(1, V.shape[1]):
                # Iterate over entry in column, updating if current
                # space is None, or where both spaces are not None check
                # that they are the same
                for row in range(V.shape[0]):
                    if V0[row] is None and V[row, col] is not None:
                        V0[row] = V[row, col]
                    elif V0[row] is not None and V[row, col] is not None:
                        assert V0[row] is V[row, col], "Cannot extract unique function spaces"
            return V0

        if index == 0:
            return list(unique_spaces(V))
        elif index == 1:
            return list(unique_spaces(V.transpose()))
    else:
        raise RuntimeError("Unsupported array of forms")<|MERGE_RESOLUTION|>--- conflicted
+++ resolved
@@ -90,11 +90,7 @@
 
 
 def form(form: typing.Union[ufl.Form, typing.Iterable[ufl.Form]],
-<<<<<<< HEAD
-         dtype: np.dtype = default_scalar_type,
-=======
          dtype: typing.Optional[npt.DTypeLike] = default_scalar_type,
->>>>>>> 327cc36b
          form_compiler_options: dict = {}, jit_options: dict = {}):
     """Create a Form or an array of Forms.
 
