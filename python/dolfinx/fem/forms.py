# Copyright (C) 2017-2024 Chris N. Richardson, Garth N. Wells, Michal Habera and Jørgen S. Dokken
#
# This file is part of DOLFINx (https://www.fenicsproject.org)
#
# SPDX-License-Identifier:    LGPL-3.0-or-later

from __future__ import annotations

import collections
import types
import typing
from dataclasses import dataclass
from itertools import chain

import numpy as np
import numpy.typing as npt

import ffcx
import ufl
from dolfinx import cpp as _cpp
from dolfinx import default_scalar_type, jit
from dolfinx.fem import IntegralType
from dolfinx.fem.function import FunctionSpace

if typing.TYPE_CHECKING:
    from mpi4py import MPI

    from dolfinx.fem import function
    from dolfinx.mesh import Mesh, MeshTags


class Form:
    _cpp_object: typing.Union[
        _cpp.fem.Form_complex64,
        _cpp.fem.Form_complex128,
        _cpp.fem.Form_float32,
        _cpp.fem.Form_float64,
    ]
    _code: typing.Optional[str]

    def __init__(
        self,
        form: typing.Union[
            _cpp.fem.Form_complex64,
            _cpp.fem.Form_complex128,
            _cpp.fem.Form_float32,
            _cpp.fem.Form_float64,
        ],
        ufcx_form=None,
        code: typing.Optional[str] = None,
        module: typing.Optional[types.ModuleType] = None,
    ):
        """A finite element form.

        Note:
            Forms should normally be constructed using :func:`form` and
            not using this class initialiser. This class is combined
            with different base classes that depend on the scalar type
            used in the Form.

        Args:
            form: Compiled form object.
<<<<<<< HEAD
            ufcx_form: UFCx form.
            code: Form C++ code.
=======
            ufcx_form: UFCx form
            code: Form C++ code
            module: CFFI module
>>>>>>> 9aa09aca
        """
        self._code = code
        self._ufcx_form = ufcx_form
        self._cpp_object = form
        self._module = module

    @property
    def ufcx_form(self):
        """The compiled ufcx_form object."""
        return self._ufcx_form

    @property
    def code(self) -> typing.Union[str, None]:
        """C code strings."""
        return self._code

    @property
    def module(self) -> typing.Union[types.ModuleType, None]:
        """The CFFI module"""
        return self._module

    @property
    def rank(self) -> int:
        return self._cpp_object.rank  # type: ignore

    @property
    def function_spaces(self) -> list[FunctionSpace]:
        """Function spaces on which this form is defined."""
        return self._cpp_object.function_spaces  # type: ignore

    @property
    def dtype(self) -> np.dtype:
        """Scalar type of this form."""
        return np.dtype(self._cpp_object.dtype)

    @property
    def mesh(self) -> typing.Union[_cpp.mesh.Mesh_float32, _cpp.mesh.Mesh_float64]:
        """Mesh on which this form is defined."""
        return self._cpp_object.mesh

    @property
    def integral_types(self):
        """Integral types in the form."""
        return self._cpp_object.integral_types


def get_integration_domains(
    integral_type: IntegralType,
    subdomain: typing.Optional[typing.Union[MeshTags, list[tuple[int, np.ndarray]]]],
    subdomain_ids: list[int],
) -> list[tuple[int, np.ndarray]]:
    """Get integration domains from subdomain data.

    The subdomain data is a meshtags object consisting of markers, or a
    None object. If it is a None object we do not pack any integration
    entities. Integration domains are defined as a list of tuples, where
    each input `subdomain_ids` is mapped to an array of integration
    entities, where an integration entity for a cell integral is the
    list of cells. For an exterior facet integral each integration
    entity is a tuple (cell_index, local_facet_index). For an interior
    facet integral each integration entity is a uple (cell_index0,
    local_facet_index0, cell_index1, local_facet_index1). Where the
    first cell-facet pair is the '+' restriction, the second the '-'
    restriction.

    Args:
        integral_type: The type of integral to pack integration
            entities for.
        subdomain: A meshtag with markers or manually specified
            integration domains.
        subdomain_ids: List of ids to integrate over.
    """
    if subdomain is None:
        return []
    else:
        domains = []
        try:
            if integral_type in (IntegralType.exterior_facet, IntegralType.interior_facet):
                tdim = subdomain.topology.dim  # type: ignore
                subdomain._cpp_object.topology.create_connectivity(tdim - 1, tdim)  # type: ignore
                subdomain._cpp_object.topology.create_connectivity(tdim, tdim - 1)  # type: ignore
            # Compute integration domains only for each subdomain id in
            # the integrals
            # If a process has no integral entities, insert an empty
            # array
            for id in subdomain_ids:
                integration_entities = _cpp.fem.compute_integration_domains(
                    integral_type,
                    subdomain._cpp_object.topology,  # type: ignore
                    subdomain.find(id),  # type: ignore
                    subdomain.dim,  # type: ignore
                )
                domains.append((id, integration_entities))
            return [(s[0], np.array(s[1])) for s in domains]
        except AttributeError:
            return [(s[0], np.array(s[1])) for s in subdomain]  # type: ignore


def form_cpp_class(
    dtype: npt.DTypeLike,
) -> typing.Union[
    _cpp.fem.Form_float32, _cpp.fem.Form_float64, _cpp.fem.Form_complex64, _cpp.fem.Form_complex128
]:
    """Return the wrapped C++ class of a variational form of a specific scalar type.

    Args:
        dtype: Scalar type of the required form class.

    Returns:
        Wrapped C++ form class of the requested type.

    Note:
        This function is for advanced usage, typically when writing
        custom kernels using Numba or C.
    """
    if np.issubdtype(dtype, np.float32):
        return _cpp.fem.Form_float32
    elif np.issubdtype(dtype, np.float64):
        return _cpp.fem.Form_float64
    elif np.issubdtype(dtype, np.complex64):
        return _cpp.fem.Form_complex64
    elif np.issubdtype(dtype, np.complex128):
        return _cpp.fem.Form_complex128
    else:
        raise NotImplementedError(f"Type {dtype} not supported.")


_ufl_to_dolfinx_domain = {
    "cell": IntegralType.cell,
    "exterior_facet": IntegralType.exterior_facet,
    "interior_facet": IntegralType.interior_facet,
    "vertex": IntegralType.vertex,
}


def form(
    form: typing.Union[ufl.Form, typing.Iterable[ufl.Form]],
    dtype: npt.DTypeLike = default_scalar_type,
    form_compiler_options: typing.Optional[dict] = None,
    jit_options: typing.Optional[dict] = None,
    entity_maps: typing.Optional[dict[Mesh, np.typing.NDArray[np.int32]]] = None,
):
    """Create a Form or an array of Forms.

    Args:
        form: A UFL form or list(s) of UFL forms.
        dtype: Scalar type to use for the compiled form.
        form_compiler_options: See :func:`ffcx_jit <dolfinx.jit.ffcx_jit>`
        jit_options: See :func:`ffcx_jit <dolfinx.jit.ffcx_jit>`.
        entity_maps: If any trial functions, test functions, or
            coefficients in the form are not defined over the same mesh
            as the integration domain, `entity_maps` must be supplied.
            For each key (a mesh, different to the integration domain
            mesh) a map should be provided relating the entities in the
            integration domain mesh to the entities in the key mesh e.g.
            for a key-value pair (msh, emap) in `entity_maps`, `emap[i]`
            is the entity in `msh` corresponding to entity `i` in the
            integration domain mesh.

    Returns:
        Compiled finite element Form.

    Note:
        This function is responsible for the compilation of a UFL form
        (using FFCx) and attaching coefficients and domains specific
        data to the underlying C++ form. It dynamically create a
        :class:`Form` instance with an appropriate base class for the
        scalar type, e.g. :func:`_cpp.fem.Form_float64`.
    """
    if form_compiler_options is None:
        form_compiler_options = dict()

    form_compiler_options["scalar_type"] = dtype
    ftype = form_cpp_class(dtype)

    def _form(form):
        """Compile a single UFL form."""
        # Extract subdomain data from UFL form
        sd = form.subdomain_data()
        (domain,) = list(sd.keys())  # Assuming single domain

        # Check that subdomain data for each integral type is the same
        for data in sd.get(domain).values():
            assert all([d is data[0] for d in data])

        mesh = domain.ufl_cargo()
        if mesh is None:
            raise RuntimeError("Expecting to find a Mesh in the form.")
        ufcx_form, module, code = jit.ffcx_jit(
            mesh.comm, form, form_compiler_options=form_compiler_options, jit_options=jit_options
        )

        # For each argument in form extract its function space
        V = [arg.ufl_function_space()._cpp_object for arg in form.arguments()]

        # Prepare coefficients data. For every coefficient in form take
        # its C++ object.
        original_coeffs = form.coefficients()
        coeffs = [
            original_coeffs[ufcx_form.original_coefficient_positions[i]]._cpp_object
            for i in range(ufcx_form.num_coefficients)
        ]
        constants = [c._cpp_object for c in form.constants()]

        # Make map from integral_type to subdomain id
        subdomain_ids = {type: [] for type in sd.get(domain).keys()}
        for integral in form.integrals():
            if integral.subdomain_data() is not None:
                # Subdomain ids can be strings, its or tuples with
                # strings and ints
                if integral.subdomain_id() != "everywhere":
                    try:
                        ids = [sid for sid in integral.subdomain_id() if sid != "everywhere"]
                    except TypeError:
                        # If not tuple, but single integer id
                        ids = [integral.subdomain_id()]
                else:
                    ids = []
                subdomain_ids[integral.integral_type()].append(ids)

        # Chain and sort subdomain ids
        for itg_type, marker_ids in subdomain_ids.items():
            flattened_ids = list(chain.from_iterable(marker_ids))
            flattened_ids.sort()
            subdomain_ids[itg_type] = flattened_ids

        # Subdomain markers (possibly empty list for some integral
        # types)
        subdomains = {
            _ufl_to_dolfinx_domain[key]: get_integration_domains(
                _ufl_to_dolfinx_domain[key], subdomain_data[0], subdomain_ids[key]
            )
            for (key, subdomain_data) in sd.get(domain).items()
        }

        if entity_maps is None:
            _entity_maps = dict()
        else:
            _entity_maps = {msh._cpp_object: emap for (msh, emap) in entity_maps.items()}

        f = ftype(
            module.ffi.cast("uintptr_t", module.ffi.addressof(ufcx_form)),
            V,
            coeffs,
            constants,
            subdomains,
            _entity_maps,
            mesh,
        )
        return Form(f, ufcx_form, code, module)

    def _create_form(form):
        """Recursively convert ufl.Forms to dolfinx.fem.Form.

        Args:
            form: UFL form or list of UFL forms to extract DOLFINx forms
                from.

        Returns:
            A ``dolfinx.fem.Form`` or a list of ``dolfinx.fem.Form``.
        """
        if isinstance(form, ufl.Form):
            if form.empty():
                return None
            else:
                return _form(form)
        elif isinstance(form, collections.abc.Iterable):
            return list(map(lambda sub_form: _create_form(sub_form), form))
        else:
            return form

    return _create_form(form)


def extract_function_spaces(
    forms: typing.Union[
        typing.Iterable[Form],  # type: ignore [return]
        typing.Iterable[typing.Iterable[Form]],
    ],
    index: int = 0,
) -> typing.Iterable[typing.Union[None, function.FunctionSpace]]:
    """Extract common function spaces from an array of forms.

    If `forms` is a list of linear form, this function returns of list
    of the corresponding test functions. If `forms` is a 2D array of
    bilinear forms, for index=0 the list common test function space for
    each row is returned, and if index=1 the common trial function
    spaces for each column are returned.
    """
    _forms = np.array(forms)
    if _forms.ndim == 0:
        raise RuntimeError("Expected an array for forms, not a single form")
    elif _forms.ndim == 1:
        assert index == 0
        for form in _forms:
            if form is not None:
                assert form.rank == 1, "Expected linear form"
        return [form.function_spaces[0] if form is not None else None for form in forms]  # type: ignore[union-attr]
    elif _forms.ndim == 2:
        assert index == 0 or index == 1
        extract_spaces = np.vectorize(
            lambda form: form.function_spaces[index] if form is not None else None
        )
        V = extract_spaces(_forms)

        def unique_spaces(V):
            # Pick spaces from first column
            V0 = V[:, 0]

            # Iterate over each column
            for col in range(1, V.shape[1]):
                # Iterate over entry in column, updating if current
                # space is None, or where both spaces are not None check
                # that they are the same
                for row in range(V.shape[0]):
                    if V0[row] is None and V[row, col] is not None:
                        V0[row] = V[row, col]
                    elif V0[row] is not None and V[row, col] is not None:
                        assert V0[row] is V[row, col], "Cannot extract unique function spaces"
            return V0

        if index == 0:
            return list(unique_spaces(V))
        elif index == 1:
            return list(unique_spaces(V.transpose()))

    raise RuntimeError("Unsupported array of forms")


@dataclass
class CompiledForm:
    """Compiled UFL form without associated DOLFINx data."""

    ufl_form: ufl.Form  # The original ufl form
    ufcx_form: typing.Any  # The compiled form
    module: typing.Any  #  The module
    code: str  # The source code
    dtype: npt.DTypeLike  # data type used for the `ufcx_form`


def compile_form(
    comm: MPI.Intracomm,
    form: ufl.Form,
    form_compiler_options: typing.Optional[dict] = {"scalar_type": default_scalar_type},
    jit_options: typing.Optional[dict] = None,
) -> CompiledForm:
    """Compile UFL form without associated DOLFINx data.

    Args:
        comm: The MPI communicator used when compiling the form
        form: The UFL form to compile
        form_compiler_options: See :func:`ffcx_jit <dolfinx.jit.ffcx_jit>`
        jit_options: See :func:`ffcx_jit <dolfinx.jit.ffcx_jit>`.
    """
    p_ffcx = ffcx.get_options(form_compiler_options)
    p_jit = jit.get_options(jit_options)
    ufcx_form, module, code = jit.ffcx_jit(comm, form, p_ffcx, p_jit)
    return CompiledForm(form, ufcx_form, module, code, p_ffcx["scalar_type"])


def form_cpp_creator(
    dtype: npt.DTypeLike,
) -> typing.Union[
    _cpp.fem.Form_float32,
    _cpp.fem.Form_float64,
    _cpp.fem.Form_complex64,
    _cpp.fem.Form_complex128,
]:
    """Return the wrapped C++ constructor for creating a variational form of a specific scalar type.

    Args:
        dtype: Scalar type of the required form class.

    Returns:
        Wrapped C++ form class of the requested type.

    Note:
        This function is for advanced usage, typically when writing
        custom kernels using Numba or C.
    """
    if np.issubdtype(dtype, np.float32):
        return _cpp.fem.create_form_float32
    elif np.issubdtype(dtype, np.float64):
        return _cpp.fem.create_form_float64
    elif np.issubdtype(dtype, np.complex64):
        return _cpp.fem.create_form_complex64
    elif np.issubdtype(dtype, np.complex128):
        return _cpp.fem.create_form_complex128
    else:
        raise NotImplementedError(f"Type {dtype} not supported.")


def create_form(
    form: CompiledForm,
    function_spaces: list[function.FunctionSpace],
    mesh: Mesh,
    subdomains: dict[IntegralType, list[tuple[int, np.ndarray]]],
    coefficient_map: dict[ufl.Function, function.Function],
    constant_map: dict[ufl.Constant, function.Constant],
    entity_maps: dict[Mesh, np.typing.NDArray[np.int32]] | None = None,
) -> Form:
    """
    Create a Form object from a data-independent compiled form.

    Args:
        form: Compiled ufl form
        function_spaces: List of function spaces associated with the
            form. Should match the number of arguments in the form.
        mesh: Mesh to associate form with
        subdomains: A map from integral type to a list of pairs, where
            each pair corresponds to a subdomain id and the set of of
            integration entities to integrate over. Can be computed with
            {py:func}`dolfinx.fem.compute_integration_domains`.
        coefficient_map: Map from UFL coefficient to function with data.
        constant_map: Map from UFL constant to constant with data.
        entity_map: A map where each key corresponds to a mesh different
            to the integration domain `mesh`. The value of the map is an
            array of integers, where the i-th entry is the entity in the
            key mesh.
    """
    if entity_maps is None:
        _entity_maps = {}
    else:
        _entity_maps = {m._cpp_object: emap for (m, emap) in entity_maps.items()}

    _subdomain_data = subdomains.copy()
    for _, idomain in _subdomain_data.items():
        idomain.sort(key=lambda x: x[0])

    # Extract name of ufl objects and map them to their corresponding C++ object
    ufl_coefficients = ufl.algorithms.extract_coefficients(form.ufl_form)
    coefficients = {
        f"w{ufl_coefficients.index(u)}": uh._cpp_object for (u, uh) in coefficient_map.items()
    }
    ufl_constants = ufl.algorithms.analysis.extract_constants(form.ufl_form)
    constants = {f"c{ufl_constants.index(u)}": uh._cpp_object for (u, uh) in constant_map.items()}

    ftype = form_cpp_creator(form.dtype)
    f = ftype(
        form.module.ffi.cast("uintptr_t", form.module.ffi.addressof(form.ufcx_form)),
        [fs._cpp_object for fs in function_spaces],
        coefficients,
        constants,
        _subdomain_data,
        _entity_maps,
        mesh._cpp_object,
    )
    return Form(f, form.ufcx_form, form.code)<|MERGE_RESOLUTION|>--- conflicted
+++ resolved
@@ -60,14 +60,9 @@
 
         Args:
             form: Compiled form object.
-<<<<<<< HEAD
             ufcx_form: UFCx form.
             code: Form C++ code.
-=======
-            ufcx_form: UFCx form
-            code: Form C++ code
-            module: CFFI module
->>>>>>> 9aa09aca
+            module: CFFI module.
         """
         self._code = code
         self._ufcx_form = ufcx_form
