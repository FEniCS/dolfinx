--- conflicted
+++ resolved
@@ -176,7 +176,6 @@
                 _V = V
             self._cpp_object = dirichletbc_obj(dtype)(_value, dofs, _V)
         else:
-<<<<<<< HEAD
             self._cpp_object = dirichletbc_obj(dtype)(_value, dofs)
 
     @property
@@ -184,7 +183,6 @@
         """The function space to which boundary condition constrains
         will be applied"""
         return self._cpp_object.function_space
-=======
             super().__init__(_value, dofs)
 
 
@@ -201,5 +199,4 @@
         "Return list of bcs that have the same space as V"
         return [bc for bc in bcs if V.contains(bc.function_space)]
 
-    return [_bc_space(V, bcs) if V is not None else [] for V in spaces]
->>>>>>> 00a4a917
+    return [_bc_space(V, bcs) if V is not None else [] for V in spaces]