# Copyright (C) 2009-2019 Chris N. Richardson, Garth N. Wells and Michal Habera
#
# This file is part of DOLFINx (https://www.fenicsproject.org)
#
# SPDX-License-Identifier:    LGPL-3.0-or-later
"""Collection of functions and function spaces"""

import typing
from functools import singledispatch

import cffi
import numpy as np
import ufl
import ufl.algorithms
import ufl.algorithms.analysis
from dolfinx import common, cpp, jit
from dolfinx.fem import dofmap


class Constant(ufl.Constant):
    def __init__(self, domain, c: typing.Union[np.ndarray, typing.Sequence, float]):
        """A constant with respect to a domain.

        Parameters
        ----------
        domain : DOLFINx or UFL mesh
        c
            Value of the constant.
        """
        c_np = np.asarray(c)
        super().__init__(domain, c_np.shape)
        self._cpp_object = cpp.fem.Constant(c_np.shape, c_np.flatten())

    @property
    def value(self):
        """Returns value of the constant."""
        return self._cpp_object.value()

    @value.setter
    def value(self, v):
        np.copyto(self._cpp_object.value(), np.asarray(v))


class Expression:
    def __init__(self,
                 ufl_expression: ufl.core.expr.Expr,
                 x: np.ndarray,
                 form_compiler_parameters: dict = {}, jit_parameters: dict = {}):
        """Create DOLFINx Expression.

        Represents a mathematical expression evaluated at a pre-defined set of
        points on the reference cell. This class closely follows the concept of a
        UFC Expression.

        This functionality can be used to evaluate a gradient of a Function at
        the quadrature points in all cells. This evaluated gradient can then be
        used as input to a non-FEniCS function that calculates a material
        constitutive model.

        Parameters
        ----------
        ufl_expression
            Pure UFL expression
        x
            Array of points of shape (num_points, tdim) on the reference
            element.
        form_compiler_parameters
            Parameters used in FFCx compilation of this Expression. Run `ffcx
            --help` in the commandline to see all available options.
        jit_parameters
            Parameters controlling JIT compilation of C code.

        Note
        ----
        This wrapper is responsible for the FFCx compilation of the UFL Expr
        and attaching the correct data to the underlying C++ Expression.
        """
        assert x.ndim < 3
        num_points = x.shape[0] if x.ndim == 2 else 1
        x = np.reshape(x, (num_points, -1))

        mesh = ufl_expression.ufl_domain().ufl_cargo()

        # Compile UFL expression with JIT
        self._ufc_expression, module, self._code = jit.ffcx_jit(mesh.mpi_comm(), (ufl_expression, x),
                                                                form_compiler_parameters=form_compiler_parameters,
                                                                jit_parameters=jit_parameters)
        self._ufl_expression = ufl_expression

        # Setup data (evaluation points, coefficients, constants, mesh, value_size).
        # Tabulation function.
        ffi = cffi.FFI()
        fn = ffi.cast("uintptr_t", self.ufc_expression.tabulate_expression)

        value_size = ufl.product(self.ufl_expression.ufl_shape)

        ufl_coefficients = ufl.algorithms.extract_coefficients(ufl_expression)
        coefficients = [ufl_coefficient._cpp_object for ufl_coefficient in ufl_coefficients]

        ufl_constants = ufl.algorithms.analysis.extract_constants(ufl_expression)
        constants = [ufl_constant._cpp_object for ufl_constant in ufl_constants]

        self._cpp_object = cpp.fem.Expression(coefficients, constants, mesh, x, fn, value_size)

    def eval(self, cells: np.ndarray, u: typing.Optional[np.ndarray] = None) -> np.ndarray:
        """Evaluate Expression in cells.

        Parameters
        ----------
        cells
            local indices of cells to evaluate expression.
        u: optional
            array of shape (num_cells, num_points*value_size) to
            store result of expression evaluation.

        Returns
        -------

        u: np.ndarray
            The i-th row of u contains the expression evaluated on cells[i].

        Note
        ----
        This function allocates u of the appropriate size if u is not passed.
        """
        cells = np.asarray(cells, dtype=np.int32)
        assert cells.ndim == 1
        num_cells = cells.shape[0]

        # Allocate memory for result if u was not provided
        if u is None:
            if common.has_petsc_complex:
                u = np.empty((num_cells, self.num_points * self.value_size), dtype=np.complex128)
            else:
                u = np.empty((num_cells, self.num_points * self.value_size), dtype=np.float64)
            self._cpp_object.eval(cells, u)
        else:
            assert u.ndim < 3
            assert u.size == num_cells * self.num_points * self.value_size
            assert u.shape[0] == num_cells
            assert u.shape[1] == self.num_points * self.value_size
            self._cpp_object.eval(cells, u)

        return u

    @property
    def ufl_expression(self):
        """Return the original UFL Expression"""
        return self._ufl_expression

    @property
    def x(self):
        """Return the evaluation points on the reference cell"""
        return self._cpp_object.x

    @property
    def num_points(self):
        """Return the number of evaluation points on the reference cell."""
        return self._cpp_object.num_points

    @property
    def value_size(self):
        """Return the value size of the expression"""
        return self._cpp_object.value_size

    @property
    def ufc_expression(self):
        """Return the compiled ufc_expression object"""
        return self._ufc_expression

    @property
    def code(self):
        """Return C code strings"""
        return self._code


class Function(ufl.Coefficient):
    """A finite element function that is represented by a function
    space (domain, element and dofmap) and a vector holding the
    degrees-of-freedom

    """

    def __init__(self,
                 V: "FunctionSpace",
                 x: typing.Optional[cpp.la.Vector] = None,
                 name: typing.Optional[str] = None):
        """Initialize finite element Function."""

        # Create cpp Function
        if x is not None:
            self._cpp_object = cpp.fem.Function(V._cpp_object, x)
        else:
            self._cpp_object = cpp.fem.Function(V._cpp_object)

        # Initialize the ufl.FunctionSpace
        super().__init__(V.ufl_function_space(), count=self._cpp_object.id)

        # Set name
        if name is None:
            self.name = "f_{}".format(self.count())
        else:
            self.name = name

        # Store DOLFINx FunctionSpace object
        self._V = V

    @property
    def function_space(self) -> "FunctionSpace":
        """Return the FunctionSpace"""
        return self._V

    def ufl_evaluate(self, x, component, derivatives):
        """Function used by ufl to evaluate the Expression"""
        # FIXME: same as dolfinx.expression.Expression version. Find way
        # to re-use.
        assert derivatives == ()  # TODO: Handle derivatives

        if component:
            shape = self.ufl_shape
            assert len(shape) == len(component)
            value_size = ufl.product(shape)
            index = ufl.utils.indexflattening.flatten_multiindex(
                component, ufl.utils.indexflattening.shape_to_strides(shape))
            values = np.zeros(value_size)
            # FIXME: use a function with a return value
            self(*x, values=values)
            return values[index]
        else:
            # Scalar evaluation
            return self(*x)

    def eval(self, x: np.ndarray, cells: np.ndarray, u=None) -> np.ndarray:
        """Evaluate Function at points x, where x has shape (num_points, 3),
        and cells has shape (num_points,) and cell[i] is the index of the
        cell containing point x[i]. If the cell index is negative the
        point is ignored."""

        # Make sure input coordinates are a NumPy array
        x = np.asarray(x, dtype=np.float64)
        assert x.ndim < 3
        num_points = x.shape[0] if x.ndim == 2 else 1
        x = np.reshape(x, (num_points, -1))
        if x.shape[1] != 3:
            raise ValueError("Coordinate(s) for Function evaluation must have length 3.")

        # Make sure cells are a NumPy array
        cells = np.asarray(cells, dtype=np.int32)
        assert cells.ndim < 2
        num_points_c = cells.shape[0] if cells.ndim == 1 else 1
        cells = np.reshape(cells, num_points_c)

        # Allocate memory for return value if not provided
        if u is None:
            value_size = ufl.product(self.ufl_element().value_shape())
            if common.has_petsc_complex:
                u = np.empty((num_points, value_size), dtype=np.complex128)
            else:
                u = np.empty((num_points, value_size))

        self._cpp_object.eval(x, cells, u)
        if num_points == 1:
            u = np.reshape(u, (-1, ))
        return u

    def interpolate(self, u) -> None:
        """Interpolate an expression"""
        @singledispatch
        def _interpolate(u):
            try:
                self._cpp_object.interpolate(u._cpp_object)
            except AttributeError:
                self._cpp_object.interpolate(u)

        @_interpolate.register(int)
        def _(u_ptr):
            self._cpp_object.interpolate_ptr(u_ptr)

        _interpolate(u)

    def compute_point_values(self):
        return self._cpp_object.compute_point_values()

    def copy(self):
        """Return a copy of the Function. The FunctionSpace is shared and the
        degree-of-freedom vector is copied.

        """
        return Function(self.function_space,
                        self._cpp_object.vector.copy())

    @property
    def vector(self):
        """Return the vector holding Function degrees-of-freedom."""
        return self._cpp_object.vector

    @property
    def x(self):
        """Return the vector holding Function degrees-of-freedom."""
        return self._cpp_object.x

    @property
    def name(self) -> str:
        """Name of the Function."""
        return self._cpp_object.name

    @name.setter
    def name(self, name):
        self._cpp_object.name = name

    @property
    def id(self) -> int:
        """Return object id index."""
        return self._cpp_object.id

    def __str__(self):
        """Return a pretty print representation of it self."""
        return self.name

    def sub(self, i: int):
        """Return a sub function.

        The sub functions are numbered from i = 0..N-1, where N is the
        total number of sub spaces.

        """
        return Function(self._V.sub(i), self.x, name="{}-{}".format(str(self), i))

    def split(self):
        """Extract any sub functions.

        A sub function can be extracted from a discrete function that
        is in a mixed, vector, or tensor FunctionSpace. The sub
        function resides in the subspace of the mixed space.

        """
        num_sub_spaces = self.function_space.num_sub_spaces()
        if num_sub_spaces == 1:
            raise RuntimeError("No subfunctions to extract")
        return tuple(self.sub(i) for i in range(num_sub_spaces))

    def collapse(self):
        u_collapsed = self._cpp_object.collapse()
        V_collapsed = FunctionSpace(None, self.ufl_element(),
                                    u_collapsed.function_space)
        return Function(V_collapsed, u_collapsed.x)


class ElementMetaData(typing.NamedTuple):
    """Data for representing a finite element"""
    family: str
    degree: int
    form_degree: typing.Optional[int] = None  # noqa


class FunctionSpace(ufl.FunctionSpace):
    """A space on which Functions (fields) can be defined."""

    def __init__(self,
                 mesh: cpp.mesh.Mesh,
                 element: typing.Union[ufl.FiniteElementBase, ElementMetaData],
                 cppV: typing.Optional[cpp.fem.FunctionSpace] = None,
                 form_compiler_parameters: dict = {},
                 jit_parameters: dict = {}):
        """Create a finite element function space."""

        # Create function space from a UFL element and existing cpp
        # FunctionSpace
        if cppV is not None:
            assert mesh is None
            ufl_domain = cppV.mesh.ufl_domain()
            super().__init__(ufl_domain, element)
            self._cpp_object = cppV
            return

        # Initialise the ufl.FunctionSpace
        if isinstance(element, ufl.FiniteElementBase):
            super().__init__(mesh.ufl_domain(), element)
        else:
            e = ElementMetaData(*element)
            ufl_element = ufl.FiniteElement(e.family, mesh.ufl_cell(), e.degree, form_degree=e.form_degree)
            super().__init__(mesh.ufl_domain(), ufl_element)

<<<<<<< HEAD
        # Compile dofmap and element and create DOLFIN objects
        (self._ufc_element, self._ufc_dofmap), module, code = jit.ffcx_jit(
=======
        # Compile dofmap and element and create DOLFINx objects
        ufc_element, ufc_dofmap = jit.ffcx_jit(
>>>>>>> 0230d198
            mesh.mpi_comm(), self.ufl_element(), form_compiler_parameters=form_compiler_parameters,
            jit_parameters=jit_parameters)

        ffi = cffi.FFI()
        cpp_element = cpp.fem.FiniteElement(ffi.cast("uintptr_t", ffi.addressof(self._ufc_element)))
        cpp_dofmap = cpp.fem.create_dofmap(mesh.mpi_comm(), ffi.cast(
            "uintptr_t", ffi.addressof(self._ufc_dofmap)), mesh.topology)

        # Initialize the cpp.FunctionSpace
        self._cpp_object = cpp.fem.FunctionSpace(mesh, cpp_element, cpp_dofmap)

    def clone(self) -> "FunctionSpace":
        """Return a new FunctionSpace :math:`W` which shares data with this
        FunctionSpace :math:`V`, but with a different unique integer ID.

        This function is helpful for defining mixed problems and using
        blocked linear algebra. For example, a matrix block defined on
        the spaces :math:`V \\times W` where, :math:`V` and :math:`W`
        are defined on the same finite element and mesh can be
        identified as an off-diagonal block whereas the :math:`V \\times
        V` and :math:`V \\times V` matrices can be identified as
        diagonal blocks. This is relevant for the handling of boundary
        conditions.

        """
        Vcpp = cpp.fem.FunctionSpace(self._cpp_object.mesh, self._cpp_object.element, self._cpp_object.dofmap)
        return FunctionSpace(None, self.ufl_element(), Vcpp)

    def dolfin_element(self):
        """Return the DOLFINx element."""
        return self._cpp_object.element

    def num_sub_spaces(self) -> int:
        """Return the number of sub spaces."""
        return self.dolfin_element().num_sub_elements()

    def sub(self, i: int) -> "FunctionSpace":
        """Return the i-th sub space."""
        assert self.ufl_element().num_sub_elements() > i
        sub_element = self.ufl_element().sub_elements()[i]
        cppV_sub = self._cpp_object.sub([i])
        return FunctionSpace(None, sub_element, cppV_sub)

    def component(self):
        """Return the component relative to the parent space."""
        return self._cpp_object.component()

    def contains(self, V) -> bool:
        """Check whether a FunctionSpace is in this FunctionSpace, or is the
        same as this FunctionSpace.

        """
        return self._cpp_object.contains(V._cpp_object)

    def __contains__(self, u):
        """Check whether a function is in the FunctionSpace."""
        try:
            return u._in(self._cpp_object)
        except AttributeError:
            try:
                return u._cpp_object._in(self._cpp_object)
            except Exception as e:
                raise RuntimeError("Unable to check if object is in FunctionSpace ({})".format(e))

    def __eq__(self, other):
        """Comparison for equality."""
        return super().__eq__(other) and self._cpp_object == other._cpp_object

    def __ne__(self, other):
        """Comparison for inequality."""
        return super().__ne__(other) or self._cpp_object != other._cpp_object

    def ufl_cell(self):
        return self._cpp_object.mesh.ufl_cell()

    def ufl_function_space(self) -> ufl.FunctionSpace:
        """Return the UFL function space"""
        return self

    @property
    def id(self) -> int:
        """The unique identifier"""
        return self._cpp_object.id

    @property
    def element(self):
        return self._cpp_object.element

    @property
    def dofmap(self) -> "dofmap.DofMap":
        """Return the degree-of-freedom map associated with the function space."""
        return dofmap.DofMap(self._cpp_object.dofmap)

    @property
    def mesh(self):
        """Return the mesh on which the function space is defined."""
        return self._cpp_object.mesh

    def collapse(self, collapsed_dofs: bool = False):
        """Collapse a subspace and return a new function space and a map from
        new to old dofs.

        *Arguments*
            collapsed_dofs
                Return the map from new to old dofs

       *Returns*
           FunctionSpace
                The new function space.
           dict
                The map from new to old dofs (optional)

        """
        cpp_space, dofs = self._cpp_object.collapse()
        V = FunctionSpace(None, self.ufl_element(), cpp_space)
        if collapsed_dofs:
            return V, dofs
        else:
            return V

    def tabulate_dof_coordinates(self):
        return self._cpp_object.tabulate_dof_coordinates()


def VectorFunctionSpace(mesh: cpp.mesh.Mesh,
                        element: ElementMetaData,
                        dim=None,
                        restriction=None) -> "FunctionSpace":
    """Create vector finite element (composition of scalar elements) function space."""

    e = ElementMetaData(*element)
    ufl_element = ufl.VectorElement(e.family, mesh.ufl_cell(), e.degree, form_degree=e.form_degree, dim=dim)
    return FunctionSpace(mesh, ufl_element)


def TensorFunctionSpace(mesh: cpp.mesh.Mesh,
                        element: ElementMetaData,
                        shape=None,
                        symmetry: bool = None,
                        restriction=None) -> "FunctionSpace":
    """Create tensor finite element (composition of scalar elements) function space."""

    e = ElementMetaData(*element)
    ufl_element = ufl.TensorElement(e.family, mesh.ufl_cell(), e.degree, shape, symmetry)
    return FunctionSpace(mesh, ufl_element)<|MERGE_RESOLUTION|>--- conflicted
+++ resolved
@@ -381,13 +381,8 @@
             ufl_element = ufl.FiniteElement(e.family, mesh.ufl_cell(), e.degree, form_degree=e.form_degree)
             super().__init__(mesh.ufl_domain(), ufl_element)
 
-<<<<<<< HEAD
         # Compile dofmap and element and create DOLFIN objects
         (self._ufc_element, self._ufc_dofmap), module, code = jit.ffcx_jit(
-=======
-        # Compile dofmap and element and create DOLFINx objects
-        ufc_element, ufc_dofmap = jit.ffcx_jit(
->>>>>>> 0230d198
             mesh.mpi_comm(), self.ufl_element(), form_compiler_parameters=form_compiler_parameters,
             jit_parameters=jit_parameters)
 
