--- conflicted
+++ resolved
@@ -558,10 +558,6 @@
         A function space.
 
     """
-<<<<<<< HEAD
-    # Get dtype from mesh
-    dtype = mesh.geometry.x.dtype
-=======
     # Create UFL element
     try:
         e = ElementMetaData(*element)
@@ -574,50 +570,11 @@
         )
     except TypeError:
         ufl_e = element  # type: ignore
->>>>>>> 35e66b59
-
-    # If element is abasix element, create a DOLFINx function space directly
-    # and avoid JIT compilation
-    if isinstance(element, basix.finite_element.FiniteElement):
-        ufl_e = basix.ufl._BasixElement(element)
-
-<<<<<<< HEAD
-        shape = ufl_e.value_shape
-        # Check that element and mesh cell types match
-        if ufl_e.cell != mesh.ufl_domain().ufl_cell():
-            raise ValueError("Non-matching UFL cell and mesh cell shapes.")
-
-        if dtype == np.float32:
-            cppV = _cpp.fem.create_function_space_float32(mesh._cpp_object, element._e, shape)
-        elif dtype == np.float64:
-            cppV = _cpp.fem.create_function_space_float64(mesh._cpp_object, element._e, shape)
-
-    else:
-        # Create UFL element
-        try:
-            e = ElementMetaData(*element)
-            ufl_e = basix.ufl.element(
-                e.family,
-                mesh.basix_cell(),
-                e.degree,
-                shape=e.shape,
-                symmetry=e.symmetry,
-                gdim=mesh.ufl_cell().geometric_dimension(),
-            )
-        except TypeError:
-            ufl_e = element  # type: ignore
-
-        # Check that element and mesh cell types match
-        if ufl_e.cell != mesh.ufl_domain().ufl_cell():
-            raise ValueError("Non-matching UFL cell and mesh cell shapes.")
-
-        # Compile dofmap and element and create DOLFIN objects
-        if form_compiler_options is None:
-            form_compiler_options = dict()
-        form_compiler_options["scalar_type"] = dtype
-        (ufcx_element, ufcx_dofmap), module, code = jit.ffcx_jit(
-            mesh.comm, ufl_e, form_compiler_options=form_compiler_options, jit_options=jit_options
-=======
+
+    # Check that element and mesh cell types match
+    if ufl_e.cell != mesh.ufl_domain().ufl_cell():
+        raise ValueError("Non-matching UFL cell and mesh cell shapes.")
+
     ufl_space = ufl.FunctionSpace(mesh.ufl_domain(), ufl_e)
     value_shape = ufl_space.value_shape
 
@@ -633,28 +590,11 @@
     if dtype == np.float32:
         cpp_element = _cpp.fem.FiniteElement_float32(
             ffi.cast("uintptr_t", ffi.addressof(ufcx_element))
->>>>>>> 35e66b59
-        )
-        ffi = module.ffi
-        if dtype == np.float32:
-            cpp_element = _cpp.fem.FiniteElement_float32(
-                ffi.cast("uintptr_t", ffi.addressof(ufcx_element))
-            )
-        elif dtype == np.float64:
-            cpp_element = _cpp.fem.FiniteElement_float64(
-                ffi.cast("uintptr_t", ffi.addressof(ufcx_element))
-            )
-        cpp_dofmap = _cpp.fem.create_dofmap(
-            mesh.comm, ffi.cast("uintptr_t", ffi.addressof(ufcx_dofmap)), mesh.topology, cpp_element
-        )
-<<<<<<< HEAD
-
-        # Initialize the cpp.FunctionSpace
-        try:
-            cppV = _cpp.fem.FunctionSpace_float64(mesh._cpp_object, cpp_element, cpp_dofmap)
-        except TypeError:
-            cppV = _cpp.fem.FunctionSpace_float32(mesh._cpp_object, cpp_element, cpp_dofmap)
-=======
+        )
+    elif dtype == np.float64:
+        cpp_element = _cpp.fem.FiniteElement_float64(
+            ffi.cast("uintptr_t", ffi.addressof(ufcx_element))
+        )
     cpp_dofmap = _cpp.fem.create_dofmap(
         mesh.comm, ffi.cast("uintptr_t", ffi.addressof(ufcx_dofmap)), mesh.topology, cpp_element
     )
@@ -668,7 +608,6 @@
         cppV = _cpp.fem.FunctionSpace_float32(
             mesh._cpp_object, cpp_element, cpp_dofmap, value_shape
         )
->>>>>>> 35e66b59
 
     return FunctionSpace(mesh, ufl_e, cppV)
 
