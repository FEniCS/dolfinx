--- conflicted
+++ resolved
@@ -212,15 +212,10 @@
             argument_space_dimension = 1
         else:
             argument_space_dimension = self.argument_function_space.element.space_dimension
-<<<<<<< HEAD
-        values_shape = (_cells.shape[0],
-                        self.X().shape[0] * self.value_size * argument_space_dimension)
-=======
         values_shape = (
             _cells.shape[0],
             self.X().shape[0] * self.value_size * argument_space_dimension,
         )
->>>>>>> ec3d37be
 
         # Allocate memory for result if u was not provided
         if values is None:
@@ -564,19 +559,13 @@
     # Create UFL element
     try:
         e = ElementMetaData(*element)
-<<<<<<< HEAD
-        ufl_e = basix.ufl.element(e.family, mesh.basix_cell(), e.degree, shape=e.shape,
-                                  symmetry=e.symmetry)
-=======
         ufl_e = basix.ufl.element(
             e.family,
             mesh.basix_cell(),
             e.degree,
             shape=e.shape,
             symmetry=e.symmetry,
-            gdim=mesh.ufl_cell().geometric_dimension(),
-        )
->>>>>>> ec3d37be
+        )
     except TypeError:
         ufl_e = element  # type: ignore
 
@@ -610,9 +599,13 @@
 
     # Initialize the cpp.FunctionSpace
     try:
-        cppV = _cpp.fem.FunctionSpace_float64(mesh._cpp_object, cpp_element, cpp_dofmap, value_shape)
+        cppV = _cpp.fem.FunctionSpace_float64(
+            mesh._cpp_object, cpp_element, cpp_dofmap, value_shape
+        )
     except TypeError:
-        cppV = _cpp.fem.FunctionSpace_float32(mesh._cpp_object, cpp_element, cpp_dofmap, value_shape)
+        cppV = _cpp.fem.FunctionSpace_float32(
+            mesh._cpp_object, cpp_element, cpp_dofmap, value_shape
+        )
 
     return FunctionSpace(mesh, ufl_e, cppV)
 
@@ -667,21 +660,18 @@
         """
         try:
             Vcpp = _cpp.fem.FunctionSpace_float64(
-<<<<<<< HEAD
-                self._cpp_object.mesh, self._cpp_object.element, self._cpp_object.dofmap,
-                self._cpp_object.value_shape)  # type: ignore
-        except TypeError:
-            Vcpp = _cpp.fem.FunctionSpace_float32(
-                self._cpp_object.mesh, self._cpp_object.element, self._cpp_object.dofmap,
-                self._cpp_object.value_shape)  # type: ignore
-=======
-                self._cpp_object.mesh, self._cpp_object.element, self._cpp_object.dofmap
+                self._cpp_object.mesh,
+                self._cpp_object.element,
+                self._cpp_object.dofmap,
+                self._cpp_object.value_shape,
             )  # type: ignore
         except TypeError:
             Vcpp = _cpp.fem.FunctionSpace_float32(
-                self._cpp_object.mesh, self._cpp_object.element, self._cpp_object.dofmap
+                self._cpp_object.mesh,
+                self._cpp_object.element,
+                self._cpp_object.dofmap,
+                self._cpp_object.value_shape,
             )  # type: ignore
->>>>>>> ec3d37be
         return FunctionSpace(self._mesh, self.ufl_element(), Vcpp)
 
     @property
