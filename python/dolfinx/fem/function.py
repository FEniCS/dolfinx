# Copyright (C) 2009-2023 Chris N. Richardson, Garth N. Wells and Michal Habera
#
# This file is part of DOLFINx (https://www.fenicsproject.org)
#
# SPDX-License-Identifier:    LGPL-3.0-or-later
"""Finite element function spaces and functions."""

from __future__ import annotations

import typing
from functools import singledispatch

import numpy as np
import numpy.typing as npt

import basix
import ufl
from dolfinx import cpp as _cpp
from dolfinx import default_scalar_type, jit, la
from dolfinx.fem import dofmap

if typing.TYPE_CHECKING:
    from mpi4py import MPI as _MPI

    from dolfinx.mesh import Mesh


class Constant(ufl.Constant):
    _cpp_object: typing.Union[
        _cpp.fem.Constant_complex64,
        _cpp.fem.Constant_complex128,
        _cpp.fem.Constant_float32,
        _cpp.fem.Constant_float64,
    ]

    def __init__(self, domain, c: typing.Union[np.ndarray, typing.Sequence, float, complex]):
        """A constant with respect to a domain.

        Args:
            domain: DOLFINx or UFL mesh
            c: Value of the constant.
        """
        c = np.asarray(c)
        super().__init__(domain, c.shape)
        try:
            if c.dtype == np.complex64:
                self._cpp_object = _cpp.fem.Constant_complex64(c)
            elif c.dtype == np.complex128:
                self._cpp_object = _cpp.fem.Constant_complex128(c)
            elif c.dtype == np.float32:
                self._cpp_object = _cpp.fem.Constant_float32(c)
            elif c.dtype == np.float64:
                self._cpp_object = _cpp.fem.Constant_float64(c)
            else:
                raise RuntimeError("Unsupported dtype")
        except AttributeError:
            raise AttributeError("Constant value must have a dtype attribute.")

    @property
    def value(self):
        """The value of the constant"""
        return self._cpp_object.value

    @value.setter
    def value(self, v):
        np.copyto(self._cpp_object.value, np.asarray(v))

    @property
    def dtype(self) -> np.dtype:
        return self._cpp_object.dtype

    def __float__(self):
        if self.ufl_shape or self.ufl_free_indices:
            raise TypeError("Cannot evaluate a nonscalar expression to a scalar value.")
        else:
            return float(self.value)

    def __complex__(self):
        if self.ufl_shape or self.ufl_free_indices:
            raise TypeError("Cannot evaluate a nonscalar expression to a scalar value.")
        else:
            return complex(self.value)


class Expression:
    def __init__(
        self,
        e: ufl.core.expr.Expr,
        X: np.ndarray,
        comm: typing.Optional[_MPI.Comm] = None,
        form_compiler_options: typing.Optional[dict] = None,
        jit_options: typing.Optional[dict] = None,
        dtype: typing.Optional[npt.DTypeLike] = None,
    ):
        """Create DOLFINx Expression.

        Represents a mathematical expression evaluated at a pre-defined
        set of points on the reference cell. This class closely follows
        the concept of a UFC Expression.

        This functionality can be used to evaluate a gradient of a
        Function at the quadrature points in all cells. This evaluated
        gradient can then be used as input to a non-FEniCS function that
        calculates a material constitutive model.

        Args:
            e: UFL expression.
            X: Array of points of shape ``(num_points, tdim)`` on the
                reference element.
            comm: Communicator that the Expression is defined on.
            form_compiler_options: Options used in FFCx compilation of
                this Expression. Run ``ffcx --help`` in the commandline
                to see all available options.
            jit_options: Options controlling JIT compilation of C code.

        Note:
            This wrapper is responsible for the FFCx compilation of the
            UFL Expr and attaching the correct data to the underlying
            C++ Expression.

        """
        assert X.ndim < 3
        num_points = X.shape[0] if X.ndim == 2 else 1
        _X = np.reshape(X, (num_points, -1))

        # Get MPI communicator
        if comm is None:
            try:
                mesh = ufl.domain.extract_unique_domain(e).ufl_cargo()
                comm = mesh.comm
            except AttributeError:
                print(
                    "Could not extract MPI communicator for Expression. "
                    + "Maybe you need to pass a communicator?"
                )
                raise

        # Attempt to deduce dtype
        if dtype is None:
            try:
                dtype = e.dtype
            except AttributeError:
                dtype = default_scalar_type

        # Compile UFL expression with JIT
        if form_compiler_options is None:
            form_compiler_options = dict()
        form_compiler_options["scalar_type"] = dtype
        self._ufcx_expression, module, self._code = jit.ffcx_jit(
            comm, (e, _X), form_compiler_options=form_compiler_options, jit_options=jit_options
        )
        self._ufl_expression = e

        # Prepare coefficients data. For every coefficient in expression
        # take its C++ object.
        original_coefficients = ufl.algorithms.extract_coefficients(e)
        coeffs = [
            original_coefficients[
                self._ufcx_expression.original_coefficient_positions[i]
            ]._cpp_object
            for i in range(self._ufcx_expression.num_coefficients)
        ]
        ufl_constants = ufl.algorithms.analysis.extract_constants(e)
        constants = [constant._cpp_object for constant in ufl_constants]
        arguments = ufl.algorithms.extract_arguments(e)
        if len(arguments) == 0:
            self._argument_function_space = None
        elif len(arguments) == 1:
            self._argument_function_space = arguments[0].ufl_function_space()._cpp_object
        else:
            raise RuntimeError("Expressions with more that one Argument not allowed.")

        def _create_expression(dtype):
            if dtype == np.float32:
                return _cpp.fem.create_expression_float32
            elif dtype == np.float64:
                return _cpp.fem.create_expression_float64
            elif dtype == np.complex64:
                return _cpp.fem.create_expression_complex64
            elif dtype == np.complex128:
                return _cpp.fem.create_expression_complex128
            else:
                raise NotImplementedError(f"Type {dtype} not supported.")

        ffi = module.ffi
        self._cpp_object = _create_expression(dtype)(
            ffi.cast("uintptr_t", ffi.addressof(self._ufcx_expression)),
            coeffs,
            constants,
            self.argument_function_space,
        )

    def eval(
        self, mesh: Mesh, cells: np.ndarray, values: typing.Optional[np.ndarray] = None
    ) -> np.ndarray:
        """Evaluate Expression in cells.

        Args:
            mesh: Mesh to evaluate Expression on.
            cells: Cells of `mesh`` to evaluate Expression on.
            values: Array to fill with evaluated values. If ``None``,
                storage will be allocated. Otherwise must have shape
                ``(len(cells), num_points * value_size *
                num_all_argument_dofs)``

        Returns:
            Expression evaluated at points for `cells``.

        """
        _cells = np.asarray(cells, dtype=np.int32)
        if self.argument_function_space is None:
            argument_space_dimension = 1
        else:
            argument_space_dimension = self.argument_function_space.element.space_dimension
        values_shape = (
            _cells.shape[0],
            self.X().shape[0] * self.value_size * argument_space_dimension,
        )

        # Allocate memory for result if u was not provided
        if values is None:
            values = np.zeros(values_shape, dtype=self.dtype)
        else:
            if values.shape != values_shape:
                raise TypeError("Passed array values does not have correct shape.")
            if values.dtype != self.dtype:
                raise TypeError("Passed array values does not have correct dtype.")

        self._cpp_object.eval(mesh._cpp_object, cells, values)
        return values

    def X(self) -> np.ndarray:
        """Evaluation points on the reference cell"""
        return self._cpp_object.X()

    @property
    def ufl_expression(self):
        """Original UFL Expression"""
        return self._ufl_expression

    @property
    def value_size(self) -> int:
        """Value size of the expression"""
        return self._cpp_object.value_size

    @property
    def argument_function_space(self) -> typing.Optional[FunctionSpace]:
        """The argument function space if expression has argument"""
        return self._argument_function_space

    @property
    def ufcx_expression(self):
        """The compiled ufcx_expression object"""
        return self._ufcx_expression

    @property
    def code(self) -> str:
        """C code strings"""
        return self._code

    @property
    def dtype(self) -> np.dtype:
        return self._cpp_object.dtype


class Function(ufl.Coefficient):
    """A finite element function that is represented by a function space
    (domain, element and dofmap) and a vector holding the
    degrees-of-freedom."""

    _cpp_object: typing.Union[
        _cpp.fem.Function_complex64,
        _cpp.fem.Function_complex128,
        _cpp.fem.Function_float32,
        _cpp.fem.Function_float64,
    ]

    def __init__(
        self,
        V: FunctionSpace,
        x: typing.Optional[la.Vector] = None,
        name: typing.Optional[str] = None,
        dtype: typing.Optional[npt.DTypeLike] = None,
    ):
        """Initialize a finite element Function.

        Args:
            V: The function space that the Function is defined on.
            x: Function degree-of-freedom vector. Typically required
                only when reading a saved Function from file.
            name: Function name.
            dtype: Scalar type. Is not set, the DOLFINx default scalar
                type is used.

        """
        if x is not None:
            if dtype is None:
                dtype = x.array.dtype
            else:
                assert x.array.dtype == dtype, "Incompatible Vector and dtype."
        else:
            if dtype is None:
                dtype = default_scalar_type

        # PETSc Vec wrapper around the C++ function data (constructed
        # when first requested)
        self._petsc_x = None

        # Create cpp Function
        def functiontype(dtype):
            if dtype == np.dtype(np.float32):
                return _cpp.fem.Function_float32
            elif dtype == np.dtype(np.float64):
                return _cpp.fem.Function_float64
            elif dtype == np.dtype(np.complex64):
                return _cpp.fem.Function_complex64
            elif dtype == np.dtype(np.complex128):
                return _cpp.fem.Function_complex128
            else:
                raise NotImplementedError(f"Type {dtype} not supported.")

        if x is not None:
            self._cpp_object = functiontype(dtype)(V._cpp_object, x._cpp_object)  # type: ignore
        else:
            self._cpp_object = functiontype(dtype)(V._cpp_object)  # type: ignore

        # Initialize the ufl.FunctionSpace
        super().__init__(V.ufl_function_space())

        # Set name
        if name is None:
            self.name = "f"
        else:
            self.name = name

        # Store DOLFINx FunctionSpace object
        self._V = V

    def __del__(self):
        if self._petsc_x is not None:
            self._petsc_x.destroy()

    @property
    def function_space(self) -> FunctionSpace:
        """The FunctionSpace that the Function is defined on"""
        return self._V

    def eval(self, x: npt.ArrayLike, cells: npt.ArrayLike, u=None) -> np.ndarray:
        """Evaluate Function at points x, where x has shape (num_points, 3),
        and cells has shape (num_points,) and cell[i] is the index of the
        cell containing point x[i]. If the cell index is negative the
        point is ignored."""

        # Make sure input coordinates are a NumPy array
        _x = np.asarray(x, dtype=self._V.mesh.geometry.x.dtype)
        assert _x.ndim < 3
        if len(_x) == 0:
            _x = np.zeros((0, 3), dtype=self._V.mesh.geometry.x.dtype)
        else:
            shape0 = _x.shape[0] if _x.ndim == 2 else 1
            _x = np.reshape(_x, (shape0, -1))
        num_points = _x.shape[0]
        if _x.shape[1] != 3:
            raise ValueError("Coordinate(s) for Function evaluation must have length 3.")

        # Make sure cells are a NumPy array
        _cells = np.asarray(cells, dtype=np.int32)
        assert _cells.ndim < 2
        num_points_c = _cells.shape[0] if _cells.ndim == 1 else 1
        _cells = np.reshape(_cells, num_points_c)

        # Allocate memory for return value if not provided
        if u is None:
            value_size = ufl.product(self.ufl_element().value_shape)
            u = np.empty((num_points, value_size), self.dtype)

        self._cpp_object.eval(_x, _cells, u)  # type: ignore
        if num_points == 1:
            u = np.reshape(u, (-1,))
        return u

    def interpolate(
        self,
        u: typing.Union[typing.Callable, Expression, Function],
        cells: typing.Optional[np.ndarray] = None,
        nmm_interpolation_data=((), (), (), ()),
    ) -> None:
        """Interpolate an expression

        Args:
            u: The function, Expression or Function to interpolate.
            cells: The cells to interpolate over. If `None` then all
                cells are interpolated over.
        """

        @singledispatch
        def _interpolate(u, cells: typing.Optional[np.ndarray] = None):
            """Interpolate a cpp.fem.Function"""
            self._cpp_object.interpolate(u, cells, nmm_interpolation_data)  # type: ignore

        @_interpolate.register(Function)
        def _(u: Function, cells: typing.Optional[np.ndarray] = None):
            """Interpolate a fem.Function"""
            self._cpp_object.interpolate(u._cpp_object, cells, nmm_interpolation_data)  # type: ignore

        @_interpolate.register(int)
        def _(u_ptr: int, cells: typing.Optional[np.ndarray] = None):
            """Interpolate using a pointer to a function f(x)"""
            self._cpp_object.interpolate_ptr(u_ptr, cells)  # type: ignore

        @_interpolate.register(Expression)
        def _(expr: Expression, cells: typing.Optional[np.ndarray] = None):
            """Interpolate Expression for the set of cells"""
            self._cpp_object.interpolate(expr._cpp_object, cells)  # type: ignore

        if cells is None:
            mesh = self.function_space.mesh
            map = mesh.topology.index_map(mesh.topology.dim)
            cells = np.arange(map.size_local + map.num_ghosts, dtype=np.int32)

        try:
            # u is a Function or Expression (or pointer to one)
            _interpolate(u, cells)
        except TypeError:
            # u is callable
            assert callable(u)
            x = _cpp.fem.interpolation_coords(self._V.element, self._V.mesh.geometry, cells)
            self._cpp_object.interpolate(np.asarray(u(x), dtype=self.dtype), cells)  # type: ignore

    def copy(self) -> Function:
        """Create a copy of the Function. The function space is shared and the
        degree-of-freedom vector is copied.

        """
        return Function(
            self.function_space, la.Vector(type(self.x._cpp_object)(self.x._cpp_object))
        )

    @property
    def x(self) -> la.Vector:
        """Vector holding the degrees-of-freedom."""
        return la.Vector(self._cpp_object.x)  # type: ignore

    @property
    def vector(self):
        """PETSc vector holding the degrees-of-freedom.

        Upon first call, this function creates a PETSc ``Vec`` object
        that wraps the degree-of-freedom data. The ``Vec`` object is
        cached and the cached ``Vec`` is returned upon subsequent calls.

        Note:
            Prefer :func`x` where possible.

        """
        if self._petsc_x is None:
            from dolfinx.la import create_petsc_vector_wrap

            self._petsc_x = create_petsc_vector_wrap(self.x)
        return self._petsc_x

    @property
    def dtype(self) -> np.dtype:
        return self._cpp_object.x.array.dtype  # type: ignore

    @property
    def name(self) -> str:
        """Name of the Function."""
        return self._cpp_object.name  # type: ignore

    @name.setter
    def name(self, name):
        self._cpp_object.name = name

    def __str__(self):
        """Pretty print representation."""
        return self.name

    def sub(self, i: int) -> Function:
        """Return a sub-function (a view into the `Function`).

        Sub-functions are indexed `i = 0, ..., N-1`, where `N` is the
        number of sub-spaces.

        Args:
            i: Index of the sub-function to extract.

        Returns:
            A view into the parent `Function`.

        Note:
            If the sub-Function is re-used, for performance reasons the
            returned `Function` should be stored by the caller to avoid
            repeated re-computation of the subspac.
        """
        return Function(self._V.sub(i), self.x, name=f"{self!s}_{i}")

    def split(self) -> tuple[Function, ...]:
        """Extract (any) sub-functions.

        A sub-function can be extracted from a discrete function that is
        in a mixed, vector, or tensor FunctionSpace. The sub-function
        resides in the subspace of the mixed space.

        Returns:
            First level of subspaces of the function space.

        """
        num_sub_spaces = self.function_space.num_sub_spaces
        if num_sub_spaces == 1:
            raise RuntimeError("No subfunctions to extract")
        return tuple(self.sub(i) for i in range(num_sub_spaces))

    def collapse(self) -> Function:
        u_collapsed = self._cpp_object.collapse()  # type: ignore
        V_collapsed = FunctionSpace(
            self.function_space._mesh,
            self.ufl_element(),  # type: ignore
            u_collapsed.function_space,
        )
        return Function(V_collapsed, la.Vector(u_collapsed.x))


class ElementMetaData(typing.NamedTuple):
    """Data for representing a finite element

    :param family: Element type.
    :param degree: Polynomial degree of the element.
    :param shape: Shape for vector/tensor valued elements that are
        constructed from blocked scalar elements (e.g., Lagrange).
    :param symmetry: Symmetry option for blocked tensor elements.

    """

    family: str
    degree: int
    shape: typing.Optional[tuple[int, ...]] = None
    symmetry: typing.Optional[bool] = None


def functionspace(
    mesh: Mesh,
    element: typing.Union[ufl.FiniteElementBase, ElementMetaData, tuple[str, int, tuple, bool]],
    form_compiler_options: typing.Optional[dict[str, typing.Any]] = None,
    jit_options: typing.Optional[dict[str, typing.Any]] = None,
) -> FunctionSpace:
    """Create a finite element function space.

    Args:
        mesh: Mesh that space is defined on
        element: Finite element description
        form_compiler_options: Options passed to the form compiler
        jit_options: Options controlling just-in-time compilation

    Returns:
        A function space.

    """
    # Get dtype from mesh
    dtype = mesh.geometry.x.dtype

    # Create UFL element
    try:
        e = ElementMetaData(*element)
<<<<<<< HEAD
        ufl_e = basix.ufl.element(e.family, mesh.basix_cell(), e.degree,
                                  shape=e.shape, symmetry=e.symmetry,
                                  gdim=mesh.ufl_cell().geometric_dimension(),
                                  dtype=dtype)
=======
        ufl_e = basix.ufl.element(
            e.family,
            mesh.basix_cell(),
            e.degree,
            shape=e.shape,
            symmetry=e.symmetry,
            gdim=mesh.ufl_cell().geometric_dimension(),
        )
>>>>>>> 8a73be4c
    except TypeError:
        ufl_e = element  # type: ignore

    # Check that element and mesh cell types match
    if ufl_e.cell != mesh.ufl_domain().ufl_cell():
        raise ValueError("Non-matching UFL cell and mesh cell shapes.")

    # Compile dofmap and element and create DOLFIN objects
    if form_compiler_options is None:
        form_compiler_options = dict()
    form_compiler_options["scalar_type"] = dtype
    (ufcx_element, ufcx_dofmap), module, code = jit.ffcx_jit(
        mesh.comm, ufl_e, form_compiler_options=form_compiler_options, jit_options=jit_options
    )
    ffi = module.ffi
    if dtype == np.float32:
        cpp_element = _cpp.fem.FiniteElement_float32(
            ffi.cast("uintptr_t", ffi.addressof(ufcx_element))
        )
    elif dtype == np.float64:
        cpp_element = _cpp.fem.FiniteElement_float64(
            ffi.cast("uintptr_t", ffi.addressof(ufcx_element))
        )
    cpp_dofmap = _cpp.fem.create_dofmap(
        mesh.comm, ffi.cast("uintptr_t", ffi.addressof(ufcx_dofmap)), mesh.topology, cpp_element
    )

    # Initialize the cpp.FunctionSpace
    try:
        cppV = _cpp.fem.FunctionSpace_float64(mesh._cpp_object, cpp_element, cpp_dofmap)
    except TypeError:
        cppV = _cpp.fem.FunctionSpace_float32(mesh._cpp_object, cpp_element, cpp_dofmap)

    return FunctionSpace(mesh, ufl_e, cppV)


class FunctionSpace(ufl.FunctionSpace):
    """A space on which Functions (fields) can be defined."""

    _cpp_object: typing.Union[_cpp.fem.FunctionSpace_float32, _cpp.fem.FunctionSpace_float64]
    _mesh: Mesh

    def __init__(
        self,
        mesh: Mesh,
        element: ufl.FiniteElementBase,
        cppV: typing.Union[_cpp.fem.FunctionSpace_float32, _cpp.fem.FunctionSpace_float64],
    ):
        """Create a finite element function space.

        Note:
            This initialiser is for internal use and not normally called
            in user code. Use :func:`functionspace` to create a function space.

        Args:
            mesh: Mesh that space is defined on
            element: UFL finite element
            cppV: Compiled C++ function space.

        """
        if mesh._cpp_object is not cppV.mesh:
            raise RuntimeError("Meshes do not match in function space initialisation.")
        ufl_domain = mesh.ufl_domain()
        self._cpp_object = cppV
        self._mesh = mesh
        super().__init__(ufl_domain, element)

    def clone(self) -> FunctionSpace:
        """Create a new FunctionSpace :math:`W` which shares data with this
        FunctionSpace :math:`V`, but with a different unique integer ID.

        This function is helpful for defining mixed problems and using
        blocked linear algebra. For example, a matrix block defined on
        the spaces :math:`V \\times W` where, :math:`V` and :math:`W`
        are defined on the same finite element and mesh can be
        identified as an off-diagonal block whereas the :math:`V \\times
        V` and :math:`V \\times V` matrices can be identified as
        diagonal blocks. This is relevant for the handling of boundary
        conditions.

        Returns:
            A new function space that shares data

        """
        try:
            Vcpp = _cpp.fem.FunctionSpace_float64(
                self._cpp_object.mesh, self._cpp_object.element, self._cpp_object.dofmap
            )  # type: ignore
        except TypeError:
            Vcpp = _cpp.fem.FunctionSpace_float32(
                self._cpp_object.mesh, self._cpp_object.element, self._cpp_object.dofmap
            )  # type: ignore
        return FunctionSpace(self._mesh, self.ufl_element(), Vcpp)

    @property
    def num_sub_spaces(self) -> int:
        """Number of sub spaces."""
        return self.element.num_sub_elements

    def sub(self, i: int) -> FunctionSpace:
        """Return the i-th sub space.

        Args:
            i: Index of the subspace to extract.

        Returns:
            A subspace.

        Note:
            If the subspace is re-used, for performance reasons the
            returned subspace should be stored by the caller to avoid
            repeated re-computation of the subspace.
        """
        assert self.ufl_element().num_sub_elements > i
        sub_element = self.ufl_element().sub_elements[i]
        cppV_sub = self._cpp_object.sub([i])  # type: ignore
        return FunctionSpace(self._mesh, sub_element, cppV_sub)

    def component(self):
        """Return the component relative to the parent space."""
        return self._cpp_object.component()  # type: ignore

    def contains(self, V) -> bool:
        """Check if a space is contained in, or is the same as
        (identity), this space.

        Args:
            V: The space to check to for inclusion.

        Returns:
            True if ``V`` is contained in, or is the same as, this space

        """
        return self._cpp_object.contains(V._cpp_object)  # type: ignore

    def __eq__(self, other):
        """Comparison for equality."""
        return super().__eq__(other) and self._cpp_object == other._cpp_object

    def __ne__(self, other):
        """Comparison for inequality."""
        return super().__ne__(other) or self._cpp_object != other._cpp_object

    def ufl_function_space(self) -> ufl.FunctionSpace:
        """UFL function space."""
        return self

    @property
    def element(
        self,
    ) -> typing.Union[_cpp.fem.FiniteElement_float32, _cpp.fem.FiniteElement_float64]:
        """Function space finite element."""
        return self._cpp_object.element  # type: ignore

    @property
    def dofmap(self) -> dofmap.DofMap:
        """Degree-of-freedom map associated with the function space."""
        return dofmap.DofMap(self._cpp_object.dofmap)  # type: ignore

    @property
    def mesh(self) -> Mesh:
        """Mesh on which the function space is defined."""
        return self._mesh

    def collapse(self) -> tuple[FunctionSpace, np.ndarray]:
        """Collapse a subspace and return a new function space and a map
        from new to old dofs.

        Returns:
            A new function space and the map from new to old
            degrees-of-freedom.

        """
        cpp_space, dofs = self._cpp_object.collapse()  # type: ignore
        V = FunctionSpace(self._mesh, self.ufl_element(), cpp_space)
        return V, dofs

    def tabulate_dof_coordinates(self) -> npt.NDArray[np.float64]:
        """Tabulate the coordinates of the degrees-of-freedom in the function space.

        Returns:
            Coordinates of the degrees-of-freedom.

        Note:
            This method is only for elements with point evaluation
            degrees-of-freedom.

        """
        return self._cpp_object.tabulate_dof_coordinates()  # type: ignore<|MERGE_RESOLUTION|>--- conflicted
+++ resolved
@@ -562,12 +562,6 @@
     # Create UFL element
     try:
         e = ElementMetaData(*element)
-<<<<<<< HEAD
-        ufl_e = basix.ufl.element(e.family, mesh.basix_cell(), e.degree,
-                                  shape=e.shape, symmetry=e.symmetry,
-                                  gdim=mesh.ufl_cell().geometric_dimension(),
-                                  dtype=dtype)
-=======
         ufl_e = basix.ufl.element(
             e.family,
             mesh.basix_cell(),
@@ -575,8 +569,8 @@
             shape=e.shape,
             symmetry=e.symmetry,
             gdim=mesh.ufl_cell().geometric_dimension(),
+            dtype=dtype,
         )
->>>>>>> 8a73be4c
     except TypeError:
         ufl_e = element  # type: ignore
 
