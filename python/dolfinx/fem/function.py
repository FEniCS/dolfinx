# Copyright (C) 2009-2024 Chris N. Richardson, Garth N. Wells,
# Michal Habera and Jørgen S. Dokken
#
# This file is part of DOLFINx (https://www.fenicsproject.org)
#
# SPDX-License-Identifier:    LGPL-3.0-or-later
"""Finite element function spaces and functions."""

from __future__ import annotations

import typing
from collections.abc import Callable, Sequence
from functools import cached_property, singledispatch

import numpy as np
import numpy.typing as npt

import basix
import ufl
from dolfinx import cpp as _cpp
from dolfinx import default_scalar_type, jit, la
from dolfinx.fem import dofmap
from dolfinx.fem.element import FiniteElement, finiteelement
from dolfinx.geometry import PointOwnershipData

if typing.TYPE_CHECKING:
    from mpi4py import MPI as _MPI

    from dolfinx.mesh import Mesh


class Constant(ufl.Constant):
    _cpp_object: (
        _cpp.fem.Constant_complex64
        | _cpp.fem.Constant_complex128
        | _cpp.fem.Constant_float32
        | _cpp.fem.Constant_float64
    )

    def __init__(
        self,
        domain,
        c: float | np.floating | complex | np.complexfloating | Sequence | np.ndarray,
    ):
        """A constant with respect to a domain.

        Args:
            domain: DOLFINx or UFL mesh
            c: Value of the constant.
        """
        c = np.asarray(c)
        super().__init__(domain, c.shape)
        try:
            if np.issubdtype(c.dtype, np.complex64):
                self._cpp_object = _cpp.fem.Constant_complex64(c)
            elif np.issubdtype(c.dtype, np.complex128):
                self._cpp_object = _cpp.fem.Constant_complex128(c)
            elif np.issubdtype(c.dtype, np.float32):
                self._cpp_object = _cpp.fem.Constant_float32(c)
            elif np.issubdtype(c.dtype, np.float64):
                self._cpp_object = _cpp.fem.Constant_float64(c)
            else:
                raise RuntimeError("Unsupported dtype")
        except AttributeError:
            raise AttributeError("Constant value must have a dtype attribute.")

    @property
    def value(self):
        """The value of the constant"""
        return self._cpp_object.value

    @value.setter
    def value(self, v):
        np.copyto(self._cpp_object.value, np.asarray(v))

    @property
    def dtype(self) -> np.dtype:
        return np.dtype(self._cpp_object.dtype)

    def __float__(self):
        if self.ufl_shape or self.ufl_free_indices:
            raise TypeError("Cannot evaluate a nonscalar expression to a scalar value.")
        else:
            return float(self.value)

    def __complex__(self):
        if self.ufl_shape or self.ufl_free_indices:
            raise TypeError("Cannot evaluate a nonscalar expression to a scalar value.")
        else:
            return complex(self.value)


class Expression:
    def __init__(
        self,
        e: ufl.core.expr.Expr,
<<<<<<< HEAD
        X: typing.Union[npt.NDArray[np.float32], npt.NDArray[np.float64]],
        comm: typing.Optional[_MPI.Comm] = None,
        form_compiler_options: typing.Optional[dict] = None,
        jit_options: typing.Optional[dict] = None,
        dtype: typing.Optional[npt.DTypeLike] = None,
=======
        X: np.ndarray,
        comm: _MPI.Comm | None = None,
        form_compiler_options: dict | None = None,
        jit_options: dict | None = None,
        dtype: npt.DTypeLike | None = None,
>>>>>>> 44fd625a
    ):
        """Create a DOLFINx Expression.

        Represents a mathematical expression evaluated at a pre-defined
        set of points on the reference cell. This class closely follows
        the concept of a UFC Expression.

        This functionality can be used to evaluate a gradient of a
        Function at the quadrature points in all cells. This evaluated
        gradient can then be used as input to a non-FEniCS function that
        calculates a material constitutive model.

        Args:
            e: UFL expression.
            X: Array of points of shape ``(num_points, tdim)`` on the
                reference element.
            comm: Communicator that the Expression is defined on.
            form_compiler_options: Options used in FFCx compilation of
                this Expression. Run ``ffcx --help`` in the commandline
                to see all available options.
            jit_options: Options controlling JIT compilation of C code.

        Note:
            This wrapper is responsible for the FFCx compilation of the
            UFL Expr and attaching the correct data to the underlying
            C++ Expression.
        """
        assert X.ndim < 3
        num_points = X.shape[0] if X.ndim == 2 else 1
        _X = np.reshape(X, (num_points, -1))

        # Get MPI communicator
        if comm is None:
            try:
                mesh = ufl.domain.extract_unique_domain(e).ufl_cargo()
                comm = mesh.comm
            except AttributeError:
                print(
                    "Could not extract MPI communicator for Expression. "
                    + "Maybe you need to pass a communicator?"
                )
                raise

        # Attempt to deduce dtype
        if dtype is None:
            dtype = getattr(e, "dtype", default_scalar_type)

        # Compile UFL expression with JIT
        if form_compiler_options is None:
            form_compiler_options = dict()
        form_compiler_options["scalar_type"] = dtype
        self._ufcx_expression, module, self._code = jit.ffcx_jit(
            comm, (e, _X), form_compiler_options=form_compiler_options, jit_options=jit_options
        )
        self._ufl_expression = e

        # Prepare coefficients data. For every coefficient in expression
        # take its C++ object.
        original_coefficients = ufl.algorithms.extract_coefficients(e)
        coeffs = [
            original_coefficients[
                self._ufcx_expression.original_coefficient_positions[i]
            ]._cpp_object
            for i in range(self._ufcx_expression.num_coefficients)
        ]
        ufl_constants = ufl.algorithms.analysis.extract_constants(e)
        constants = [constant._cpp_object for constant in ufl_constants]
        arguments = ufl.algorithms.extract_arguments(e)
        if len(arguments) == 0:
            self._argument_space = None
        elif len(arguments) == 1:
            self._argument_space = arguments[0].ufl_function_space()._cpp_object
        else:
            raise RuntimeError("Expressions with more that one Argument not allowed.")

        def _create_expression(dtype):
            if np.issubdtype(dtype, np.float32):
                return _cpp.fem.create_expression_float32
            elif np.issubdtype(dtype, np.float64):
                return _cpp.fem.create_expression_float64
            elif np.issubdtype(dtype, np.complex64):
                return _cpp.fem.create_expression_complex64
            elif np.issubdtype(dtype, np.complex128):
                return _cpp.fem.create_expression_complex128
            else:
                raise NotImplementedError(f"Type {dtype} not supported.")

        ffi = module.ffi
        self._cpp_object = _create_expression(dtype)(
            ffi.cast("uintptr_t", ffi.addressof(self._ufcx_expression)),
            coeffs,
            constants,
            self.argument_space,
        )

    def eval(
        self,
        mesh: Mesh,
<<<<<<< HEAD
        entities: npt.NDArray[np.int32],
        values: typing.Optional[np.ndarray] = None,
=======
        entities: np.ndarray,
        values: np.ndarray | None = None,
>>>>>>> 44fd625a
    ) -> np.ndarray:
        """Evaluate Expression on entities.

        Args:
            mesh: Mesh to evaluate Expression on.
            entities: Entities to evaluate the Expression over. For
                cells, it is a list of cell indices. For facets, it is a
                2D array of (cell index, local facet index).
            values: Array to fill with evaluated values. If ``None``,
                storage will be allocated. Otherwise it must have shape
                ``(entities.shape[0], num_points, *value_shape)`` if
                there is not argument function and shape
                ``(entities.shape[0], num_points, *value_shape,
                argument_space_dim)`` if the Expression does have an
                argument function.

        Returns:
            Expression evaluated at points for ``entities``. Shape is
            ``(entities.shape[0], num_points, *value_shape)`` if there
            is no argument function, or shape is ``(entities.shape[0],
            num_points, *value_shape, argument_space_dim)`` if the
            Expression does have an argument function.
        """
        _entities = np.asarray(entities, dtype=np.int32)
        if (tdim := mesh.topology.dim) != (expr_dim := self._cpp_object.X().shape[1]):
            assert expr_dim == tdim - 1
            assert entities.ndim == 2, (
                "entities list should have two dimensions for expression evaluation on facets."
            )

        if self.argument_space is None:
            values_shape = (_entities.shape[0], self.X().shape[0], *self.value_shape)
        else:
            values_shape = (
                _entities.shape[0],
                self.X().shape[0],
                *self.value_shape,
                self.argument_space.element.space_dimension,
            )

        # Allocate memory for result if u was not provided
        if values is None:
            values = np.zeros(values_shape, dtype=self.dtype)
        else:
            if values.shape != values_shape:
                raise TypeError("Passed values array does not have correct shape.")
            if values.dtype != self.dtype:
                raise TypeError("Passed values array does not have correct dtype.")

        constants = _cpp.fem.pack_constants(self._cpp_object)
        coeffs = _cpp.fem.pack_coefficients(self._cpp_object, _entities)
        _cpp.fem.tabulate_expression(
            values, self._cpp_object, constants, coeffs, mesh._cpp_object, _entities
        )
        return values

    def X(self) -> np.ndarray:
        """Evaluation points on the reference cell"""
        return self._cpp_object.X()

    @property
    def ufl_expression(self):
        """Original UFL Expression."""
        return self._ufl_expression

    @property
    def value_shape(self) -> np.ndarray:
        """Value shape of the Expression."""
        return self._cpp_object.value_shape

    @property
    def value_size(self) -> int:
        """Value size of the expression."""
        return self._cpp_object.value_size

    @property
    def argument_space(self) -> FunctionSpace | None:
        """Argument function space if Expression has argument."""
        return self._argument_space

    @property
    def ufcx_expression(self):
        """The compiled ufcx_expression object."""
        return self._ufcx_expression

    @property
    def code(self) -> str:
        """C code strings."""
        return self._code

    @property
    def dtype(self) -> np.dtype:
        return np.dtype(self._cpp_object.dtype)


class Function(ufl.Coefficient):
    """A finite element function that is represented by a function space
    (domain, element and dofmap) and a vector holding the
    degrees-of-freedom."""

    _cpp_object: (
        _cpp.fem.Function_complex64
        | _cpp.fem.Function_complex128
        | _cpp.fem.Function_float32
        | _cpp.fem.Function_float64
    )

    def __init__(
        self,
        V: FunctionSpace,
        x: la.Vector | None = None,
        name: str | None = None,
        dtype: npt.DTypeLike | None = None,
    ):
        """Initialize a finite element Function.

        Args:
            V: The function space that the Function is defined on.
            x: Function degree-of-freedom vector. Typically required
                only when reading a saved Function from file.
            name: Function name.
            dtype: Scalar type. Is not set, the DOLFINx default scalar
                type is used.
        """
        if x is not None:
            if dtype is None:
                dtype = x.array.dtype
            else:
                assert x.array.dtype == dtype, "Incompatible Vector and dtype."
        else:
            if dtype is None:
                dtype = default_scalar_type

        assert np.issubdtype(V.element.dtype, np.dtype(dtype).type(0).real.dtype), (
            "Incompatible FunctionSpace dtype and requested dtype."
        )

        # Create cpp Function
        def functiontype(dtype):
            if np.issubdtype(dtype, np.float32):
                return _cpp.fem.Function_float32
            elif np.issubdtype(dtype, np.float64):
                return _cpp.fem.Function_float64
            elif np.issubdtype(dtype, np.complex64):
                return _cpp.fem.Function_complex64
            elif np.issubdtype(dtype, np.complex128):
                return _cpp.fem.Function_complex128
            else:
                raise NotImplementedError(f"Type {dtype} not supported.")

        if x is not None:
            self._cpp_object = functiontype(dtype)(V._cpp_object, x._cpp_object)  # type: ignore
        else:
            self._cpp_object = functiontype(dtype)(V._cpp_object)  # type: ignore

        # Initialize the ufl.FunctionSpace
        super().__init__(V.ufl_function_space())

        # Set name
        if name is None:
            self.name = "f"
        else:
            self.name = name

        # Store DOLFINx FunctionSpace object
        self._V = V

        # Store Python wrapper around the underlying Vector
        self._x = la.Vector(self._cpp_object.x)

    @property
    def function_space(self) -> FunctionSpace:
        """The FunctionSpace that the Function is defined on."""
        return self._V

    def eval(self, x: npt.ArrayLike, cells: npt.ArrayLike, u=None) -> np.ndarray:
        """Evaluate Function at points x.

        Points where x has shape (num_points, 3), and cells has shape
        (num_points,) and cell[i] is the index of the cell containing
        point x[i]. If the cell index is negative the point is ignored.
        """

        # Make sure input coordinates are a NumPy array
        _x = np.asarray(x, dtype=self._V.mesh.geometry.x.dtype)
        assert _x.ndim < 3
        if len(_x) == 0:
            _x = np.zeros((0, 3), dtype=self._V.mesh.geometry.x.dtype)
        else:
            shape0 = _x.shape[0] if _x.ndim == 2 else 1
            _x = np.reshape(_x, (shape0, -1))
        num_points = _x.shape[0]
        if _x.shape[1] != 3:
            raise ValueError("Coordinate(s) for Function evaluation must have length 3.")

        # Make sure cells are a NumPy array
        _cells = np.asarray(cells, dtype=np.int32)
        assert _cells.ndim < 2
        num_points_c = _cells.shape[0] if _cells.ndim == 1 else 1
        _cells = np.reshape(_cells, num_points_c)

        # Allocate memory for return value if not provided
        if u is None:
            value_size = self._V.value_size
            u = np.empty((num_points, value_size), self.dtype)

        self._cpp_object.eval(_x, _cells, u)  # type: ignore
        if num_points == 1:
            u = np.reshape(u, (-1,))
        return u

    def interpolate_nonmatching(
        self, u0: Function, cells: npt.NDArray[np.int32], interpolation_data: PointOwnershipData
    ) -> None:
        """Interpolate a Function defined on one mesh to a function
        defined on a different mesh.

        Args:
            u0: The Function to interpolate.
            cells: The cells to interpolate over. If ``None`` then all
                cells are interpolated over.
            interpolation_data: Data needed to interpolate functions
                defined on other meshes. Created by
                :func:`dolfinx.fem.create_interpolation_data`.
        """
        self._cpp_object.interpolate(u0._cpp_object, cells, interpolation_data._cpp_object)  # type: ignore

    def interpolate(
        self,
<<<<<<< HEAD
        u0: typing.Union[typing.Callable, Expression, Function],
        cells0: typing.Optional[npt.NDArray[np.int32]] = None,
        cells1: typing.Optional[npt.NDArray[np.int32]] = None,
=======
        u0: Callable | Expression | Function,
        cells0: np.ndarray | None = None,
        cells1: np.ndarray | None = None,
>>>>>>> 44fd625a
    ) -> None:
        """Interpolate an expression.

        Args:
            u0: Callable function, Expression or Function to
               interpolate.
            cells0: Cells in mesh associated with ``u0`` to interpolate
                over. If ``None`` then all cells are interpolated over.
            cells1: Cells in the mesh associated with ``self`` to
                interpolate over. If ``None``, then taken to be the same
                cells as ``cells0``. If ``cells1`` is not ``None``, then
                it must have the same length as ``cells0``.
        """
        if cells0 is None:
            mesh = self.function_space.mesh
            map = mesh.topology.index_map(mesh.topology.dim)
            cells0 = np.arange(map.size_local + map.num_ghosts, dtype=np.int32)

        if cells1 is None:
            cells1 = np.arange(0, dtype=np.int32)

        @singledispatch
        def _interpolate(u0):
            """Interpolate a cpp.fem.Function."""
            self._cpp_object.interpolate(u0, cells0, cells1)  # type: ignore

        @_interpolate.register(Function)
        def _(u0: Function):
            """Interpolate a fem.Function."""
            self._cpp_object.interpolate(u0._cpp_object, cells0, cells1)  # type: ignore

        @_interpolate.register(int)
        def _(u0_ptr: int):
            """Interpolate using a pointer to a function f(x)."""
            self._cpp_object.interpolate_ptr(u0_ptr, cells0)  # type: ignore

        @_interpolate.register(Expression)
        def _(e0: Expression):
            """Interpolate a fem.Expression."""
            self._cpp_object.interpolate(e0._cpp_object, cells0, cells1)  # type: ignore

        try:
            # u is a Function or Expression (or pointer to one)
            _interpolate(u0)
        except TypeError:
            # u0 is callable
            assert callable(u0)
            x = _cpp.fem.interpolation_coords(
                self._V.element._cpp_object, self._V.mesh.geometry._cpp_object, cells0
            )
            self._cpp_object.interpolate(np.asarray(u0(x), dtype=self.dtype), cells0)  # type: ignore

    def copy(self) -> Function:
        """Create a copy of the Function.

        The function space is shared and the degree-of-freedom vector is
        copied.

        Returns:
            A new Function with a copy of the degree-of-freedom vector.
        """
        return Function(
            self.function_space, la.Vector(type(self.x._cpp_object)(self.x._cpp_object))
        )

    @property
    def x(self) -> la.Vector:
        """Vector holding the degrees-of-freedom."""
        return self._x

    @property
    def dtype(self) -> np.dtype:
        return np.dtype(self._cpp_object.x.array.dtype)

    @property
    def name(self) -> str:
        """Name of the Function."""
        return self._cpp_object.name  # type: ignore

    @name.setter
    def name(self, name):
        self._cpp_object.name = name

    def __str__(self):
        """Pretty print representation."""
        return self.name

    def sub(self, i: int) -> Function:
        """Return a sub-function (a view into the ``Function``).

        Sub-functions are indexed ``i = 0, ..., N-1``, where ``N`` is
        the number of sub-spaces.

        Args:
            i: Index of the sub-function to extract.

        Returns:
            A view into the parent ``Function``.

        Note:
            If the sub-Function is re-used, for performance reasons the
            returned ``Function`` should be stored by the caller to
            avoid repeated re-computation of the subspace.
        """
        return Function(self._V.sub(i), self.x, name=f"{self!s}_{i}")

    def split(self) -> tuple[Function, ...]:
        """Extract (any) sub-functions.

        A sub-function can be extracted from a discrete function that is
        in a mixed, vector, or tensor FunctionSpace. The sub-function
        resides in the subspace of the mixed space.

        Returns:
            First level of subspaces of the function space.
        """
        num_sub_spaces = self.function_space.num_sub_spaces
        if num_sub_spaces == 1:
            raise RuntimeError("No subfunctions to extract")
        return tuple(self.sub(i) for i in range(num_sub_spaces))

    def collapse(self) -> Function:
        u_collapsed = self._cpp_object.collapse()  # type: ignore
        V_collapsed = FunctionSpace(
            self.function_space._mesh,
            self.ufl_element(),  # type: ignore
            u_collapsed.function_space,
        )
        return Function(V_collapsed, la.Vector(u_collapsed.x))


class ElementMetaData(typing.NamedTuple):
    """Data for representing a finite element

    :param family: Element type.
    :param degree: Polynomial degree of the element.
    :param shape: Shape for vector/tensor valued elements that are
        constructed from blocked scalar elements (e.g., Lagrange).
    :param symmetry: Symmetry option for blocked tensor elements.
    """

    family: str
    degree: int
<<<<<<< HEAD
    shape: typing.Optional[tuple[int, ...]] = None
    symmetry: typing.Optional[bool] = None


def _create_dolfinx_element(
    cell_type: _cpp.mesh.CellType,
    ufl_e: ufl.FiniteElementBase,
    dtype: npt.DTypeLike,
) -> typing.Union[_cpp.fem.FiniteElement_float32, _cpp.fem.FiniteElement_float64]:
    """Create a DOLFINx element from a basix.ufl element."""
    if np.issubdtype(dtype, np.float32):
        CppElement = _cpp.fem.FiniteElement_float32
    elif np.issubdtype(dtype, np.float64):
        CppElement = _cpp.fem.FiniteElement_float64
    else:
        raise ValueError(f"Unsupported dtype: {dtype}")

    if ufl_e.is_mixed:
        elements = [_create_dolfinx_element(cell_type, e, dtype) for e in ufl_e.sub_elements]
        return CppElement(elements)
    elif ufl_e.is_quadrature:
        return CppElement(
            cell_type, ufl_e.custom_quadrature()[0], ufl_e.reference_value_shape, ufl_e.is_symmetric
        )
    else:
        basix_e = ufl_e.basix_element._e
        value_shape = ufl_e.reference_value_shape if ufl_e.block_size > 1 else None
        return CppElement(basix_e, value_shape, ufl_e.is_symmetric)
=======
    shape: tuple[int, ...] | None = None
    symmetry: bool | None = None
>>>>>>> 44fd625a


def functionspace(
    mesh: Mesh,
    element: (
        ufl.finiteelement.AbstractFiniteElement
        | ElementMetaData
        | tuple[str, int]
        | tuple[str, int, tuple]
        | tuple[str, int, tuple, bool]
    ),
) -> FunctionSpace:
    """Create a finite element function space.

    Args:
        mesh: Mesh that space is defined on.
        element: Finite element description.

    Returns:
        A function space.
    """
    # Create UFL element
    dtype = mesh.geometry.x.dtype
    try:
        e = ElementMetaData(*element)  # type: ignore
        ufl_e = basix.ufl.element(
            e.family,
            mesh.basix_cell(),  # type: ignore
            e.degree,
            shape=e.shape,
            symmetry=e.symmetry,
            dtype=dtype,
        )
    except TypeError:
        ufl_e = element  # type: ignore

    # Check that element and mesh cell types match
    if ((domain := mesh.ufl_domain()) is None) or ufl_e.cell != domain.ufl_cell():
        raise ValueError("Non-matching UFL cell and mesh cell shapes.")
    # Create DOLFINx objects
    element = finiteelement(mesh.topology.cell_type, ufl_e, dtype)  # type: ignore
    cpp_dofmap = _cpp.fem.create_dofmap(mesh.comm, mesh.topology._cpp_object, element._cpp_object)  # type: ignore
    assert np.issubdtype(mesh.geometry.x.dtype, element.dtype), (  # type: ignore
        "Mesh and element dtype are not compatible."
    )

    # Initialize the cpp.FunctionSpace
    try:
        cppV = _cpp.fem.FunctionSpace_float64(mesh._cpp_object, element._cpp_object, cpp_dofmap)  # type: ignore
    except TypeError:
        cppV = _cpp.fem.FunctionSpace_float32(mesh._cpp_object, element._cpp_object, cpp_dofmap)  # type: ignore

    return FunctionSpace(mesh, ufl_e, cppV)


class FunctionSpace(ufl.FunctionSpace):
    """A space on which Functions (fields) can be defined."""

    _cpp_object: _cpp.fem.FunctionSpace_float32 | _cpp.fem.FunctionSpace_float64
    _mesh: Mesh

    def __init__(
        self,
        mesh: Mesh,
        element: ufl.finiteelement.AbstractFiniteElement,
        cppV: (_cpp.fem.FunctionSpace_float32 | _cpp.fem.FunctionSpace_float64),
    ):
        """Create a finite element function space.

        Note:
            This initialiser is for internal use and not normally called
            in user code. Use :func:`functionspace` to create a function
            space.

        Args:
            mesh: Mesh that space is defined on.
            element: UFL finite element.
            cppV: Compiled C++ function space.
        """
        if mesh._cpp_object is not cppV.mesh:
            raise RuntimeError("Meshes do not match in function space initialisation.")
        ufl_domain = mesh.ufl_domain()
        self._cpp_object = cppV
        self._mesh = mesh
        super().__init__(ufl_domain, element)

    def clone(self) -> FunctionSpace:
        """Create a new FunctionSpace :math:`W` which shares data with this
        FunctionSpace :math:`V`, but with a different unique integer ID.

        This function is helpful for defining mixed problems and using
        blocked linear algebra. For example, a matrix block defined on
        the spaces :math:`V \\times W` where, :math:`V` and :math:`W`
        are defined on the same finite element and mesh can be
        identified as an off-diagonal block whereas the :math:`V \\times
        V` and :math:`V \\times V` matrices can be identified as
        diagonal blocks. This is relevant for the handling of boundary
        conditions.

        Returns:
            A new function space that shares data
        """
        try:
            Vcpp = _cpp.fem.FunctionSpace_float64(
                self._cpp_object.mesh, self._cpp_object.element, self._cpp_object.dofmap
            )  # type: ignore
        except TypeError:
            Vcpp = _cpp.fem.FunctionSpace_float32(
                self._cpp_object.mesh, self._cpp_object.element, self._cpp_object.dofmap
            )  # type: ignore
        return FunctionSpace(self._mesh, self.ufl_element(), Vcpp)

    @property
    def num_sub_spaces(self) -> int:
        """Number of sub spaces."""
        return self.element.num_sub_elements

    def sub(self, i: int) -> FunctionSpace:
        """Return the i-th sub space.

        Args:
            i: Index of the subspace to extract.

        Returns:
            A subspace.

        Note:
            If the subspace is re-used, for performance reasons the
            returned subspace should be stored by the caller to avoid
            repeated re-computation of the subspace.
        """
        assert self.ufl_element().num_sub_elements > i
        sub_element = self.ufl_element().sub_elements[i]
        cppV_sub = self._cpp_object.sub([i])  # type: ignore
        return FunctionSpace(self._mesh, sub_element, cppV_sub)

    def component(self):
        """Return the component relative to the parent space."""
        return self._cpp_object.component()  # type: ignore

    def contains(self, V) -> bool:
        """Check if a space is contained in, or is the same as
        (identity), this space.

        Args:
            V: The space to check to for inclusion.

        Returns:
           `` True`` if ``V`` is contained in, or is the same as, this
           space.
        """
        return self._cpp_object.contains(V._cpp_object)  # type: ignore

    def __eq__(self, other):
        """Comparison for equality."""
        return super().__eq__(other) and self._cpp_object == other._cpp_object

    def __ne__(self, other):
        """Comparison for inequality."""
        return super().__ne__(other) or self._cpp_object != other._cpp_object

    def ufl_function_space(self) -> ufl.FunctionSpace:
        """UFL function space."""
        return self

    @cached_property
    def element(self) -> FiniteElement:
        """Function space finite element."""
        return FiniteElement(self._cpp_object.element)

    @property
    def dofmap(self) -> dofmap.DofMap:
        """Degree-of-freedom map associated with the function space."""
        return dofmap.DofMap(self._cpp_object.dofmap)  # type: ignore

    @property
    def mesh(self) -> Mesh:
        """Mesh on which the function space is defined."""
        return self._mesh

    def collapse(self) -> tuple[FunctionSpace, np.ndarray]:
        """Collapse a subspace and return a new function space and a map
        from new to old dofs.

        Returns:
            A new function space and the map from new to old
            degrees-of-freedom.
        """
        cpp_space, dofs = self._cpp_object.collapse()  # type: ignore
        V = FunctionSpace(self._mesh, self.ufl_element(), cpp_space)
        return V, dofs

    def tabulate_dof_coordinates(self) -> npt.NDArray[np.float64]:
        """Tabulate the coordinates of the degrees-of-freedom in the
        function space.

        Returns:
            Coordinates of the degrees-of-freedom.

        Note:
            This method is only for elements with point evaluation
            degrees-of-freedom.
        """
        return self._cpp_object.tabulate_dof_coordinates()  # type: ignore<|MERGE_RESOLUTION|>--- conflicted
+++ resolved
@@ -94,19 +94,11 @@
     def __init__(
         self,
         e: ufl.core.expr.Expr,
-<<<<<<< HEAD
-        X: typing.Union[npt.NDArray[np.float32], npt.NDArray[np.float64]],
-        comm: typing.Optional[_MPI.Comm] = None,
-        form_compiler_options: typing.Optional[dict] = None,
-        jit_options: typing.Optional[dict] = None,
-        dtype: typing.Optional[npt.DTypeLike] = None,
-=======
         X: np.ndarray,
         comm: _MPI.Comm | None = None,
         form_compiler_options: dict | None = None,
         jit_options: dict | None = None,
         dtype: npt.DTypeLike | None = None,
->>>>>>> 44fd625a
     ):
         """Create a DOLFINx Expression.
 
@@ -205,13 +197,8 @@
     def eval(
         self,
         mesh: Mesh,
-<<<<<<< HEAD
-        entities: npt.NDArray[np.int32],
-        values: typing.Optional[np.ndarray] = None,
-=======
         entities: np.ndarray,
         values: np.ndarray | None = None,
->>>>>>> 44fd625a
     ) -> np.ndarray:
         """Evaluate Expression on entities.
 
@@ -441,15 +428,9 @@
 
     def interpolate(
         self,
-<<<<<<< HEAD
-        u0: typing.Union[typing.Callable, Expression, Function],
-        cells0: typing.Optional[npt.NDArray[np.int32]] = None,
-        cells1: typing.Optional[npt.NDArray[np.int32]] = None,
-=======
         u0: Callable | Expression | Function,
         cells0: np.ndarray | None = None,
         cells1: np.ndarray | None = None,
->>>>>>> 44fd625a
     ) -> None:
         """Interpolate an expression.
 
@@ -593,39 +574,8 @@
 
     family: str
     degree: int
-<<<<<<< HEAD
-    shape: typing.Optional[tuple[int, ...]] = None
-    symmetry: typing.Optional[bool] = None
-
-
-def _create_dolfinx_element(
-    cell_type: _cpp.mesh.CellType,
-    ufl_e: ufl.FiniteElementBase,
-    dtype: npt.DTypeLike,
-) -> typing.Union[_cpp.fem.FiniteElement_float32, _cpp.fem.FiniteElement_float64]:
-    """Create a DOLFINx element from a basix.ufl element."""
-    if np.issubdtype(dtype, np.float32):
-        CppElement = _cpp.fem.FiniteElement_float32
-    elif np.issubdtype(dtype, np.float64):
-        CppElement = _cpp.fem.FiniteElement_float64
-    else:
-        raise ValueError(f"Unsupported dtype: {dtype}")
-
-    if ufl_e.is_mixed:
-        elements = [_create_dolfinx_element(cell_type, e, dtype) for e in ufl_e.sub_elements]
-        return CppElement(elements)
-    elif ufl_e.is_quadrature:
-        return CppElement(
-            cell_type, ufl_e.custom_quadrature()[0], ufl_e.reference_value_shape, ufl_e.is_symmetric
-        )
-    else:
-        basix_e = ufl_e.basix_element._e
-        value_shape = ufl_e.reference_value_shape if ufl_e.block_size > 1 else None
-        return CppElement(basix_e, value_shape, ufl_e.is_symmetric)
-=======
     shape: tuple[int, ...] | None = None
     symmetry: bool | None = None
->>>>>>> 44fd625a
 
 
 def functionspace(
