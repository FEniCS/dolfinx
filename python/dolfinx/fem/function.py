# Copyright (C) 2009-2019 Chris N. Richardson, Garth N. Wells and Michal Habera
#
# This file is part of DOLFINx (https://www.fenicsproject.org)
#
# SPDX-License-Identifier:    LGPL-3.0-or-later
"""Collection of functions and function spaces"""

from __future__ import annotations

import typing

if typing.TYPE_CHECKING:
    from dolfinx.mesh import Mesh

from functools import singledispatch

import cffi
import numpy as np

import ufl
import ufl.algorithms
import ufl.algorithms.analysis
from dolfinx import cpp as _cpp
from dolfinx import jit
from dolfinx.fem import dofmap

from petsc4py import PETSc


class Constant(ufl.Constant):
    def __init__(self, domain, c: typing.Union[np.ndarray, typing.Sequence, float]):
        """A constant with respect to a domain.

        Parameters
        ----------
        domain : DOLFINx or UFL mesh
        c
            Value of the constant.
        """
        c_np = np.asarray(c)
        super().__init__(domain, c_np.shape)
        if c_np.dtype == np.complex64:
            self._cpp_object = _cpp.fem.Constant_complex64(c_np)
        elif c_np.dtype == np.complex128:
            self._cpp_object = _cpp.fem.Constant_complex128(c_np)
        elif c_np.dtype == np.float32:
            self._cpp_object = _cpp.fem.Constant_float32(c_np)
        elif c_np.dtype == np.float64:
            self._cpp_object = _cpp.fem.Constant_float64(c_np)
        else:
            raise RuntimeError("Unsupported dtype")

    @property
    def value(self):
        """The value of the constant"""
        return self._cpp_object.value

    @value.setter
    def value(self, v):
        np.copyto(self._cpp_object.value, np.asarray(v))

    @property
    def dtype(self):
        return self.value.dtype


class Expression:
    def __init__(self, ufl_expression: ufl.core.expr.Expr, X: np.ndarray,
                 form_compiler_parameters: dict = {}, jit_parameters: dict = {},
                 dtype=PETSc.ScalarType):
        """Create DOLFINx Expression.

        Represents a mathematical expression evaluated at a pre-defined set of
        points on the reference cell. This class closely follows the concept of a
        UFC Expression.

        This functionality can be used to evaluate a gradient of a Function at
        the quadrature points in all cells. This evaluated gradient can then be
        used as input to a non-FEniCS function that calculates a material
        constitutive model.

        Parameters
        ----------
        ufl_expression
            Pure UFL expression
        X
            Array of points of shape (num_points, tdim) on the reference
            element.
        form_compiler_parameters
            Parameters used in FFCx compilation of this Expression. Run `ffcx
            --help` in the commandline to see all available options.
        jit_parameters
            Parameters controlling JIT compilation of C code.

        Notes
        -----
        This wrapper is responsible for the FFCx compilation of the UFL Expr
        and attaching the correct data to the underlying C++ Expression.

        """

        assert X.ndim < 3
        num_points = X.shape[0] if X.ndim == 2 else 1
        _X = np.reshape(X, (num_points, -1))

        mesh = ufl_expression.ufl_domain().ufl_cargo()

        self._dtype = dtype

        # Compile UFL expression with JIT
        if dtype == np.float32:
            form_compiler_parameters["scalar_type"] = "float"
        if dtype == np.float64:
            form_compiler_parameters["scalar_type"] = "double"
        elif dtype == np.complex128:
            form_compiler_parameters["scalar_type"] = "double _Complex"
        else:
            raise RuntimeError(f"Unsupported scalar type {dtype} for Form.")
        self._ufcx_expression, module, self._code = jit.ffcx_jit(mesh.comm, (ufl_expression, _X),
                                                                 form_compiler_parameters=form_compiler_parameters,
                                                                 jit_parameters=jit_parameters)
        self._ufl_expression = ufl_expression

        # Tabulation function.
        ffi = cffi.FFI()

        # Prepare coefficients data. For every coefficient in form take
        # its C++ object.
        original_coefficients = ufl.algorithms.extract_coefficients(ufl_expression)
        coeffs = [original_coefficients[self._ufcx_expression.original_coefficient_positions[i]]._cpp_object
                  for i in range(self._ufcx_expression.num_coefficients)]

        ufl_constants = ufl.algorithms.analysis.extract_constants(ufl_expression)
        constants = [constant._cpp_object for i, constant in enumerate(ufl_constants)]

        def create_expression(dtype):
            if dtype is np.float32:
                return _cpp.fem.create_expression_float32
            elif dtype is np.float64:
                return _cpp.fem.create_expression_float64
            elif dtype is np.complex128:
                return _cpp.fem.create_expression_complex128
            else:
                raise NotImplementedError(f"Type {dtype} not supported.")

        self._cpp_object = create_expression(dtype)(ffi.cast("uintptr_t", ffi.addressof(self._ufcx_expression)),
                                                    coeffs, constants, mesh)

    def eval(self, cells: np.ndarray, values: typing.Optional[np.ndarray] = None) -> np.ndarray:
        """Evaluate Expression in cells.

        values should have shape (cells.shape[0], num_points * value_size *
        num_all_argument_dofs). If values is not passed then a new array will
        be allocated.

        Parameters
        ----------
        cells
            local indices of cells to evaluate expression.
        values
            array to store result of evaluation.

        Returns
        -------
        np.ndarray
          The i-th row of u contains the expression evaluated on cells[i].

        """
        _cells = np.asarray(cells, dtype=np.int32)
        values_shape = (_cells.shape[0], self.num_points * self.value_size * self.num_all_argument_dofs)

        # Allocate memory for result if u was not provided
        if values is None:
            values = np.empty(values_shape, dtype=self.dtype)
        else:
            if values.shape != values_shape:
                raise TypeError("Passed array values does not have correct shape.")
            if values.dtype != self._dtype:
                raise TypeError("Passed array values does not have correct dtype.")

        self._cpp_object.eval(cells, values)

        return values

    @property
    def ufl_expression(self):
        """Original UFL Expression"""
        return self._ufl_expression

    @property
    def X(self) -> np.ndarray:
        """Evaluation points on the reference cell"""
        return self._cpp_object.X

    @property
    def num_points(self) -> int:
        return self._cpp_object.X.shape[0]

    @property
    def value_size(self) -> int:
        """Value size of the expression"""
        return self._cpp_object.value_size

    @property
<<<<<<< HEAD
    def ufc_expression(self):
        """Return the compiled ufc_expression object"""
        return self._ufc_expression
=======
    def num_argument_dofs(self):
        """Return the value size of the expression"""
        return self._cpp_object.num_argument_dofs

    @property
    def num_all_argument_dofs(self):
        """Return the number of all argument dofs of the expression"""
        return np.prod(self.num_argument_dofs, dtype=np.intc)

    @property
    def ufcx_expression(self):
        """The compiled ufcx_expression object"""
        return self._ufcx_expression
>>>>>>> 28ec2260

    @property
    def code(self) -> str:
        """C code strings"""
        return self._code

    @property
    def dtype(self):
        return self._dtype


class Function(ufl.Coefficient):
    """A finite element function that is represented by a function space
    (domain, element and dofmap) and a vector holding the
    degrees-of-freedom

    """

    def __init__(self,
                 V: FunctionSpace,
                 x: typing.Optional[typing.Union[_cpp.la.Vector_float64, _cpp.la.Vector_complex128]] = None,
                 name: typing.Optional[str] = None,
                 dtype=PETSc.ScalarType):
        """Initialize finite element Function."""

        # Create cpp Function
        def functiontype(dtype):
            if dtype is np.float64:
                return _cpp.fem.Function_float64
            elif dtype is np.complex128:
                return _cpp.fem.Function_complex128
            else:
                raise NotImplementedError(f"Type {dtype} not supported.")

        if x is not None:
            self._cpp_object = functiontype(dtype)(V._cpp_object, x)
        else:
            self._cpp_object = functiontype(dtype)(V._cpp_object)

        # Initialize the ufl.FunctionSpace
        super().__init__(V.ufl_function_space(), count=self._cpp_object.id)

        # Set name
        if name is None:
            self.name = "f_{}".format(self.count())
        else:
            self.name = name

        # Store DOLFINx FunctionSpace object
        self._V = V

        # PETSc Vec wrapper around the C++ function data. Constructed
        # when first requested.
        self._petsc_x = None

    @property
    def function_space(self) -> FunctionSpace:
        """The FunctionSpace that the Function is defined on"""
        return self._V

    def eval(self, x: np.ndarray, cells: np.ndarray, u=None) -> np.ndarray:
        """Evaluate Function at points x, where x has shape (num_points, 3),
        and cells has shape (num_points,) and cell[i] is the index of the
        cell containing point x[i]. If the cell index is negative the
        point is ignored."""

        # Make sure input coordinates are a NumPy array
        x = np.asarray(x, dtype=np.float64)
        assert x.ndim < 3
        num_points = x.shape[0] if x.ndim == 2 else 1
        x = np.reshape(x, (num_points, -1))
        if x.shape[1] != 3:
            raise ValueError("Coordinate(s) for Function evaluation must have length 3.")

        # Make sure cells are a NumPy array
        cells = np.asarray(cells, dtype=np.int32)
        assert cells.ndim < 2
        num_points_c = cells.shape[0] if cells.ndim == 1 else 1
        cells = np.reshape(cells, num_points_c)

        # Allocate memory for return value if not provided
        if u is None:
            value_size = ufl.product(self.ufl_element().value_shape())
            if np.issubdtype(PETSc.ScalarType, np.complexfloating):
                u = np.empty((num_points, value_size), dtype=np.complex128)
            else:
                u = np.empty((num_points, value_size))

        self._cpp_object.eval(x, cells, u)
        if num_points == 1:
            u = np.reshape(u, (-1, ))
        return u

    def interpolate(self, u: typing.Union[typing.Callable, Expression, Function],
                    cells: np.ndarray = None) -> None:
        """Interpolate an expression

        Args:
            u: The function, Expression or Function to interpolate
            cells: The cells to interpolate over. If `None` then all
                cells are interpolated over

        """
        @singledispatch
        def _interpolate(u, cells):
            try:
                self._cpp_object.interpolate(u._cpp_object, cells)
            except AttributeError:
                self._cpp_object.interpolate(u, cells)

        @_interpolate.register(int)
        def _(u_ptr, cells):
            self._cpp_object.interpolate_ptr(u_ptr, cells)

        @_interpolate.register(Expression)
        def _(expr: Expression, cells: np.ndarray = None):
            # Interpolate expression for the set of cells
            self._cpp_object.interpolate(expr._cpp_object, cells)

        if cells is None:
            mesh = self.function_space.mesh
            map = mesh.topology.index_map(mesh.topology.dim)
            cells = np.arange(map.size_local + map.num_ghosts, dtype=np.int32)

        _interpolate(u, cells)

    def copy(self) -> Function:
        """Return a copy of the Function. The FunctionSpace is shared and the
        degree-of-freedom vector is copied.

        """
        return Function(self.function_space, type(self.x)(self.x))

    @property
    def vector(self):
        """PETSc vector holding the degrees-of-freedom."""
        if self._petsc_x is None:
            self._petsc_x = _cpp.la.petsc.create_vector_wrap(self.x)
        return self._petsc_x

    @property
    def x(self):
        """Vector holding the degrees-of-freedom."""
        return self._cpp_object.x

    @property
    def dtype(self) -> np.dtype:
        return self._cpp_object.x.array.dtype

    @property
    def name(self) -> str:
        """Name of the Function."""
        return self._cpp_object.name

    @name.setter
    def name(self, name):
        self._cpp_object.name = name

    @property
    def id(self) -> int:
        """Pbject id index."""
        return self._cpp_object.id

    def __str__(self):
        """Pretty print representation of it self."""
        return self.name

    def sub(self, i: int):
        """Return a sub function.

        The sub functions are numbered from i = 0..N-1, where N is the
        total number of sub spaces.

        """
        return Function(self._V.sub(i), self.x, name="{}-{}".format(str(self), i))

    def split(self):
        """Extract any sub functions.

        A sub function can be extracted from a discrete function that
        is in a mixed, vector, or tensor FunctionSpace. The sub
        function resides in the subspace of the mixed space.

        """
        num_sub_spaces = self.function_space.num_sub_spaces
        if num_sub_spaces == 1:
            raise RuntimeError("No subfunctions to extract")
        return tuple(self.sub(i) for i in range(num_sub_spaces))

    def collapse(self) -> Function:
        u_collapsed = self._cpp_object.collapse()
        V_collapsed = FunctionSpace(None, self.ufl_element(),
                                    u_collapsed.function_space)
        return Function(V_collapsed, u_collapsed.x)


class ElementMetaData(typing.NamedTuple):
    """Data for representing a finite element"""
    family: str
    degree: int
    form_degree: typing.Optional[int] = None  # noqa


class FunctionSpace(ufl.FunctionSpace):
    """A space on which Functions (fields) can be defined."""

    def __init__(self,
                 mesh: Mesh,
                 element: typing.Union[ufl.FiniteElementBase, ElementMetaData],
                 cppV: typing.Optional[_cpp.fem.FunctionSpace] = None,
                 form_compiler_parameters: dict = {},
                 jit_parameters: dict = {}):
        """Create a finite element function space."""

        # Create function space from a UFL element and existing cpp
        # FunctionSpace
        if cppV is not None:
            assert mesh is None
            ufl_domain = cppV.mesh.ufl_domain()
            super().__init__(ufl_domain, element)
            self._cpp_object = cppV
            return

        # Initialise the ufl.FunctionSpace
        if isinstance(element, ufl.FiniteElementBase):
            super().__init__(mesh.ufl_domain(), element)
        else:
            e = ElementMetaData(*element)
            ufl_element = ufl.FiniteElement(e.family, mesh.ufl_cell(), e.degree, form_degree=e.form_degree)
            super().__init__(mesh.ufl_domain(), ufl_element)

        # Compile dofmap and element and create DOLFIN objects
        (self._ufcx_element, self._ufcx_dofmap), module, code = jit.ffcx_jit(
            mesh.comm, self.ufl_element(), form_compiler_parameters=form_compiler_parameters,
            jit_parameters=jit_parameters)

        ffi = cffi.FFI()
        cpp_element = _cpp.fem.FiniteElement(ffi.cast("uintptr_t", ffi.addressof(self._ufcx_element)))
        cpp_dofmap = _cpp.fem.create_dofmap(mesh.comm, ffi.cast(
            "uintptr_t", ffi.addressof(self._ufcx_dofmap)), mesh.topology, cpp_element)

        # Initialize the cpp.FunctionSpace
        self._cpp_object = _cpp.fem.FunctionSpace(mesh, cpp_element, cpp_dofmap)

    def clone(self) -> FunctionSpace:
        """Return a new FunctionSpace :math:`W` which shares data with this
        FunctionSpace :math:`V`, but with a different unique integer ID.

        This function is helpful for defining mixed problems and using
        blocked linear algebra. For example, a matrix block defined on
        the spaces :math:`V \\times W` where, :math:`V` and :math:`W`
        are defined on the same finite element and mesh can be
        identified as an off-diagonal block whereas the :math:`V \\times
        V` and :math:`V \\times V` matrices can be identified as
        diagonal blocks. This is relevant for the handling of boundary
        conditions.

        """
        Vcpp = _cpp.fem.FunctionSpace(self._cpp_object.mesh, self._cpp_object.element, self._cpp_object.dofmap)
        return FunctionSpace(None, self.ufl_element(), Vcpp)

    @property
    def num_sub_spaces(self) -> int:
        """Number of sub spaces"""
        return self.element.num_sub_elements

    def sub(self, i: int) -> FunctionSpace:
        """Return the i-th sub space."""
        assert self.ufl_element().num_sub_elements() > i
        sub_element = self.ufl_element().sub_elements()[i]
        cppV_sub = self._cpp_object.sub([i])
        return FunctionSpace(None, sub_element, cppV_sub)

    def component(self):
        """Return the component relative to the parent space."""
        return self._cpp_object.component()

    def contains(self, V) -> bool:
        """Check whether a FunctionSpace is in this FunctionSpace, or is the
        same as this FunctionSpace.

        """
        return self._cpp_object.contains(V._cpp_object)

    def __contains__(self, u):
        """Check whether a function is in the FunctionSpace."""
        try:
            return u._in(self._cpp_object)
        except AttributeError:
            try:
                return u._cpp_object._in(self._cpp_object)
            except Exception as e:
                raise RuntimeError("Unable to check if object is in FunctionSpace ({})".format(e))

    def __eq__(self, other):
        """Comparison for equality."""
        return super().__eq__(other) and self._cpp_object == other._cpp_object

    def __ne__(self, other):
        """Comparison for inequality."""
        return super().__ne__(other) or self._cpp_object != other._cpp_object

    def ufl_cell(self):
        return self._cpp_object.mesh.ufl_cell()

    def ufl_function_space(self) -> ufl.FunctionSpace:
        """UFL function space"""
        return self

    @property
    def id(self) -> int:
        """Unique identifier"""
        return self._cpp_object.id

    @property
    def element(self):
        return self._cpp_object.element

    @property
    def dofmap(self) -> dofmap.DofMap:
        """Degree-of-freedom map associated with the function space."""
        return dofmap.DofMap(self._cpp_object.dofmap)

    @property
    def mesh(self) -> _cpp.mesh.Mesh:
        """Return the mesh on which the function space is defined."""
        return self._cpp_object.mesh

    def collapse(self) -> tuple[FunctionSpace, np.ndarray]:
        """Collapse a subspace and return a new function space and a map from
        new to old dofs.

        Returns:
            The new function space and the map from new to old dofs

        """
        cpp_space, dofs = self._cpp_object.collapse()
        V = FunctionSpace(None, self.ufl_element(), cpp_space)
        return V, dofs

    def tabulate_dof_coordinates(self) -> np.ndarray:
        return self._cpp_object.tabulate_dof_coordinates()


def VectorFunctionSpace(mesh: Mesh, element: ElementMetaData, dim=None,
                        restriction=None) -> FunctionSpace:
    """Create vector finite element (composition of scalar elements) function space."""

    e = ElementMetaData(*element)
    ufl_element = ufl.VectorElement(e.family, mesh.ufl_cell(), e.degree, form_degree=e.form_degree, dim=dim)
    return FunctionSpace(mesh, ufl_element)


def TensorFunctionSpace(mesh: Mesh, element: ElementMetaData, shape=None,
                        symmetry: bool = None, restriction=None) -> FunctionSpace:
    """Create tensor finite element (composition of scalar elements) function space."""

    e = ElementMetaData(*element)
    ufl_element = ufl.TensorElement(e.family, mesh.ufl_cell(), e.degree, shape, symmetry)
    return FunctionSpace(mesh, ufl_element)<|MERGE_RESOLUTION|>--- conflicted
+++ resolved
@@ -132,6 +132,13 @@
 
         ufl_constants = ufl.algorithms.analysis.extract_constants(ufl_expression)
         constants = [constant._cpp_object for i, constant in enumerate(ufl_constants)]
+        arguments = ufl.algorithms.extract_arguments(ufl_expression)
+        if len(arguments) == 0:
+            self._function_space = None
+        elif len(arguments) == 1:
+            self._function_space = arguments[0].ufl_function_space()._cpp_object
+        else:
+            raise RuntimeError("Expressions with more that one Argument not allowed.")
 
         def create_expression(dtype):
             if dtype is np.float32:
@@ -144,7 +151,7 @@
                 raise NotImplementedError(f"Type {dtype} not supported.")
 
         self._cpp_object = create_expression(dtype)(ffi.cast("uintptr_t", ffi.addressof(self._ufcx_expression)),
-                                                    coeffs, constants, mesh)
+                                                    coeffs, constants, self._function_space, mesh)
 
     def eval(self, cells: np.ndarray, values: typing.Optional[np.ndarray] = None) -> np.ndarray:
         """Evaluate Expression in cells.
@@ -167,7 +174,8 @@
 
         """
         _cells = np.asarray(cells, dtype=np.int32)
-        values_shape = (_cells.shape[0], self.num_points * self.value_size * self.num_all_argument_dofs)
+        argument_space_dimension = 1 if self._function_space is None else self._function_space.element.space_dimension
+        values_shape = (_cells.shape[0], self.num_points * self.value_size * argument_space_dimension)
 
         # Allocate memory for result if u was not provided
         if values is None:
@@ -202,25 +210,9 @@
         return self._cpp_object.value_size
 
     @property
-<<<<<<< HEAD
-    def ufc_expression(self):
+    def ufcx_expression(self):
         """Return the compiled ufc_expression object"""
-        return self._ufc_expression
-=======
-    def num_argument_dofs(self):
-        """Return the value size of the expression"""
-        return self._cpp_object.num_argument_dofs
-
-    @property
-    def num_all_argument_dofs(self):
-        """Return the number of all argument dofs of the expression"""
-        return np.prod(self.num_argument_dofs, dtype=np.intc)
-
-    @property
-    def ufcx_expression(self):
-        """The compiled ufcx_expression object"""
         return self._ufcx_expression
->>>>>>> 28ec2260
 
     @property
     def code(self) -> str:
