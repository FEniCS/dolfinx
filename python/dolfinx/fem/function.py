# Copyright (C) 2009-2024 Chris N. Richardson, Garth N. Wells, Michal Habera and Jørgen S. Dokken
#
# This file is part of DOLFINx (https://www.fenicsproject.org)
#
# SPDX-License-Identifier:    LGPL-3.0-or-later
"""Finite element function spaces and functions."""

from __future__ import annotations

import typing
from functools import singledispatch

import numpy as np
import numpy.typing as npt

import basix
import ufl
from dolfinx import cpp as _cpp
from dolfinx import default_scalar_type, jit, la
from dolfinx.fem import dofmap
from dolfinx.geometry import PointOwnershipData

if typing.TYPE_CHECKING:
    from mpi4py import MPI as _MPI

    from dolfinx.mesh import Mesh


class Constant(ufl.Constant):
    _cpp_object: typing.Union[
        _cpp.fem.Constant_complex64,
        _cpp.fem.Constant_complex128,
        _cpp.fem.Constant_float32,
        _cpp.fem.Constant_float64,
    ]

    def __init__(
        self, domain, c: typing.Union[np.ndarray, typing.Sequence, np.floating, np.complexfloating]
    ):
        """A constant with respect to a domain.

        Args:
            domain: DOLFINx or UFL mesh
            c: Value of the constant.
        """
        c = np.asarray(c)
        super().__init__(domain, c.shape)
        try:
            if np.issubdtype(c.dtype, np.complex64):
                self._cpp_object = _cpp.fem.Constant_complex64(c)
            elif np.issubdtype(c.dtype, np.complex128):
                self._cpp_object = _cpp.fem.Constant_complex128(c)
            elif np.issubdtype(c.dtype, np.float32):
                self._cpp_object = _cpp.fem.Constant_float32(c)
            elif np.issubdtype(c.dtype, np.float64):
                self._cpp_object = _cpp.fem.Constant_float64(c)
            else:
                raise RuntimeError("Unsupported dtype")
        except AttributeError:
            raise AttributeError("Constant value must have a dtype attribute.")

    @property
    def value(self):
        """The value of the constant"""
        return self._cpp_object.value

    @value.setter
    def value(self, v):
        np.copyto(self._cpp_object.value, np.asarray(v))

    @property
    def dtype(self) -> np.dtype:
        return np.dtype(self._cpp_object.dtype)

    def __float__(self):
        if self.ufl_shape or self.ufl_free_indices:
            raise TypeError("Cannot evaluate a nonscalar expression to a scalar value.")
        else:
            return float(self.value)

    def __complex__(self):
        if self.ufl_shape or self.ufl_free_indices:
            raise TypeError("Cannot evaluate a nonscalar expression to a scalar value.")
        else:
            return complex(self.value)


class Expression:
    def __init__(
        self,
        e: ufl.core.expr.Expr,
        X: np.ndarray,
        comm: typing.Optional[_MPI.Comm] = None,
        form_compiler_options: typing.Optional[dict] = None,
        jit_options: typing.Optional[dict] = None,
        dtype: typing.Optional[npt.DTypeLike] = None,
    ):
        """Create a DOLFINx Expression.

        Represents a mathematical expression evaluated at a pre-defined
        set of points on the reference cell. This class closely follows
        the concept of a UFC Expression.

        This functionality can be used to evaluate a gradient of a
        Function at the quadrature points in all cells. This evaluated
        gradient can then be used as input to a non-FEniCS function that
        calculates a material constitutive model.

        Args:
            e: UFL expression.
            X: Array of points of shape ``(num_points, tdim)`` on the
                reference element.
            comm: Communicator that the Expression is defined on.
            form_compiler_options: Options used in FFCx compilation of
                this Expression. Run ``ffcx --help`` in the commandline
                to see all available options.
            jit_options: Options controlling JIT compilation of C code.

        Note:
            This wrapper is responsible for the FFCx compilation of the
            UFL Expr and attaching the correct data to the underlying
            C++ Expression.
        """
        assert X.ndim < 3
        num_points = X.shape[0] if X.ndim == 2 else 1
        _X = np.reshape(X, (num_points, -1))

        # Get MPI communicator
        if comm is None:
            try:
                mesh = ufl.domain.extract_unique_domain(e).ufl_cargo()
                comm = mesh.comm
            except AttributeError:
                print(
                    "Could not extract MPI communicator for Expression. "
                    + "Maybe you need to pass a communicator?"
                )
                raise

        # Attempt to deduce dtype
        if dtype is None:
            try:
                dtype = e.dtype
            except AttributeError:
                dtype = default_scalar_type

        # Compile UFL expression with JIT
        if form_compiler_options is None:
            form_compiler_options = dict()
        form_compiler_options["scalar_type"] = dtype
        self._ufcx_expression, module, self._code = jit.ffcx_jit(
            comm, (e, _X), form_compiler_options=form_compiler_options, jit_options=jit_options
        )
        self._ufl_expression = e

        # Prepare coefficients data. For every coefficient in expression
        # take its C++ object.
        original_coefficients = ufl.algorithms.extract_coefficients(e)
        coeffs = [
            original_coefficients[
                self._ufcx_expression.original_coefficient_positions[i]
            ]._cpp_object
            for i in range(self._ufcx_expression.num_coefficients)
        ]
        ufl_constants = ufl.algorithms.analysis.extract_constants(e)
        constants = [constant._cpp_object for constant in ufl_constants]
        arguments = ufl.algorithms.extract_arguments(e)
        if len(arguments) == 0:
            self._argument_function_space = None
        elif len(arguments) == 1:
            self._argument_function_space = arguments[0].ufl_function_space()._cpp_object
        else:
            raise RuntimeError("Expressions with more that one Argument not allowed.")

        def _create_expression(dtype):
            if np.issubdtype(dtype, np.float32):
                return _cpp.fem.create_expression_float32
            elif np.issubdtype(dtype, np.float64):
                return _cpp.fem.create_expression_float64
            elif np.issubdtype(dtype, np.complex64):
                return _cpp.fem.create_expression_complex64
            elif np.issubdtype(dtype, np.complex128):
                return _cpp.fem.create_expression_complex128
            else:
                raise NotImplementedError(f"Type {dtype} not supported.")

        ffi = module.ffi
        self._cpp_object = _create_expression(dtype)(
            ffi.cast("uintptr_t", ffi.addressof(self._ufcx_expression)),
            coeffs,
            constants,
            self.argument_function_space,
        )

    def eval(
        self,
        mesh: Mesh,
        entities: np.ndarray,
        values: typing.Optional[np.ndarray] = None,
    ) -> np.ndarray:
        """Evaluate Expression on entities.

        Args:
            mesh: Mesh to evaluate Expression on.
            entities: Either an array of cells (index local to process)
                or an array of integral tuples (cell index, local facet
                index). The array is flattened.
            values: Array to fill with evaluated values. If ``None``,
                storage will be allocated. Otherwise must have shape
                ``(num_entities, num_points * value_size *
                num_all_argument_dofs)``

        Returns:
            Expression evaluated at points for `entities`.

        """
        _entities = np.asarray(entities, dtype=np.int32)
        if self.argument_function_space is None:
            argument_space_dimension = 1
        else:
            argument_space_dimension = self.argument_function_space.element.space_dimension
        if (tdim := mesh.topology.dim) != (expr_dim := self._cpp_object.X().shape[1]):
            assert expr_dim == tdim - 1
            assert _entities.shape[0] % 2 == 0
            values_shape = (
                _entities.shape[0] // 2,
                self.X().shape[0] * self.value_size * argument_space_dimension,
            )
        else:
            values_shape = (
                _entities.shape[0],
                self.X().shape[0] * self.value_size * argument_space_dimension,
            )

        # Allocate memory for result if u was not provided
        if values is None:
            values = np.zeros(values_shape, dtype=self.dtype)
        else:
            if values.shape != values_shape:
                raise TypeError("Passed array values does not have correct shape.")
            if values.dtype != self.dtype:
                raise TypeError("Passed array values does not have correct dtype.")
        self._cpp_object.eval(mesh._cpp_object, _entities, values)
        return values

    def X(self) -> np.ndarray:
        """Evaluation points on the reference cell"""
        return self._cpp_object.X()

    @property
    def ufl_expression(self):
        """Original UFL Expression"""
        return self._ufl_expression

    @property
    def value_size(self) -> int:
        """Value size of the expression"""
        return self._cpp_object.value_size

    @property
    def argument_function_space(self) -> typing.Optional[FunctionSpace]:
        """The argument function space if expression has argument"""
        return self._argument_function_space

    @property
    def ufcx_expression(self):
        """The compiled ufcx_expression object"""
        return self._ufcx_expression

    @property
    def code(self) -> str:
        """C code strings"""
        return self._code

    @property
    def dtype(self) -> np.dtype:
        return np.dtype(self._cpp_object.dtype)


class Function(ufl.Coefficient):
    """A finite element function that is represented by a function space
    (domain, element and dofmap) and a vector holding the
    degrees-of-freedom."""

    _cpp_object: typing.Union[
        _cpp.fem.Function_complex64,
        _cpp.fem.Function_complex128,
        _cpp.fem.Function_float32,
        _cpp.fem.Function_float64,
    ]

    def __init__(
        self,
        V: FunctionSpace,
        x: typing.Optional[la.Vector] = None,
        name: typing.Optional[str] = None,
        dtype: typing.Optional[npt.DTypeLike] = None,
    ):
        """Initialize a finite element Function.

        Args:
            V: The function space that the Function is defined on.
            x: Function degree-of-freedom vector. Typically required
                only when reading a saved Function from file.
            name: Function name.
            dtype: Scalar type. Is not set, the DOLFINx default scalar
                type is used.
        """
        if x is not None:
            if dtype is None:
                dtype = x.array.dtype
            else:
                assert x.array.dtype == dtype, "Incompatible Vector and dtype."
        else:
            if dtype is None:
                dtype = default_scalar_type

        assert np.issubdtype(
            V.element.dtype, np.dtype(dtype).type(0).real.dtype
        ), "Incompatible FunctionSpace dtype and requested dtype."

        # Create cpp Function
        def functiontype(dtype):
            if np.issubdtype(dtype, np.float32):
                return _cpp.fem.Function_float32
            elif np.issubdtype(dtype, np.float64):
                return _cpp.fem.Function_float64
            elif np.issubdtype(dtype, np.complex64):
                return _cpp.fem.Function_complex64
            elif np.issubdtype(dtype, np.complex128):
                return _cpp.fem.Function_complex128
            else:
                raise NotImplementedError(f"Type {dtype} not supported.")

        if x is not None:
            self._cpp_object = functiontype(dtype)(V._cpp_object, x._cpp_object)  # type: ignore
        else:
            self._cpp_object = functiontype(dtype)(V._cpp_object)  # type: ignore

        # Initialize the ufl.FunctionSpace
        super().__init__(V.ufl_function_space())

        # Set name
        if name is None:
            self.name = "f"
        else:
            self.name = name

        # Store DOLFINx FunctionSpace object
        self._V = V

        # Store Python wrapper around the underlying Vector
        self._x = la.Vector(self._cpp_object.x)

    @property
    def function_space(self) -> FunctionSpace:
        """The FunctionSpace that the Function is defined on"""
        return self._V

    def eval(self, x: npt.ArrayLike, cells: npt.ArrayLike, u=None) -> np.ndarray:
        """Evaluate Function at points x.

        Points where x has shape (num_points, 3), and cells has shape
        (num_points,) and cell[i] is the index of the cell containing
        point x[i]. If the cell index is negative the point is ignored.
        """

        # Make sure input coordinates are a NumPy array
        _x = np.asarray(x, dtype=self._V.mesh.geometry.x.dtype)
        assert _x.ndim < 3
        if len(_x) == 0:
            _x = np.zeros((0, 3), dtype=self._V.mesh.geometry.x.dtype)
        else:
            shape0 = _x.shape[0] if _x.ndim == 2 else 1
            _x = np.reshape(_x, (shape0, -1))
        num_points = _x.shape[0]
        if _x.shape[1] != 3:
            raise ValueError("Coordinate(s) for Function evaluation must have length 3.")

        # Make sure cells are a NumPy array
        _cells = np.asarray(cells, dtype=np.int32)
        assert _cells.ndim < 2
        num_points_c = _cells.shape[0] if _cells.ndim == 1 else 1
        _cells = np.reshape(_cells, num_points_c)

        # Allocate memory for return value if not provided
        if u is None:
            value_size = self._V.value_size
            u = np.empty((num_points, value_size), self.dtype)

        self._cpp_object.eval(_x, _cells, u)  # type: ignore
        if num_points == 1:
            u = np.reshape(u, (-1,))
        return u

<<<<<<< HEAD
    def interpolate(
        self,
        u: typing.Union[typing.Callable, Expression, Function],
        cells: typing.Optional[np.ndarray] = None,
        cell_map: typing.Optional[np.ndarray] = None,
        expr_mesh: typing.Optional[Mesh] = None,
        nmm_interpolation_data: typing.Optional[PointOwnershipData] = None,
=======
    def interpolate_nonmatching(
        self, u0: Function, cells: npt.NDArray[np.int32], interpolation_data: PointOwnershipData
>>>>>>> c5644696
    ) -> None:
        """Interpolate a Function defined on one mesh to a function defined on a different mesh.

        Args:
            u0: The Function to interpolate.
            cells: The cells to interpolate over. If `None` then all
                cells are interpolated over.
<<<<<<< HEAD
            cell_map: Mapping from `cells` to to cells in the mesh that `u` is defined over.
            expr_mesh: If an Expression with coefficients or constants from another mesh
                than the function is supplied, the mesh associated with this expression has
                to be provided, along with `cell_map.`
            nmm_interpolation_data: Data needed to interpolate functions defined on other meshes
=======
            interpolation_data: Data needed to interpolate functions
                defined on other meshes. Created by
                :func:`dolfinx.fem.create_interpolation_data`.
>>>>>>> c5644696
        """
        self._cpp_object.interpolate(u0._cpp_object, cells, interpolation_data._cpp_object)  # type: ignore

    def interpolate(
        self,
        u0: typing.Union[typing.Callable, Expression, Function],
        cells0: typing.Optional[np.ndarray] = None,
        cells1: typing.Optional[np.ndarray] = None,
    ) -> None:
        """Interpolate an expression.

        Args:
            u0: Callable function, Expression or Function to
               interpolate.
            cells0: Cells in mesh associated with ``u0`` to interpolate
                over. If ``None`` then all cells are interpolated over.
            cells1: Cells in the mesh associated with ``self`` to
                interpolate over. If ``None``, then taken to be the same
                cells as ``cells0``. If ``cells1`` is not ``None``, then
                it must have the same length as ``cells0``.
        """
        if cells0 is None:
            mesh = self.function_space.mesh
            map = mesh.topology.index_map(mesh.topology.dim)
            cells0 = np.arange(map.size_local + map.num_ghosts, dtype=np.int32)

        if cells1 is None:
            cells1 = np.arange(0, dtype=np.int32)

        if cells is None:
            mesh = self.function_space.mesh
            map = mesh.topology.index_map(mesh.topology.dim)
            cells = np.arange(map.size_local + map.num_ghosts, dtype=np.int32)

        if cell_map is None:
            cell_map = np.empty(0, dtype=np.int32)

        @singledispatch
        def _interpolate(u0):
            """Interpolate a cpp.fem.Function."""
            self._cpp_object.interpolate(u0, cells0, cells1)  # type: ignore

        @_interpolate.register(Function)
<<<<<<< HEAD
        def _(u: Function, cells: typing.Optional[np.ndarray] = None):
            """Interpolate a fem.Function"""
            self._cpp_object.interpolate(u._cpp_object, cells, cell_map, nmm_interpolation_data)  # type: ignore
=======
        def _(u0: Function):
            """Interpolate a fem.Function."""
            self._cpp_object.interpolate(u0._cpp_object, cells0, cells1)  # type: ignore
>>>>>>> c5644696

        @_interpolate.register(int)
        def _(u0_ptr: int):
            """Interpolate using a pointer to a function f(x)."""
            self._cpp_object.interpolate_ptr(u0_ptr, cells0)  # type: ignore

        @_interpolate.register(Expression)
<<<<<<< HEAD
        def _(expr: Expression, cells: typing.Optional[np.ndarray] = None):
            """Interpolate Expression from a given mesh onto the set of cells
            Args:
                expr: Expression to interpolate
                cells: The cells to interpolate over. If `None` then all
                    cells are interpolated over.
            """
            assert cell_map is not None
            if len(cell_map) == 0:
                # If cell map is not provided create identity map
                assert cells is not None
                expr_cell_map = np.arange(len(cells), dtype=np.int32)
                assert expr_mesh is None
                mapping_mesh = self.function_space.mesh._cpp_object
            else:
                # If cell map is provided check that there is a mesh
                # associated with the expression
                expr_cell_map = cell_map
                assert expr_mesh is not None
                mapping_mesh = expr_mesh._cpp_object
            self._cpp_object.interpolate(expr._cpp_object, cells, mapping_mesh, expr_cell_map)  # type: ignore
=======
        def _(e0: Expression):
            """Interpolate a fem.Expression."""
            self._cpp_object.interpolate(e0._cpp_object, cells0, cells1)  # type: ignore
>>>>>>> c5644696

        try:
            # u is a Function or Expression (or pointer to one)
            _interpolate(u0)
        except TypeError:
            # u0 is callable
            assert callable(u0)
            x = _cpp.fem.interpolation_coords(
                self._V.element, self._V.mesh.geometry._cpp_object, cells0
            )
            self._cpp_object.interpolate(np.asarray(u0(x), dtype=self.dtype), cells0)  # type: ignore

    def copy(self) -> Function:
        """Create a copy of the Function.

        The function space is shared and the degree-of-freedom vector is
        copied.

        Returns:
            A new Function with a copy of the degree-of-freedom vector.
        """
        return Function(
            self.function_space, la.Vector(type(self.x._cpp_object)(self.x._cpp_object))
        )

    @property
    def x(self) -> la.Vector:
        """Vector holding the degrees-of-freedom."""
        return self._x

    @property
    def dtype(self) -> np.dtype:
        return np.dtype(self._cpp_object.x.array.dtype)

    @property
    def name(self) -> str:
        """Name of the Function."""
        return self._cpp_object.name  # type: ignore

    @name.setter
    def name(self, name):
        self._cpp_object.name = name

    def __str__(self):
        """Pretty print representation."""
        return self.name

    def sub(self, i: int) -> Function:
        """Return a sub-function (a view into the `Function`).

        Sub-functions are indexed `i = 0, ..., N-1`, where `N` is the
        number of sub-spaces.

        Args:
            i: Index of the sub-function to extract.

        Returns:
            A view into the parent `Function`.

        Note:
            If the sub-Function is re-used, for performance reasons the
            returned `Function` should be stored by the caller to avoid
            repeated re-computation of the subspace.
        """
        return Function(self._V.sub(i), self.x, name=f"{self!s}_{i}")

    def split(self) -> tuple[Function, ...]:
        """Extract (any) sub-functions.

        A sub-function can be extracted from a discrete function that is
        in a mixed, vector, or tensor FunctionSpace. The sub-function
        resides in the subspace of the mixed space.

        Returns:
            First level of subspaces of the function space.
        """
        num_sub_spaces = self.function_space.num_sub_spaces
        if num_sub_spaces == 1:
            raise RuntimeError("No subfunctions to extract")
        return tuple(self.sub(i) for i in range(num_sub_spaces))

    def collapse(self) -> Function:
        u_collapsed = self._cpp_object.collapse()  # type: ignore
        V_collapsed = FunctionSpace(
            self.function_space._mesh,
            self.ufl_element(),  # type: ignore
            u_collapsed.function_space,
        )
        return Function(V_collapsed, la.Vector(u_collapsed.x))


class ElementMetaData(typing.NamedTuple):
    """Data for representing a finite element

    :param family: Element type.
    :param degree: Polynomial degree of the element.
    :param shape: Shape for vector/tensor valued elements that are
        constructed from blocked scalar elements (e.g., Lagrange).
    :param symmetry: Symmetry option for blocked tensor elements.
    """

    family: str
    degree: int
    shape: typing.Optional[tuple[int, ...]] = None
    symmetry: typing.Optional[bool] = None


def _create_dolfinx_element(
    comm: _MPI.Intracomm,
    cell_type: _cpp.mesh.CellType,
    ufl_e: ufl.FiniteElementBase,
    dtype: np.dtype,
) -> typing.Union[_cpp.fem.FiniteElement_float32, _cpp.fem.FiniteElement_float64]:
    """Create a DOLFINx element from a basix.ufl element."""
    if np.issubdtype(dtype, np.float32):
        CppElement = _cpp.fem.FiniteElement_float32
    elif np.issubdtype(dtype, np.float64):
        CppElement = _cpp.fem.FiniteElement_float64
    else:
        raise ValueError(f"Unsupported dtype: {dtype}")

    if ufl_e.is_mixed:
        elements = [_create_dolfinx_element(comm, cell_type, e, dtype) for e in ufl_e.sub_elements]
        return CppElement(elements)
    elif ufl_e.is_quadrature:
        return CppElement(
            cell_type, ufl_e.custom_quadrature()[0], ufl_e.block_size, ufl_e.is_symmetric
        )
    else:
        basix_e = ufl_e.basix_element._e
        return CppElement(basix_e, ufl_e.block_size, ufl_e.is_symmetric)


def functionspace(
    mesh: Mesh,
    element: typing.Union[ufl.FiniteElementBase, ElementMetaData, tuple[str, int, tuple, bool]],
    form_compiler_options: typing.Optional[dict[str, typing.Any]] = None,
    jit_options: typing.Optional[dict[str, typing.Any]] = None,
) -> FunctionSpace:
    """Create a finite element function space.

    Args:
        mesh: Mesh that space is defined on.
        element: Finite element description.
        form_compiler_options: Options passed to the form compiler.
        jit_options: Options controlling just-in-time compilation.

    Returns:
        A function space.
    """
    # Create UFL element
    dtype = mesh.geometry.x.dtype
    try:
        e = ElementMetaData(*element)
        ufl_e = basix.ufl.element(
            e.family, mesh.basix_cell(), e.degree, shape=e.shape, symmetry=e.symmetry, dtype=dtype
        )
    except TypeError:
        ufl_e = element  # type: ignore

    # Check that element and mesh cell types match
    if ufl_e.cell != mesh.ufl_domain().ufl_cell():
        raise ValueError("Non-matching UFL cell and mesh cell shapes.")

    ufl_space = ufl.FunctionSpace(mesh.ufl_domain(), ufl_e)
    value_shape = ufl_space.value_shape

    # Compile dofmap and element and create DOLFINx objects
    if form_compiler_options is None:
        form_compiler_options = dict()
    form_compiler_options["scalar_type"] = dtype

    cpp_element = _create_dolfinx_element(mesh.comm, mesh.topology.cell_type, ufl_e, dtype)

    cpp_dofmap = _cpp.fem.create_dofmap(mesh.comm, mesh.topology._cpp_object, cpp_element)

    assert np.issubdtype(
        mesh.geometry.x.dtype, cpp_element.dtype
    ), "Mesh and element dtype are not compatible."

    # Initialize the cpp.FunctionSpace
    try:
        cppV = _cpp.fem.FunctionSpace_float64(
            mesh._cpp_object, cpp_element, cpp_dofmap, value_shape
        )
    except TypeError:
        cppV = _cpp.fem.FunctionSpace_float32(
            mesh._cpp_object, cpp_element, cpp_dofmap, value_shape
        )

    return FunctionSpace(mesh, ufl_e, cppV)


class FunctionSpace(ufl.FunctionSpace):
    """A space on which Functions (fields) can be defined."""

    _cpp_object: typing.Union[_cpp.fem.FunctionSpace_float32, _cpp.fem.FunctionSpace_float64]
    _mesh: Mesh

    def __init__(
        self,
        mesh: Mesh,
        element: ufl.FiniteElementBase,
        cppV: typing.Union[_cpp.fem.FunctionSpace_float32, _cpp.fem.FunctionSpace_float64],
    ):
        """Create a finite element function space.

        Note:
            This initialiser is for internal use and not normally called
            in user code. Use :func:`functionspace` to create a function
            space.

        Args:
            mesh: Mesh that space is defined on.
            element: UFL finite element.
            cppV: Compiled C++ function space.
        """
        if mesh._cpp_object is not cppV.mesh:
            raise RuntimeError("Meshes do not match in function space initialisation.")
        ufl_domain = mesh.ufl_domain()
        self._cpp_object = cppV
        self._mesh = mesh
        super().__init__(ufl_domain, element)

    def clone(self) -> FunctionSpace:
        """Create a new FunctionSpace :math:`W` which shares data with this
        FunctionSpace :math:`V`, but with a different unique integer ID.

        This function is helpful for defining mixed problems and using
        blocked linear algebra. For example, a matrix block defined on
        the spaces :math:`V \\times W` where, :math:`V` and :math:`W`
        are defined on the same finite element and mesh can be
        identified as an off-diagonal block whereas the :math:`V \\times
        V` and :math:`V \\times V` matrices can be identified as
        diagonal blocks. This is relevant for the handling of boundary
        conditions.

        Returns:
            A new function space that shares data
        """
        try:
            Vcpp = _cpp.fem.FunctionSpace_float64(
                self._cpp_object.mesh,
                self._cpp_object.element,
                self._cpp_object.dofmap,
                self._cpp_object.value_shape,
            )  # type: ignore
        except TypeError:
            Vcpp = _cpp.fem.FunctionSpace_float32(
                self._cpp_object.mesh,
                self._cpp_object.element,
                self._cpp_object.dofmap,
                self._cpp_object.value_shape,
            )  # type: ignore
        return FunctionSpace(self._mesh, self.ufl_element(), Vcpp)

    @property
    def num_sub_spaces(self) -> int:
        """Number of sub spaces."""
        return self.element.num_sub_elements

    @property
    def value_shape(self) -> tuple[int, ...]:
        """Value shape."""
        return tuple(int(i) for i in self._cpp_object.value_shape)

    def sub(self, i: int) -> FunctionSpace:
        """Return the i-th sub space.

        Args:
            i: Index of the subspace to extract.

        Returns:
            A subspace.

        Note:
            If the subspace is re-used, for performance reasons the
            returned subspace should be stored by the caller to avoid
            repeated re-computation of the subspace.
        """
        assert self.ufl_element().num_sub_elements > i
        sub_element = self.ufl_element().sub_elements[i]
        cppV_sub = self._cpp_object.sub([i])  # type: ignore
        return FunctionSpace(self._mesh, sub_element, cppV_sub)

    def component(self):
        """Return the component relative to the parent space."""
        return self._cpp_object.component()  # type: ignore

    def contains(self, V) -> bool:
        """Check if a space is contained in, or is the same as
        (identity), this space.

        Args:
            V: The space to check to for inclusion.

        Returns:
           `` True`` if ``V`` is contained in, or is the same as, this
           space.
        """
        return self._cpp_object.contains(V._cpp_object)  # type: ignore

    def __eq__(self, other):
        """Comparison for equality."""
        return super().__eq__(other) and self._cpp_object == other._cpp_object

    def __ne__(self, other):
        """Comparison for inequality."""
        return super().__ne__(other) or self._cpp_object != other._cpp_object

    def ufl_function_space(self) -> ufl.FunctionSpace:
        """UFL function space."""
        return self

    @property
    def element(
        self,
    ) -> typing.Union[_cpp.fem.FiniteElement_float32, _cpp.fem.FiniteElement_float64]:
        """Function space finite element."""
        return self._cpp_object.element  # type: ignore

    @property
    def dofmap(self) -> dofmap.DofMap:
        """Degree-of-freedom map associated with the function space."""
        return dofmap.DofMap(self._cpp_object.dofmap)  # type: ignore

    @property
    def mesh(self) -> Mesh:
        """Mesh on which the function space is defined."""
        return self._mesh

    def collapse(self) -> tuple[FunctionSpace, np.ndarray]:
        """Collapse a subspace and return a new function space and a map
        from new to old dofs.

        Returns:
            A new function space and the map from new to old
            degrees-of-freedom.
        """
        cpp_space, dofs = self._cpp_object.collapse()  # type: ignore
        V = FunctionSpace(self._mesh, self.ufl_element(), cpp_space)
        return V, dofs

    def tabulate_dof_coordinates(self) -> npt.NDArray[np.float64]:
        """Tabulate the coordinates of the degrees-of-freedom in the function space.

        Returns:
            Coordinates of the degrees-of-freedom.

        Note:
            This method is only for elements with point evaluation
            degrees-of-freedom.
        """
        return self._cpp_object.tabulate_dof_coordinates()  # type: ignore<|MERGE_RESOLUTION|>--- conflicted
+++ resolved
@@ -393,18 +393,8 @@
             u = np.reshape(u, (-1,))
         return u
 
-<<<<<<< HEAD
-    def interpolate(
-        self,
-        u: typing.Union[typing.Callable, Expression, Function],
-        cells: typing.Optional[np.ndarray] = None,
-        cell_map: typing.Optional[np.ndarray] = None,
-        expr_mesh: typing.Optional[Mesh] = None,
-        nmm_interpolation_data: typing.Optional[PointOwnershipData] = None,
-=======
     def interpolate_nonmatching(
         self, u0: Function, cells: npt.NDArray[np.int32], interpolation_data: PointOwnershipData
->>>>>>> c5644696
     ) -> None:
         """Interpolate a Function defined on one mesh to a function defined on a different mesh.
 
@@ -412,17 +402,9 @@
             u0: The Function to interpolate.
             cells: The cells to interpolate over. If `None` then all
                 cells are interpolated over.
-<<<<<<< HEAD
-            cell_map: Mapping from `cells` to to cells in the mesh that `u` is defined over.
-            expr_mesh: If an Expression with coefficients or constants from another mesh
-                than the function is supplied, the mesh associated with this expression has
-                to be provided, along with `cell_map.`
-            nmm_interpolation_data: Data needed to interpolate functions defined on other meshes
-=======
             interpolation_data: Data needed to interpolate functions
                 defined on other meshes. Created by
                 :func:`dolfinx.fem.create_interpolation_data`.
->>>>>>> c5644696
         """
         self._cpp_object.interpolate(u0._cpp_object, cells, interpolation_data._cpp_object)  # type: ignore
 
@@ -452,29 +434,15 @@
         if cells1 is None:
             cells1 = np.arange(0, dtype=np.int32)
 
-        if cells is None:
-            mesh = self.function_space.mesh
-            map = mesh.topology.index_map(mesh.topology.dim)
-            cells = np.arange(map.size_local + map.num_ghosts, dtype=np.int32)
-
-        if cell_map is None:
-            cell_map = np.empty(0, dtype=np.int32)
-
         @singledispatch
         def _interpolate(u0):
             """Interpolate a cpp.fem.Function."""
             self._cpp_object.interpolate(u0, cells0, cells1)  # type: ignore
 
         @_interpolate.register(Function)
-<<<<<<< HEAD
-        def _(u: Function, cells: typing.Optional[np.ndarray] = None):
-            """Interpolate a fem.Function"""
-            self._cpp_object.interpolate(u._cpp_object, cells, cell_map, nmm_interpolation_data)  # type: ignore
-=======
         def _(u0: Function):
             """Interpolate a fem.Function."""
             self._cpp_object.interpolate(u0._cpp_object, cells0, cells1)  # type: ignore
->>>>>>> c5644696
 
         @_interpolate.register(int)
         def _(u0_ptr: int):
@@ -482,33 +450,9 @@
             self._cpp_object.interpolate_ptr(u0_ptr, cells0)  # type: ignore
 
         @_interpolate.register(Expression)
-<<<<<<< HEAD
-        def _(expr: Expression, cells: typing.Optional[np.ndarray] = None):
-            """Interpolate Expression from a given mesh onto the set of cells
-            Args:
-                expr: Expression to interpolate
-                cells: The cells to interpolate over. If `None` then all
-                    cells are interpolated over.
-            """
-            assert cell_map is not None
-            if len(cell_map) == 0:
-                # If cell map is not provided create identity map
-                assert cells is not None
-                expr_cell_map = np.arange(len(cells), dtype=np.int32)
-                assert expr_mesh is None
-                mapping_mesh = self.function_space.mesh._cpp_object
-            else:
-                # If cell map is provided check that there is a mesh
-                # associated with the expression
-                expr_cell_map = cell_map
-                assert expr_mesh is not None
-                mapping_mesh = expr_mesh._cpp_object
-            self._cpp_object.interpolate(expr._cpp_object, cells, mapping_mesh, expr_cell_map)  # type: ignore
-=======
         def _(e0: Expression):
             """Interpolate a fem.Expression."""
             self._cpp_object.interpolate(e0._cpp_object, cells0, cells1)  # type: ignore
->>>>>>> c5644696
 
         try:
             # u is a Function or Expression (or pointer to one)
