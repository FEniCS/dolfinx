--- conflicted
+++ resolved
@@ -8,12 +8,12 @@
 from __future__ import annotations
 
 import typing
-import warnings
 
 if typing.TYPE_CHECKING:
     from dolfinx.mesh import Mesh
     from mpi4py import MPI as _MPI
 
+import warnings
 from functools import singledispatch
 
 import basix
@@ -487,55 +487,27 @@
 
 
 def FunctionSpace(mesh: Mesh,
-                  element: typing.Union[ufl.FiniteElementBase, ElementMetaData, typing.Tuple[str, int]],
+                  element: typing.Union[ufl.FiniteElementBase, ElementMetaData,
+                                        typing.Tuple[str, int, typing.Tuple, bool]],
                   form_compiler_options: typing.Optional[dict[str, typing.Any]] = None,
                   jit_options: typing.Optional[dict[str, typing.Any]] = None) -> FunctionSpaceBase:
-
-<<<<<<< HEAD
-    def __init__(self, mesh: Mesh,
-                 element: typing.Union[ufl.FiniteElementBase, ElementMetaData,
-                                       typing.Tuple[str, int, typing.Tuple, bool]],
-                 cppV: typing.Optional[typing.Union[_cpp.fem.FunctionSpace_float32,
-                                                    _cpp.fem.FunctionSpace_float64]] = None,
-                 form_compiler_options: typing.Optional[dict[str, typing.Any]] = None,
-                 jit_options: typing.Optional[dict[str, typing.Any]] = None):
-        """Create a finite element function space.
-
-        Args:
-            mesh: Mesh that space is defined on
-            element: Finite element description
-            cppV: Compiled C++ function space. Not generally required in user code
-            form_compiler_options: Options passed to the form compiler
-            jit_options: Options controlling just-in-time compilation
-
-        """
-        dtype = mesh.geometry.x.dtype
-        assert dtype == np.float32 or dtype == np.float64
-
-        if cppV is None:
-            # Initialise the ufl.FunctionSpace
-            try:
-                super().__init__(mesh.ufl_domain(), element)  # UFL element
-            except BaseException:
-                assert len(element) < 4, "Expected sequence of (element_type, degree [shape], [symmetry])"
-                e = ElementMetaData(*element)
-                ufl_e = basix.ufl.element(e.family, mesh.basix_cell(), e.degree,
-                                          shape=e.shape,
-                                          gdim=mesh.ufl_cell().geometric_dimension())
-                super().__init__(mesh.ufl_domain(), ufl_e)
-
-            # Compile dofmap and element and create DOLFIN objects
-            if form_compiler_options is None:
-                form_compiler_options = dict()
-            if dtype == np.float32:
-                form_compiler_options["scalar_type"] = "float"
-            elif dtype == np.float64:
-                form_compiler_options["scalar_type"] = "double"
-=======
+    """Create a finite element function space.
+
+    Args:
+        mesh: Mesh that space is defined on
+        element: Finite element description
+        form_compiler_options: Options passed to the form compiler
+        jit_options: Options controlling just-in-time compilation
+
+    Returns:
+        A function space.
+
+    """
+
     # Create UFL element
     try:
         e = ElementMetaData(*element)
-        ufl_e = basix.ufl.element(e.family, mesh.basix_cell(), e.degree,
+        ufl_e = basix.ufl.element(e.family, mesh.basix_cell(), e.degree, shape=e.shape,
                                   gdim=mesh.ufl_cell().geometric_dimension())
     except TypeError:
         ufl_e = element
@@ -573,7 +545,6 @@
         cppV = _cpp.fem.FunctionSpace_float32(mesh._cpp_object, cpp_element, cpp_dofmap)
 
     return FunctionSpaceBase(mesh, ufl_e, cppV)
->>>>>>> 6c3d9a03
 
 
 class FunctionSpaceBase(ufl.FunctionSpace):
@@ -603,7 +574,7 @@
         conditions.
 
         Returns:
-            A new function space that shares data.
+            A new function space that shares data
 
         """
         try:
@@ -616,7 +587,7 @@
 
     @property
     def num_sub_spaces(self) -> int:
-        """Number of sub spaces."""
+        """Number of sub spaces"""
         return self.element.num_sub_elements
 
     def sub(self, i: int) -> FunctionSpaceBase:
@@ -692,11 +663,11 @@
     def tabulate_dof_coordinates(self) -> npt.NDArray[np.float64]:
         """Tabulate the coordinates of the degrees-of-freedom in the function space.
 
-        Returns:
-            Coordinates of the degrees-of-freedom.
-
-        Notes:
-            This method should be used only for elements with point
+            Returns:
+                Coordinates of the degrees-of-freedom.
+
+            Notes:
+                This method should be used only for elements with point
                 evaluation degrees-of-freedom.
 
          """
@@ -715,53 +686,17 @@
     return len(e.value_shape()) == 0
 
 
-<<<<<<< HEAD
-def VectorFunctionSpace(mesh: Mesh, element: typing.Union[ElementMetaData, typing.Tuple[str, int]],
-                        dim: typing.Optional[int] = None) -> FunctionSpace:
-    """Create vector finite element (composition of scalar elements) function space.
-=======
 def VectorFunctionSpace(mesh: Mesh,
                         element: typing.Union[basix.ufl._ElementBase,
                                               ElementMetaData, typing.Tuple[str, int]],
                         dim=None) -> FunctionSpaceBase:
     """Create vector finite element (composition of scalar elements) function space."""
+    warnings.warn('This method is deprecated. Use FunctionSpace with an element shape argument instead',
+                  DeprecationWarning, stacklevel=2)
+
     if not _is_scalar(mesh, element):
         raise ValueError("Cannot create vector element containing a non-scalar.")
 
-    try:
-        ufl_e = basix.ufl.element(element.family(), element.cell_type,         # type: ignore
-                                  element.degree(), element.lagrange_variant,  # type: ignore
-                                  element.dpc_variant, element.discontinuous,  # type: ignore
-                                  shape=(mesh.geometry.dim,) if dim is None else (dim, ),
-                                  gdim=mesh.geometry.dim, rank=1)
-    except AttributeError:
-        ed = ElementMetaData(*element)
-        ufl_e = basix.ufl.element(ed.family, mesh.basix_cell(), ed.degree,
-                                  shape=(mesh.geometry.dim,) if dim is None else (dim, ),
-                                  gdim=mesh.geometry.dim, rank=1)
-    return FunctionSpace(mesh, ufl_e)
->>>>>>> 6c3d9a03
-
-    """
-    warnings.warn('This method is deprecated. Use FunctionSpace with an element shape argument instead',
-                  DeprecationWarning, stacklevel=2)
-
-<<<<<<< HEAD
-=======
-def TensorFunctionSpace(mesh: Mesh, element: typing.Union[ElementMetaData, typing.Tuple[str, int]], shape=None,
-                        symmetry: typing.Optional[bool] = None) -> FunctionSpaceBase:
-    """Create tensor finite element (composition of scalar elements) function space."""
->>>>>>> 6c3d9a03
-    if not _is_scalar(mesh, element):
-        raise ValueError("Cannot create vector element containing a non-scalar.")
-
-    # try:
-    #     ufl_e = basix.ufl.element(element.family(), element.cell_type,         # type: ignore
-    #                               element.degree(), element.lagrange_variant,  # type: ignore
-    #                               element.dpc_variant, element.discontinuous,  # type: ignore
-    #                               shape=(mesh.geometry.dim,) if dim is None else (dim, ),
-    #                               gdim=mesh.geometry.dim, rank=1)
-    # except AttributeError:
     ed = ElementMetaData(*element)
     ufl_e = basix.ufl.element(ed.family, mesh.basix_cell(), ed.degree,
                               shape=(mesh.geometry.dim,) if dim is None else (dim,),
