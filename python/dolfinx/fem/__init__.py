# Copyright (C) 2017-2018 Garth N. Wells and Michal Habera
#
# This file is part of DOLFINx (https://www.fenicsproject.org)
#
# SPDX-License-Identifier:    LGPL-3.0-or-later
"""Tools for assembling and manipulating finite element forms."""

import typing

import numpy as np
import numpy.typing as npt

from dolfinx.cpp.fem import FiniteElement_float32 as _FiniteElement_float32
from dolfinx.cpp.fem import FiniteElement_float64 as _FiniteElement_float64
from dolfinx.cpp.fem import IntegralType, transpose_dofmap
from dolfinx.cpp.fem import (
    create_nonmatching_meshes_interpolation_data as _create_nonmatching_meshes_interpolation_data,
)
from dolfinx.cpp.fem import create_sparsity_pattern as _create_sparsity_pattern
<<<<<<< HEAD
from dolfinx.cpp.mesh import Geometry_float32 as _Geometry_float32
from dolfinx.cpp.mesh import Geometry_float64 as _Geometry_float64
=======
from dolfinx.cpp.fem import discrete_gradient as _discrete_gradient
>>>>>>> e3fb2a19
from dolfinx.fem.assemble import (
    apply_lifting,
    assemble_matrix,
    assemble_scalar,
    assemble_vector,
    create_matrix,
    create_vector,
    set_bc,
)
from dolfinx.fem.bcs import (
    DirichletBC,
    bcs_by_block,
    dirichletbc,
    locate_dofs_geometrical,
    locate_dofs_topological,
)
from dolfinx.fem.dofmap import DofMap
from dolfinx.fem.element import CoordinateElement, coordinate_element
from dolfinx.fem.forms import Form, extract_function_spaces, form, form_cpp_class
from dolfinx.fem.function import (
    Constant,
    ElementMetaData,
    Expression,
    Function,
    FunctionSpace,
    PointOwnershipData,
    functionspace,
)
<<<<<<< HEAD
from dolfinx.mesh import Mesh as _Mesh
=======
from dolfinx.la import MatrixCSR as _MatrixCSR
>>>>>>> e3fb2a19


def create_sparsity_pattern(a: Form):
    """Create a sparsity pattern from a bilinear form.

    Args:
        a: Bilinear form to build a sparsity pattern for.

    Returns:
        Sparsity pattern for the form ``a``.

    Note:
        The pattern is not finalised, i.e. the caller is responsible for
        calling ``assemble`` on the sparsity pattern.

    """
    return _create_sparsity_pattern(a._cpp_object)


<<<<<<< HEAD
def create_nonmatching_meshes_interpolation_data(
    mesh_to: typing.Union[_Mesh, _Geometry_float64, _Geometry_float32],
    element: typing.Union[_FiniteElement_float32, _FiniteElement_float64],
    mesh_from: _Mesh,
    cells: typing.Optional[npt.NDArray[np.int32]] = None,
    padding: float = 1e-14,
) -> PointOwnershipData:
    """Generate data needed to interpolate discrete functions across different meshes.

    Args:
        mesh_to: Mesh or geometry of the mesh of the function space to interpolate into
        element: Element of the function space to interpolate into
        mesh_from: Mesh that the function to interpolate from is defined on
        cells: Indices of the cells in the destination mesh on which to interpolate.
        padding: Absolute padding of bounding boxes of all entities on mesh_to

    Returns:
        Data needed to interpolation functions defined on function spaces on the meshes.
    """
    if cells is None:
        return PointOwnershipData(
            *_create_nonmatching_meshes_interpolation_data(
                mesh_to._cpp_object, element, mesh_from._cpp_object, padding
            )
        )
    else:
        return PointOwnershipData(
            *_create_nonmatching_meshes_interpolation_data(
                mesh_to, element, mesh_from._cpp_object, cells, padding
            )
        )
=======
def discrete_gradient(space0: FunctionSpace, space1: FunctionSpace) -> _MatrixCSR:
    """Assemble a discrete gradient operator.

    The discrete gradient operator interpolates the gradient of
    a H1 finite element function into a H(curl) space. It is assumed that
    the H1 space uses an identity map and the H(curl) space uses a covariant Piola map.

    Args:
        space0: H1 space to interpolate the gradient from
        space1: H(curl) space to interpolate into

    Returns:
        Discrete gradient operator
    """
    return _discrete_gradient(space0._cpp_object, space1._cpp_object)
>>>>>>> e3fb2a19


__all__ = [
    "Constant",
    "Expression",
    "Function",
    "ElementMetaData",
    "create_matrix",
    "functionspace",
    "FunctionSpace",
    "create_sparsity_pattern",
    "discrete_gradient",
    "assemble_scalar",
    "assemble_matrix",
    "assemble_vector",
    "apply_lifting",
    "set_bc",
    "DirichletBC",
    "dirichletbc",
    "bcs_by_block",
    "DofMap",
    "Form",
    "form",
    "IntegralType",
    "create_vector",
    "locate_dofs_geometrical",
    "locate_dofs_topological",
    "extract_function_spaces",
    "transpose_dofmap",
    "create_nonmatching_meshes_interpolation_data",
    "CoordinateElement",
    "coordinate_element",
    "form_cpp_class",
]<|MERGE_RESOLUTION|>--- conflicted
+++ resolved
@@ -17,12 +17,9 @@
     create_nonmatching_meshes_interpolation_data as _create_nonmatching_meshes_interpolation_data,
 )
 from dolfinx.cpp.fem import create_sparsity_pattern as _create_sparsity_pattern
-<<<<<<< HEAD
 from dolfinx.cpp.mesh import Geometry_float32 as _Geometry_float32
 from dolfinx.cpp.mesh import Geometry_float64 as _Geometry_float64
-=======
 from dolfinx.cpp.fem import discrete_gradient as _discrete_gradient
->>>>>>> e3fb2a19
 from dolfinx.fem.assemble import (
     apply_lifting,
     assemble_matrix,
@@ -51,11 +48,8 @@
     PointOwnershipData,
     functionspace,
 )
-<<<<<<< HEAD
 from dolfinx.mesh import Mesh as _Mesh
-=======
 from dolfinx.la import MatrixCSR as _MatrixCSR
->>>>>>> e3fb2a19
 
 
 def create_sparsity_pattern(a: Form):
@@ -75,7 +69,6 @@
     return _create_sparsity_pattern(a._cpp_object)
 
 
-<<<<<<< HEAD
 def create_nonmatching_meshes_interpolation_data(
     mesh_to: typing.Union[_Mesh, _Geometry_float64, _Geometry_float32],
     element: typing.Union[_FiniteElement_float32, _FiniteElement_float64],
@@ -107,7 +100,8 @@
                 mesh_to, element, mesh_from._cpp_object, cells, padding
             )
         )
-=======
+
+
 def discrete_gradient(space0: FunctionSpace, space1: FunctionSpace) -> _MatrixCSR:
     """Assemble a discrete gradient operator.
 
@@ -123,7 +117,6 @@
         Discrete gradient operator
     """
     return _discrete_gradient(space0._cpp_object, space1._cpp_object)
->>>>>>> e3fb2a19
 
 
 __all__ = [
