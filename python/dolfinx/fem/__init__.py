# Copyright (C) 2017-2018 Garth N. Wells and Michal Habera
#
# This file is part of DOLFINx (https://www.fenicsproject.org)
#
# SPDX-License-Identifier:    LGPL-3.0-or-later
"""Tools for assembling and manipulating finite element forms."""

from dolfinx.cpp.fem import (
    IntegralType,
    create_nonmatching_meshes_interpolation_data,
    transpose_dofmap,
)
from dolfinx.cpp.fem import create_sparsity_pattern as _create_sparsity_pattern
<<<<<<< HEAD
from dolfinx.cpp.fem import discrete_gradient as _discrete_gradient
from dolfinx.cpp.fem import transpose_dofmap
from dolfinx.fem.assemble import (apply_lifting, assemble_matrix, assemble_scalar, assemble_vector, create_matrix,
                                  create_vector, set_bc)
from dolfinx.fem.bcs import DirichletBC, bcs_by_block, dirichletbc, locate_dofs_geometrical, locate_dofs_topological
from dolfinx.fem.dofmap import DofMap
from dolfinx.fem.element import CoordinateElement, coordinate_element
from dolfinx.fem.forms import Form, extract_function_spaces, form, form_cpp_class
from dolfinx.fem.function import Constant, ElementMetaData, Expression, Function, FunctionSpace, functionspace
from dolfinx.la import MatrixCSR as _MatrixCSR
=======
from dolfinx.fem.assemble import (
    apply_lifting,
    assemble_matrix,
    assemble_scalar,
    assemble_vector,
    create_matrix,
    create_vector,
    set_bc,
)
from dolfinx.fem.bcs import (
    DirichletBC,
    bcs_by_block,
    dirichletbc,
    locate_dofs_geometrical,
    locate_dofs_topological,
)
from dolfinx.fem.dofmap import DofMap
from dolfinx.fem.element import CoordinateElement, coordinate_element
from dolfinx.fem.forms import Form, extract_function_spaces, form, form_cpp_class
from dolfinx.fem.function import (
    Constant,
    ElementMetaData,
    Expression,
    Function,
    FunctionSpace,
    functionspace,
)
>>>>>>> 35e66b59


def create_sparsity_pattern(a: Form):
    """Create a sparsity pattern from a bilinear form.

    Args:
        a: Bilinear form to build a sparsity pattern for.

    Returns:
        Sparsity pattern for the form ``a``.

    Note:
        The pattern is not finalised, i.e. the caller is responsible for
        calling ``assemble`` on the sparsity pattern.

    """
    return _create_sparsity_pattern(a._cpp_object)


def discrete_gradient(space0: FunctionSpace, space1: FunctionSpace) -> _MatrixCSR:
    """Assemble a discrete gradient operator.

    The discrete gradient operator A interpolates the gradient of
    a Lagrange finite element function into a Nedelec (first kind)
    space.

    Args:
        space0: Lagrange space to interpolate the gradient from
        space1: Nedelec space to interpolate into

    Returns:
        Discrete gradient operator
    """
    return _discrete_gradient(space0._cpp_object, space1._cpp_object)


__all__ = [
<<<<<<< HEAD
    "Constant", "Expression", "Function", "ElementMetaData", "create_matrix",
    "functionspace", "FunctionSpace", "create_sparsity_pattern", "discrete_gradient",
    "assemble_scalar", "assemble_matrix", "assemble_vector", "apply_lifting", "set_bc",
    "DirichletBC", "dirichletbc", "bcs_by_block", "DofMap", "Form",
    "form", "IntegralType", "create_vector",
    "locate_dofs_geometrical", "locate_dofs_topological",
    "extract_function_spaces", "transpose_dofmap", "create_nonmatching_meshes_interpolation_data",
    "CoordinateElement", "coordinate_element", "form_cpp_class"]
=======
    "Constant",
    "Expression",
    "Function",
    "ElementMetaData",
    "create_matrix",
    "functionspace",
    "FunctionSpace",
    "create_sparsity_pattern",
    "assemble_scalar",
    "assemble_matrix",
    "assemble_vector",
    "apply_lifting",
    "set_bc",
    "DirichletBC",
    "dirichletbc",
    "bcs_by_block",
    "DofMap",
    "Form",
    "form",
    "IntegralType",
    "create_vector",
    "locate_dofs_geometrical",
    "locate_dofs_topological",
    "extract_function_spaces",
    "transpose_dofmap",
    "create_nonmatching_meshes_interpolation_data",
    "CoordinateElement",
    "coordinate_element",
    "form_cpp_class",
]
>>>>>>> 35e66b59
<|MERGE_RESOLUTION|>--- conflicted
+++ resolved
@@ -11,18 +11,8 @@
     transpose_dofmap,
 )
 from dolfinx.cpp.fem import create_sparsity_pattern as _create_sparsity_pattern
-<<<<<<< HEAD
 from dolfinx.cpp.fem import discrete_gradient as _discrete_gradient
 from dolfinx.cpp.fem import transpose_dofmap
-from dolfinx.fem.assemble import (apply_lifting, assemble_matrix, assemble_scalar, assemble_vector, create_matrix,
-                                  create_vector, set_bc)
-from dolfinx.fem.bcs import DirichletBC, bcs_by_block, dirichletbc, locate_dofs_geometrical, locate_dofs_topological
-from dolfinx.fem.dofmap import DofMap
-from dolfinx.fem.element import CoordinateElement, coordinate_element
-from dolfinx.fem.forms import Form, extract_function_spaces, form, form_cpp_class
-from dolfinx.fem.function import Constant, ElementMetaData, Expression, Function, FunctionSpace, functionspace
-from dolfinx.la import MatrixCSR as _MatrixCSR
-=======
 from dolfinx.fem.assemble import (
     apply_lifting,
     assemble_matrix,
@@ -50,7 +40,7 @@
     FunctionSpace,
     functionspace,
 )
->>>>>>> 35e66b59
+from dolfinx.la import MatrixCSR as _MatrixCSR
 
 
 def create_sparsity_pattern(a: Form):
@@ -88,16 +78,6 @@
 
 
 __all__ = [
-<<<<<<< HEAD
-    "Constant", "Expression", "Function", "ElementMetaData", "create_matrix",
-    "functionspace", "FunctionSpace", "create_sparsity_pattern", "discrete_gradient",
-    "assemble_scalar", "assemble_matrix", "assemble_vector", "apply_lifting", "set_bc",
-    "DirichletBC", "dirichletbc", "bcs_by_block", "DofMap", "Form",
-    "form", "IntegralType", "create_vector",
-    "locate_dofs_geometrical", "locate_dofs_topological",
-    "extract_function_spaces", "transpose_dofmap", "create_nonmatching_meshes_interpolation_data",
-    "CoordinateElement", "coordinate_element", "form_cpp_class"]
-=======
     "Constant",
     "Expression",
     "Function",
@@ -106,6 +86,7 @@
     "functionspace",
     "FunctionSpace",
     "create_sparsity_pattern",
+    "discrete_gradient",
     "assemble_scalar",
     "assemble_matrix",
     "assemble_vector",
@@ -127,5 +108,4 @@
     "CoordinateElement",
     "coordinate_element",
     "form_cpp_class",
-]
->>>>>>> 35e66b59
+]