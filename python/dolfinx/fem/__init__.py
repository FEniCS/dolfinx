--- conflicted
+++ resolved
@@ -17,12 +17,7 @@
 from dolfinx.fem.dofmap import DofMap
 from dolfinx.fem.forms import Form, extract_function_spaces, form
 from dolfinx.fem.function import (Constant, Expression, Function,
-<<<<<<< HEAD
-                                  FunctionSpace, VectorFunctionSpace)
-=======
-                                  FunctionSpace, FunctionSpaceBase, TensorFunctionSpace,
-                                  VectorFunctionSpace)
->>>>>>> 6c3d9a03
+                                  FunctionSpace, FunctionSpaceBase, VectorFunctionSpace)
 
 
 def create_sparsity_pattern(a: Form):
@@ -39,13 +34,9 @@
 
 
 __all__ = [
-<<<<<<< HEAD
-    "Constant", "Expression", "Function", "create_matrix", "FunctionSpace",
-=======
     "Constant", "Expression", "Function", "create_matrix",
-    "FunctionSpace", "FunctionSpaceBase", "TensorFunctionSpace",
->>>>>>> 6c3d9a03
-    "VectorFunctionSpace", "create_sparsity_pattern",
+    "FunctionSpace", "FunctionSpaceBase", "VectorFunctionSpace",
+    "create_sparsity_pattern",
     "assemble_scalar", "assemble_matrix", "assemble_vector", "apply_lifting", "set_bc",
     "DirichletBC", "dirichletbc", "bcs_by_block", "DofMap", "Form",
     "form", "IntegralType", "create_vector",
