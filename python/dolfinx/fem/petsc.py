--- conflicted
+++ resolved
@@ -839,18 +839,11 @@
         self._x = create_vector(self._L, kind=kind)
 
         if u is None:
-<<<<<<< HEAD
             try:
                 # Extract function space for unknown from the right hand side of the equation.
                 self._u = _Function(L.arguments()[0].ufl_function_space())
             except AttributeError:
                 self._u = [_Function(Li.arguments()[0].ufl_function_space()) for Li in L]
-=======
-            # Extract function space from TrialFunction (which is at the
-            # end of the argument sequence as it is numbered as 1, while the
-            # Test function is numbered as 0)
-            self.u = _Function(a.arguments()[-1].ufl_function_space())
->>>>>>> 3be58ec9
         else:
             self._u = u
 
@@ -1386,11 +1379,7 @@
         self.solver.setFunction(partial(assemble_residual, u, self.F, self.J, bcs), self.b)
 
         # Set PETSc options
-<<<<<<< HEAD
         problem_prefix = f"dolfinx_nonlinearproblem_{id(self)}"
-=======
-        problem_prefix = f"snes_{id(self)}"
->>>>>>> 3be58ec9
         self.solver.setOptionsPrefix(problem_prefix)
         opts = PETSc.Options()  # type: ignore
         opts.prefixPush(problem_prefix)
@@ -1448,47 +1437,27 @@
         return self._P
 
     @property
-<<<<<<< HEAD
     def A(self) -> PETSc.Mat:
-=======
-    def A(self) -> PETSc.Mat:  # type: ignore
->>>>>>> 3be58ec9
         """Jacobian matrix."""
         return self._A
 
     @property
-<<<<<<< HEAD
     def b(self) -> PETSc.Vec:
-=======
-    def b(self) -> PETSc.Vec:  # type: ignore
->>>>>>> 3be58ec9
         """Residual vector."""
         return self._b
 
     @property
-<<<<<<< HEAD
     def x(self) -> PETSc.Vec:
-=======
-    def x(self) -> PETSc.Vec:  # type: ignore
->>>>>>> 3be58ec9
         """Solution vector"""
         return self._x
 
     @property
-<<<<<<< HEAD
     def P_mat(self) -> typing.Optional[PETSc.Vec]:
-=======
-    def P_mat(self) -> typing.Optional[PETSc.Vec]:  # type: ignore
->>>>>>> 3be58ec9
         """Preconditioner matrix."""
         return self._P_mat
 
     @property
-<<<<<<< HEAD
     def solver(self) -> PETSc.SNES:
-=======
-    def solver(self) -> PETSc.SNES:  # type: ignore
->>>>>>> 3be58ec9
         """The SNES solver.
 
         Note:
