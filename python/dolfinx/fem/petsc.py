# Copyright (C) 2018-2025 Garth N. Wells, Nathan Sime and Jørgen S. Dokken
#
# This file is part of DOLFINx (https://www.fenicsproject.org)
#
# SPDX-License-Identifier:    LGPL-3.0-or-later
"""Assembly functions into PETSc objects for variational forms.

Functions in this module generally apply functions in :mod:`dolfinx.fem`
to PETSc linear algebra objects and handle any PETSc-specific
preparation.

Note:
    Due to subtle issues in the interaction between petsc4py memory
    management and the Python garbage collector, it is recommended that
    the PETSc method ``destroy()`` is called on returned PETSc objects
    once the object is no longer required. Note that ``destroy()`` is
    collective over the object's MPI communicator.
"""

# mypy: ignore-errors

from __future__ import annotations

import contextlib
import functools
import itertools
import typing
from collections.abc import Iterable, Sequence

from petsc4py import PETSc

# ruff: noqa: E402
import dolfinx

assert dolfinx.has_petsc4py

import warnings
from functools import partial

import numpy as np
from numpy import typing as npt

import dolfinx.cpp as _cpp
import dolfinx.la.petsc
import ufl
from dolfinx.cpp.fem.petsc import discrete_curl as _discrete_curl
from dolfinx.cpp.fem.petsc import discrete_gradient as _discrete_gradient
from dolfinx.cpp.fem.petsc import interpolation_matrix as _interpolation_matrix
from dolfinx.fem import IntegralType, pack_coefficients, pack_constants
from dolfinx.fem.assemble import _assemble_vector_array
from dolfinx.fem.assemble import apply_lifting as _apply_lifting
from dolfinx.fem.bcs import DirichletBC
from dolfinx.fem.bcs import bcs_by_block as _bcs_by_block
from dolfinx.fem.forms import Form, derivative_block
from dolfinx.fem.forms import extract_function_spaces as _extract_spaces
from dolfinx.fem.forms import form as _create_form
from dolfinx.fem.function import Function as _Function
from dolfinx.fem.function import FunctionSpace as _FunctionSpace
from dolfinx.mesh import Mesh as _Mesh

__all__ = [
    "LinearProblem",
    "NonlinearProblem",
    "apply_lifting",
    "assemble_jacobian",
    "assemble_matrix",
    "assemble_residual",
    "assemble_vector",
    "assign",
    "create_matrix",
    "create_vector",
    "discrete_curl",
    "discrete_gradient",
    "interpolation_matrix",
    "set_bc",
]


def _extract_function_spaces(
    a: Iterable[Iterable[Form]],
) -> tuple[Sequence[_FunctionSpace], Sequence[_FunctionSpace]]:
    """From a rectangular array of bilinear forms, extract the function
    spaces for each block row and block column.
    """
    assert len({len(cols) for cols in a}) == 1, "Array of function spaces is not rectangular"

    # Extract (V0, V1) pair for each block in 'a'
    def fn(form):
        return form.function_spaces if form is not None else None

    from functools import partial

    Vblock: typing.Iterable = map(partial(map, fn), a)

    # Compute spaces for each row/column block
    rows: Sequence[set] = [set() for i in range(len(a))]
    cols: Sequence[set] = [set() for i in range(len(a[0]))]
    for i, Vrow in enumerate(Vblock):
        for j, V in enumerate(Vrow):
            if V is not None:
                rows[i].add(V[0])
                cols[j].add(V[1])

    rows = [e for row in rows for e in row]
    cols = [e for col in cols for e in col]
    assert len(rows) == len(a)
    assert len(cols) == len(a[0])
    return rows, cols


# -- Vector instantiation -------------------------------------------------


def create_vector(
    L: typing.Union[Form, Iterable[Form]], kind: typing.Optional[str] = None
) -> PETSc.Vec:
    """Create a PETSc vector that is compatible with a linear form(s).

    Three cases are supported:

    1. For a single linear form ``L``, if ``kind`` is ``None`` or is
       ``PETSc.Vec.Type.MPI``, a ghosted PETSc vector which is
       compatible with ``L`` is created.

    2. If ``L`` is a sequence of linear forms and ``kind`` is ``None``
       or is ``PETSc.Vec.Type.MPI``, a ghosted PETSc vector which is
       compatible with ``L`` is created. The created vector ``b`` is
       initialized such that on each MPI process ``b = [b_0, b_1, ...,
       b_n, b_0g, b_1g, ..., b_ng]``, where ``b_i`` are the entries
       associated with the 'owned' degrees-of-freedom for ``L[i]`` and
       ``b_ig`` are the 'unowned' (ghost) entries for ``L[i]``.

       For this case, the returned vector has an attribute ``_blocks``
       that holds the local offsets into ``b`` for the (i) owned and
       (ii) ghost entries for each ``L[i]``. It can be accessed by
       ``b.getAttr("_blocks")``. The offsets can be used to get views
       into ``b`` for blocks, e.g.::

           >>> offsets0, offsets1, = b.getAttr("_blocks")
           >>> offsets0
           (0, 12, 28)
           >>> offsets1
           (28, 32, 35)
           >>> b0_owned = b.array[offsets0[0]:offsets0[1]]
           >>> b0_ghost = b.array[offsets1[0]:offsets1[1]]
           >>> b1_owned = b.array[offsets0[1]:offsets0[2]]
           >>> b1_ghost = b.array[offsets1[1]:offsets1[2]]

    3. If ``L`` is a sequence of linear forms and ``kind`` is
       ``PETSc.Vec.Type.NEST``, a PETSc nested vector (a 'nest' of
       ghosted PETSc vectors) which is compatible with ``L`` is created.

    Args:
        L: Linear form or a sequence of linear forms.
        kind: PETSc vector type (``VecType``) to create.

    Returns:
        A PETSc vector with a layout that is compatible with ``L``. The
        vector is not initialised to zero.
    """
    try:
        dofmap = L.function_spaces[0].dofmaps(0)  # Single form case
        return dolfinx.la.petsc.create_vector(dofmap.index_map, dofmap.index_map_bs)
    except AttributeError:
        maps = [
            (
                form.function_spaces[0].dofmaps(0).index_map,
                form.function_spaces[0].dofmaps(0).index_map_bs,
            )
            for form in L
        ]
        if kind == PETSc.Vec.Type.NEST:
            return _cpp.fem.petsc.create_vector_nest(maps)
        elif kind == PETSc.Vec.Type.MPI:
            off_owned = tuple(
                itertools.accumulate(maps, lambda off, m: off + m[0].size_local * m[1], initial=0)
            )
            off_ghost = tuple(
                itertools.accumulate(
                    maps, lambda off, m: off + m[0].num_ghosts * m[1], initial=off_owned[-1]
                )
            )

            b = _cpp.fem.petsc.create_vector_block(maps)
            b.setAttr("_blocks", (off_owned, off_ghost))
            return b
        else:
            raise NotImplementedError(
                "Vector type must be specified for blocked/nested assembly."
                f"Vector type '{kind}' not supported."
                "Did you mean 'nest' or 'mpi'?"
            )


# -- Matrix instantiation -------------------------------------------------


def create_matrix(
    a: typing.Union[Form, Iterable[Iterable[Form]]],
    kind: typing.Optional[typing.Union[str, Iterable[Iterable[str]]]] = None,
) -> PETSc.Mat:
    """Create a PETSc matrix that is compatible with the (sequence) of
    bilinear form(s).

    Three cases are supported:

    1. For a single bilinear form, it creates a compatible PETSc matrix
       of type ``kind``.
    2. For a rectangular array of bilinear forms, if ``kind`` is
       ``PETSc.Mat.Type.NEST`` or ``kind`` is an array of PETSc ``Mat``
       types (with the same shape as ``a``), a matrix of type
       ``PETSc.Mat.Type.NEST`` is created. The matrix is compatible
       with the forms ``a``.
    3. For a rectangular array of bilinear forms, it create a single
       (non-nested) matrix of type ``kind`` that is compatible with the
       array of for forms ``a``. If ``kind`` is ``None``, then the
       matrix is the default type.

       In this case, the matrix is arranged::

             A = [a_00 ... a_0n]
                 [a_10 ... a_1n]
                 [     ...     ]
                 [a_m0 ..  a_mn]

    Args:
        a: A bilinear form or a nested sequence of bilinear forms.
        kind: The PETSc matrix type (``MatType``).

    Returns:
        A PETSc matrix.
    """
    try:
        return _cpp.fem.petsc.create_matrix(a._cpp_object, kind)  # Single form
    except AttributeError:  # ``a`` is a nested sequence
        _a = [[None if form is None else form._cpp_object for form in arow] for arow in a]
        if kind == PETSc.Mat.Type.NEST:  # Create nest matrix with default types
            return _cpp.fem.petsc.create_matrix_nest(_a, None)
        else:
            try:
                return _cpp.fem.petsc.create_matrix_block(_a, kind)  # Single 'kind' type
            except TypeError:
                return _cpp.fem.petsc.create_matrix_nest(_a, kind)  # Array of 'kind' types


# -- Vector assembly ------------------------------------------------------


@functools.singledispatch
def assemble_vector(
    L: typing.Union[Form, Iterable[Form]],
    constants: typing.Optional[npt.NDArray, Iterable[npt.NDArray]] = None,
    coeffs: typing.Optional[
        typing.Union[
            dict[tuple[IntegralType, int], npt.NDArray],
            Iterable[dict[tuple[IntegralType, int], npt.NDArray]],
        ]
    ] = None,
    kind: typing.Optional[str] = None,
) -> PETSc.Vec:
    """Assemble linear form(s) into a new PETSc vector.

    Three cases are supported:

    1. If ``L`` is a single linear form, the form is assembled into a
       ghosted PETSc vector.

    2. If ``L`` is a sequence of linear forms and ``kind`` is ``None``
       or is ``PETSc.Vec.Type.MPI``, the forms are assembled into a
       vector ``b`` such that ``b = [b_0, b_1, ..., b_n, b_0g, b_1g,
       ..., b_ng]`` where ``b_i`` are the entries associated with the
       'owned' degrees-of-freedom for ``L[i]`` and ``b_ig`` are the
       'unowned' (ghost) entries for ``L[i]``.

       For this case, the returned vector has an attribute ``_blocks``
       that holds the local offsets into ``b`` for the (i) owned and
       (ii) ghost entries for each ``L[i]``. See :func:`create_vector`
       for a description of the offset blocks.

    3. If ``L`` is a sequence of linear forms and ``kind`` is
       ``PETSc.Vec.Type.NEST``, the forms are assembled into a PETSc
       nested vector ``b`` (a nest of ghosted PETSc vectors) such that
       ``L[i]`` is assembled into into the ith nested matrix in ``b``.

    Constant and coefficient data that appear in the forms(s) can be
    packed outside of this function to avoid re-packing by this
    function. The functions :func:`dolfinx.fem.pack_constants` and
    :func:`dolfinx.fem.pack_coefficients` can be used to 'pre-pack' the
    data.

    Note:
        The returned vector is not finalised, i.e. ghost values are not
        accumulated on the owning processes.

    Args:
        L: A linear form or sequence of linear forms.
        constants: Constants appearing in the form. For a single form,
            ``constants.ndim==1``. For multiple forms, the constants for
            form ``L[i]`` are  ``constants[i]``.
        coeffs: Coefficients appearing in the form. For a single form,
            ``coeffs.shape=(num_cells, n)``. For multiple forms, the
            coefficients for form ``L[i]`` are  ``coeffs[i]``.
        kind: PETSc vector type.

    Returns:
        An assembled vector.
    """
    b = create_vector(L, kind=kind)
    if kind == PETSc.Vec.Type.NEST:
        for b_sub in b.getNestSubVecs():
            with b_sub.localForm() as b_local:
                b_local.set(0.0)
    else:
        with b.localForm() as b_local:
            b_local.set(0)
    return assemble_vector(b, L, constants, coeffs)


@assemble_vector.register(PETSc.Vec)
def _assemble_vector_vec(
    b: PETSc.Vec,
    L: typing.Union[Form, Iterable[Form]],
    constants: typing.Optional[npt.NDArray, Iterable[npt.NDArray]] = None,
    coeffs: typing.Optional[
        typing.Union[
            dict[tuple[IntegralType, int], npt.NDArray],
            Iterable[dict[tuple[IntegralType, int], npt.NDArray]],
        ]
    ] = None,
) -> PETSc.Vec:
    """Assemble linear form(s) into a PETSc vector.

    The vector ``b`` must have been initialized with a size/layout that
    is consistent with the linear form. The vector ``b`` is normally
    created by :func:`create_vector`.

    Constants and coefficients that appear in the forms(s) can be passed
    to avoid re-computation of constants and coefficients. The functions
    :func:`dolfinx.fem.assemble.pack_constants` and
    :func:`dolfinx.fem.assemble.pack_coefficients` can be called.

    Note:
        The vector is not zeroed before assembly and it is not
        finalised, i.e. ghost values are not accumulated on the owning
        processes.

    Args:
        b: Vector to assemble the contribution of the linear form into.
        L: A linear form or sequence of linear forms to assemble into
            ``b``.
        constants: Constants appearing in the form. For a single form,
            ``constants.ndim==1``. For multiple forms, the constants for
            form ``L[i]`` are  ``constants[i]``.
        coeffs: Coefficients appearing in the form. For a single form,
            ``coeffs.shape=(num_cells, n)``. For multiple forms, the
            coefficients for form ``L[i]`` are  ``coeffs[i]``.

    Returns:
        Assembled vector.
    """
    if b.getType() == PETSc.Vec.Type.NEST:
        constants = [None] * len(L) if constants is None else constants
        coeffs = [None] * len(L) if coeffs is None else coeffs
        for b_sub, L_sub, const, coeff in zip(b.getNestSubVecs(), L, constants, coeffs):
            with b_sub.localForm() as b_local:
                _assemble_vector_array(b_local.array_w, L_sub, const, coeff)
    elif isinstance(L, Iterable):
        constants = pack_constants(L) if constants is None else constants
        coeffs = pack_coefficients(L) if coeffs is None else coeffs
        offset0, offset1 = b.getAttr("_blocks")
        with b.localForm() as b_l:
            for L_, const, coeff, off0, off1, offg0, offg1 in zip(
                L, constants, coeffs, offset0, offset0[1:], offset1, offset1[1:]
            ):
                bx_ = np.zeros((off1 - off0) + (offg1 - offg0), dtype=PETSc.ScalarType)
                _assemble_vector_array(bx_, L_, const, coeff)
                size = off1 - off0
                b_l.array_w[off0:off1] += bx_[:size]
                b_l.array_w[offg0:offg1] += bx_[size:]
    else:
        with b.localForm() as b_local:
            _assemble_vector_array(b_local.array_w, L, constants, coeffs)

    return b


# -- Matrix assembly ------------------------------------------------------
@functools.singledispatch
def assemble_matrix(
    a: typing.Union[Form, Iterable[Iterable[Form]]],
    bcs: typing.Optional[Iterable[DirichletBC]] = None,
    diag: float = 1,
    constants: typing.Optional[
        typing.Union[Iterable[np.ndarray], Iterable[Iterable[np.ndarray]]]
    ] = None,
    coeffs: typing.Optional[
        typing.Union[
            dict[tuple[IntegralType, int], npt.NDArray],
            Iterable[dict[tuple[IntegralType, int], npt.NDArray]],
        ]
    ] = None,
    kind=None,
):
    """Assemble a bilinear form into a matrix.

    The following cases are supported:

    1. If ``a`` is a single bilinear form, the form is assembled
       into PETSc matrix of type ``kind``.
    #. If ``a`` is a :math:`m \times n` rectangular array of forms the
       forms in ``a`` are assembled into a matrix such that::

            A = [A_00 ... A_0n]
                [A_10 ... A_1n]
                [     ...     ]
                [A_m0 ..  A_mn]

       where ``A_ij`` is the matrix associated with the form
       ``a[i][j]``.

       a. If ``kind`` is a ``PETSc.Mat.Type`` (other than
          ``PETSc.Mat.Type.NEST``) or is ``None``, the matrix type is
          ``kind`` of the default type (if ``kind`` is ``None``).
       #. If ``kind`` is ``PETSc.Mat.Type.NEST`` or a rectangular array
          of PETSc matrix types, the returned matrix has type
          ``PETSc.Mat.Type.NEST``.

    Rows/columns that are constrained by a Dirichlet boundary condition
    are zeroed, with the diagonal to set to ``diag``.

    Constant and coefficient data that appear in the forms(s) can be
    packed outside of this function to avoid re-packing by this
    function. The functions :func:`dolfinx.fem.pack_constants` and
    :func:`dolfinx.fem.pack_coefficients` can be used to 'pre-pack' the
    data.

    Note:
        The returned matrix is not 'assembled', i.e. ghost contributions
        are not accumulated.

    Args:
        a: Bilinear form(s) to assembled into a matrix.
        bc: Dirichlet boundary conditions applied to the system.
        diag: Value to set on the matrix diagonal for Dirichlet
            boundary condition constrained degrees-of-freedom belonging
            to the same trial and test space.
        constants: Constants appearing the in the form.
        coeffs: Coefficients appearing the in the form.

    Returns:
        Matrix representing the bilinear form.
    """
    try:
        A = _cpp.fem.petsc.create_matrix(a._cpp_object, kind)
    except AttributeError:
        A = create_matrix(a, kind)
    assemble_matrix(A, a, bcs, diag, constants, coeffs)
    return A


def _assemble_matrix_block_mat(
    A: PETSc.Mat,
    a: Iterable[Iterable[Form]],
    bcs: typing.Optional[Iterable[DirichletBC]],
    diag: float,
    constants: typing.Optional[Iterable[npt.NDArray]] = None,
    coeffs: typing.Optional[Iterable[Iterable[dict[tuple[IntegralType, int], npt.NDArray]]]] = None,
) -> PETSc.Mat:
    """Assemble bilinear forms into a blocked matrix."""
    consts = [pack_constants(forms) for forms in a] if constants is None else constants
    coeffs = [pack_coefficients(forms) for forms in a] if coeffs is None else coeffs
    V = _extract_function_spaces(a)
    is0 = _cpp.la.petsc.create_index_sets(
        [(Vsub.dofmaps(0).index_map, Vsub.dofmaps(0).index_map_bs) for Vsub in V[0]]
    )
    is1 = _cpp.la.petsc.create_index_sets(
        [(Vsub.dofmaps(0).index_map, Vsub.dofmaps(0).index_map_bs) for Vsub in V[1]]
    )

    _bcs = [bc._cpp_object for bc in bcs] if bcs is not None else []
    for i, a_row in enumerate(a):
        for j, a_sub in enumerate(a_row):
            if a_sub is not None:
                Asub = A.getLocalSubMatrix(is0[i], is1[j])
                _cpp.fem.petsc.assemble_matrix(
                    Asub, a_sub._cpp_object, consts[i][j], coeffs[i][j], _bcs, True
                )
                A.restoreLocalSubMatrix(is0[i], is1[j], Asub)
            elif i == j:
                for bc in _bcs:
                    row_forms = [row_form for row_form in a_row if row_form is not None]
                    assert len(row_forms) > 0
                    if row_forms[0].function_spaces[0].contains(bc.function_space):
                        raise RuntimeError(
                            f"Diagonal sub-block ({i}, {j}) cannot be 'None' "
                            " and have DirichletBC applied."
                            " Consider assembling a zero block."
                        )

    # Flush to enable switch from add to set in the matrix
    A.assemble(PETSc.Mat.AssemblyType.FLUSH)

    # Set diagonal
    for i, a_row in enumerate(a):
        for j, a_sub in enumerate(a_row):
            if a_sub is not None:
                Asub = A.getLocalSubMatrix(is0[i], is1[j])
                if a_sub.function_spaces[0] is a_sub.function_spaces[1]:
                    _cpp.fem.petsc.insert_diagonal(Asub, a_sub.function_spaces[0], _bcs, diag)
                A.restoreLocalSubMatrix(is0[i], is1[j], Asub)

    return A


@assemble_matrix.register
def assemble_matrix_mat(
    A: PETSc.Mat,
    a: typing.Union[Form, Iterable[Iterable[Form]]],
    bcs: typing.Optional[Iterable[DirichletBC]] = None,
    diag: float = 1,
    constants: typing.Optional[typing.Union[np.ndarray, Iterable[Iterable[np.ndarray]]]] = None,
    coeffs: typing.Optional[
        typing.Union[
            dict[tuple[IntegralType, int], npt.NDArray],
            Iterable[Iterable[dict[tuple[IntegralType, int], npt.NDArray]]],
        ]
    ] = None,
) -> PETSc.Mat:
    """Assemble bilinear form into a matrix.

    The matrix vector ``A`` must have been initialized with a
    size/layout that is consistent with the bilinear form(s). The PETSc
    matrix ``A`` is normally created by :func:`create_matrix`.

    The returned matrix is not finalised, i.e. ghost values are not
    accumulated.
    """
    if A.getType() == PETSc.Mat.Type.NEST:
        constants = [pack_constants(forms) for forms in a] if constants is None else constants
        coeffs = [pack_coefficients(forms) for forms in a] if coeffs is None else coeffs
        for i, (a_row, const_row, coeff_row) in enumerate(zip(a, constants, coeffs)):
            for j, (a_block, const, coeff) in enumerate(zip(a_row, const_row, coeff_row)):
                if a_block is not None:
                    Asub = A.getNestSubMatrix(i, j)
                    assemble_matrix(Asub, a_block, bcs, diag, const, coeff)
                elif i == j:
                    for bc in bcs:
                        row_forms = [row_form for row_form in a_row if row_form is not None]
                        assert len(row_forms) > 0
                        if row_forms[0].function_spaces[0].contains(bc.function_space):
                            raise RuntimeError(
                                f"Diagonal sub-block ({i}, {j}) cannot be 'None'"
                                " and have DirichletBC applied."
                                " Consider assembling a zero block."
                            )
    elif isinstance(a, Iterable):  # Blocked
        _assemble_matrix_block_mat(A, a, bcs, diag, constants, coeffs)
    else:  # Non-blocked
        constants = pack_constants(a) if constants is None else constants
        coeffs = pack_coefficients(a) if coeffs is None else coeffs
        _bcs = [bc._cpp_object for bc in bcs] if bcs is not None else []
        _cpp.fem.petsc.assemble_matrix(A, a._cpp_object, constants, coeffs, _bcs)
        if a.function_spaces[0] is a.function_spaces[1]:
            A.assemblyBegin(PETSc.Mat.AssemblyType.FLUSH)
            A.assemblyEnd(PETSc.Mat.AssemblyType.FLUSH)
            _cpp.fem.petsc.insert_diagonal(A, a.function_spaces[0], _bcs, diag)

    return A


# -- Modifiers for Dirichlet conditions -----------------------------------


def apply_lifting(
    b: PETSc.Vec,
    a: typing.Union[Iterable[Form], Iterable[Iterable[Form]]],
    bcs: typing.Optional[typing.Union[Iterable[DirichletBC], Iterable[Iterable[DirichletBC]]]],
    x0: typing.Optional[Iterable[PETSc.Vec]] = None,
    alpha: float = 1,
    constants: typing.Optional[
        typing.Union[Iterable[np.ndarray], Iterable[Iterable[np.ndarray]]]
    ] = None,
    coeffs=None,
) -> None:
    """Modify the right-hand side PETSc vector ``b`` to account for
    constraints (Dirichlet boundary conitions).

    See :func:`dolfinx.fem.apply_lifting` for a mathematical
    descriptions of the lifting operation.

    Args:
        b: Vector to modify in-place.
        a: List of bilinear forms. If ``b`` is not blocked or a nest,
            then ``a`` is a 1D sequence. If ``b`` is blocked or a nest,
            then ``a`` is  a 2D array of forms, with the ``a[i]`` forms
            used to modify the block/nest vector ``b[i]``.
        bcs: Boundary conditions used to modify ``b`` (see
            :func:`dolfinx.fem.apply_lifting`). Two cases are supported:

            1. The boundary conditions ``bcs`` are a
               'sequence-of-sequences' such that ``bcs[j]`` are the
               Dirichlet boundary conditionns associated with the forms in
               the ``j`` th colulmn of ``a``. Helper functions exist to
               create a sequence-of-sequences of `DirichletBC` from the 2D
               ``a`` and a flat Sequence of `DirichletBC` objects ``bcs``::

                   bcs1 = fem.bcs_by_block(
                    fem.extract_function_spaces(a, 1), bcs
                   )

            2. ``bcs`` is a sequence of :class:`dolfinx.fem.DirichletBC`
               objects. The function deduces which `DiricletBC` objects
               apply to each column of ``a`` by matching the
               :class:`dolfinx.fem.FunctionSpace`.

        x0: Vector to use in modify ``b`` (see
            :func:`dolfinx.fem.apply_lifting`). Treated as zero if
            ``None``.
        alpha: Scalar parameter in lifting (see
            :func:`dolfinx.fem.apply_lifting`).
        constants: Packed constant data appearing in the forms ``a``. If
            ``None``, the constant data will be packed by the function.
        coeffs: Packed coefficient data appearing in the forms ``a``. If
            ``None``, the coefficient data will be packed by the
            function.

    Note:
        Ghost contributions are not accumulated (not sent to owner).
        Caller is responsible for reverse-scatter to update the ghosts.

    Note:
        Boundary condition values are *not* set in ``b`` by this
        function. Use :func:`dolfinx.fem.DirichletBC.set` to set values
        in ``b``.
    """
    if b.getType() == PETSc.Vec.Type.NEST:
        try:
            bcs = _bcs_by_block(_extract_spaces(a, 1), bcs)
        except AttributeError:
            pass
        x0 = [] if x0 is None else x0.getNestSubVecs()
        constants = [pack_constants(forms) for forms in a] if constants is None else constants
        coeffs = [pack_coefficients(forms) for forms in a] if coeffs is None else coeffs
        for b_sub, a_sub, const, coeff in zip(b.getNestSubVecs(), a, constants, coeffs):
            const_ = list(
                map(lambda x: np.array([], dtype=PETSc.ScalarType) if x is None else x, const)
            )
            apply_lifting(b_sub, a_sub, bcs, x0, alpha, const_, coeff)
    else:
        with contextlib.ExitStack() as stack:
            if b.getAttr("_blocks") is not None:
                if x0 is not None:
                    offset0, offset1 = x0.getAttr("_blocks")
                    xl = stack.enter_context(x0.localForm())
                    xlocal = [
                        np.concatenate((xl[off0:off1], xl[offg0:offg1]))
                        for (off0, off1, offg0, offg1) in zip(
                            offset0, offset0[1:], offset1, offset1[1:]
                        )
                    ]
                else:
                    xlocal = None

                try:
                    bcs = _bcs_by_block(_extract_spaces(a, 1), bcs)
                except AttributeError:
                    pass
                offset0, offset1 = b.getAttr("_blocks")
                with b.localForm() as b_l:
                    for i, (a_, off0, off1, offg0, offg1) in enumerate(
                        zip(a, offset0, offset0[1:], offset1, offset1[1:])
                    ):
                        const = pack_constants(a_) if constants is None else constants[i]
                        coeff = pack_coefficients(a_) if coeffs is None else coeffs[i]
                        const_ = [
                            np.empty(0, dtype=PETSc.ScalarType) if val is None else val
                            for val in const
                        ]
                        bx_ = np.concatenate((b_l[off0:off1], b_l[offg0:offg1]))
                        _apply_lifting(bx_, a_, bcs, xlocal, float(alpha), const_, coeff)
                        size = off1 - off0
                        b_l.array_w[off0:off1] = bx_[:size]
                        b_l.array_w[offg0:offg1] = bx_[size:]
            else:
                try:
                    bcs = _bcs_by_block(_extract_spaces([a], 1), bcs)
                except AttributeError:
                    pass
                x0 = [] if x0 is None else x0
                x0 = [stack.enter_context(x.localForm()) for x in x0]
                x0_r = [x.array_r for x in x0]
                b_local = stack.enter_context(b.localForm())
                _apply_lifting(b_local.array_w, a, bcs, x0_r, alpha, constants, coeffs)

    return b


def set_bc(
    b: PETSc.Vec,
    bcs: typing.Union[Iterable[DirichletBC], Iterable[Iterable[DirichletBC]]],
    x0: typing.Optional[PETSc.Vec] = None,
    alpha: float = 1,
) -> None:
    r"""Set constraint (Dirchlet boundary condition) values in an vector.

    For degrees-of-freedoms that are constrained by a Dirichlet boundary
    condition, this function sets that degrees-of-freedom to ``alpha *
    (g - x0)``, where ``g`` is the boundary condition value.

    Only owned entries in ``b`` (owned by the MPI process) are modified
    by this function.

    Args:
        b: Vector to modify by setting  boundary condition values.
        bcs: Boundary conditions to apply. If ``b`` is nested or
            blocked, ``bcs`` is a 2D array and ``bcs[i]`` are the
            boundary conditions to apply to block/nest ``i``. Otherwise
            ``bcs`` should be a sequence of ``DirichletBC``\s. For
            block/nest problems, :func:`dolfinx.fem.bcs_by_block` can be
            used to prepare the 2D array of ``DirichletBC`` objects.
        x0: Vector used in the value that constrained entries are set
            to. If ``None``, ``x0`` is treated as zero.
        alpha: Scalar value used in the value that constrained entries
            are set to.
    """
    if b.getType() == PETSc.Vec.Type.NEST:
        _b = b.getNestSubVecs()
        x0 = len(_b) * [None] if x0 is None else x0.getNestSubVecs()
        for b_sub, bc, x_sub in zip(_b, bcs, x0):
            set_bc(b_sub, bc, x_sub, alpha)
    else:
        try:
            offset0, _ = b.getAttr("_blocks")
            b_array = b.getArray(readonly=False)
            x_array = x0.getArray(readonly=True) if x0 is not None else None
            for bcs, off0, off1 in zip(bcs, offset0, offset0[1:]):
                x0_sub = x_array[off0:off1] if x0 is not None else None
                for bc in bcs:
                    bc.set(b_array[off0:off1], x0_sub, alpha)
        except TypeError:
            x0 = x0.array_r if x0 is not None else None
            for bc in bcs:
                bc.set(b.array_w, x0, alpha)


# -- High-level interface for KSP ---------------------------------------


class LinearProblem:
    """Class for solving a linear variational problem.

    Solves of the form :math:`a(u, v) = L(v) \\,  \\forall v \\in V`
    using PETSc as a linear algebra backend.
    """

    def __init__(
        self,
        a: typing.Union[ufl.Form, Iterable[Iterable[ufl.Form]]],
        L: typing.Union[ufl.Form, Iterable[ufl.Form]],
        bcs: typing.Optional[Iterable[DirichletBC]] = None,
        u: typing.Optional[typing.Union[_Function, Iterable[_Function]]] = None,
        P: typing.Optional[typing.Union[ufl.Form, Iterable[Iterable[ufl.Form]]]] = None,
        kind: typing.Optional[typing.Union[str, Iterable[Iterable[str]]]] = None,
        petsc_options: typing.Optional[dict] = None,
        form_compiler_options: typing.Optional[dict] = None,
        jit_options: typing.Optional[dict] = None,
        entity_maps: typing.Optional[dict[_Mesh, npt.NDArray[np.int32]]] = None,
    ) -> None:
        """Initialize solver for a linear variational problem.

        Args:
            a: Bilinear UFL form or a sequence of sequence of bilinear
                forms, the left hand side of the variational problem.
            L: Linear UFL form or a sequence of linear forms, the right
                hand side of the variational problem.
            bcs: Sequence of Dirichlet boundary conditions.
            u: Solution function. It is created if not provided.
            P: Bilinear UFL form or a sequence of sequence of bilinear
                forms, used as a preconditioner.
            kind: The PETSc matrix and vector type. See
                :func:`create_matrix` for options.
            petsc_options: Options that are passed to the linear
                algebra backend PETSc. For available choices for the
                'petsc_options' kwarg, see the `PETSc documentation
                <https://petsc4py.readthedocs.io/en/stable/manual/ksp/>`_.
            form_compiler_options: Options used in FFCx compilation of
                all forms. Run ``ffcx --help`` at the commandline to see
                all available options.
            jit_options: Options used in CFFI JIT compilation of C
                code generated by FFCx. See `python/dolfinx/jit.py` for
                all available options. Takes priority over all other
                option values.
            entity_maps: If any trial functions, test functions, or
                coefficients in the form are not defined over the same mesh
                as the integration domain, `entity_maps` must be supplied.
                For each key (a mesh, different to the integration domain
                mesh) a map should be provided relating the entities in the
                integration domain mesh to the entities in the key mesh
                e.g. for a key-value pair (msh, emap) in `entity_maps`,
                `emap[i]` is the entity in `msh` corresponding to entity
                `i` in the integration domain mesh.

        Example::

            problem = LinearProblem(a, L, [bc0, bc1], petsc_options={
                "ksp_type": "preonly",
                "pc_type": "lu",
                "pc_factor_mat_solver_type": "mumps"
            })

            problem = LinearProblem([[a00, a01], [None, a11]], [L0, L1],
                                    bcs=[bc0, bc1], u=[uh0, uh1])
        """
        self._a = _create_form(
            a,
            dtype=PETSc.ScalarType,
            form_compiler_options=form_compiler_options,
            jit_options=jit_options,
            entity_maps=entity_maps,
        )
        self._L = _create_form(
            L,
            dtype=PETSc.ScalarType,
            form_compiler_options=form_compiler_options,
            jit_options=jit_options,
            entity_maps=entity_maps,
        )
        self._A = create_matrix(self._a, kind=kind)
        self._preconditioner = _create_form(
            P,
            dtype=PETSc.ScalarType,
            form_compiler_options=form_compiler_options,
            jit_options=jit_options,
            entity_maps=entity_maps,
        )
        self._P = (
            create_matrix(self._preconditioner, kind=kind)
            if self._preconditioner is not None
            else None
        )

        # For nest matrices kind can be a nested list.
        kind = "nest" if self._A.getType() == PETSc.Mat.Type.NEST else kind
        self._b = create_vector(self._L, kind=kind)
        self._x = create_vector(self._L, kind=kind)

        if u is None:
            try:
                # Extract function space for unknown from the right hand
                # side of the equation.
                self._u = _Function(L.arguments()[0].ufl_function_space())
            except AttributeError:
                self._u = [_Function(Li.arguments()[0].ufl_function_space()) for Li in L]
        else:
            self._u = u

        self.bcs = bcs

        try:
            comm = self._u.function_space.mesh.comm
        except AttributeError:
            comm = self._u[0].function_space.mesh.comm

        self._solver = PETSc.KSP().create(comm)
        self._solver.setOperators(self._A, self._P)

        # Give PETSc solver options a unique prefix
        problem_prefix = f"dolfinx_linearproblem_{id(self)}"
        self._solver.setOptionsPrefix(problem_prefix)

        # Set PETSc options
        opts = PETSc.Options()
        opts.prefixPush(problem_prefix)
        if petsc_options is not None:
            for k, v in petsc_options.items():
                opts[k] = v
        opts.prefixPop()
        self._solver.setFromOptions()

        # Set matrix and vector PETSc options
        self._A.setOptionsPrefix(problem_prefix)
        self._A.setFromOptions()
        self._b.setOptionsPrefix(problem_prefix)
        self._b.setFromOptions()

    def __del__(self):
        self._solver.destroy()
        self._A.destroy()
        self._b.destroy()
        self._x.destroy()

    def solve(self) -> typing.Union[_Function, Iterable[_Function]]:
        """Solve the problem."""

        # Assemble lhs
        self._A.zeroEntries()
        assemble_matrix(self._A, self._a, bcs=self.bcs)
        self._A.assemble()

        # Assemble preconditioner
        if self._P is not None:
            self._P.zeroEntries()
            assemble_matrix(self._P, self._preconditioner, bcs=self.bcs)
            self._P.assemble()

        # Assemble rhs
        if self._b.getType() == PETSc.Vec.Type.NEST:
            for b_sub in self._b.getNestSubVecs():
                with b_sub.localForm() as b_local:
                    b_local.set(0.0)
        else:
            with self._b.localForm() as b_loc:
                b_loc.set(0)
        assemble_vector(self._b, self._L)

        # Apply boundary conditions to the rhs
        if self.bcs is not None:
            try:
                apply_lifting(self._b, [self._a], bcs=[self.bcs])
                dolfinx.la.petsc._ghost_update(
                    self._b, PETSc.InsertMode.ADD, PETSc.ScatterMode.REVERSE
                )
                for bc in self.bcs:
                    bc.set(self._b.array_w)
            except RuntimeError:
                bcs1 = _bcs_by_block(_extract_spaces(self._a, 1), self.bcs)  # type: ignore
                apply_lifting(self._b, self._a, bcs=bcs1)  # type: ignore
                dolfinx.la.petsc._ghost_update(
                    self._b, PETSc.InsertMode.ADD, PETSc.ScatterMode.REVERSE
                )
                bcs0 = _bcs_by_block(_extract_spaces(self._L), self.bcs)  # type: ignore
                dolfinx.fem.petsc.set_bc(self._b, bcs0)
        else:
            dolfinx.la.petsc._ghost_update(self._b, PETSc.InsertMode.ADD, PETSc.ScatterMode.REVERSE)

        # Solve linear system and update ghost values in the solution
        self._solver.solve(self._b, self._x)
        dolfinx.la.petsc._ghost_update(self._x, PETSc.InsertMode.INSERT, PETSc.ScatterMode.FORWARD)
        dolfinx.fem.petsc.assign(self._x, self._u)
        return self._u

    @property
    def L(self) -> typing.Union[Form, Iterable[Form]]:
        """The compiled linear form."""
        return self._L

    @property
    def a(self) -> typing.Union[Form, Iterable[Form]]:
        """The compiled bilinear form."""
        return self._a

    @property
    def A(self) -> PETSc.Mat:
        """Matrix operator"""
        return self._A

    @property
    def b(self) -> PETSc.Vec:
        """Right-hand side vector"""
        return self._b

    @property
    def solver(self) -> PETSc.KSP:
        """Linear solver object

        Note:
            The KSP solver has an options prefix set.
        """
        return self._solver

    @property
    def u(self) -> typing.Union[_Function, Iterable[_Function]]:
        """Solution function"""
        return self._u


# -- High-level interface for SNES ---------------------------------------


def _ghostUpdate(x: PETSc.Vec, insert_mode: PETSc.InsertMode, scatter_mode: PETSc.ScatterMode):  # type: ignore
    """Helper function for ghost updating PETSc vectors"""
    try:
        for x_sub in x.getNestSubVecs():
            x_sub.ghostUpdate(addv=insert_mode, mode=scatter_mode)
    except PETSc.Error:  # type: ignore
        x.ghostUpdate(addv=insert_mode, mode=scatter_mode)


def _zero_vector(x: PETSc.Vec):  # type: ignore
    """Helper function for zeroing out PETSc vectors"""
    try:
        for x_sub in x.getNestSubVecs():
            with x_sub.localForm() as x_sub_local:
                x_sub_local.set(0.0)
    except PETSc.Error:  # type: ignore
        with x.localForm() as x_local:
            x_local.set(0.0)


def _assign_block_data(forms: typing.Iterable[dolfinx.fem.Form], vec: PETSc.Vec):
    """Assign block data to a PETSc vector.

    Args:
        forms: List of forms to extract block data from.
        vec: PETSc vector to assign block data to.
    """
    # Early exit if the vector already has block data or is a nest vector
    if vec.getAttr("_blocks") is not None or vec.getType() == "nest":
        return

    maps = [
        (
            form.function_spaces[0].dofmaps(0).index_map,
            form.function_spaces[0].dofmaps(0).index_map_bs,
        )
        for form in forms  # type: ignore
    ]
    off_owned = tuple(
        itertools.accumulate(maps, lambda off, m: off + m[0].size_local * m[1], initial=0)
    )
    off_ghost = tuple(
        itertools.accumulate(
            maps, lambda off, m: off + m[0].num_ghosts * m[1], initial=off_owned[-1]
        )
    )
    vec.setAttr("_blocks", (off_owned, off_ghost))


def assemble_residual(
    u: typing.Union[_Function, Sequence[_Function]],
    residual: typing.Union[Form, typing.Iterable[Form]],
    jacobian: typing.Union[Form, typing.Iterable[typing.Iterable[Form]]],
    bcs: typing.Iterable[DirichletBC],
    _snes: PETSc.SNES,  # type: ignore
    x: PETSc.Vec,  # type: ignore
    F: PETSc.Vec,  # type: ignore
):
    """Assemble the residual into the vector `F`.

    A function conforming to the interface expected by SNES.setResidual can
    be created by fixing the first four arguments:

<<<<<<< HEAD
        functools.partial(assemble_residual, u, residual, jacobian, bcs)
=======
        functools.partial(assemble_residual, u, jacobian, preconditioner,
                          bcs)
>>>>>>> 8b43779c

    Args:
        u: Function(s) tied to the solution vector within the residual and
            Jacobian.
        residual: Form of the residual. It can be a sequence of forms.
        jacobian: Form of the Jacobian. It can be a nested sequence of
            forms.
        bcs: List of Dirichlet boundary conditions.
        _snes: The solver instance.
        x: The vector containing the point to evaluate the residual at.
        F: Vector to assemble the residual into.
    """
    # Update input vector before assigning
    _ghostUpdate(x, PETSc.InsertMode.INSERT, PETSc.ScatterMode.FORWARD)  # type: ignore

    # Assign the input vector to the unknowns
    assign(x, u)

    # Assemble the residual
    _zero_vector(F)
    try:
        # Single form and nest assembly
        assemble_vector(F, residual)
    except TypeError:
        # Block assembly
        _assign_block_data(residual, F)  # type: ignore
        assemble_vector(F, residual)  # type: ignore

    # Lift vector
    try:
        # Nest and blocked lifting
        bcs1 = _bcs_by_block(_extract_spaces(jacobian, 1), bcs)  # type: ignore
        _assign_block_data(residual, x)  # type: ignore
        apply_lifting(F, jacobian, bcs=bcs1, x0=x, alpha=-1.0)  # type: ignore
        _ghostUpdate(F, PETSc.InsertMode.ADD, PETSc.ScatterMode.REVERSE)  # type: ignore
        bcs0 = _bcs_by_block(_extract_spaces(residual), bcs)  # type: ignore
        set_bc(F, bcs0, x0=x, alpha=-1.0)
    except RuntimeError:
        # Single form lifting
        apply_lifting(F, [jacobian], bcs=[bcs], x0=[x], alpha=-1.0)  # type: ignore
        _ghostUpdate(F, PETSc.InsertMode.ADD, PETSc.ScatterMode.REVERSE)  # type: ignore
        set_bc(F, bcs, x0=x, alpha=-1.0)
    _ghostUpdate(F, PETSc.InsertMode.INSERT, PETSc.ScatterMode.FORWARD)  # type: ignore


def assemble_jacobian(
    u: typing.Union[Sequence[_Function], _Function],
    jacobian: typing.Union[Form, typing.Iterable[typing.Iterable[Form]]],
    preconditioner: typing.Optional[typing.Union[Form, typing.Iterable[typing.Iterable[Form]]]],
    bcs: typing.Iterable[DirichletBC],
    _snes: PETSc.SNES,  # type: ignore
    x: PETSc.Vec,  # type: ignore
    J: PETSc.Mat,  # type: ignore
    P: PETSc.Mat,  # type: ignore
):
    """Assemble the Jacobian matrix and preconditioner.

    A function conforming to the interface expected by SNES.setJacobian can
    be created by fixing the first four arguments:

        functools.partial(assemble_jacobian, u, jacobian, preconditioner,
                          bcs)

    Args:
        u: Function tied to the solution vector within the residual and
            jacobian
        jacobian: Form of the Jacobian
        preconditioner: Form of the preconditioner
        bcs: List of Dirichlet boundary conditions
        _snes: The solver instance
        x: The vector containing the point to evaluate at
        J: Matrix to assemble the Jacobian into
        P: Matrix to assemble the preconditioner into
    """
    # Copy existing soultion into the function used in the residual and
    # Jacobian
    try:
        x.ghostUpdate(addv=PETSc.InsertMode.INSERT, mode=PETSc.ScatterMode.FORWARD)  # type: ignore
    except PETSc.Error:  # type: ignore
        for x_sub in x.getNestSubVecs():
            x_sub.ghostUpdate(addv=PETSc.InsertMode.INSERT, mode=PETSc.ScatterMode.FORWARD)  # type: ignore
    assign(x, u)

    # Assemble Jacobian
    J.zeroEntries()
    assemble_matrix(J, jacobian, bcs, diag=1.0)  # type: ignore
    J.assemble()
    if preconditioner is not None:
        P.zeroEntries()
        assemble_matrix(P, preconditioner, bcs, diag=1.0)  # type: ignore
        P.assemble()


# -- High-level interface for SNES ---------------------------------------


def _ghostUpdate(x: PETSc.Vec, insert_mode: PETSc.InsertMode, scatter_mode: PETSc.ScatterMode):  # type: ignore
    """Helper function for ghost updating PETSc vectors"""
    try:
        for x_sub in x.getNestSubVecs():
            x_sub.ghostUpdate(addv=insert_mode, mode=scatter_mode)
    except PETSc.Error:  # type: ignore
        x.ghostUpdate(addv=insert_mode, mode=scatter_mode)


def _zero_vector(x: PETSc.Vec):  # type: ignore
    """Helper function for zeroing out PETSc vectors"""
    try:
        for x_sub in x.getNestSubVecs():
            with x_sub.localForm() as x_sub_local:
                x_sub_local.set(0.0)
    except PETSc.Error:  # type: ignore
        with x.localForm() as x_local:
            x_local.set(0.0)


def _assign_block_data(forms: typing.Iterable[dolfinx.fem.Form], vec: PETSc.Vec):
    """Assign block data to a PETSc vector.

    Args:
        forms: List of forms to extract block data from.
        vec: PETSc vector to assign block data to.
    """
    # Early exit if the vector already has block data or is a nest vector
    if vec.getAttr("_blocks") is not None or vec.getType() == "nest":
        return

    maps = [
        (
            form.function_spaces[0].dofmaps(0).index_map,
            form.function_spaces[0].dofmaps(0).index_map_bs,
        )
        for form in forms  # type: ignore
    ]
    off_owned = tuple(
        itertools.accumulate(maps, lambda off, m: off + m[0].size_local * m[1], initial=0)
    )
    off_ghost = tuple(
        itertools.accumulate(
            maps, lambda off, m: off + m[0].num_ghosts * m[1], initial=off_owned[-1]
        )
    )
    vec.setAttr("_blocks", (off_owned, off_ghost))


class NonlinearProblem:
    def __init__(
        self,
        F: typing.Union[ufl.form.Form, Sequence[ufl.form.Form]],
        u: typing.Union[_Function, Sequence[_Function]],
        bcs: typing.Optional[Sequence[DirichletBC]] = None,
        J: typing.Optional[typing.Union[ufl.form.Form, Sequence[Sequence[ufl.form.Form]]]] = None,
        P: typing.Optional[typing.Union[ufl.form.Form, Sequence[Sequence[ufl.form.Form]]]] = None,
        kind: typing.Optional[typing.Union[str, typing.Iterable[typing.Iterable[str]]]] = None,
        form_compiler_options: typing.Optional[dict] = None,
        jit_options: typing.Optional[dict] = None,
        petsc_options: typing.Optional[dict] = None,
        entity_maps: typing.Optional[dict[dolfinx.mesh.Mesh, npt.NDArray[np.int32]]] = None,
    ):
        """Class for solving nonlinear problems with SNES.

<<<<<<< HEAD
        Solves problems of the form :math:`F_i(u, v) = 0, i=0,...N\\ \\forall v \\in V`
        where :math:`u=(u_0,...,u_N), v=(v_0,...,v_N)` using PETSc SNES as
        the non-linear solver.

        By default, the underlying SNES solver uses PETSc's default options. To
        use the robust combination of LU via MUMPS with a basic linesearch,
        pass:

            petsc_options = {"ksp_type": "preonly",
                             "pc_type": "lu",
                             "pc_factor_mat_solver_type": "mumps",
                             "snes_linesearch_type": "basic",
            }
=======
        Solves problems of the form
        :math:`F_i(u, v) = 0, i=0,...N\\ \\forall v \\in V` where
        :math:`u=(u_0,...,u_N), v=(v_0,...,v_N)` using PETSc SNES as the
        non-linear solver.
>>>>>>> 8b43779c

        Note: The deprecated version of this class for use with
            NewtonSolver has been renamed NewtonSolverNonlinearProblem.

        Args:
            F: UFL form(s) of residual :math:`F_i`.
            u: Function used to define the residual and Jacobian.
            bcs: Dirichlet boundary conditions.
            J: UFL form(s) representing the Jacobian
                :math:`J_ij = dF_i/du_j`.
            P: UFL form(s) representing the preconditioner.
            kind: The PETSc matrix type(s) for the Jacobian and
                preconditioner (``MatType``).
                See :func:`dolfinx.fem.petsc.create_matrix` for more
                information.
            form_compiler_options: Options used in FFCx compilation of all
                forms. Run ``ffcx --help`` at the command line to see all
                available options.
            jit_options: Options used in CFFI JIT compilation of C code
                generated by FFCx. See ``python/dolfinx/jit.py`` for all
                available options. Takes priority over all other option
                values.
            petsc_options: Options to pass to the PETSc SNES object.
            entity_maps: If any trial functions, test functions, or
                coefficients in the form are not defined over the same mesh
                as the integration domain, ``entity_maps`` must be
                supplied. For each key (a mesh, different to the
                integration domain mesh) a map should be provided relating
                the entities in the integration domain mesh to the entities
                in the key mesh e.g. for a key-value pair ``(msh, emap)``
                in ``entity_maps``, ``emap[i]`` is the entity in ``msh``
                corresponding to entity ``i`` in the integration domain
                mesh.
        """
        # Compile residual and Jacobian forms
        self._F = _create_form(
            F,
            form_compiler_options=form_compiler_options,
            jit_options=jit_options,
            entity_maps=entity_maps,
        )

        if J is None:
            J = derivative_block(F, u)

        self._J = _create_form(
            J,
            form_compiler_options=form_compiler_options,
            jit_options=jit_options,
            entity_maps=entity_maps,
        )

        if P is not None:
            self._P = _create_form(
                P,
                form_compiler_options=form_compiler_options,
                jit_options=jit_options,
                entity_maps=entity_maps,
            )
        else:
            self._P = None

        self._u = u
        # Set default values if not supplied
        bcs = [] if bcs is None else bcs

        # Create PETSc structures for the residual, Jacobian and solution
        # vector
        self._A = create_matrix(self.J, kind=kind)
        # Create PETSc structure for preconditioner if provided
        if self.P is not None:
            self._P_mat = create_matrix(self.P, kind=kind)
        else:
            self._P_mat = None

        # Determine the vector kind based on the matrix type
        kind = "nest" if self._A.getType() == PETSc.Mat.Type.NEST else kind
        self._b = create_vector(self.F, kind=kind)
        self._x = create_vector(self.F, kind=kind)

        # Create the SNES solver and attach the corresponding Jacobian and
        # residual computation functions
        self._snes = PETSc.SNES().create(comm=self.A.comm)  # type: ignore
        self.solver.setJacobian(
            partial(assemble_jacobian, u, self.J, self.P, bcs), self.A, self.P_mat
        )
        self.solver.setFunction(partial(assemble_residual, u, self.F, self.J, bcs), self.b)

        # Set PETSc options
        problem_prefix = f"dolfinx_nonlinearproblem_{id(self)}"
        self.solver.setOptionsPrefix(problem_prefix)
        opts = PETSc.Options()  # type: ignore
        opts.prefixPush(problem_prefix)

        if petsc_options is not None:
            for k, v in petsc_options.items():
                opts[k] = v
            self.solver.setFromOptions()

            for k in petsc_options.keys():
                del opts[k]

        opts.prefixPop()

    def solve(self) -> tuple[PETSc.Vec, int, int]:  # type: ignore
        """Solve the problem and update the solution in the problem
        instance.

        Note:
            The user is responsible for asserting convergence e.g. `assert
            converged_reason > 0`.

        Returns:
            The solution, convergence reason and number of iterations.
        """

        # Move current iterate into the work array.
        assign(self._u, self.x)

        # Solve problem
        self.solver.solve(None, self.x)

        # Move solution back to function
        assign(self.x, self._u)

        converged_reason = self.solver.getConvergedReason()
        return self.x, converged_reason, self.solver.getIterationNumber()

    def __del__(self):
        self._snes.destroy()
        self._x.destroy()
        self._A.destroy()
        self._b.destroy()
        if self._P_mat is not None:
            self._P_mat.destroy()

    @property
    def F(self) -> typing.Union[Form, Iterable[Form]]:
        """The compiled residual."""
        return self._F

    @property
    def J(self) -> typing.Union[Form, Iterable[Iterable[Form]]]:
        """The compiled Jacobian."""
        return self._J

    @property
    def P(self) -> typing.Optional[typing.Union[Form, Iterable[Iterable[Form]]]]:
        """The compiled preconditioner."""
        return self._P

    @property
    def A(self) -> PETSc.Mat:
        """Jacobian matrix."""
        return self._A

    @property
    def b(self) -> PETSc.Vec:
        """Residual vector."""
        return self._b

    @property
    def x(self) -> PETSc.Vec:
        """Solution vector"""
        return self._x

    @property
    def P_mat(self) -> typing.Optional[PETSc.Vec]:
        """Preconditioner matrix."""
        return self._P_mat

    @property
    def solver(self) -> PETSc.SNES:
        """The SNES solver.

        Note:
            The SNES solver has an options prefix set.
        """
        return self._snes


# -- Deprecated non-linear problem class for NewtonSolver -----------------


class NewtonSolverNonlinearProblem:
    """Nonlinear problem class for solving the non-linear problems using
    NewtonSolver.

    Note:
        This class is deprecated in favour of NonlinearProblem, a high
        level interface to SNES.

    Note:
        This class was previously called NonlinearProblem.

    Solves problems of the form :math:`F(u, v) = 0 \\ \\forall v \\in V`
    using PETSc as the linear algebra backend.
    """

    def __init__(
        self,
        F: ufl.form.Form,
        u: _Function,
        bcs: typing.Optional[Iterable[DirichletBC]] = None,
        J: ufl.form.Form = None,
        form_compiler_options: typing.Optional[dict] = None,
        jit_options: typing.Optional[dict] = None,
    ):
        """Initialize solver for solving a non-linear problem using
        Newton's method`.

        Args:
            F: The PDE residual F(u, v).
            u: The unknown.
            bcs: List of Dirichlet boundary conditions.
            J: UFL representation of the Jacobian (optional)
            form_compiler_options: Options used in FFCx
                compilation of this form. Run ``ffcx --help`` at the
                command line to see all available options.
            jit_options: Options used in CFFI JIT compilation of C
                code generated by FFCx. See ``python/dolfinx/jit.py``
                for all available options. Takes priority over all other
                option values.

        Example::

            problem = NonlinearProblem(F, u, [bc0, bc1])
        """
        warnings.warn(
            (
                "dolfinx.nls.petsc.NewtonSolver is deprecated. "
                + "Use dolfinx.fem.petsc.NonlinearProblem, "
                + "a high level interface to PETSc SNES, instead."
            ),
            DeprecationWarning,
        )

        self._L = _create_form(
            F, form_compiler_options=form_compiler_options, jit_options=jit_options
        )

        # Create the Jacobian matrix, dF/du
        if J is None:
            V = u.function_space
            du = ufl.TrialFunction(V)
            J = ufl.derivative(F, u, du)

        self._a = _create_form(
            J, form_compiler_options=form_compiler_options, jit_options=jit_options
        )
        self.bcs = bcs

    @property
    def L(self) -> Form:
        """The compiled linear form (the residual form)."""
        return self._L

    @property
    def a(self) -> Form:
        """The compiled bilinear form (the Jacobian form)."""
        return self._a

    def form(self, x: PETSc.Vec) -> None:
        """This function is called before the residual or Jacobian is
        computed. This is usually used to update ghost values.

        Args:
           x: The vector containing the latest solution
        """
        x.ghostUpdate(addv=PETSc.InsertMode.INSERT, mode=PETSc.ScatterMode.FORWARD)

    def F(self, x: PETSc.Vec, b: PETSc.Vec) -> None:
        """Assemble the residual F into the vector b.

        Args:
            x: The vector containing the latest solution
            b: Vector to assemble the residual into
        """
        # Reset the residual vector
        with b.localForm() as b_local:
            b_local.set(0.0)
        assemble_vector(b, self._L)

        # Apply boundary condition
        if self.bcs is not None:
            apply_lifting(b, [self._a], bcs=[self.bcs], x0=[x], alpha=-1.0)
            b.ghostUpdate(addv=PETSc.InsertMode.ADD, mode=PETSc.ScatterMode.REVERSE)
            set_bc(b, self.bcs, x, -1.0)
        else:
            b.ghostUpdate(addv=PETSc.InsertMode.ADD, mode=PETSc.ScatterMode.REVERSE)

    def J(self, x: PETSc.Vec, A: PETSc.Mat) -> None:
        """Assemble the Jacobian matrix.

        Args:
            x: The vector containing the latest solution
        """
        A.zeroEntries()
        assemble_matrix(A, self._a, self.bcs)
        A.assemble()


# -- Additional free helper functions (interpolations, assignments etc.) --


def discrete_curl(space0: _FunctionSpace, space1: _FunctionSpace) -> PETSc.Mat:
    """Assemble a discrete curl operator.

    Args:
        space0: H1 space to interpolate the gradient from.
        space1: H(curl) space to interpolate into.

    Returns:
        Discrete curl operator.
    """
    return _discrete_curl(space0._cpp_object, space1._cpp_object)


def discrete_gradient(space0: _FunctionSpace, space1: _FunctionSpace) -> PETSc.Mat:
    """Assemble a discrete gradient operator.

    The discrete gradient operator interpolates the gradient of a H1
    finite element function into a H(curl) space. It is assumed that the
    H1 space uses an identity map and the H(curl) space uses a covariant
    Piola map.

    Args:
        space0: H1 space to interpolate the gradient from.
        space1: H(curl) space to interpolate into.

    Returns:
        Discrete gradient operator.
    """
    return _discrete_gradient(space0._cpp_object, space1._cpp_object)


def interpolation_matrix(V0: _FunctionSpace, V1: _FunctionSpace) -> PETSc.Mat:
    r"""Assemble an interpolation operator matrix for discreye
    interpolation between finite element spaces.

    Consider is the vector of degrees-of-freedom  :math:`u_{i}`
    associated with a function in :math:`V_{i}`. This function returns
    the matrix :math:`\Pi` sucht that

    .. math::

        u_{1} = \Pi u_{0}.

    Args:
        V0: Space to interpolate from.
        V1: Space to interpolate into.

    Returns:
        The interpolation matrix :math:`\Pi`.
    """
    return _interpolation_matrix(V0._cpp_object, V1._cpp_object)


@functools.singledispatch
def assign(u: typing.Union[_Function, Sequence[_Function]], x: PETSc.Vec):
    """Assign :class:`Function` degrees-of-freedom to a vector.

    Assigns degree-of-freedom values in ``u``, which is possibly a
    sequence of ``Function``s, to ``x``. When ``u`` is a sequence of
    ``Function``s, degrees-of-freedom for the ``Function``s in ``u`` are
    'stacked' and assigned to ``x``. See :func:`assign` for
    documentation on how stacked assignment is handled.

    Args:
        u: ``Function`` (s) to assign degree-of-freedom value from.
        x: Vector to assign degree-of-freedom values in ``u`` to.
    """
    if x.getType() == PETSc.Vec.Type().NEST:
        dolfinx.la.petsc.assign([v.x.array for v in u], x)
    else:
        if isinstance(u, Sequence):
            data0, data1 = [], []
            for v in u:
                bs = v.function_space.dofmap.bs
                n = v.function_space.dofmap.index_map.size_local
                data0.append(v.x.array[: bs * n])
                data1.append(v.x.array[bs * n :])
            dolfinx.la.petsc.assign(data0 + data1, x)
        else:
            dolfinx.la.petsc.assign(u.x.array, x)


@assign.register(PETSc.Vec)
def _(x: PETSc.Vec, u: typing.Union[_Function, Sequence[_Function]]):
    """Assign vector entries to :class:`Function` degrees-of-freedom.

    Assigns values in ``x`` to the degrees-of-freedom of ``u``, which is
    possibly a Sequence of ``Function``s. When ``u`` is a Sequence of
    ``Function``s, values in ``x`` are assigned block-wise to the
    ``Function``s. See :func:`assign` for documentation on how blocked
    assignment is handled.

    Args:
        x: Vector with values to assign values from.
        u: ``Function`` (s) to assign degree-of-freedom values to.
    """
    if x.getType() == PETSc.Vec.Type().NEST:
        dolfinx.la.petsc.assign(x, [v.x.array for v in u])
    else:
        if isinstance(u, Sequence):
            data0, data1 = [], []
            for v in u:
                bs = v.function_space.dofmap.bs
                n = v.function_space.dofmap.index_map.size_local
                data0.append(v.x.array[: bs * n])
                data1.append(v.x.array[bs * n :])
            dolfinx.la.petsc.assign(x, data0 + data1)
        else:
            dolfinx.la.petsc.assign(x, u.x.array)<|MERGE_RESOLUTION|>--- conflicted
+++ resolved
@@ -1040,12 +1040,7 @@
     A function conforming to the interface expected by SNES.setResidual can
     be created by fixing the first four arguments:
 
-<<<<<<< HEAD
         functools.partial(assemble_residual, u, residual, jacobian, bcs)
-=======
-        functools.partial(assemble_residual, u, jacobian, preconditioner,
-                          bcs)
->>>>>>> 8b43779c
 
     Args:
         u: Function(s) tied to the solution vector within the residual and
@@ -1207,10 +1202,10 @@
     ):
         """Class for solving nonlinear problems with SNES.
 
-<<<<<<< HEAD
-        Solves problems of the form :math:`F_i(u, v) = 0, i=0,...N\\ \\forall v \\in V`
-        where :math:`u=(u_0,...,u_N), v=(v_0,...,v_N)` using PETSc SNES as
-        the non-linear solver.
+        Solves problems of the form
+        :math:`F_i(u, v) = 0, i=0,...N\\ \\forall v \\in V` where
+        :math:`u=(u_0,...,u_N), v=(v_0,...,v_N)` using PETSc SNES as the
+        non-linear solver.
 
         By default, the underlying SNES solver uses PETSc's default options. To
         use the robust combination of LU via MUMPS with a basic linesearch,
@@ -1221,12 +1216,6 @@
                              "pc_factor_mat_solver_type": "mumps",
                              "snes_linesearch_type": "basic",
             }
-=======
-        Solves problems of the form
-        :math:`F_i(u, v) = 0, i=0,...N\\ \\forall v \\in V` where
-        :math:`u=(u_0,...,u_N), v=(v_0,...,v_N)` using PETSc SNES as the
-        non-linear solver.
->>>>>>> 8b43779c
 
         Note: The deprecated version of this class for use with
             NewtonSolver has been renamed NewtonSolverNonlinearProblem.
