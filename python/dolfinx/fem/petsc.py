--- conflicted
+++ resolved
@@ -839,18 +839,11 @@
         self._x = create_vector(self._L, kind=kind)
 
         if u is None:
-<<<<<<< HEAD
             try:
                 # Extract function space for unknown from the right hand side of the equation.
                 self._u = _Function(L.arguments()[0].ufl_function_space())
             except AttributeError:
                 self._u = [_Function(Li.arguments()[0].ufl_function_space()) for Li in L]
-=======
-            # Extract function space from TrialFunction (which is at the
-            # end of the argument sequence as it is numbered as 1, while the
-            # Test function is numbered as 0)
-            self.u = _Function(a.arguments()[-1].ufl_function_space())
->>>>>>> e6bcc973
         else:
             self._u = u
 
