# Copyright (C) 2018-2022 Garth N. Wells and Jørgen S. Dokken
#
# This file is part of DOLFINx (https://www.fenicsproject.org)
#
# SPDX-License-Identifier:    LGPL-3.0-or-later
"""Assembly functions into PETSc objects for variational forms.

Functions in this module generally apply functions in :mod:`dolfinx.fem`
to PETSc linear algebra objects and handle any PETSc-specific
preparation."""

# mypy: ignore-errors

from __future__ import annotations

import contextlib
import functools
import os
import typing

<<<<<<< HEAD
import numpy as np
import petsc4py
import petsc4py.lib
=======
import petsc4py
import petsc4py.lib
from petsc4py import PETSc

>>>>>>> 7a48dad9
import ufl
from dolfinx.cpp.fem import pack_coefficients as _pack_coefficients
from dolfinx.cpp.fem import pack_constants as _pack_constants
from dolfinx.fem import assemble as _assemble
from dolfinx.fem.bcs import DirichletBC
from dolfinx.fem.bcs import bcs_by_block as _bcs_by_block
from dolfinx.fem.forms import Form
from dolfinx.fem.forms import extract_function_spaces as _extract_spaces
from dolfinx.fem.forms import form as _create_form
from dolfinx.fem.function import Function as _Function
from dolfinx.la import create_petsc_vector
<<<<<<< HEAD
from petsc4py import PETSc

from dolfinx import cpp as _cpp
from dolfinx import la
=======
>>>>>>> 7a48dad9

__all__ = ["create_vector", "create_vector_block", "create_vector_nest",
           "create_matrix", "create_matrix_block", "create_matrix_nest",
           "assemble_vector", "assemble_vector_nest", "assemble_vector_block",
           "assemble_matrix", "assemble_matrix_nest", "assemble_matrix_block",
           "apply_lifting", "apply_lifting_nest", "set_bc", "set_bc_nest",
           "LinearProblem", "NonlinearProblem"]


def _extract_function_spaces(a: typing.List[typing.List[Form]]):
    """From a rectangular array of bilinear forms, extract the function
    spaces for each block row and block column.

    """

    assert len({len(cols) for cols in a}) == 1, "Array of function spaces is not rectangular"

    # Extract (V0, V1) pair for each block in 'a'
    def fn(form):
        return form.function_spaces if form is not None else None
    from functools import partial
    Vblock: typing.Iterable = map(partial(map, fn), a)

    # Compute spaces for each row/column block
    rows: typing.List[typing.Set] = [set() for i in range(len(a))]
    cols: typing.List[typing.Set] = [set() for i in range(len(a[0]))]
    for i, Vrow in enumerate(Vblock):
        for j, V in enumerate(Vrow):
            if V is not None:
                rows[i].add(V[0])
                cols[j].add(V[1])

    rows = [e for row in rows for e in row]
    cols = [e for col in cols for e in col]
    assert len(rows) == len(a)
    assert len(cols) == len(a[0])
    return rows, cols


# -- Vector instantiation ----------------------------------------------------


def create_vector(L: Form) -> PETSc.Vec:
    """Create a PETSc vector that is compaible with a linear form.

    Args:
        L: A linear form.

    Returns:
        A PETSc vector with a layout that is compatible with ``L``.

    """
    dofmap = L.function_spaces[0].dofmap
    return create_petsc_vector(dofmap.index_map, dofmap.index_map_bs)


def create_vector_block(L: typing.List[Form]) -> PETSc.Vec:
    """Create a PETSc vector (blocked) that is compaible with a list of linear forms.

    Args:
        L: List of linear forms.

    Returns:
        A PETSc vector with a layout that is compatible with ``L``.

    """
    maps = [(form.function_spaces[0].dofmap.index_map,
             form.function_spaces[0].dofmap.index_map_bs) for form in L]
    return _cpp.fem.petsc.create_vector_block(maps)


def create_vector_nest(L: typing.List[Form]) -> PETSc.Vec:
    """Create a PETSc nested vector (``VecNest``) that is compatible with a list of linear forms.

    Args:
        L: List of linear forms.

    Returns:
        A PETSc nested vector (``VecNest``) with a layout that is
        compatible with ``L``.

    """
    maps = [(form.function_spaces[0].dofmap.index_map,
             form.function_spaces[0].dofmap.index_map_bs) for form in L]
    return _cpp.fem.petsc.create_vector_nest(maps)


# -- Matrix instantiation ----------------------------------------------------

def create_matrix(a: Form, mat_type=None) -> PETSc.Mat:
    """Create a PETSc matrix that is compatible with a bilinear form.

    Args:
        a: A bilinear form.
        mat_type: The PETSc matrix type (``MatType``).

    Returns:
        A PETSc matrix with a layout that is compatible with ``a``.

    """
    if mat_type is None:
        return _cpp.fem.petsc.create_matrix(a._cpp_object)
    else:
        return _cpp.fem.petsc.create_matrix(a._cpp_object, mat_type)


def create_matrix_block(a: typing.List[typing.List[Form]]) -> PETSc.Mat:
    """Create a PETSc matrix that is compatible with a rectangular array of bilinear forms.

    Args:
        a: Rectangular array of bilinear forms.

    Returns:
        A PETSc matrix with a blocked layout that is compatible with
        ``a``.

    """
    _a = [[None if form is None else form._cpp_object for form in arow] for arow in a]
    return _cpp.fem.petsc.create_matrix_block(_a)


def create_matrix_nest(a: typing.List[typing.List[Form]]) -> PETSc.Mat:
    """Create a PETSc matrix (``MatNest``) that is compatible with a rectangular array of bilinear forms.

    Args:
        a: Rectangular array of bilinear forms.

    Returns:
        A PETSc matrix (``MatNest``) that is compatible with ``a``.

    """
    _a = [[None if form is None else form._cpp_object for form in arow] for arow in a]
    return _cpp.fem.petsc.create_matrix_nest(_a)


# -- Vector assembly ---------------------------------------------------------

@functools.singledispatch
def assemble_vector(L: typing.Any, constants=None, coeffs=None) -> PETSc.Vec:
    """Assemble linear form into a new PETSc vector.

    Note:
        The returned vector is not finalised, i.e. ghost values are not
        accumulated on the owning processes.

    Args:
        L: A linear form.

    Returns:
        An assembled vector.

    """
    b = create_petsc_vector(L.function_spaces[0].dofmap.index_map,
                            L.function_spaces[0].dofmap.index_map_bs)
    with b.localForm() as b_local:
        _assemble._assemble_vector_array(b_local.array_w, L, constants, coeffs)
    return b


@assemble_vector.register(PETSc.Vec)
def _assemble_vector_vec(b: PETSc.Vec, L: Form, constants=None, coeffs=None) -> PETSc.Vec:
    """Assemble linear form into an existing PETSc vector.

    Note:
        The vector is not zeroed before assembly and it is not
        finalised, i.e. ghost values are not accumulated on the owning
        processes.

    Args:
        b: Vector to assemble the contribution of the linear form into.
        L: A linear form to assemble into ``b``.

    Returns:
        An assembled vector.

    """
    with b.localForm() as b_local:
        _assemble._assemble_vector_array(b_local.array_w, L, constants, coeffs)
    return b


@functools.singledispatch
def assemble_vector_nest(L: typing.Any, constants=None, coeffs=None) -> PETSc.Vec:
    """Assemble linear forms into a new nested PETSc (``VecNest``) vector.
    The returned vector is not finalised, i.e. ghost values are not
    accumulated on the owning processes.

    """
    maps = [(form.function_spaces[0].dofmap.index_map,
             form.function_spaces[0].dofmap.index_map_bs) for form in L]
    b = _cpp.fem.petsc.create_vector_nest(maps)
    for b_sub in b.getNestSubVecs():
        with b_sub.localForm() as b_local:
            b_local.set(0.0)
    return _assemble_vector_nest_vec(b, L, constants, coeffs)


@assemble_vector_nest.register
def _assemble_vector_nest_vec(b: PETSc.Vec, L: typing.List[Form], constants=None, coeffs=None) -> PETSc.Vec:
    """Assemble linear forms into a nested PETSc (``VecNest``) vector. The
    vector is not zeroed before assembly and it is not finalised, i.e.
    ghost values are not accumulated on the owning processes.

    """
    constants = [None] * len(L) if constants is None else constants
    coeffs = [None] * len(L) if coeffs is None else coeffs
    for b_sub, L_sub, const, coeff in zip(b.getNestSubVecs(), L, constants, coeffs):
        with b_sub.localForm() as b_local:
            _assemble._assemble_vector_array(b_local.array_w, L_sub, const, coeff)
    return b


# FIXME: Revise this interface
@functools.singledispatch
def assemble_vector_block(L: typing.List[Form],
                          a: typing.List[typing.List[Form]],
                          bcs: typing.List[DirichletBC] = [],
                          x0: typing.Optional[PETSc.Vec] = None,
                          scale: float = 1.0,
                          constants_L=None, coeffs_L=None,
                          constants_a=None, coeffs_a=None) -> PETSc.Vec:
    """Assemble linear forms into a monolithic vector. The vector is not
    finalised, i.e. ghost values are not accumulated.

    """
    maps = [(form.function_spaces[0].dofmap.index_map,
             form.function_spaces[0].dofmap.index_map_bs) for form in L]
    b = _cpp.fem.petsc.create_vector_block(maps)
    with b.localForm() as b_local:
        b_local.set(0.0)
    return _assemble_vector_block_vec(b, L, a, bcs, x0, scale, constants_L, coeffs_L,
                                      constants_a, coeffs_a)


@assemble_vector_block.register
def _assemble_vector_block_vec(b: PETSc.Vec,
                               L: typing.List[Form],
                               a: typing.List[typing.List[Form]],
                               bcs: typing.List[DirichletBC] = [],
                               x0: typing.Optional[PETSc.Vec] = None,
                               scale: float = 1.0,
                               constants_L=None, coeffs_L=None,
                               constants_a=None, coeffs_a=None) -> PETSc.Vec:
    """Assemble linear forms into a monolithic vector. The vector is not
    zeroed and it is not finalised, i.e. ghost values are not
    accumulated.

    """
    maps = [(form.function_spaces[0].dofmap.index_map,
             form.function_spaces[0].dofmap.index_map_bs) for form in L]
    if x0 is not None:
        x0_local = _cpp.la.petsc.get_local_vectors(x0, maps)
        x0_sub = x0_local
    else:
        x0_local = []
        x0_sub = [None] * len(maps)

    constants_L = [form and _pack_constants(form._cpp_object) for form in L] if constants_L is None else constants_L
    coeffs_L = [{} if form is None else _pack_coefficients(
        form._cpp_object) for form in L] if coeffs_L is None else coeffs_L

    constants_a = [[_pack_constants(form._cpp_object) if form is not None else np.array(
        [], dtype=PETSc.ScalarType) for form in forms] for forms in a] if constants_a is None else constants_a

    coeffs_a = [[{} if form is None else _pack_coefficients(
        form._cpp_object) for form in forms] for forms in a] if coeffs_a is None else coeffs_a

    _bcs = [bc._cpp_object for bc in bcs]
    bcs1 = _bcs_by_block(_extract_spaces(a, 1), _bcs)
    b_local = _cpp.la.petsc.get_local_vectors(b, maps)
    for b_sub, L_sub, a_sub, const_L, coeff_L, const_a, coeff_a in zip(b_local, L, a,
                                                                       constants_L, coeffs_L,
                                                                       constants_a, coeffs_a):
        _cpp.fem.assemble_vector(b_sub, L_sub._cpp_object, const_L, coeff_L)
        _a_sub = [None if form is None else form._cpp_object for form in a_sub]
        _cpp.fem.apply_lifting(b_sub, _a_sub, const_a, coeff_a, bcs1, x0_local, scale)

    _cpp.la.petsc.scatter_local_vectors(b, b_local, maps)
    b.ghostUpdate(addv=PETSc.InsertMode.ADD, mode=PETSc.ScatterMode.REVERSE)

    bcs0 = _bcs_by_block(_extract_spaces(L), _bcs)
    offset = 0
    b_array = b.getArray(readonly=False)
    for submap, bc, _x0 in zip(maps, bcs0, x0_sub):
        size = submap[0].size_local * submap[1]
        if _x0 is None:
            _cpp.fem.set_bc(b_array[offset: offset + size], bc, scale)
        else:
            _cpp.fem.set_bc(b_array[offset: offset + size], bc, _x0, scale)
        offset += size

    return b


# -- Matrix assembly ---------------------------------------------------------
@functools.singledispatch
def assemble_matrix(a: typing.Any, bcs: typing.List[DirichletBC] = [],
                    diagonal: float = 1.0, constants=None, coeffs=None):
    """Assemble bilinear form into a matrix. The returned matrix is not
    finalised, i.e. ghost values are not accumulated.

    Note:
        The returned matrix is not 'assembled', i.e. ghost contributions
        have not been communicated.

    Args:
        a: Bilinear form to assembled into a matrix.
        bc: Dirichlet boundary conditions applied to the system.
        diagonal: Value to set on matrix diagonal for Dirichlet boundary
            condition constrained degrees-of-freedom.
        constants: Constants appearing the in the form.
        coeffs: Coefficients appearing the in the form.

    Returns:
        Matrix representing the bilinear form.

    """
    A = _cpp.fem.petsc.create_matrix(a._cpp_object)
    assemble_matrix_mat(A, a, bcs, diagonal, constants, coeffs)
    return A


@assemble_matrix.register
def assemble_matrix_mat(A: PETSc.Mat, a: Form, bcs: typing.List[DirichletBC] = [],
                        diagonal: float = 1.0, constants=None, coeffs=None) -> PETSc.Mat:
    """Assemble bilinear form into a matrix. The returned matrix is not
    finalised, i.e. ghost values are not accumulated.

    """
    constants = _pack_constants(a._cpp_object) if constants is None else constants
    coeffs = _pack_coefficients(a._cpp_object) if coeffs is None else coeffs
    _bcs = [bc._cpp_object for bc in bcs]
    _cpp.fem.petsc.assemble_matrix(A, a._cpp_object, constants, coeffs, _bcs)
    if a.function_spaces[0] is a.function_spaces[1]:
        A.assemblyBegin(PETSc.Mat.AssemblyType.FLUSH)
        A.assemblyEnd(PETSc.Mat.AssemblyType.FLUSH)
        _cpp.fem.petsc.insert_diagonal(A, a.function_spaces[0], _bcs, diagonal)
    return A


# FIXME: Revise this interface
@functools.singledispatch
def assemble_matrix_nest(a: typing.List[typing.List[Form]],
                         bcs: typing.List[DirichletBC] = [], mat_types=[],
                         diagonal: float = 1.0, constants=None, coeffs=None) -> PETSc.Mat:
    """Create a nested matrix and assembled bilinear forms into the matrix.

    Args:
        a: Rectangular (list-of-lists) array for bilinear forms.
        bcs: Dirichlet boundary conditions.
        mat_types: PETSc matrix type for each matrix block.
        diagonal: Value to set on matrix diagonal for Dirichlet boundary
            condition constrained degrees-of-freedom.
        constants: Constants appearing the in the form.
        coeffs: Coefficients appearing the in the form.

    Returns:
        PETSc matrix (``MatNest``) representing the block of bilinear
        forms.

    """
    _a = [[None if form is None else form._cpp_object for form in arow] for arow in a]
    A = _cpp.fem.petsc.create_matrix_nest(_a, mat_types)
    _assemble_matrix_nest_mat(A, a, bcs, diagonal, constants, coeffs)
    return A


@assemble_matrix_nest.register
def _assemble_matrix_nest_mat(A: PETSc.Mat, a: typing.List[typing.List[Form]],
                              bcs: typing.List[DirichletBC] = [], diagonal: float = 1.0,
                              constants=None, coeffs=None) -> PETSc.Mat:
    """Assemble bilinear forms into a nested matrix

    Args:
        A: PETSc ``MatNest`` matrix. Matrix must have been correctly
            initialized for the bilinear forms.
        a: Rectangular (list-of-lists) array for bilinear forms.
        bcs: Dirichlet boundary conditions.
        mat_types: PETSc matrix type for each matrix block.
        diagonal: Value to set on matrix diagonal for Dirichlet boundary
            condition constrained degrees-of-freedom.
        constants: Constants appearing the in the form.
        coeffs: Coefficients appearing the in the form.

    Returns:
        PETSc matrix (``MatNest``) representing the block of bilinear
        forms.

    """
    constants = [[form and _pack_constants(form._cpp_object) for form in forms]
                 for forms in a] if constants is None else constants
    coeffs = [[{} if form is None else _pack_coefficients(
        form._cpp_object) for form in forms] for forms in a] if coeffs is None else coeffs
    for i, (a_row, const_row, coeff_row) in enumerate(zip(a, constants, coeffs)):
        for j, (a_block, const, coeff) in enumerate(zip(a_row, const_row, coeff_row)):
            if a_block is not None:
                Asub = A.getNestSubMatrix(i, j)
                assemble_matrix_mat(Asub, a_block, bcs, diagonal, const, coeff)
            elif i == j:
                for bc in bcs:
                    row_forms = [row_form for row_form in a_row if row_form is not None]
                    assert len(row_forms) > 0
                    if row_forms[0].function_spaces[0].contains(bc.function_space):
                        raise RuntimeError(
                            f"Diagonal sub-block ({i}, {j}) cannot be 'None' and have DirichletBC applied."
                            " Consider assembling a zero block.")
    return A


# FIXME: Revise this interface
@functools.singledispatch
def assemble_matrix_block(a: typing.List[typing.List[Form]],
                          bcs: typing.List[DirichletBC] = [],
                          diagonal: float = 1.0,
                          constants=None, coeffs=None) -> PETSc.Mat:  # type: ignore
    """Assemble bilinear forms into a blocked matrix."""
    _a = [[None if form is None else form._cpp_object for form in arow] for arow in a]
    A = _cpp.fem.petsc.create_matrix_block(_a)
    return _assemble_matrix_block_mat(A, a, bcs, diagonal, constants, coeffs)


@assemble_matrix_block.register
def _assemble_matrix_block_mat(A: PETSc.Mat, a: typing.List[typing.List[Form]],
                               bcs: typing.List[DirichletBC] = [], diagonal: float = 1.0,
                               constants=None, coeffs=None) -> PETSc.Mat:
    """Assemble bilinear forms into a blocked matrix."""
    constants = [[_pack_constants(form._cpp_object) if form is not None else np.array(
        [], dtype=PETSc.ScalarType) for form in forms] for forms in a] if constants is None else constants
    coeffs = [[{} if form is None else _pack_coefficients(
        form._cpp_object) for form in forms] for forms in a] if coeffs is None else coeffs

    V = _extract_function_spaces(a)
    is_rows = _cpp.la.petsc.create_index_sets([(Vsub.dofmap.index_map, Vsub.dofmap.index_map_bs) for Vsub in V[0]])
    is_cols = _cpp.la.petsc.create_index_sets([(Vsub.dofmap.index_map, Vsub.dofmap.index_map_bs) for Vsub in V[1]])

    # Assemble form
    _bcs = [bc._cpp_object for bc in bcs]
    for i, a_row in enumerate(a):
        for j, a_sub in enumerate(a_row):
            if a_sub is not None:
                Asub = A.getLocalSubMatrix(is_rows[i], is_cols[j])
                _cpp.fem.petsc.assemble_matrix(Asub, a_sub._cpp_object, constants[i][j], coeffs[i][j], _bcs, True)
                A.restoreLocalSubMatrix(is_rows[i], is_cols[j], Asub)
            elif i == j:
                for bc in bcs:
                    row_forms = [row_form for row_form in a_row if row_form is not None]
                    assert len(row_forms) > 0
                    if row_forms[0].function_spaces[0].contains(bc.function_space):
                        raise RuntimeError(
                            f"Diagonal sub-block ({i}, {j}) cannot be 'None' and have DirichletBC applied."
                            " Consider assembling a zero block.")

    # Flush to enable switch from add to set in the matrix
    A.assemble(PETSc.Mat.AssemblyType.FLUSH)

    # Set diagonal
    for i, a_row in enumerate(a):
        for j, a_sub in enumerate(a_row):
            if a_sub is not None:
                Asub = A.getLocalSubMatrix(is_rows[i], is_cols[j])
                if a_sub.function_spaces[0] is a_sub.function_spaces[1]:
                    _cpp.fem.petsc.insert_diagonal(Asub, a_sub.function_spaces[0], _bcs, diagonal)
                A.restoreLocalSubMatrix(is_rows[i], is_cols[j], Asub)

    return A


# -- Modifiers for Dirichlet conditions ---------------------------------------

def apply_lifting(b: PETSc.Vec, a: typing.List[Form],
                  bcs: typing.List[typing.List[DirichletBC]],
                  x0: typing.List[PETSc.Vec] = [],
                  scale: float = 1.0, constants=None, coeffs=None) -> None:
    """Apply the function :func:`dolfinx.fem.apply_lifting` to a PETSc Vector."""
    with contextlib.ExitStack() as stack:
        x0 = [stack.enter_context(x.localForm()) for x in x0]
        x0_r = [x.array_r for x in x0]
        b_local = stack.enter_context(b.localForm())
        _assemble.apply_lifting(b_local.array_w, a, bcs, x0_r, scale, constants, coeffs)


def apply_lifting_nest(b: PETSc.Vec, a: typing.List[typing.List[Form]],
                       bcs: typing.List[DirichletBC],
                       x0: typing.Optional[PETSc.Vec] = None,
                       scale: float = 1.0, constants=None, coeffs=None) -> PETSc.Vec:
    """Apply the function :func:`dolfinx.fem.apply_lifting` to each sub-vector in a nested PETSc Vector."""

    x0 = [] if x0 is None else x0.getNestSubVecs()
    bcs1 = _bcs_by_block(_extract_spaces(a, 1), bcs)
    constants = [[_pack_constants(form._cpp_object) if form is not None else np.array(
        [], dtype=PETSc.ScalarType) for form in forms] for forms in a] if constants is None else constants
    coeffs = [[{} if form is None else _pack_coefficients(
        form._cpp_object) for form in forms] for forms in a] if coeffs is None else coeffs
    for b_sub, a_sub, const, coeff in zip(b.getNestSubVecs(), a, constants, coeffs):
        apply_lifting(b_sub, a_sub, bcs1, x0, scale, const, coeff)
    return b


def set_bc(b: PETSc.Vec, bcs: typing.List[DirichletBC],
           x0: typing.Optional[PETSc.Vec] = None, scale: float = 1.0) -> None:
    """Apply the function :func:`dolfinx.fem.set_bc` to a PETSc Vector."""
    if x0 is not None:
        x0 = x0.array_r
    _assemble.set_bc(b.array_w, bcs, x0, scale)


def set_bc_nest(b: PETSc.Vec, bcs: typing.List[typing.List[DirichletBC]],
                x0: typing.Optional[PETSc.Vec] = None, scale: float = 1.0) -> None:
    """Apply the function :func:`dolfinx.fem.set_bc` to each sub-vector of a nested PETSc Vector."""
    _b = b.getNestSubVecs()
    x0 = len(_b) * [None] if x0 is None else x0.getNestSubVecs()
    for b_sub, bc, x_sub in zip(_b, bcs, x0):
        set_bc(b_sub, bc, x_sub, scale)


class LinearProblem:
    """Class for solving a linear variational problem of the form :math:`a(u, v) = L(v) \\,  \\forall v \\in V`
    using PETSc as a linear algebra backend.

    """

    def __init__(self, a: ufl.Form, L: ufl.Form, bcs: typing.List[DirichletBC] = [],
                 u: typing.Optional[_Function] = None,
                 petsc_options: typing.Optional[dict] = None,
                 form_compiler_options: typing.Optional[dict] = None,
                 jit_options: typing.Optional[dict] = None):
        """Initialize solver for a linear variational problem.

        Args:
            a: A bilinear UFL form, the left hand side of the
                variational problem.
            L: A linear UFL form, the right hand side of the variational
                problem.
            bcs: A list of Dirichlet boundary conditions.
            u: The solution function. It will be created if not provided.
            petsc_options: Options that are passed to the linear
                algebra backend PETSc. For available choices for the
                'petsc_options' kwarg, see the `PETSc documentation
                <https://petsc4py.readthedocs.io/en/stable/manual/ksp/>`_.
            form_compiler_options: Options used in FFCx compilation of
                this form. Run ``ffcx --help`` at the commandline to see
                all available options.
            jit_options: Options used in CFFI JIT compilation of C
                code generated by FFCx. See `python/dolfinx/jit.py` for
                all available options. Takes priority over all other
                option values.

        Example::

            problem = LinearProblem(a, L, [bc0, bc1], petsc_options={"ksp_type": "preonly",
                                                                     "pc_type": "lu",
                                                                     "pc_factor_mat_solver_type": "mumps"})
        """
        self._a = _create_form(a, form_compiler_options=form_compiler_options, jit_options=jit_options)
        self._A = create_matrix(self._a)
        self._L = _create_form(L, form_compiler_options=form_compiler_options, jit_options=jit_options)
        self._b = create_vector(self._L)

        if u is None:
            # Extract function space from TrialFunction (which is at the
            # end of the argument list as it is numbered as 1, while the
            # Test function is numbered as 0)
            self.u = _Function(a.arguments()[-1].ufl_function_space())
        else:
            self.u = u

        self._x = la.create_petsc_vector_wrap(self.u.x)
        self.bcs = bcs

        self._solver = PETSc.KSP().create(self.u.function_space.mesh.comm)
        self._solver.setOperators(self._A)

        # Give PETSc solver options a unique prefix
        problem_prefix = f"dolfinx_solve_{id(self)}"
        self._solver.setOptionsPrefix(problem_prefix)

        # Set PETSc options
        opts = PETSc.Options()
        opts.prefixPush(problem_prefix)
        if petsc_options is not None:
            for k, v in petsc_options.items():
                opts[k] = v
        opts.prefixPop()
        self._solver.setFromOptions()

        # Set matrix and vector PETSc options
        self._A.setOptionsPrefix(problem_prefix)
        self._A.setFromOptions()
        self._b.setOptionsPrefix(problem_prefix)
        self._b.setFromOptions()

    def __del__(self):
        self._solver.destroy()
        self._A.destroy()
        self._b.destroy()
        self._x.destroy()

    def solve(self) -> _Function:
        """Solve the problem."""

        # Assemble lhs
        self._A.zeroEntries()
        assemble_matrix_mat(self._A, self._a, bcs=self.bcs)
        self._A.assemble()

        # Assemble rhs
        with self._b.localForm() as b_loc:
            b_loc.set(0)
        assemble_vector(self._b, self._L)

        # Apply boundary conditions to the rhs
        apply_lifting(self._b, [self._a], bcs=[self.bcs])
        self._b.ghostUpdate(addv=PETSc.InsertMode.ADD, mode=PETSc.ScatterMode.REVERSE)
        set_bc(self._b, self.bcs)

        # Solve linear system and update ghost values in the solution
        self._solver.solve(self._b, self._x)
        self.u.x.scatter_forward()

        return self.u

    @property
    def L(self) -> Form:
        """The compiled linear form"""
        return self._L

    @property
    def a(self) -> Form:
        """The compiled bilinear form"""
        return self._a

    @property
    def A(self) -> PETSc.Mat:
        """Matrix operator"""
        return self._A

    @property
    def b(self) -> PETSc.Vec:
        """Right-hand side vector"""
        return self._b

    @property
    def solver(self) -> PETSc.KSP:
        """Linear solver object"""
        return self._solver


class NonlinearProblem:
    """Nonlinear problem class for solving the non-linear problem
    :math:`F(u, v) = 0 \\ \\forall v \\in V` using PETSc as the linear algebra
    backend.

    """

    def __init__(self, F: ufl.form.Form, u: _Function, bcs: typing.List[DirichletBC] = [],
                 J: ufl.form.Form = None, form_compiler_options: typing.Optional[dict] = None,
                 jit_options: typing.Optional[dict] = None):
        """Initialize solver for solving a non-linear problem using Newton's method, :math:`(dF/du)(u) du = -F(u)`.

        Args:
            F: The PDE residual F(u, v)
            u: The unknown
            bcs: List of Dirichlet boundary conditions
            J: UFL representation of the Jacobian (Optional)
            form_compiler_options: Options used in FFCx
                compilation of this form. Run ``ffcx --help`` at the
                commandline to see all available options.
            jit_options: Options used in CFFI JIT compilation of C
                code generated by FFCx. See ``python/dolfinx/jit.py``
                for all available options. Takes priority over all
                other option values.

        Example::

            problem = LinearProblem(F, u, [bc0, bc1])

        """
        self._L = _create_form(F, form_compiler_options=form_compiler_options,
                               jit_options=jit_options)

        # Create the Jacobian matrix, dF/du
        if J is None:
            V = u.function_space
            du = ufl.TrialFunction(V)
            J = ufl.derivative(F, u, du)

        self._a = _create_form(J, form_compiler_options=form_compiler_options,
                               jit_options=jit_options)
        self.bcs = bcs

    @property
    def L(self) -> Form:
        """Compiled linear form (the residual form)"""
        return self._L

    @property
    def a(self) -> Form:
        """Compiled bilinear form (the Jacobian form)"""
        return self._a

    def form(self, x: PETSc.Vec) -> None:
        """This function is called before the residual or Jacobian is
        computed. This is usually used to update ghost values.

        Args:
           x: The vector containing the latest solution

        """
        x.ghostUpdate(addv=PETSc.InsertMode.INSERT, mode=PETSc.ScatterMode.FORWARD)

    def F(self, x: PETSc.Vec, b: PETSc.Vec) -> None:
        """Assemble the residual F into the vector b.

        Args:
            x: The vector containing the latest solution
            b: Vector to assemble the residual into

        """
        # Reset the residual vector
        with b.localForm() as b_local:
            b_local.set(0.0)
        assemble_vector(b, self._L)

        # Apply boundary condition
        apply_lifting(b, [self._a], bcs=[self.bcs], x0=[x], scale=-1.0)
        b.ghostUpdate(addv=PETSc.InsertMode.ADD, mode=PETSc.ScatterMode.REVERSE)
        set_bc(b, self.bcs, x, -1.0)

    def J(self, x: PETSc.Vec, A: PETSc.Mat) -> None:
        """Assemble the Jacobian matrix.

        Args:
            x: The vector containing the latest solution

        """
        A.zeroEntries()
        assemble_matrix_mat(A, self._a, self.bcs)
        A.assemble()


def load_petsc_lib(loader: typing.Callable[[str], typing.Any]) -> typing.Any:
    """Load PETSc shared library using loader callable, e.g. ctypes.CDLL.

    Args:
        loader: A callable that accepts a library path and returns a wrapped library.

    Returns:
        A wrapped library of the type returned by the callable.

    """
    petsc_lib = None

    petsc_dir = petsc4py.get_config()['PETSC_DIR']
    petsc_arch = petsc4py.lib.getPathArchPETSc()[1]

    candidate_paths = [os.path.join(petsc_dir, petsc_arch, "lib", "libpetsc.so"),
                       os.path.join(petsc_dir, petsc_arch, "lib", "libpetsc.dylib")]

    exists_paths = []
    for candidate_path in candidate_paths:
        if os.path.exists(candidate_path):
            exists_paths.append(candidate_path)

    if len(exists_paths) == 0:
        raise RuntimeError("Could not find a PETSc shared library.")

    for exists_path in exists_paths:
        try:
            petsc_lib = loader(exists_path)
        except OSError:
            print(f"Failed to load shared library found at {exists_path}.")
            continue

    if petsc_lib is None:
        raise RuntimeError("Failed to load a PETSc shared library.")

    return petsc_lib<|MERGE_RESOLUTION|>--- conflicted
+++ resolved
@@ -18,16 +18,10 @@
 import os
 import typing
 
-<<<<<<< HEAD
-import numpy as np
-import petsc4py
-import petsc4py.lib
-=======
 import petsc4py
 import petsc4py.lib
 from petsc4py import PETSc
 
->>>>>>> 7a48dad9
 import ufl
 from dolfinx.cpp.fem import pack_coefficients as _pack_coefficients
 from dolfinx.cpp.fem import pack_constants as _pack_constants
@@ -39,13 +33,6 @@
 from dolfinx.fem.forms import form as _create_form
 from dolfinx.fem.function import Function as _Function
 from dolfinx.la import create_petsc_vector
-<<<<<<< HEAD
-from petsc4py import PETSc
-
-from dolfinx import cpp as _cpp
-from dolfinx import la
-=======
->>>>>>> 7a48dad9
 
 __all__ = ["create_vector", "create_vector_block", "create_vector_nest",
            "create_matrix", "create_matrix_block", "create_matrix_nest",
