# Copyright (C) 2018-2025 Garth N. Wells, Nathan Sime and Jørgen S. Dokken
#
# This file is part of DOLFINx (https://www.fenicsproject.org)
#
# SPDX-License-Identifier:    LGPL-3.0-or-later
"""Assembly functions into PETSc objects for variational forms.

Functions in this module generally apply functions in :mod:`dolfinx.fem`
to PETSc linear algebra objects and handle any PETSc-specific
preparation.

Note:
    Due to subtle issues in the interaction between petsc4py memory
    management and the Python garbage collector, it is recommended that
    the PETSc method ``destroy()`` is called on returned PETSc objects
    once the object is no longer required. Note that ``destroy()`` is
    collective over the object's MPI communicator.
"""

# mypy: ignore-errors

from __future__ import annotations

import contextlib
import functools
import itertools
import typing
from collections.abc import Iterable, Sequence

from petsc4py import PETSc

# ruff: noqa: E402
import dolfinx

assert dolfinx.has_petsc4py

import warnings
from functools import partial

import numpy as np
from numpy import typing as npt

import dolfinx.cpp as _cpp
import dolfinx.la.petsc
import ufl
from dolfinx.cpp.fem.petsc import discrete_curl as _discrete_curl
from dolfinx.cpp.fem.petsc import discrete_gradient as _discrete_gradient
from dolfinx.cpp.fem.petsc import interpolation_matrix as _interpolation_matrix
from dolfinx.fem import IntegralType, pack_coefficients, pack_constants
from dolfinx.fem.assemble import _assemble_vector_array
from dolfinx.fem.assemble import apply_lifting as _apply_lifting
from dolfinx.fem.bcs import DirichletBC
from dolfinx.fem.bcs import bcs_by_block as _bcs_by_block
from dolfinx.fem.forms import Form, derivative_block
from dolfinx.fem.forms import extract_function_spaces as _extract_spaces
from dolfinx.fem.forms import form as _create_form
from dolfinx.fem.function import Function as _Function
from dolfinx.fem.function import FunctionSpace as _FunctionSpace
from dolfinx.mesh import Mesh as _Mesh

__all__ = [
    "LinearProblem",
    "NonlinearProblem",
    "apply_lifting",
    "assemble_jacobian",
    "assemble_matrix",
    "assemble_residual",
    "assemble_vector",
    "assign",
    "create_matrix",
    "create_vector",
    "discrete_curl",
    "discrete_gradient",
    "interpolation_matrix",
    "set_bc",
]


def _extract_function_spaces(
    a: Iterable[Iterable[Form]],
) -> tuple[Sequence[_FunctionSpace], Sequence[_FunctionSpace]]:
    """From a rectangular array of bilinear forms, extract the function
    spaces for each block row and block column.
    """
    assert len({len(cols) for cols in a}) == 1, "Array of function spaces is not rectangular"

    # Extract (V0, V1) pair for each block in 'a'
    def fn(form):
        return form.function_spaces if form is not None else None

    from functools import partial

    Vblock: typing.Iterable = map(partial(map, fn), a)

    # Compute spaces for each row/column block
    rows: Sequence[set] = [set() for i in range(len(a))]
    cols: Sequence[set] = [set() for i in range(len(a[0]))]
    for i, Vrow in enumerate(Vblock):
        for j, V in enumerate(Vrow):
            if V is not None:
                rows[i].add(V[0])
                cols[j].add(V[1])

    rows = [e for row in rows for e in row]
    cols = [e for col in cols for e in col]
    assert len(rows) == len(a)
    assert len(cols) == len(a[0])
    return rows, cols


# -- Vector instantiation -------------------------------------------------


def create_vector(
    L: typing.Union[Form, Iterable[Form]], kind: typing.Optional[str] = None
) -> PETSc.Vec:
    """Create a PETSc vector that is compatible with a linear form(s).

    Three cases are supported:

    1. For a single linear form ``L``, if ``kind`` is ``None`` or is
       ``PETSc.Vec.Type.MPI``, a ghosted PETSc vector which is
       compatible with ``L`` is created.

    2. If ``L`` is a sequence of linear forms and ``kind`` is ``None``
       or is ``PETSc.Vec.Type.MPI``, a ghosted PETSc vector which is
       compatible with ``L`` is created. The created vector ``b`` is
       initialized such that on each MPI process ``b = [b_0, b_1, ...,
       b_n, b_0g, b_1g, ..., b_ng]``, where ``b_i`` are the entries
       associated with the 'owned' degrees-of-freedom for ``L[i]`` and
       ``b_ig`` are the 'unowned' (ghost) entries for ``L[i]``.

       For this case, the returned vector has an attribute ``_blocks``
       that holds the local offsets into ``b`` for the (i) owned and
       (ii) ghost entries for each ``L[i]``. It can be accessed by
       ``b.getAttr("_blocks")``. The offsets can be used to get views
       into ``b`` for blocks, e.g.::

           >>> offsets0, offsets1, = b.getAttr("_blocks")
           >>> offsets0
           (0, 12, 28)
           >>> offsets1
           (28, 32, 35)
           >>> b0_owned = b.array[offsets0[0]:offsets0[1]]
           >>> b0_ghost = b.array[offsets1[0]:offsets1[1]]
           >>> b1_owned = b.array[offsets0[1]:offsets0[2]]
           >>> b1_ghost = b.array[offsets1[1]:offsets1[2]]

    3. If ``L`` is a sequence of linear forms and ``kind`` is
       ``PETSc.Vec.Type.NEST``, a PETSc nested vector (a 'nest' of
       ghosted PETSc vectors) which is compatible with ``L`` is created.

    Args:
        L: Linear form or a sequence of linear forms.
        kind: PETSc vector type (``VecType``) to create.

    Returns:
        A PETSc vector with a layout that is compatible with ``L``. The
        vector is not initialised to zero.
    """
    try:
        dofmap = L.function_spaces[0].dofmaps(0)  # Single form case
        return dolfinx.la.petsc.create_vector(dofmap.index_map, dofmap.index_map_bs)
    except AttributeError:
        maps = [
            (
                form.function_spaces[0].dofmaps(0).index_map,
                form.function_spaces[0].dofmaps(0).index_map_bs,
            )
            for form in L
        ]
        if kind == PETSc.Vec.Type.NEST:
            return _cpp.fem.petsc.create_vector_nest(maps)
        elif kind == PETSc.Vec.Type.MPI:
            off_owned = tuple(
                itertools.accumulate(maps, lambda off, m: off + m[0].size_local * m[1], initial=0)
            )
            off_ghost = tuple(
                itertools.accumulate(
                    maps, lambda off, m: off + m[0].num_ghosts * m[1], initial=off_owned[-1]
                )
            )

            b = _cpp.fem.petsc.create_vector_block(maps)
            b.setAttr("_blocks", (off_owned, off_ghost))
            return b
        else:
            raise NotImplementedError(
                "Vector type must be specified for blocked/nested assembly."
                f"Vector type '{kind}' not supported."
                "Did you mean 'nest' or 'mpi'?"
            )


# -- Matrix instantiation -------------------------------------------------


def create_matrix(
    a: typing.Union[Form, Iterable[Iterable[Form]]],
    kind: typing.Optional[typing.Union[str, Iterable[Iterable[str]]]] = None,
) -> PETSc.Mat:
    """Create a PETSc matrix that is compatible with the (sequence) of
    bilinear form(s).

    Three cases are supported:

    1. For a single bilinear form, it creates a compatible PETSc matrix
       of type ``kind``.
    2. For a rectangular array of bilinear forms, if ``kind`` is
       ``PETSc.Mat.Type.NEST`` or ``kind`` is an array of PETSc ``Mat``
       types (with the same shape as ``a``), a matrix of type
       ``PETSc.Mat.Type.NEST`` is created. The matrix is compatible
       with the forms ``a``.
    3. For a rectangular array of bilinear forms, it create a single
       (non-nested) matrix of type ``kind`` that is compatible with the
       array of for forms ``a``. If ``kind`` is ``None``, then the
       matrix is the default type.

       In this case, the matrix is arranged::

             A = [a_00 ... a_0n]
                 [a_10 ... a_1n]
                 [     ...     ]
                 [a_m0 ..  a_mn]

    Args:
        a: A bilinear form or a nested sequence of bilinear forms.
        kind: The PETSc matrix type (``MatType``).

    Returns:
        A PETSc matrix.
    """
    try:
        return _cpp.fem.petsc.create_matrix(a._cpp_object, kind)  # Single form
    except AttributeError:  # ``a`` is a nested sequence
        _a = [[None if form is None else form._cpp_object for form in arow] for arow in a]
        if kind == PETSc.Mat.Type.NEST:  # Create nest matrix with default types
            return _cpp.fem.petsc.create_matrix_nest(_a, None)
        else:
            try:
                return _cpp.fem.petsc.create_matrix_block(_a, kind)  # Single 'kind' type
            except TypeError:
                return _cpp.fem.petsc.create_matrix_nest(_a, kind)  # Array of 'kind' types


# -- Vector assembly ------------------------------------------------------


@functools.singledispatch
def assemble_vector(
    L: typing.Union[Form, Iterable[Form]],
    constants: typing.Optional[npt.NDArray, Iterable[npt.NDArray]] = None,
    coeffs: typing.Optional[
        typing.Union[
            dict[tuple[IntegralType, int], npt.NDArray],
            Iterable[dict[tuple[IntegralType, int], npt.NDArray]],
        ]
    ] = None,
    kind: typing.Optional[str] = None,
) -> PETSc.Vec:
    """Assemble linear form(s) into a new PETSc vector.

    Three cases are supported:

    1. If ``L`` is a single linear form, the form is assembled into a
       ghosted PETSc vector.

    2. If ``L`` is a sequence of linear forms and ``kind`` is ``None``
       or is ``PETSc.Vec.Type.MPI``, the forms are assembled into a
       vector ``b`` such that ``b = [b_0, b_1, ..., b_n, b_0g, b_1g,
       ..., b_ng]`` where ``b_i`` are the entries associated with the
       'owned' degrees-of-freedom for ``L[i]`` and ``b_ig`` are the
       'unowned' (ghost) entries for ``L[i]``.

       For this case, the returned vector has an attribute ``_blocks``
       that holds the local offsets into ``b`` for the (i) owned and
       (ii) ghost entries for each ``L[i]``. See :func:`create_vector`
       for a description of the offset blocks.

    3. If ``L`` is a sequence of linear forms and ``kind`` is
       ``PETSc.Vec.Type.NEST``, the forms are assembled into a PETSc
       nested vector ``b`` (a nest of ghosted PETSc vectors) such that
       ``L[i]`` is assembled into into the ith nested matrix in ``b``.

    Constant and coefficient data that appear in the forms(s) can be
    packed outside of this function to avoid re-packing by this
    function. The functions :func:`dolfinx.fem.pack_constants` and
    :func:`dolfinx.fem.pack_coefficients` can be used to 'pre-pack' the
    data.

    Note:
        The returned vector is not finalised, i.e. ghost values are not
        accumulated on the owning processes.

    Args:
        L: A linear form or sequence of linear forms.
        constants: Constants appearing in the form. For a single form,
            ``constants.ndim==1``. For multiple forms, the constants for
            form ``L[i]`` are  ``constants[i]``.
        coeffs: Coefficients appearing in the form. For a single form,
            ``coeffs.shape=(num_cells, n)``. For multiple forms, the
            coefficients for form ``L[i]`` are  ``coeffs[i]``.
        kind: PETSc vector type.

    Returns:
        An assembled vector.
    """
    b = create_vector(L, kind=kind)
    if kind == PETSc.Vec.Type.NEST:
        for b_sub in b.getNestSubVecs():
            with b_sub.localForm() as b_local:
                b_local.set(0.0)
    else:
        with b.localForm() as b_local:
            b_local.set(0)
    return assemble_vector(b, L, constants, coeffs)


@assemble_vector.register(PETSc.Vec)
def _assemble_vector_vec(
    b: PETSc.Vec,
    L: typing.Union[Form, Iterable[Form]],
    constants: typing.Optional[npt.NDArray, Iterable[npt.NDArray]] = None,
    coeffs: typing.Optional[
        typing.Union[
            dict[tuple[IntegralType, int], npt.NDArray],
            Iterable[dict[tuple[IntegralType, int], npt.NDArray]],
        ]
    ] = None,
) -> PETSc.Vec:
    """Assemble linear form(s) into a PETSc vector.

    The vector ``b`` must have been initialized with a size/layout that
    is consistent with the linear form. The vector ``b`` is normally
    created by :func:`create_vector`.

    Constants and coefficients that appear in the forms(s) can be passed
    to avoid re-computation of constants and coefficients. The functions
    :func:`dolfinx.fem.assemble.pack_constants` and
    :func:`dolfinx.fem.assemble.pack_coefficients` can be called.

    Note:
        The vector is not zeroed before assembly and it is not
        finalised, i.e. ghost values are not accumulated on the owning
        processes.

    Args:
        b: Vector to assemble the contribution of the linear form into.
        L: A linear form or sequence of linear forms to assemble into ``b``.
        constants: Constants appearing in the form. For a single form,
            ``constants.ndim==1``. For multiple forms, the constants for
            form ``L[i]`` are  ``constants[i]``.
        coeffs: Coefficients appearing in the form. For a single form,
            ``coeffs.shape=(num_cells, n)``. For multiple forms, the
            coefficients for form ``L[i]`` are  ``coeffs[i]``.

    Returns:
        Assembled vector.
    """
    if b.getType() == PETSc.Vec.Type.NEST:
        constants = [None] * len(L) if constants is None else constants
        coeffs = [None] * len(L) if coeffs is None else coeffs
        for b_sub, L_sub, const, coeff in zip(b.getNestSubVecs(), L, constants, coeffs):
            with b_sub.localForm() as b_local:
                _assemble_vector_array(b_local.array_w, L_sub, const, coeff)
    elif isinstance(L, Iterable):
        constants = pack_constants(L) if constants is None else constants
        coeffs = pack_coefficients(L) if coeffs is None else coeffs
        offset0, offset1 = b.getAttr("_blocks")
        with b.localForm() as b_l:
            for L_, const, coeff, off0, off1, offg0, offg1 in zip(
                L, constants, coeffs, offset0, offset0[1:], offset1, offset1[1:]
            ):
                bx_ = np.zeros((off1 - off0) + (offg1 - offg0), dtype=PETSc.ScalarType)
                _assemble_vector_array(bx_, L_, const, coeff)
                size = off1 - off0
                b_l.array_w[off0:off1] += bx_[:size]
                b_l.array_w[offg0:offg1] += bx_[size:]
    else:
        with b.localForm() as b_local:
            _assemble_vector_array(b_local.array_w, L, constants, coeffs)

    return b


# -- Matrix assembly ------------------------------------------------------
@functools.singledispatch
def assemble_matrix(
    a: typing.Union[Form, Iterable[Iterable[Form]]],
    bcs: typing.Optional[Iterable[DirichletBC]] = None,
    diag: float = 1,
    constants: typing.Optional[
        typing.Union[Iterable[np.ndarray], Iterable[Iterable[np.ndarray]]]
    ] = None,
    coeffs: typing.Optional[
        typing.Union[
            dict[tuple[IntegralType, int], npt.NDArray],
            Iterable[dict[tuple[IntegralType, int], npt.NDArray]],
        ]
    ] = None,
    kind=None,
):
    """Assemble a bilinear form into a matrix.

    The following cases are supported:

    1. If ``a`` is a single bilinear form, the form is assembled
       into PETSc matrix of type ``kind``.
    #. If ``a`` is a :math:`m \times n` rectangular array of forms the
       forms in ``a`` are assembled into a matrix such that::

            A = [A_00 ... A_0n]
                [A_10 ... A_1n]
                [     ...     ]
                [A_m0 ..  A_mn]

       where ``A_ij`` is the matrix associated with the form
       ``a[i][j]``.

       a. If ``kind`` is a ``PETSc.Mat.Type`` (other than
          ``PETSc.Mat.Type.NEST``) or is ``None``, the matrix type is
          ``kind`` of the default type (if ``kind`` is ``None``).
       #. If ``kind`` is ``PETSc.Mat.Type.NEST`` or a rectangular array
          of PETSc matrix types, the returned matrix has type
          ``PETSc.Mat.Type.NEST``.

    Rows/columns that are constrained by a Dirichlet boundary condition
    are zeroed, with the diagonal to set to ``diag``.

    Constant and coefficient data that appear in the forms(s) can be
    packed outside of this function to avoid re-packing by this
    function. The functions :func:`dolfinx.fem.pack_constants` and
    :func:`dolfinx.fem.pack_coefficients` can be used to 'pre-pack' the
    data.

    Note:
        The returned matrix is not 'assembled', i.e. ghost contributions
        are not accumulated.

    Args:
        a: Bilinear form(s) to assembled into a matrix.
        bc: Dirichlet boundary conditions applied to the system.
        diag: Value to set on the matrix diagonal for Dirichlet
            boundary condition constrained degrees-of-freedom belonging
            to the same trial and test space.
        constants: Constants appearing the in the form.
        coeffs: Coefficients appearing the in the form.

    Returns:
        Matrix representing the bilinear form.
    """
    try:
        A = _cpp.fem.petsc.create_matrix(a._cpp_object, kind)
    except AttributeError:
        A = create_matrix(a, kind)
    assemble_matrix(A, a, bcs, diag, constants, coeffs)
    return A


def _assemble_matrix_block_mat(
    A: PETSc.Mat,
    a: Iterable[Iterable[Form]],
    bcs: typing.Optional[Iterable[DirichletBC]],
    diag: float,
    constants: typing.Optional[Iterable[npt.NDArray]] = None,
    coeffs: typing.Optional[Iterable[Iterable[dict[tuple[IntegralType, int], npt.NDArray]]]] = None,
) -> PETSc.Mat:
    """Assemble bilinear forms into a blocked matrix."""
    consts = [pack_constants(forms) for forms in a] if constants is None else constants
    coeffs = [pack_coefficients(forms) for forms in a] if coeffs is None else coeffs
    V = _extract_function_spaces(a)
    is0 = _cpp.la.petsc.create_index_sets(
        [(Vsub.dofmaps(0).index_map, Vsub.dofmaps(0).index_map_bs) for Vsub in V[0]]
    )
    is1 = _cpp.la.petsc.create_index_sets(
        [(Vsub.dofmaps(0).index_map, Vsub.dofmaps(0).index_map_bs) for Vsub in V[1]]
    )

    _bcs = [bc._cpp_object for bc in bcs] if bcs is not None else []
    for i, a_row in enumerate(a):
        for j, a_sub in enumerate(a_row):
            if a_sub is not None:
                Asub = A.getLocalSubMatrix(is0[i], is1[j])
                _cpp.fem.petsc.assemble_matrix(
                    Asub, a_sub._cpp_object, consts[i][j], coeffs[i][j], _bcs, True
                )
                A.restoreLocalSubMatrix(is0[i], is1[j], Asub)
            elif i == j:
                for bc in _bcs:
                    row_forms = [row_form for row_form in a_row if row_form is not None]
                    assert len(row_forms) > 0
                    if row_forms[0].function_spaces[0].contains(bc.function_space):
                        raise RuntimeError(
                            f"Diagonal sub-block ({i}, {j}) cannot be 'None' "
                            " and have DirichletBC applied."
                            " Consider assembling a zero block."
                        )

    # Flush to enable switch from add to set in the matrix
    A.assemble(PETSc.Mat.AssemblyType.FLUSH)

    # Set diagonal
    for i, a_row in enumerate(a):
        for j, a_sub in enumerate(a_row):
            if a_sub is not None:
                Asub = A.getLocalSubMatrix(is0[i], is1[j])
                if a_sub.function_spaces[0] is a_sub.function_spaces[1]:
                    _cpp.fem.petsc.insert_diagonal(Asub, a_sub.function_spaces[0], _bcs, diag)
                A.restoreLocalSubMatrix(is0[i], is1[j], Asub)

    return A


@assemble_matrix.register
def assemble_matrix_mat(
    A: PETSc.Mat,
    a: typing.Union[Form, Iterable[Iterable[Form]]],
    bcs: typing.Optional[Iterable[DirichletBC]] = None,
    diag: float = 1,
    constants: typing.Optional[typing.Union[np.ndarray, Iterable[Iterable[np.ndarray]]]] = None,
    coeffs: typing.Optional[
        typing.Union[
            dict[tuple[IntegralType, int], npt.NDArray],
            Iterable[Iterable[dict[tuple[IntegralType, int], npt.NDArray]]],
        ]
    ] = None,
) -> PETSc.Mat:
    """Assemble bilinear form into a matrix.

    The matrix vector ``A`` must have been initialized with a
    size/layout that is consistent with the bilinear form(s). The PETSc
    matrix ``A`` is normally created by :func:`create_matrix`.

    The returned matrix is not finalised, i.e. ghost values are not
    accumulated.
    """
    if A.getType() == PETSc.Mat.Type.NEST:
        constants = [pack_constants(forms) for forms in a] if constants is None else constants
        coeffs = [pack_coefficients(forms) for forms in a] if coeffs is None else coeffs
        for i, (a_row, const_row, coeff_row) in enumerate(zip(a, constants, coeffs)):
            for j, (a_block, const, coeff) in enumerate(zip(a_row, const_row, coeff_row)):
                if a_block is not None:
                    Asub = A.getNestSubMatrix(i, j)
                    assemble_matrix(Asub, a_block, bcs, diag, const, coeff)
                elif i == j:
                    for bc in bcs:
                        row_forms = [row_form for row_form in a_row if row_form is not None]
                        assert len(row_forms) > 0
                        if row_forms[0].function_spaces[0].contains(bc.function_space):
                            raise RuntimeError(
                                f"Diagonal sub-block ({i}, {j}) cannot be 'None'"
                                " and have DirichletBC applied."
                                " Consider assembling a zero block."
                            )
    elif isinstance(a, Iterable):  # Blocked
        _assemble_matrix_block_mat(A, a, bcs, diag, constants, coeffs)
    else:  # Non-blocked
        constants = pack_constants(a) if constants is None else constants
        coeffs = pack_coefficients(a) if coeffs is None else coeffs
        _bcs = [bc._cpp_object for bc in bcs] if bcs is not None else []
        _cpp.fem.petsc.assemble_matrix(A, a._cpp_object, constants, coeffs, _bcs)
        if a.function_spaces[0] is a.function_spaces[1]:
            A.assemblyBegin(PETSc.Mat.AssemblyType.FLUSH)
            A.assemblyEnd(PETSc.Mat.AssemblyType.FLUSH)
            _cpp.fem.petsc.insert_diagonal(A, a.function_spaces[0], _bcs, diag)

    return A


# -- Modifiers for Dirichlet conditions -----------------------------------


def apply_lifting(
    b: PETSc.Vec,
    a: typing.Union[Iterable[Form], Iterable[Iterable[Form]]],
    bcs: typing.Optional[typing.Union[Iterable[DirichletBC], Iterable[Iterable[DirichletBC]]]],
    x0: typing.Optional[Iterable[PETSc.Vec]] = None,
    alpha: float = 1,
    constants: typing.Optional[
        typing.Union[Iterable[np.ndarray], Iterable[Iterable[np.ndarray]]]
    ] = None,
    coeffs=None,
) -> None:
    """Modify the right-hand side PETSc vector ``b`` to account for
    constraints (Dirichlet boundary conitions).

    See :func:`dolfinx.fem.apply_lifting` for a mathematical
    descriptions of the lifting operation.

    Args:
        b: Vector to modify in-place.
        a: List of bilinear forms. If ``b`` is not blocked or a nest,
            then ``a`` is a 1D sequence. If ``b`` is blocked or a nest,
            then ``a`` is  a 2D array of forms, with the ``a[i]`` forms
            used to modify the block/nest vector ``b[i]``.
        bcs: Boundary conditions used to modify ``b`` (see
            :func:`dolfinx.fem.apply_lifting`). Two cases are supported:

            1. The boundary conditions ``bcs`` are a 'sequence-of-sequences' such
               that ``bcs[j]`` are the Dirichlet boundary conditionns
               associated with the forms in the ``j`` th colulmn of
               ``a``. Helper functions exist to create a sequence-of-sequences
               of `DirichletBC` from the 2D ``a`` and a flat Sequence of
               `DirichletBC` objects ``bcs``::

                   bcs1 = fem.bcs_by_block(
                    fem.extract_function_spaces(a, 1), bcs
                   )

            2. ``bcs`` is a sequence of :class:`dolfinx.fem.DirichletBC`
               objects. The function deduces which `DiricletBC` objects
               apply to each column of ``a`` by matching the
               :class:`dolfinx.fem.FunctionSpace`.

        x0: Vector to use in modify ``b`` (see
            :func:`dolfinx.fem.apply_lifting`). Treated as zero if
            ``None``.
        alpha: Scalar parameter in lifting (see
            :func:`dolfinx.fem.apply_lifting`).
        constants: Packed constant data appearing in the forms ``a``. If
            ``None``, the constant data will be packed by the function.
        coeffs: Packed coefficient data appearing in the forms ``a``. If
            ``None``, the coefficient data will be packed by the
            function.

    Note:
        Ghost contributions are not accumulated (not sent to owner).
        Caller is responsible for reverse-scatter to update the ghosts.

    Note:
        Boundary condition values are *not* set in ``b`` by this
        function. Use :func:`dolfinx.fem.DirichletBC.set` to set values
        in ``b``.
    """
    if b.getType() == PETSc.Vec.Type.NEST:
        try:
            bcs = _bcs_by_block(_extract_spaces(a, 1), bcs)
        except AttributeError:
            pass
        x0 = [] if x0 is None else x0.getNestSubVecs()
        constants = [pack_constants(forms) for forms in a] if constants is None else constants
        coeffs = [pack_coefficients(forms) for forms in a] if coeffs is None else coeffs
        for b_sub, a_sub, const, coeff in zip(b.getNestSubVecs(), a, constants, coeffs):
            const_ = list(
                map(lambda x: np.array([], dtype=PETSc.ScalarType) if x is None else x, const)
            )
            apply_lifting(b_sub, a_sub, bcs, x0, alpha, const_, coeff)
    else:
        with contextlib.ExitStack() as stack:
            if b.getAttr("_blocks") is not None:
                if x0 is not None:
                    offset0, offset1 = x0.getAttr("_blocks")
                    xl = stack.enter_context(x0.localForm())
                    xlocal = [
                        np.concatenate((xl[off0:off1], xl[offg0:offg1]))
                        for (off0, off1, offg0, offg1) in zip(
                            offset0, offset0[1:], offset1, offset1[1:]
                        )
                    ]
                else:
                    xlocal = None

                try:
                    bcs = _bcs_by_block(_extract_spaces(a, 1), bcs)
                except AttributeError:
                    pass
                offset0, offset1 = b.getAttr("_blocks")
                with b.localForm() as b_l:
                    for i, (a_, off0, off1, offg0, offg1) in enumerate(
                        zip(a, offset0, offset0[1:], offset1, offset1[1:])
                    ):
                        const = pack_constants(a_) if constants is None else constants[i]
                        coeff = pack_coefficients(a_) if coeffs is None else coeffs[i]
                        const_ = [
                            np.empty(0, dtype=PETSc.ScalarType) if val is None else val
                            for val in const
                        ]
                        bx_ = np.concatenate((b_l[off0:off1], b_l[offg0:offg1]))
                        _apply_lifting(bx_, a_, bcs, xlocal, float(alpha), const_, coeff)
                        size = off1 - off0
                        b_l.array_w[off0:off1] = bx_[:size]
                        b_l.array_w[offg0:offg1] = bx_[size:]
            else:
                try:
                    bcs = _bcs_by_block(_extract_spaces([a], 1), bcs)
                except AttributeError:
                    pass
                x0 = [] if x0 is None else x0
                x0 = [stack.enter_context(x.localForm()) for x in x0]
                x0_r = [x.array_r for x in x0]
                b_local = stack.enter_context(b.localForm())
                _apply_lifting(b_local.array_w, a, bcs, x0_r, alpha, constants, coeffs)

    return b


def set_bc(
    b: PETSc.Vec,
    bcs: typing.Union[Iterable[DirichletBC], Iterable[Iterable[DirichletBC]]],
    x0: typing.Optional[PETSc.Vec] = None,
    alpha: float = 1,
) -> None:
    r"""Set constraint (Dirchlet boundary condition) values in an vector.

    For degrees-of-freedoms that are constrained by a Dirichlet boundary
    condition, this function sets that degrees-of-freedom to ``alpha *
    (g - x0)``, where ``g`` is the boundary condition value.

    Only owned entries in ``b`` (owned by the MPI process) are modified
    by this function.

    Args:
        b: Vector to modify by setting  boundary condition values.
        bcs: Boundary conditions to apply. If ``b`` is nested or
            blocked, ``bcs`` is a 2D array and ``bcs[i]`` are the
            boundary conditions to apply to block/nest ``i``. Otherwise
            ``bcs`` should be a sequence of ``DirichletBC``\s. For
            block/nest problems, :func:`dolfinx.fem.bcs_by_block` can be
            used to prepare the 2D array of ``DirichletBC`` objects.
        x0: Vector used in the value that constrained entries are set
            to. If ``None``, ``x0`` is treated as zero.
        alpha: Scalar value used in the value that constrained entries
            are set to.
    """
    if b.getType() == PETSc.Vec.Type.NEST:
        _b = b.getNestSubVecs()
        x0 = len(_b) * [None] if x0 is None else x0.getNestSubVecs()
        for b_sub, bc, x_sub in zip(_b, bcs, x0):
            set_bc(b_sub, bc, x_sub, alpha)
    else:
        try:
            offset0, _ = b.getAttr("_blocks")
            b_array = b.getArray(readonly=False)
            x_array = x0.getArray(readonly=True) if x0 is not None else None
            for bcs, off0, off1 in zip(bcs, offset0, offset0[1:]):
                x0_sub = x_array[off0:off1] if x0 is not None else None
                for bc in bcs:
                    bc.set(b_array[off0:off1], x0_sub, alpha)
        except TypeError:
            x0 = x0.array_r if x0 is not None else None
            for bc in bcs:
                bc.set(b.array_w, x0, alpha)


# -- High-level interface for KSP ---------------------------------------


class LinearProblem:
    """Class for solving a linear variational problem.

    Solves of the form :math:`a(u, v) = L(v) \\,  \\forall v \\in V`
    using PETSc as a linear algebra backend.
    """

    def __init__(
        self,
        a: typing.Union[ufl.Form, Iterable[Iterable[ufl.Form]]],
        L: typing.Union[ufl.Form, Iterable[ufl.Form]],
        bcs: typing.Optional[Iterable[DirichletBC]] = None,
        u: typing.Optional[typing.Union[_Function, Iterable[_Function]]] = None,
        P: typing.Optional[typing.Union[ufl.Form, Iterable[Iterable[ufl.Form]]]] = None,
        kind: typing.Optional[typing.Union[str, Iterable[Iterable[str]]]] = None,
        petsc_options: typing.Optional[dict] = None,
        form_compiler_options: typing.Optional[dict] = None,
        jit_options: typing.Optional[dict] = None,
        entity_maps: typing.Optional[dict[_Mesh, npt.NDArray[np.int32]]] = None,
    ) -> None:
        """Initialize solver for a linear variational problem.

        Args:
            a: Bilinear UFL form or a sequence of sequence of bilinear forms,
               the left hand side of the variational problem.
            L: Linear UFL form or a sequence of linear forms, the right hand
               side of the variational problem.
            bcs: Sequence of Dirichlet boundary conditions.
            u: Solution function. It is created if not provided.
            P: Bilinear UFL form or a sequence of sequence of bilinear forms,
               used as a preconditioner.
            kind: The PETSc matrix and vector type. See :func:`create_matrix` for options.
            petsc_options: Options that are passed to the linear
                algebra backend PETSc. For available choices for the
                'petsc_options' kwarg, see the `PETSc documentation
                <https://petsc4py.readthedocs.io/en/stable/manual/ksp/>`_.
            form_compiler_options: Options used in FFCx compilation of
                all forms. Run ``ffcx --help`` at the commandline to see
                all available options.
            jit_options: Options used in CFFI JIT compilation of C
                code generated by FFCx. See `python/dolfinx/jit.py` for
                all available options. Takes priority over all other
                option values.
            entity_maps: If any trial functions, test functions, or
                coefficients in the form are not defined over the same mesh
                as the integration domain, `entity_maps` must be supplied.
                For each key (a mesh, different to the integration domain
                mesh) a map should be provided relating the entities in the
                integration domain mesh to the entities in the key mesh e.g.
                for a key-value pair (msh, emap) in `entity_maps`, `emap[i]`
                is the entity in `msh` corresponding to entity `i` in the
                integration domain mesh.

        Example::

<<<<<<< HEAD
            problem = LinearProblem(a, L, [bc0, bc1], petsc_options={
                "ksp_type": "preonly",
                "pc_type": "lu",
                "pc_factor_mat_solver_type": "mumps"
            })
=======
            problem = LinearProblem(a, L, [bc0, bc1], petsc_options={"ksp_type": "preonly",
                                                                     "pc_type": "lu",
                                                                     "pc_factor_mat_solver_type":
                                                                       "mumps"})

            problem = LinearProblem([[a00, a01], [None, a11]], [L0, L1], bcs=[bc0, bc1],
                                    u=[uh0, uh1])
>>>>>>> a5bcfc56
        """
        self._a = _create_form(
            a,
            dtype=PETSc.ScalarType,
            form_compiler_options=form_compiler_options,
            jit_options=jit_options,
            entity_maps=entity_maps,
        )
        self._L = _create_form(
            L,
            dtype=PETSc.ScalarType,
            form_compiler_options=form_compiler_options,
            jit_options=jit_options,
            entity_maps=entity_maps,
        )
        self._A = create_matrix(self._a, kind=kind)
        self._preconditioner = _create_form(
            P,
            dtype=PETSc.ScalarType,
            form_compiler_options=form_compiler_options,
            jit_options=jit_options,
            entity_maps=entity_maps,
        )
        self._P = (
            create_matrix(self._preconditioner, kind=kind)
            if self._preconditioner is not None
            else None
        )

        # For nest matrices kind can be a nested list.
        kind = "nest" if self._A.getType() == PETSc.Mat.Type.NEST else kind
        self._b = create_vector(self._L, kind=kind)
        self._x = create_vector(self._L, kind=kind)

        if u is None:
            try:
                # Extract function space for unknown from the right hand side of the equation.
                self._u = _Function(L.arguments()[0].ufl_function_space())
            except AttributeError:
                self._u = [_Function(Li.arguments()[0].ufl_function_space()) for Li in L]
        else:
            self._u = u

        self.bcs = bcs

        try:
            comm = self._u.function_space.mesh.comm
        except AttributeError:
            comm = self._u[0].function_space.mesh.comm

        self._solver = PETSc.KSP().create(comm)
        self._solver.setOperators(self._A, self._P)

        # Give PETSc solver options a unique prefix
        problem_prefix = f"dolfinx_linearproblem_{id(self)}"
        self._solver.setOptionsPrefix(problem_prefix)

        # Set PETSc options
        opts = PETSc.Options()
        opts.prefixPush(problem_prefix)
        if petsc_options is not None:
            for k, v in petsc_options.items():
                opts[k] = v
        opts.prefixPop()
        self._solver.setFromOptions()

        # Set matrix and vector PETSc options
        self._A.setOptionsPrefix(problem_prefix)
        self._A.setFromOptions()
        self._b.setOptionsPrefix(problem_prefix)
        self._b.setFromOptions()

    def __del__(self):
        self._solver.destroy()
        self._A.destroy()
        self._b.destroy()
        self._x.destroy()

    def solve(self) -> typing.Union[_Function, Iterable[_Function]]:
        """Solve the problem."""

        # Assemble lhs
        self._A.zeroEntries()
        assemble_matrix(self._A, self._a, bcs=self.bcs)
        self._A.assemble()

        # Assemble preconditioner
        if self._P is not None:
            self._P.zeroEntries()
            assemble_matrix(self._P, self._preconditioner, bcs=self.bcs)
            self._P.assemble()

        # Assemble rhs
        if self._b.getType() == PETSc.Vec.Type.NEST:
            for b_sub in self._b.getNestSubVecs():
                with b_sub.localForm() as b_local:
                    b_local.set(0.0)
        else:
            with self._b.localForm() as b_loc:
                b_loc.set(0)
        assemble_vector(self._b, self._L)

        # Apply boundary conditions to the rhs
        if self.bcs is not None:
            try:
                apply_lifting(self._b, [self._a], bcs=[self.bcs])
                dolfinx.la.petsc._ghost_update(
                    self._b, PETSc.InsertMode.ADD, PETSc.ScatterMode.REVERSE
                )
                for bc in self.bcs:
                    bc.set(self._b.array_w)
            except RuntimeError:
                bcs1 = _bcs_by_block(_extract_spaces(self._a, 1), self.bcs)  # type: ignore
                apply_lifting(self._b, self._a, bcs=bcs1)  # type: ignore
                dolfinx.la.petsc._ghost_update(
                    self._b, PETSc.InsertMode.ADD, PETSc.ScatterMode.REVERSE
                )
                bcs0 = _bcs_by_block(_extract_spaces(self._L), self.bcs)  # type: ignore
                dolfinx.fem.petsc.set_bc(self._b, bcs0)
        else:
            dolfinx.la.petsc._ghost_update(self._b, PETSc.InsertMode.ADD, PETSc.ScatterMode.REVERSE)

        # Solve linear system and update ghost values in the solution
        self._solver.solve(self._b, self._x)
        dolfinx.la.petsc._ghost_update(self._x, PETSc.InsertMode.INSERT, PETSc.ScatterMode.FORWARD)
        dolfinx.fem.petsc.assign(self._x, self._u)
        return self._u

    @property
    def L(self) -> typing.Union[Form, Iterable[Form]]:
        """The compiled linear form."""
        return self._L

    @property
    def a(self) -> typing.Union[Form, Iterable[Form]]:
        """The compiled bilinear form."""
        return self._a

    @property
    def A(self) -> PETSc.Mat:
        """Matrix operator"""
        return self._A

    @property
    def b(self) -> PETSc.Vec:
        """Right-hand side vector"""
        return self._b

    @property
    def solver(self) -> PETSc.KSP:
        """Linear solver object

        Note:
            The KSP solver has an options prefix set.
        """
        return self._solver

    @property
    def u(self) -> typing.Union[_Function, Iterable[_Function]]:
        """Solution function"""
        return self._u


# -- High-level interface for SNES ---------------------------------------


def _ghostUpdate(x: PETSc.Vec, insert_mode: PETSc.InsertMode, scatter_mode: PETSc.ScatterMode):  # type: ignore
    """Helper function for ghost updating PETSc vectors"""
    try:
        for x_sub in x.getNestSubVecs():
            x_sub.ghostUpdate(addv=insert_mode, mode=scatter_mode)
    except PETSc.Error:  # type: ignore
        x.ghostUpdate(addv=insert_mode, mode=scatter_mode)


def _zero_vector(x: PETSc.Vec):  # type: ignore
    """Helper function for zeroing out PETSc vectors"""
    try:
        for x_sub in x.getNestSubVecs():
            with x_sub.localForm() as x_sub_local:
                x_sub_local.set(0.0)
    except PETSc.Error:  # type: ignore
        with x.localForm() as x_local:
            x_local.set(0.0)


def _assign_block_data(forms: typing.Iterable[dolfinx.fem.Form], vec: PETSc.Vec):
    """Assign block data to a PETSc vector.

    Args:
        forms: List of forms to extract block data from.
        vec: PETSc vector to assign block data to.
    """
    # Early exit if the vector already has block data or is a nest vector
    if vec.getAttr("_blocks") is not None or vec.getType() == "nest":
        return

    maps = [
        (
            form.function_spaces[0].dofmaps(0).index_map,
            form.function_spaces[0].dofmaps(0).index_map_bs,
        )
        for form in forms  # type: ignore
    ]
    off_owned = tuple(
        itertools.accumulate(maps, lambda off, m: off + m[0].size_local * m[1], initial=0)
    )
    off_ghost = tuple(
        itertools.accumulate(
            maps, lambda off, m: off + m[0].num_ghosts * m[1], initial=off_owned[-1]
        )
    )
    vec.setAttr("_blocks", (off_owned, off_ghost))


def assemble_residual(
    u: typing.Union[_Function, Sequence[_Function]],
    residual: typing.Union[Form, typing.Iterable[Form]],
    jacobian: typing.Union[Form, typing.Iterable[typing.Iterable[Form]]],
    bcs: typing.Iterable[DirichletBC],
    _snes: PETSc.SNES,  # type: ignore
    x: PETSc.Vec,  # type: ignore
    F: PETSc.Vec,  # type: ignore
):
    """Assemble the residual into the vector `F`.

    A function conforming to the interface expected by SNES.setResidual can be
    created by fixing the first four arguments:

        functools.partial(assemble_residual, u, jacobian, preconditioner, bcs)

    Args:
        u: Function(s) tied to the solution vector within the residual and Jacobian.
        residual: Form of the residual. It can be a sequence of forms.
        jacobian: Form of the Jacobian. It can be a nested sequence of forms.
        bcs: List of Dirichlet boundary conditions.
        _snes: The solver instance.
        x: The vector containing the point to evaluate the residual at.
        F: Vector to assemble the residual into.
    """
    # Update input vector before assigning
    _ghostUpdate(x, PETSc.InsertMode.INSERT, PETSc.ScatterMode.FORWARD)  # type: ignore

    # Assign the input vector to the unknowns
    assign(x, u)

    # Assemble the residual
    _zero_vector(F)
    try:
        # Single form and nest assembly
        assemble_vector(F, residual)
    except TypeError:
        # Block assembly
        _assign_block_data(residual, F)  # type: ignore
        assemble_vector(F, residual)  # type: ignore

    # Lift vector
    try:
        # Nest and blocked lifting
        bcs1 = _bcs_by_block(_extract_spaces(jacobian, 1), bcs)  # type: ignore
        _assign_block_data(residual, x)  # type: ignore
        apply_lifting(F, jacobian, bcs=bcs1, x0=x, alpha=-1.0)  # type: ignore
        _ghostUpdate(F, PETSc.InsertMode.ADD, PETSc.ScatterMode.REVERSE)  # type: ignore
        bcs0 = _bcs_by_block(_extract_spaces(residual), bcs)  # type: ignore
        set_bc(F, bcs0, x0=x, alpha=-1.0)
    except RuntimeError:
        # Single form lifting
        apply_lifting(F, [jacobian], bcs=[bcs], x0=[x], alpha=-1.0)  # type: ignore
        _ghostUpdate(F, PETSc.InsertMode.ADD, PETSc.ScatterMode.REVERSE)  # type: ignore
        set_bc(F, bcs, x0=x, alpha=-1.0)
    _ghostUpdate(F, PETSc.InsertMode.INSERT, PETSc.ScatterMode.FORWARD)  # type: ignore


def assemble_jacobian(
    u: typing.Union[Sequence[_Function], _Function],
    jacobian: typing.Union[Form, typing.Iterable[typing.Iterable[Form]]],
    preconditioner: typing.Optional[typing.Union[Form, typing.Iterable[typing.Iterable[Form]]]],
    bcs: typing.Iterable[DirichletBC],
    _snes: PETSc.SNES,  # type: ignore
    x: PETSc.Vec,  # type: ignore
    J: PETSc.Mat,  # type: ignore
    P: PETSc.Mat,  # type: ignore
):
    """Assemble the Jacobian matrix and preconditioner.

    A function conforming to the interface expected by SNES.setJacobian can be
    created by fixing the first four arguments:

        functools.partial(assemble_jacobian, u, jacobian, preconditioner, bcs)

    Args:
        u: Function tied to the solution vector within the residual and jacobian
        jacobian: Form of the Jacobian
        preconditioner: Form of the preconditioner
        bcs: List of Dirichlet boundary conditions
        _snes: The solver instance
        x: The vector containing the point to evaluate at
        J: Matrix to assemble the Jacobian into
        P: Matrix to assemble the preconditioner into
    """
    # Copy existing soultion into the function used in the residual and Jacobian
    try:
        x.ghostUpdate(addv=PETSc.InsertMode.INSERT, mode=PETSc.ScatterMode.FORWARD)  # type: ignore
    except PETSc.Error:  # type: ignore
        for x_sub in x.getNestSubVecs():
            x_sub.ghostUpdate(addv=PETSc.InsertMode.INSERT, mode=PETSc.ScatterMode.FORWARD)  # type: ignore
    assign(x, u)

    # Assemble Jacobian
    J.zeroEntries()
    assemble_matrix(J, jacobian, bcs, diag=1.0)  # type: ignore
    J.assemble()
    if preconditioner is not None:
        P.zeroEntries()
        assemble_matrix(P, preconditioner, bcs, diag=1.0)  # type: ignore
        P.assemble()


# -- High-level interface for SNES ---------------------------------------


def _ghostUpdate(x: PETSc.Vec, insert_mode: PETSc.InsertMode, scatter_mode: PETSc.ScatterMode):  # type: ignore
    """Helper function for ghost updating PETSc vectors"""
    try:
        for x_sub in x.getNestSubVecs():
            x_sub.ghostUpdate(addv=insert_mode, mode=scatter_mode)
    except PETSc.Error:  # type: ignore
        x.ghostUpdate(addv=insert_mode, mode=scatter_mode)


def _zero_vector(x: PETSc.Vec):  # type: ignore
    """Helper function for zeroing out PETSc vectors"""
    try:
        for x_sub in x.getNestSubVecs():
            with x_sub.localForm() as x_sub_local:
                x_sub_local.set(0.0)
    except PETSc.Error:  # type: ignore
        with x.localForm() as x_local:
            x_local.set(0.0)


def _assign_block_data(forms: typing.Iterable[dolfinx.fem.Form], vec: PETSc.Vec):
    """Assign block data to a PETSc vector.

    Args:
        forms: List of forms to extract block data from.
        vec: PETSc vector to assign block data to.
    """
    # Early exit if the vector already has block data or is a nest vector
    if vec.getAttr("_blocks") is not None or vec.getType() == "nest":
        return

    maps = [
        (
            form.function_spaces[0].dofmaps(0).index_map,
            form.function_spaces[0].dofmaps(0).index_map_bs,
        )
        for form in forms  # type: ignore
    ]
    off_owned = tuple(
        itertools.accumulate(maps, lambda off, m: off + m[0].size_local * m[1], initial=0)
    )
    off_ghost = tuple(
        itertools.accumulate(
            maps, lambda off, m: off + m[0].num_ghosts * m[1], initial=off_owned[-1]
        )
    )
    vec.setAttr("_blocks", (off_owned, off_ghost))


class NonlinearProblem:
    def __init__(
        self,
        F: typing.Union[ufl.form.Form, Sequence[ufl.form.Form]],
        u: typing.Union[_Function, Sequence[_Function]],
        bcs: typing.Optional[Sequence[DirichletBC]] = None,
        J: typing.Optional[typing.Union[ufl.form.Form, Sequence[Sequence[ufl.form.Form]]]] = None,
        P: typing.Optional[typing.Union[ufl.form.Form, Sequence[Sequence[ufl.form.Form]]]] = None,
        kind: typing.Optional[typing.Union[str, typing.Iterable[typing.Iterable[str]]]] = None,
        form_compiler_options: typing.Optional[dict] = None,
        jit_options: typing.Optional[dict] = None,
        petsc_options: typing.Optional[dict] = None,
        entity_maps: typing.Optional[dict[dolfinx.mesh.Mesh, npt.NDArray[np.int32]]] = None,
    ):
        """Class for solving nonlinear problems with SNES.

        Solves problems of the form :math:`F_i(u, v) = 0, i=0,...N\\ \\forall v \\in V`
        where :math:`u=(u_0,...,u_N), v=(v_0,...,v_N)` using PETSc SNES as the non-linear solver.

        Note:
            The deprecated version of this class for use with NewtonSolver has
            been renamed NewtonSolverNonlinearProblem.

        Args:
            F: UFL form(s) of residual :math:`F_i`.
            u: Function used to define the residual and Jacobian.
            bcs: Dirichlet boundary conditions.
            J: UFL form(s) representing the Jacobian :math:`J_ij = dF_i/du_j`.
            P: UFL form(s) representing the preconditioner.
            kind: The PETSc matrix type(s) for the Jacobian and preconditioner (``MatType``).
                See :func:`dolfinx.fem.petsc.create_matrix` for more information.
            form_compiler_options: Options used in FFCx compilation of all
                forms. Run ``ffcx --help`` at the command line to see all available
                options.
            jit_options: Options used in CFFI JIT compilation of C code
                generated by FFCx. See ``python/dolfinx/jit.py`` for all available
                options. Takes priority over all other option values.
            petsc_options: Options to pass to the PETSc SNES object.
            entity_maps: If any trial functions, test functions, or
                coefficients in the form are not defined over the same mesh as the
                integration domain, ``entity_maps`` must be supplied. For each key
                (a mesh, different to the integration domain mesh) a map should be
                provided relating the entities in the integration domain mesh to
                the entities in the key mesh e.g. for a key-value pair ``(msh,
                emap)`` in ``entity_maps``, ``emap[i]`` is the entity in ``msh``
                corresponding to entity ``i`` in the integration domain mesh.
        """
        # Compile residual and Jacobian forms
        self._F = _create_form(
            F,
            form_compiler_options=form_compiler_options,
            jit_options=jit_options,
            entity_maps=entity_maps,
        )

        if J is None:
            J = derivative_block(F, u)

        self._J = _create_form(
            J,
            form_compiler_options=form_compiler_options,
            jit_options=jit_options,
            entity_maps=entity_maps,
        )

        if P is not None:
            self._P = _create_form(
                P,
                form_compiler_options=form_compiler_options,
                jit_options=jit_options,
                entity_maps=entity_maps,
            )
        else:
            self._P = None

        self._u = u
        # Set default values if not supplied
        bcs = [] if bcs is None else bcs

        # Create PETSc structures for the residual, Jacobian and solution vector
        self._A = create_matrix(self.J, kind=kind)
        # Create PETSc structure for preconditioner if provided
        if self.P is not None:
            self._P_mat = create_matrix(self.P, kind=kind)
        else:
            self._P_mat = None

        # Determine the vector kind based on the matrix type
        kind = "nest" if self._A.getType() == PETSc.Mat.Type.NEST else kind
        self._b = create_vector(self.F, kind=kind)
        self._x = create_vector(self.F, kind=kind)

        # Create the SNES solver and attach the corresponding Jacobian and residual
        # computation functions
        self._snes = PETSc.SNES().create(comm=self.A.comm)  # type: ignore
        self.solver.setJacobian(
            partial(assemble_jacobian, u, self.J, self.P, bcs), self.A, self.P_mat
        )
        self.solver.setFunction(partial(assemble_residual, u, self.F, self.J, bcs), self.b)

        # Set PETSc options
        problem_prefix = f"dolfinx_nonlinearproblem_{id(self)}"
        self.solver.setOptionsPrefix(problem_prefix)
        opts = PETSc.Options()  # type: ignore
        opts.prefixPush(problem_prefix)

        if petsc_options is not None:
            for k, v in petsc_options.items():
                opts[k] = v
            self.solver.setFromOptions()

            for k in petsc_options.keys():
                del opts[k]

        opts.prefixPop()

    def solve(self) -> tuple[PETSc.Vec, int, int]:  # type: ignore
        """Solve the problem and update the solution in the problem instance.

        Returns:
            The solution, convergence reason and number of iterations.
        """

        # Move current iterate into the work array.
        assign(self._u, self.x)

        # Solve problem
        self.solver.solve(None, self.x)

        # Move solution back to function
        assign(self.x, self._u)

        converged_reason = self.solver.getConvergedReason()
        return self.x, converged_reason, self.solver.getIterationNumber()

    def __del__(self):
        self._snes.destroy()
        self._x.destroy()
        self._A.destroy()
        self._b.destroy()
        if self._P_mat is not None:
            self._P_mat.destroy()

    @property
    def F(self) -> typing.Union[Form, Iterable[Form]]:
        """The compiled residual."""
        return self._F

    @property
    def J(self) -> typing.Union[Form, Iterable[Iterable[Form]]]:
        """The compiled Jacobian."""
        return self._J

    @property
    def P(self) -> typing.Optional[typing.Union[Form, Iterable[Iterable[Form]]]]:
        """The compiled preconditioner."""
        return self._P

    @property
    def A(self) -> PETSc.Mat:
        """Jacobian matrix."""
        return self._A

    @property
    def b(self) -> PETSc.Vec:
        """Residual vector."""
        return self._b

    @property
    def x(self) -> PETSc.Vec:
        """Solution vector"""
        return self._x

    @property
    def P_mat(self) -> typing.Optional[PETSc.Vec]:
        """Preconditioner matrix."""
        return self._P_mat

    @property
    def solver(self) -> PETSc.SNES:
        """The SNES solver.

        Note:
            The SNES solver has an options prefix set.
        """
        return self._snes


# -- Deprecated non-linear problem class for NewtonSolver ----------------------------


class NewtonSolverNonlinearProblem:
    """Nonlinear problem class for solving the non-linear problems using NewtonSolver.

    Note:
        This class is deprecated in favour of NonlinearProblem, a high level
        interface to SNES.

    Note:
        This class was previously called NonlinearProblem.

    Solves problems of the form :math:`F(u, v) = 0 \\ \\forall v \\in V`
    using PETSc as the linear algebra backend.
    """

    def __init__(
        self,
        F: ufl.form.Form,
        u: _Function,
        bcs: typing.Optional[Iterable[DirichletBC]] = None,
        J: ufl.form.Form = None,
        form_compiler_options: typing.Optional[dict] = None,
        jit_options: typing.Optional[dict] = None,
    ):
        """Initialize solver for solving a non-linear problem using
        Newton's method`.

        Args:
            F: The PDE residual F(u, v).
            u: The unknown.
            bcs: List of Dirichlet boundary conditions.
            J: UFL representation of the Jacobian (optional)
            form_compiler_options: Options used in FFCx
                compilation of this form. Run ``ffcx --help`` at the
                command line to see all available options.
            jit_options: Options used in CFFI JIT compilation of C
                code generated by FFCx. See ``python/dolfinx/jit.py``
                for all available options. Takes priority over all other
                option values.

        Example::

            problem = NonlinearProblem(F, u, [bc0, bc1])
        """
        warnings.warn(
            (
                "dolfinx.nls.petsc.NewtonSolver is deprecated. "
                + "Use dolfinx.fem.petsc.NonlinearProblem, "
                + "a high level interface to PETSc SNES, instead."
            ),
            DeprecationWarning,
        )

        self._L = _create_form(
            F, form_compiler_options=form_compiler_options, jit_options=jit_options
        )

        # Create the Jacobian matrix, dF/du
        if J is None:
            V = u.function_space
            du = ufl.TrialFunction(V)
            J = ufl.derivative(F, u, du)

        self._a = _create_form(
            J, form_compiler_options=form_compiler_options, jit_options=jit_options
        )
        self.bcs = bcs

    @property
    def L(self) -> Form:
        """The compiled linear form (the residual form)."""
        return self._L

    @property
    def a(self) -> Form:
        """The compiled bilinear form (the Jacobian form)."""
        return self._a

    def form(self, x: PETSc.Vec) -> None:
        """This function is called before the residual or Jacobian is
        computed. This is usually used to update ghost values.

        Args:
           x: The vector containing the latest solution
        """
        x.ghostUpdate(addv=PETSc.InsertMode.INSERT, mode=PETSc.ScatterMode.FORWARD)

    def F(self, x: PETSc.Vec, b: PETSc.Vec) -> None:
        """Assemble the residual F into the vector b.

        Args:
            x: The vector containing the latest solution
            b: Vector to assemble the residual into
        """
        # Reset the residual vector
        with b.localForm() as b_local:
            b_local.set(0.0)
        assemble_vector(b, self._L)

        # Apply boundary condition
        if self.bcs is not None:
            apply_lifting(b, [self._a], bcs=[self.bcs], x0=[x], alpha=-1.0)
            b.ghostUpdate(addv=PETSc.InsertMode.ADD, mode=PETSc.ScatterMode.REVERSE)
            set_bc(b, self.bcs, x, -1.0)
        else:
            b.ghostUpdate(addv=PETSc.InsertMode.ADD, mode=PETSc.ScatterMode.REVERSE)

    def J(self, x: PETSc.Vec, A: PETSc.Mat) -> None:
        """Assemble the Jacobian matrix.

        Args:
            x: The vector containing the latest solution
        """
        A.zeroEntries()
        assemble_matrix(A, self._a, self.bcs)
        A.assemble()


# -- Additional free helper functions (interpolations, assignments etc.) ------


def discrete_curl(space0: _FunctionSpace, space1: _FunctionSpace) -> PETSc.Mat:
    """Assemble a discrete curl operator.

    Args:
        space0: H1 space to interpolate the gradient from.
        space1: H(curl) space to interpolate into.

    Returns:
        Discrete curl operator.
    """
    return _discrete_curl(space0._cpp_object, space1._cpp_object)


def discrete_gradient(space0: _FunctionSpace, space1: _FunctionSpace) -> PETSc.Mat:
    """Assemble a discrete gradient operator.

    The discrete gradient operator interpolates the gradient of a H1
    finite element function into a H(curl) space. It is assumed that the
    H1 space uses an identity map and the H(curl) space uses a covariant
    Piola map.

    Args:
        space0: H1 space to interpolate the gradient from.
        space1: H(curl) space to interpolate into.

    Returns:
        Discrete gradient operator.
    """
    return _discrete_gradient(space0._cpp_object, space1._cpp_object)


def interpolation_matrix(V0: _FunctionSpace, V1: _FunctionSpace) -> PETSc.Mat:
    r"""Assemble an interpolation operator matrix for discreye
    interpolation between finite element spaces.

    Consider is the vector of degrees-of-freedom  :math:`u_{i}`
    associated with a function in :math:`V_{i}`. This function returns
    the matrix :math:`\Pi` sucht that

    .. math::

        u_{1} = \Pi u_{0}.

    Args:
        V0: Space to interpolate from.
        V1: Space to interpolate into.

    Returns:
        The interpolation matrix :math:`\Pi`.
    """
    return _interpolation_matrix(V0._cpp_object, V1._cpp_object)


@functools.singledispatch
def assign(u: typing.Union[_Function, Sequence[_Function]], x: PETSc.Vec):
    """Assign :class:`Function` degrees-of-freedom to a vector.

    Assigns degree-of-freedom values in ``u``, which is possibly a
    sequence of ``Function``s, to ``x``. When ``u`` is a sequence of
    ``Function``s, degrees-of-freedom for the ``Function``s in ``u`` are
    'stacked' and assigned to ``x``. See :func:`assign` for
    documentation on how stacked assignment is handled.

    Args:
        u: ``Function`` (s) to assign degree-of-freedom value from.
        x: Vector to assign degree-of-freedom values in ``u`` to.
    """
    if x.getType() == PETSc.Vec.Type().NEST:
        dolfinx.la.petsc.assign([v.x.array for v in u], x)
    else:
        if isinstance(u, Sequence):
            data0, data1 = [], []
            for v in u:
                bs = v.function_space.dofmap.bs
                n = v.function_space.dofmap.index_map.size_local
                data0.append(v.x.array[: bs * n])
                data1.append(v.x.array[bs * n :])
            dolfinx.la.petsc.assign(data0 + data1, x)
        else:
            dolfinx.la.petsc.assign(u.x.array, x)


@assign.register(PETSc.Vec)
def _(x: PETSc.Vec, u: typing.Union[_Function, Sequence[_Function]]):
    """Assign vector entries to :class:`Function` degrees-of-freedom.

    Assigns values in ``x`` to the degrees-of-freedom of ``u``, which is
    possibly a Sequence of ``Function``s. When ``u`` is a Sequence of
    ``Function``s, values in ``x`` are assigned block-wise to the
    ``Function``s. See :func:`assign` for documentation on how blocked
    assignment is handled.

    Args:
        x: Vector with values to assign values from.
        u: ``Function`` (s) to assign degree-of-freedom values to.
    """
    if x.getType() == PETSc.Vec.Type().NEST:
        dolfinx.la.petsc.assign(x, [v.x.array for v in u])
    else:
        if isinstance(u, Sequence):
            data0, data1 = [], []
            for v in u:
                bs = v.function_space.dofmap.bs
                n = v.function_space.dofmap.index_map.size_local
                data0.append(v.x.array[: bs * n])
                data1.append(v.x.array[bs * n :])
            dolfinx.la.petsc.assign(x, data0 + data1)
        else:
            dolfinx.la.petsc.assign(x, u.x.array)<|MERGE_RESOLUTION|>--- conflicted
+++ resolved
@@ -800,21 +800,14 @@
 
         Example::
 
-<<<<<<< HEAD
             problem = LinearProblem(a, L, [bc0, bc1], petsc_options={
                 "ksp_type": "preonly",
                 "pc_type": "lu",
                 "pc_factor_mat_solver_type": "mumps"
             })
-=======
-            problem = LinearProblem(a, L, [bc0, bc1], petsc_options={"ksp_type": "preonly",
-                                                                     "pc_type": "lu",
-                                                                     "pc_factor_mat_solver_type":
-                                                                       "mumps"})
-
+            
             problem = LinearProblem([[a00, a01], [None, a11]], [L0, L1], bcs=[bc0, bc1],
                                     u=[uh0, uh1])
->>>>>>> a5bcfc56
         """
         self._a = _create_form(
             a,
