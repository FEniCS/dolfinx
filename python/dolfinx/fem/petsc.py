# Copyright (C) 2018-2025 Garth N. Wells, Nathan Sime and Jørgen S. Dokken
#
# This file is part of DOLFINx (https://www.fenicsproject.org)
#
# SPDX-License-Identifier:    LGPL-3.0-or-later
"""Assembly functions into PETSc objects for variational forms.

Functions in this module generally apply functions in :mod:`dolfinx.fem`
to PETSc linear algebra objects and handle any PETSc-specific
preparation.

Note:
    Due to subtle issues in the interaction between petsc4py memory
    management and the Python garbage collector, it is recommended that
    the PETSc method ``destroy()`` is called on returned PETSc objects
    once the object is no longer required. Note that ``destroy()`` may
    be collective over the object's MPI communicator.
"""

# mypy: ignore-errors

from __future__ import annotations

import contextlib
import functools
import typing
<<<<<<< HEAD
from collections.abc import Sequence
from enum import Enum
=======
from collections.abc import Iterable, Sequence
>>>>>>> 9ff0203c

from petsc4py import PETSc

# ruff: noqa: E402
import dolfinx

assert dolfinx.has_petsc4py

import numpy as np

import dolfinx.cpp as _cpp
import dolfinx.la.petsc
import ufl
from dolfinx.cpp.fem import pack_coefficients as _pack_coefficients
from dolfinx.cpp.fem import pack_constants as _pack_constants
from dolfinx.cpp.fem.petsc import discrete_curl as _discrete_curl
from dolfinx.cpp.fem.petsc import discrete_gradient as _discrete_gradient
from dolfinx.cpp.fem.petsc import interpolation_matrix as _interpolation_matrix
from dolfinx.fem import assemble as _assemble
from dolfinx.fem.bcs import DirichletBC
from dolfinx.fem.bcs import bcs_by_block as _bcs_by_block
from dolfinx.fem.forms import Form
from dolfinx.fem.forms import extract_function_spaces as _extract_spaces
from dolfinx.fem.forms import form as _create_form
from dolfinx.fem.function import Function as _Function
from dolfinx.fem.function import FunctionSpace as _FunctionSpace

__all__ = [
    "AssemblyType",
    "LinearProblem",
    "NonlinearProblem",
    "apply_lifting",
    "apply_lifting_nest",
    "assemble_matrix",
    "assemble_matrix_block",
    "assemble_matrix_nest",
    "assemble_vector",
    "assemble_vector_block",
    "assemble_vector_nest",
    "assign",
    "create_matrix",
    "create_vector",
    "discrete_curl",
    "discrete_gradient",
    "interpolation_matrix",
    "set_bc",
    "set_bc_nest",
]


<<<<<<< HEAD
class AssemblyType(Enum):
    standard = 0
    block = 1
    nest = 2


def _extract_function_spaces(a: list[list[Form]]):
=======
def _extract_function_spaces(a: Iterable[Iterable[Form]]):
>>>>>>> 9ff0203c
    """From a rectangular array of bilinear forms, extract the function
    spaces for each block row and block column.
    """
    assert len({len(cols) for cols in a}) == 1, "Array of function spaces is not rectangular"

    # Extract (V0, V1) pair for each block in 'a'
    def fn(form):
        return form.function_spaces if form is not None else None

    from functools import partial

    Vblock: typing.Iterable = map(partial(map, fn), a)

    # Compute spaces for each row/column block
    rows: list[set] = [set() for i in range(len(a))]
    cols: list[set] = [set() for i in range(len(a[0]))]
    for i, Vrow in enumerate(Vblock):
        for j, V in enumerate(Vrow):
            if V is not None:
                rows[i].add(V[0])
                cols[j].add(V[1])

    rows = [e for row in rows for e in row]
    cols = [e for col in cols for e in col]
    assert len(rows) == len(a)
    assert len(cols) == len(a[0])
    return rows, cols


# -- Vector instantiation ----------------------------------------------------


def create_vector(
    L: typing.Union[Form, Iterable[Form]], kind: typing.Optional[str] = None
) -> PETSc.Vec:
    """Create a PETSc vector that is compatible with a linear form(s).

    If the vector type is not specified (``kind=None``) or is
    ``PETSc.Vec.Type.MPI``, a ghosted PETSc vector which is compatible
    with ``L`` is created. If the vector type is
    ``PETSc.Vec.Type.NEST``, a PETSc nested vector (a nest of ghosted
    PETSc vectors) which is compatible with ``L`` is created.

    Args:
        L: Linear form or a list of linear forms.
        kind: PETSc vector type (``VecType``) to create.

    Returns:
        A PETSc vector with a layout that is compatible with ``L``.
    """
    try:
        dofmap = L.function_spaces[0].dofmaps(0)  # Single form case
        return dolfinx.la.petsc.create_vector(dofmap.index_map, dofmap.index_map_bs)
    except AttributeError:
        maps = [
            (
                form.function_spaces[0].dofmaps(0).index_map,
                form.function_spaces[0].dofmaps(0).index_map_bs,
            )
            for form in L
        ]
        if kind == PETSc.Vec.Type.NEST:
            return _cpp.fem.petsc.create_vector_nest(maps)
        elif kind in (None, PETSc.Vec.Type.MPI):
            return _cpp.fem.petsc.create_vector_block(maps)
        else:
            raise NotImplementedError(f"Vector type '{kind}' not supported.")


# -- Matrix instantiation ----------------------------------------------------


def create_matrix(
    a: typing.Union[Form, Iterable[Iterable[Form]]],
    kind: typing.Optional[typing.Union[str, Iterable[Iterable[str]]]] = None,
) -> PETSc.Mat:
    """Create a PETSc matrix that is compatible with the (sequence) of bilinear form(s).

    Args:
        a: A bilinear form or a nested list of bilinear forms.
        kind: The PETSc matrix type (``MatType``). If not supplied
            and the bilinear form ``a`` is not a nested list, create a
            standard PETSc matrix. If both ``a`` and ``kind`` are a
            nested lists, create a nested PETSc matrix where each block
            ``A[i][j]`` is of type ``kind[i][j]``. If ``kind`` is
            ``PETSc.Mat.Type.NEST``, create a PETSc nest matrix. If
            ``kind`` is not supplied and ``a`` is a nested list create a
            blocked matrix.
    """
    try:
        return _cpp.fem.petsc.create_matrix(a._cpp_object, kind)  # Single form
    except AttributeError:  # ``a``` is a nested list
        _a = [[None if form is None else form._cpp_object for form in arow] for arow in a]

        if kind == PETSc.Mat.Type.NEST:  # Create nest matrix with default types
            return _cpp.fem.petsc.create_matrix_nest(_a, None)
        else:
            try:
                return _cpp.fem.petsc.create_matrix_block(_a, kind)  # Single 'kind' type
            except TypeError:
                return _cpp.fem.petsc.create_matrix_nest(_a, kind)  # Array of 'kind' types


# -- Vector assembly ---------------------------------------------------------


@functools.singledispatch
def assemble_vector(L: typing.Any, constants=None, coeffs=None) -> PETSc.Vec:
    """Assemble linear form into a new PETSc vector.

    Note:
        The returned vector is not finalised, i.e. ghost values are not
        accumulated on the owning processes.

    Args:
        L: A linear form.

    Returns:
        An assembled vector.
    """
    b = dolfinx.la.petsc.create_vector(
        L.function_spaces[0].dofmaps(0).index_map, L.function_spaces[0].dofmaps(0).index_map_bs
    )
    with b.localForm() as b_local:
        _assemble._assemble_vector_array(b_local.array_w, L, constants, coeffs)
    return b


@assemble_vector.register(PETSc.Vec)
def _assemble_vector_vec(b: PETSc.Vec, L: Form, constants=None, coeffs=None) -> PETSc.Vec:
    """Assemble linear form into an existing PETSc vector.

    Note:
        The vector is not zeroed before assembly and it is not
        finalised, i.e. ghost values are not accumulated on the owning
        processes.

    Args:
        b: Vector to assemble the contribution of the linear form into.
        L: A linear form to assemble into ``b``.

    Returns:
        An assembled vector.
    """
    with b.localForm() as b_local:
        _assemble._assemble_vector_array(b_local.array_w, L, constants, coeffs)
    return b


@functools.singledispatch
def assemble_vector_nest(L: typing.Any, constants=None, coeffs=None) -> PETSc.Vec:
    """Assemble linear forms into a new nested PETSc (``VecNest``) vector.

    The returned vector is not finalised, i.e. ghost values are not
    accumulated on the owning processes.
    """
    maps = [
        (
            form.function_spaces[0].dofmaps(0).index_map,
            form.function_spaces[0].dofmaps(0).index_map_bs,
        )
        for form in L
    ]
    b = _cpp.fem.petsc.create_vector_nest(maps)
    for b_sub in b.getNestSubVecs():
        with b_sub.localForm() as b_local:
            b_local.set(0.0)
    return _assemble_vector_nest_vec(b, L, constants, coeffs)


@assemble_vector_nest.register
def _assemble_vector_nest_vec(
    b: PETSc.Vec, L: Iterable[Form], constants=None, coeffs=None
) -> PETSc.Vec:
    """Assemble linear forms into a nested PETSc (``VecNest``) vector.

    The vector is not zeroed before assembly and it is not finalised,
    i.e. ghost values are not accumulated on the owning processes.
    """
    constants = [None] * len(L) if constants is None else constants
    coeffs = [None] * len(L) if coeffs is None else coeffs
    for b_sub, L_sub, const, coeff in zip(b.getNestSubVecs(), L, constants, coeffs):
        with b_sub.localForm() as b_local:
            _assemble._assemble_vector_array(b_local.array_w, L_sub, const, coeff)
    return b


# FIXME: Revise this interface
@functools.singledispatch
def assemble_vector_block(
    L: Iterable[Form],
    a: Iterable[Iterable[Form]],
    bcs: Iterable[DirichletBC] = [],
    x0: typing.Optional[PETSc.Vec] = None,
    alpha: float = 1,
    constants_L=None,
    coeffs_L=None,
    constants_a=None,
    coeffs_a=None,
) -> PETSc.Vec:
    """Assemble linear forms into a monolithic vector.

    The vector is not finalised, i.e. ghost values are not accumulated.
    """
    maps = [
        (
            form.function_spaces[0].dofmaps(0).index_map,
            form.function_spaces[0].dofmaps(0).index_map_bs,
        )
        for form in L
    ]
    b = _cpp.fem.petsc.create_vector_block(maps)
    with b.localForm() as b_local:
        b_local.set(0.0)
    return _assemble_vector_block_vec(
        b, L, a, bcs, x0, alpha, constants_L, coeffs_L, constants_a, coeffs_a
    )


@assemble_vector_block.register
def _assemble_vector_block_vec(
    b: PETSc.Vec,
    L: Iterable[Form],
    a: Iterable[Iterable[Form]],
    bcs: Iterable[DirichletBC] = [],
    x0: typing.Optional[PETSc.Vec] = None,
    alpha: float = 1,
    constants_L=None,
    coeffs_L=None,
    constants_a=None,
    coeffs_a=None,
) -> PETSc.Vec:
    """Assemble linear forms into a monolithic vector.

    The vector is not zeroed and it is not finalised, i.e. ghost values
    are not accumulated.
    """
    maps = [
        (
            form.function_spaces[0].dofmaps(0).index_map,
            form.function_spaces[0].dofmaps(0).index_map_bs,
        )
        for form in L
    ]

    if x0 is not None:
        x0_local = _cpp.la.petsc.get_local_vectors(x0, maps)
        x0_sub = x0_local
    else:
        x0_local = []
        x0_sub = [None] * len(maps)

    constants_L = (
        [form and _pack_constants(form._cpp_object) for form in L]
        if constants_L is None
        else constants_L
    )

    coeffs_L = (
        [{} if form is None else _pack_coefficients(form._cpp_object) for form in L]
        if coeffs_L is None
        else coeffs_L
    )

    constants_a = (
        [
            [
                _pack_constants(form._cpp_object)
                if form is not None
                else np.array([], dtype=PETSc.ScalarType)
                for form in forms
            ]
            for forms in a
        ]
        if constants_a is None
        else constants_a
    )

    coeffs_a = (
        [
            [{} if form is None else _pack_coefficients(form._cpp_object) for form in forms]
            for forms in a
        ]
        if coeffs_a is None
        else coeffs_a
    )

    _bcs = [bc._cpp_object for bc in bcs]
    bcs1 = _bcs_by_block(_extract_spaces(a, 1), _bcs)
    b_local = _cpp.la.petsc.get_local_vectors(b, maps)
    for b_sub, L_sub, a_sub, const_L, coeff_L, const_a, coeff_a in zip(
        b_local, L, a, constants_L, coeffs_L, constants_a, coeffs_a
    ):
        _cpp.fem.assemble_vector(b_sub, L_sub._cpp_object, const_L, coeff_L)
        _a_sub = [None if form is None else form._cpp_object for form in a_sub]
        _cpp.fem.apply_lifting(b_sub, _a_sub, const_a, coeff_a, bcs1, x0_local, alpha)

    _cpp.la.petsc.scatter_local_vectors(b, b_local, maps)
    b.ghostUpdate(addv=PETSc.InsertMode.ADD, mode=PETSc.ScatterMode.REVERSE)

    bcs0 = _bcs_by_block(_extract_spaces(L), _bcs)
    offset = 0
    b_array = b.getArray(readonly=False)
    for submap, bcs, _x0 in zip(maps, bcs0, x0_sub):
        size = submap[0].size_local * submap[1]
        for bc in bcs:
            bc.set(b_array[offset : offset + size], _x0, alpha)
        offset += size

    return b


# -- Matrix assembly ---------------------------------------------------------
@functools.singledispatch
def assemble_matrix(
    a: typing.Any,
    bcs: Iterable[DirichletBC] = [],
    diagonal: float = 1.0,
    constants=None,
    coeffs=None,
):
    """Assemble bilinear form into a matrix.

    The returned matrix is not finalised, i.e. ghost values are not
    accumulated.

    Note:
        The returned matrix is not 'assembled', i.e. ghost contributions
        have not been communicated.

    Args:
        a: Bilinear form to assembled into a matrix.
        bc: Dirichlet boundary conditions applied to the system.
        diagonal: Value to set on the matrix diagonal for Dirichlet
            boundary condition constrained degrees-of-freedom belonging
            to the same trial and test space.
        constants: Constants appearing the in the form.
        coeffs: Coefficients appearing the in the form.

    Returns:
        Matrix representing the bilinear form.
    """
    A = _cpp.fem.petsc.create_matrix(a._cpp_object, None)
    assemble_matrix_mat(A, a, bcs, diagonal, constants, coeffs)
    return A


@assemble_matrix.register
def assemble_matrix_mat(
    A: PETSc.Mat,
    a: Form,
    bcs: Iterable[DirichletBC] = [],
    diagonal: float = 1.0,
    constants=None,
    coeffs=None,
) -> PETSc.Mat:
    """Assemble bilinear form into a matrix.

    The returned matrix is not finalised, i.e. ghost values are not
    accumulated.
    """
    constants = _pack_constants(a._cpp_object) if constants is None else constants
    coeffs = _pack_coefficients(a._cpp_object) if coeffs is None else coeffs
    _bcs = [bc._cpp_object for bc in bcs]
    _cpp.fem.petsc.assemble_matrix(A, a._cpp_object, constants, coeffs, _bcs)
    if a.function_spaces[0] is a.function_spaces[1]:
        A.assemblyBegin(PETSc.Mat.AssemblyType.FLUSH)
        A.assemblyEnd(PETSc.Mat.AssemblyType.FLUSH)
        _cpp.fem.petsc.insert_diagonal(A, a.function_spaces[0], _bcs, diagonal)
    return A


# FIXME: Revise this interface
@functools.singledispatch
def assemble_matrix_nest(
    a: Iterable[Iterable[Form]],
    bcs: Iterable[DirichletBC] = [],
    kind=None,
    diagonal: float = 1.0,
    constants=None,
    coeffs=None,
) -> PETSc.Mat:
    """Create a nested matrix and assemble bilinear forms into the matrix.

    Args:
        a: Rectangular (list-of-lists) array for bilinear forms.
        bcs: Dirichlet boundary conditions.
        kind: PETSc matrix type for each matrix block.
        diagonal: Value to set on the matrix diagonal for Dirichlet
            boundary condition constrained degrees-of-freedom belonging
            to the same trial and test space.
        constants: Constants appearing the in the form.
        coeffs: Coefficients appearing the in the form.

    Returns:
        PETSc matrix (``MatNest``) representing the block of bilinear
        forms.
    """
    _a = [[None if form is None else form._cpp_object for form in arow] for arow in a]
    A = _cpp.fem.petsc.create_matrix_nest(_a, kind)
    _assemble_matrix_nest_mat(A, a, bcs, diagonal, constants, coeffs)
    return A


@assemble_matrix_nest.register
def _assemble_matrix_nest_mat(
    A: PETSc.Mat,
    a: Iterable[Iterable[Form]],
    bcs: Iterable[DirichletBC] = [],
    diagonal: float = 1.0,
    constants=None,
    coeffs=None,
) -> PETSc.Mat:
    """Assemble bilinear forms into a nested matrix

    Args:
        A: PETSc ``MatNest`` matrix. Matrix must have been correctly
            initialized for the bilinear forms.
        a: Rectangular (list-of-lists) array for bilinear forms.
        bcs: Dirichlet boundary conditions.
        kind: PETSc matrix type for each matrix block.
        diagonal: Value to set on the matrix diagonal for Dirichlet
            boundary condition constrained degrees-of-freedom belonging
            to the same trial and test space.
        constants: Constants appearing the in the form.
        coeffs: Coefficients appearing the in the form.

    Returns:
        PETSc matrix (``MatNest``) representing the block of bilinear
        forms.
    """
    constants = (
        [[form and _pack_constants(form._cpp_object) for form in forms] for forms in a]
        if constants is None
        else constants
    )
    coeffs = (
        [
            [{} if form is None else _pack_coefficients(form._cpp_object) for form in forms]
            for forms in a
        ]
        if coeffs is None
        else coeffs
    )
    for i, (a_row, const_row, coeff_row) in enumerate(zip(a, constants, coeffs)):
        for j, (a_block, const, coeff) in enumerate(zip(a_row, const_row, coeff_row)):
            if a_block is not None:
                Asub = A.getNestSubMatrix(i, j)
                assemble_matrix_mat(Asub, a_block, bcs, diagonal, const, coeff)
            elif i == j:
                for bc in bcs:
                    row_forms = [row_form for row_form in a_row if row_form is not None]
                    assert len(row_forms) > 0
                    if row_forms[0].function_spaces[0].contains(bc.function_space):
                        raise RuntimeError(
                            f"Diagonal sub-block ({i}, {j}) cannot be 'None'"
                            " and have DirichletBC applied."
                            " Consider assembling a zero block."
                        )
    return A


# FIXME: Revise this interface
@functools.singledispatch
def assemble_matrix_block(
    a: Iterable[Iterable[Form]],
    bcs: Iterable[DirichletBC] = [],
    diagonal: float = 1.0,
    constants=None,
    coeffs=None,
) -> PETSc.Mat:
    """Assemble bilinear forms into a blocked matrix."""
    _a = [[None if form is None else form._cpp_object for form in arow] for arow in a]
    A = _cpp.fem.petsc.create_matrix_block(_a, None)
    return _assemble_matrix_block_mat(A, a, bcs, diagonal, constants, coeffs)


@assemble_matrix_block.register
def _assemble_matrix_block_mat(
    A: PETSc.Mat,
    a: Iterable[Iterable[Form]],
    bcs: Iterable[DirichletBC] = [],
    diagonal: float = 1.0,
    constants=None,
    coeffs=None,
) -> PETSc.Mat:
    """Assemble bilinear forms into a blocked matrix."""
    constants = (
        [
            [
                _pack_constants(form._cpp_object)
                if form is not None
                else np.array([], dtype=PETSc.ScalarType)
                for form in forms
            ]
            for forms in a
        ]
        if constants is None
        else constants
    )

    coeffs = (
        [
            [{} if form is None else _pack_coefficients(form._cpp_object) for form in forms]
            for forms in a
        ]
        if coeffs is None
        else coeffs
    )

    V = _extract_function_spaces(a)
    is_rows = _cpp.la.petsc.create_index_sets(
        [(Vsub.dofmaps(0).index_map, Vsub.dofmaps(0).index_map_bs) for Vsub in V[0]]
    )
    is_cols = _cpp.la.petsc.create_index_sets(
        [(Vsub.dofmaps(0).index_map, Vsub.dofmaps(0).index_map_bs) for Vsub in V[1]]
    )

    # Assemble form
    _bcs = [bc._cpp_object for bc in bcs]
    for i, a_row in enumerate(a):
        for j, a_sub in enumerate(a_row):
            if a_sub is not None:
                Asub = A.getLocalSubMatrix(is_rows[i], is_cols[j])
                _cpp.fem.petsc.assemble_matrix(
                    Asub, a_sub._cpp_object, constants[i][j], coeffs[i][j], _bcs, True
                )
                A.restoreLocalSubMatrix(is_rows[i], is_cols[j], Asub)
            elif i == j:
                for bc in bcs:
                    row_forms = [row_form for row_form in a_row if row_form is not None]
                    assert len(row_forms) > 0
                    if row_forms[0].function_spaces[0].contains(bc.function_space):
                        raise RuntimeError(
                            f"Diagonal sub-block ({i}, {j}) cannot be 'None' "
                            " and have DirichletBC applied."
                            " Consider assembling a zero block."
                        )

    # Flush to enable switch from add to set in the matrix
    A.assemble(PETSc.Mat.AssemblyType.FLUSH)

    # Set diagonal
    for i, a_row in enumerate(a):
        for j, a_sub in enumerate(a_row):
            if a_sub is not None:
                Asub = A.getLocalSubMatrix(is_rows[i], is_cols[j])
                if a_sub.function_spaces[0] is a_sub.function_spaces[1]:
                    _cpp.fem.petsc.insert_diagonal(Asub, a_sub.function_spaces[0], _bcs, diagonal)
                A.restoreLocalSubMatrix(is_rows[i], is_cols[j], Asub)

    return A


# -- Modifiers for Dirichlet conditions ---------------------------------------


def apply_lifting(
    b: PETSc.Vec,
    a: Iterable[Form],
    bcs: Iterable[Iterable[DirichletBC]],
    x0: Iterable[PETSc.Vec] = [],
    alpha: float = 1,
    constants=None,
    coeffs=None,
) -> None:
    """Apply the function :func:`dolfinx.fem.apply_lifting` to a PETSc Vector."""
    with contextlib.ExitStack() as stack:
        x0 = [stack.enter_context(x.localForm()) for x in x0]
        x0_r = [x.array_r for x in x0]
        b_local = stack.enter_context(b.localForm())
        _assemble.apply_lifting(b_local.array_w, a, bcs, x0_r, alpha, constants, coeffs)


def apply_lifting_nest(
    b: PETSc.Vec,
    a: Iterable[Iterable[Form]],
    bcs: Iterable[DirichletBC],
    x0: typing.Optional[PETSc.Vec] = None,
    alpha: float = 1,
    constants=None,
    coeffs=None,
) -> PETSc.Vec:
    """Apply the function :func:`dolfinx.fem.apply_lifting` to each sub-vector
    in a nested PETSc Vector."""
    x0 = [] if x0 is None else x0.getNestSubVecs()
    bcs1 = _bcs_by_block(_extract_spaces(a, 1), bcs)
    constants = (
        [
            [
                _pack_constants(form._cpp_object)
                if form is not None
                else np.array([], dtype=PETSc.ScalarType)
                for form in forms
            ]
            for forms in a
        ]
        if constants is None
        else constants
    )
    coeffs = (
        [
            [{} if form is None else _pack_coefficients(form._cpp_object) for form in forms]
            for forms in a
        ]
        if coeffs is None
        else coeffs
    )
    for b_sub, a_sub, const, coeff in zip(b.getNestSubVecs(), a, constants, coeffs):
        apply_lifting(b_sub, a_sub, bcs1, x0, alpha, const, coeff)
    return b


def set_bc(
    b: PETSc.Vec,
    bcs: Iterable[DirichletBC],
    x0: typing.Optional[PETSc.Vec] = None,
    alpha: float = 1,
) -> None:
    """Apply the function :func:`dolfinx.fem.set_bc` to a PETSc Vector."""
    if x0 is not None:
        x0 = x0.array_r
    for bc in bcs:
        bc.set(b.array_w, x0, alpha)


def set_bc_nest(
    b: PETSc.Vec,
    bcs: Iterable[Iterable[DirichletBC]],
    x0: typing.Optional[PETSc.Vec] = None,
    alpha: float = 1,
) -> None:
    """Apply the function :func:`dolfinx.fem.set_bc` to each sub-vector
    of a nested PETSc Vector.
    """
    _b = b.getNestSubVecs()
    x0 = len(_b) * [None] if x0 is None else x0.getNestSubVecs()
    for b_sub, bc, x_sub in zip(_b, bcs, x0):
        set_bc(b_sub, bc, x_sub, alpha)


class LinearProblem:
    """Class for solving a linear variational problem.

    Solves of the form :math:`a(u, v) = L(v) \\,  \\forall v \\in V`
    using PETSc as a linear algebra backend.
    """

    def __init__(
        self,
        a: ufl.Form,
        L: ufl.Form,
        bcs: Iterable[DirichletBC] = [],
        u: typing.Optional[_Function] = None,
        petsc_options: typing.Optional[dict] = None,
        form_compiler_options: typing.Optional[dict] = None,
        jit_options: typing.Optional[dict] = None,
    ):
        """Initialize solver for a linear variational problem.

        Args:
            a: A bilinear UFL form, the left hand side of the
                variational problem.
            L: A linear UFL form, the right hand side of the variational
                problem.
            bcs: A list of Dirichlet boundary conditions.
            u: The solution function. It will be created if not provided.
            petsc_options: Options that are passed to the linear
                algebra backend PETSc. For available choices for the
                'petsc_options' kwarg, see the `PETSc documentation
                <https://petsc4py.readthedocs.io/en/stable/manual/ksp/>`_.
            form_compiler_options: Options used in FFCx compilation of
                this form. Run ``ffcx --help`` at the commandline to see
                all available options.
            jit_options: Options used in CFFI JIT compilation of C
                code generated by FFCx. See `python/dolfinx/jit.py` for
                all available options. Takes priority over all other
                option values.

        Example::

            problem = LinearProblem(a, L, [bc0, bc1], petsc_options={"ksp_type": "preonly",
                                                                     "pc_type": "lu",
                                                                     "pc_factor_mat_solver_type":
                                                                       "mumps"})
        """
        self._a = _create_form(
            a,
            dtype=PETSc.ScalarType,
            form_compiler_options=form_compiler_options,
            jit_options=jit_options,
        )
        self._A = create_matrix(self._a)
        self._L = _create_form(
            L,
            dtype=PETSc.ScalarType,
            form_compiler_options=form_compiler_options,
            jit_options=jit_options,
        )
        self._b = create_vector(self._L)

        if u is None:
            # Extract function space from TrialFunction (which is at the
            # end of the argument list as it is numbered as 1, while the
            # Test function is numbered as 0)
            self.u = _Function(a.arguments()[-1].ufl_function_space())
        else:
            self.u = u

        self._x = dolfinx.la.petsc.create_vector_wrap(self.u.x)
        self.bcs = bcs

        self._solver = PETSc.KSP().create(self.u.function_space.mesh.comm)
        self._solver.setOperators(self._A)

        # Give PETSc solver options a unique prefix
        problem_prefix = f"dolfinx_solve_{id(self)}"
        self._solver.setOptionsPrefix(problem_prefix)

        # Set PETSc options
        opts = PETSc.Options()
        opts.prefixPush(problem_prefix)
        if petsc_options is not None:
            for k, v in petsc_options.items():
                opts[k] = v
        opts.prefixPop()
        self._solver.setFromOptions()

        # Set matrix and vector PETSc options
        self._A.setOptionsPrefix(problem_prefix)
        self._A.setFromOptions()
        self._b.setOptionsPrefix(problem_prefix)
        self._b.setFromOptions()

    def __del__(self):
        self._solver.destroy()
        self._A.destroy()
        self._b.destroy()
        self._x.destroy()

    def solve(self) -> _Function:
        """Solve the problem."""

        # Assemble lhs
        self._A.zeroEntries()
        assemble_matrix_mat(self._A, self._a, bcs=self.bcs)
        self._A.assemble()

        # Assemble rhs
        with self._b.localForm() as b_loc:
            b_loc.set(0)
        assemble_vector(self._b, self._L)

        # Apply boundary conditions to the rhs
        apply_lifting(self._b, [self._a], bcs=[self.bcs])
        self._b.ghostUpdate(addv=PETSc.InsertMode.ADD, mode=PETSc.ScatterMode.REVERSE)
        for bc in self.bcs:
            bc.set(self._b.array_w)

        # Solve linear system and update ghost values in the solution
        self._solver.solve(self._b, self._x)
        self.u.x.scatter_forward()

        return self.u

    @property
    def L(self) -> Form:
        """The compiled linear form."""
        return self._L

    @property
    def a(self) -> Form:
        """The compiled bilinear form."""
        return self._a

    @property
    def A(self) -> PETSc.Mat:
        """Matrix operator"""
        return self._A

    @property
    def b(self) -> PETSc.Vec:
        """Right-hand side vector"""
        return self._b

    @property
    def solver(self) -> PETSc.KSP:
        """Linear solver object"""
        return self._solver


class NonlinearProblem:
    """Nonlinear problem class for solving the non-linear problems.

    Solves problems of the form :math:`F(u, v) = 0 \\ \\forall v \\in V` using
    PETSc as the linear algebra backend.
    """

    def __init__(
        self,
        F: ufl.form.Form,
        u: _Function,
        bcs: Iterable[DirichletBC] = [],
        J: ufl.form.Form = None,
        form_compiler_options: typing.Optional[dict] = None,
        jit_options: typing.Optional[dict] = None,
    ):
        """Initialize solver for solving a non-linear problem using Newton's method`.

        Args:
            F: The PDE residual F(u, v)
            u: The unknown
            bcs: List of Dirichlet boundary conditions
            J: UFL representation of the Jacobian (Optional)
            form_compiler_options: Options used in FFCx
                compilation of this form. Run ``ffcx --help`` at the
                command line to see all available options.
            jit_options: Options used in CFFI JIT compilation of C
                code generated by FFCx. See ``python/dolfinx/jit.py``
                for all available options. Takes priority over all other
                option values.

        Example::

            problem = NonlinearProblem(F, u, [bc0, bc1])
        """
        self._L = _create_form(
            F, form_compiler_options=form_compiler_options, jit_options=jit_options
        )

        # Create the Jacobian matrix, dF/du
        if J is None:
            V = u.function_space
            du = ufl.TrialFunction(V)
            J = ufl.derivative(F, u, du)

        self._a = _create_form(
            J, form_compiler_options=form_compiler_options, jit_options=jit_options
        )
        self.bcs = bcs

    @property
    def L(self) -> Form:
        """The compiled linear form (the residual form)."""
        return self._L

    @property
    def a(self) -> Form:
        """The compiled bilinear form (the Jacobian form)."""
        return self._a

    def form(self, x: PETSc.Vec) -> None:
        """This function is called before the residual or Jacobian is
        computed. This is usually used to update ghost values.

        Args:
           x: The vector containing the latest solution
        """
        x.ghostUpdate(addv=PETSc.InsertMode.INSERT, mode=PETSc.ScatterMode.FORWARD)

    def F(self, x: PETSc.Vec, b: PETSc.Vec) -> None:
        """Assemble the residual F into the vector b.

        Args:
            x: The vector containing the latest solution
            b: Vector to assemble the residual into
        """
        # Reset the residual vector
        with b.localForm() as b_local:
            b_local.set(0.0)
        assemble_vector(b, self._L)

        # Apply boundary condition
        apply_lifting(b, [self._a], bcs=[self.bcs], x0=[x], alpha=-1.0)
        b.ghostUpdate(addv=PETSc.InsertMode.ADD, mode=PETSc.ScatterMode.REVERSE)
        set_bc(b, self.bcs, x, -1.0)

    def J(self, x: PETSc.Vec, A: PETSc.Mat) -> None:
        """Assemble the Jacobian matrix.

        Args:
            x: The vector containing the latest solution
        """
        A.zeroEntries()
        assemble_matrix_mat(A, self._a, self.bcs)
        A.assemble()


def discrete_curl(space0: _FunctionSpace, space1: _FunctionSpace) -> PETSc.Mat:
    """Assemble a discrete curl operator.

    Args:
        space0: H1 space to interpolate the gradient from.
        space1: H(curl) space to interpolate into.

    Returns:
        Discrete curl operator.
    """
    return _discrete_curl(space0._cpp_object, space1._cpp_object)


def discrete_gradient(space0: _FunctionSpace, space1: _FunctionSpace) -> PETSc.Mat:
    """Assemble a discrete gradient operator.

    The discrete gradient operator interpolates the gradient of a H1
    finite element function into a H(curl) space. It is assumed that the
    H1 space uses an identity map and the H(curl) space uses a covariant
    Piola map.

    Args:
        space0: H1 space to interpolate the gradient from.
        space1: H(curl) space to interpolate into.

    Returns:
        Discrete gradient operator.
    """
    return _discrete_gradient(space0._cpp_object, space1._cpp_object)


def interpolation_matrix(space0: _FunctionSpace, space1: _FunctionSpace) -> PETSc.Mat:
    """Assemble an interpolation operator matrix.

    Args:
        space0: Space to interpolate from.
        space1: Space to interpolate into.

    Returns:
        Interpolation matrix.
    """
    return _interpolation_matrix(space0._cpp_object, space1._cpp_object)


@functools.singledispatch
def assign(u: typing.Union[_Function, Sequence[_Function]], x: PETSc.Vec):
    """Assign :class:`Function` degrees-of-freedom to a vector.

    Assigns degree-of-freedom values in values of ``u``, which is possibly a
    Sequence of ``Functions``s, to ``x``. When ``u`` is a Sequence of
    ``Function``s, degrees-of-freedom for the ``Function``s in ``u`` are
    'stacked' and assigned to ``x``. See :func:`assign` for documentation on
    how stacked assignment is handled.

    Args:
        u: ``Function`` (s) to assign degree-of-freedom value from.
        x: Vector to assign degree-of-freedom values in ``u`` to.
    """
    if x.getType() == PETSc.Vec.Type().NEST:
        dolfinx.la.petsc.assign([v.x.array for v in u], x)
    else:
        if isinstance(u, Sequence):
            data0, data1 = [], []
            for v in u:
                bs = v.function_space.dofmap.bs
                n = v.function_space.dofmap.index_map.size_local
                data0.append(v.x.array[: bs * n])
                data1.append(v.x.array[bs * n :])
            dolfinx.la.petsc.assign(data0 + data1, x)
        else:
            dolfinx.la.petsc.assign(u.x.array, x)


@assign.register(PETSc.Vec)
def _(x: PETSc.Vec, u: typing.Union[_Function, Sequence[_Function]]):
    """Assign vector entries to :class:`Function` degrees-of-freedom.

    Assigns values in ``x`` to the degrees-of-freedom of ``u``, which is
    possibly a Sequence of ``Function``s. When ``u`` is a Sequence of
    ``Function``s, values in ``x`` are assigned block-wise to the
    ``Function``s. See :func:`assign` for documentation on how blocked
    assignment is handled.

    Args:
        x: Vector with values to assign values from.
        u: ``Function`` (s) to assign degree-of-freedom values to.
    """
    if x.getType() == PETSc.Vec.Type().NEST:
        dolfinx.la.petsc.assign(x, [v.x.array for v in u])
    else:
        if isinstance(u, Sequence):
            data0, data1 = [], []
            for v in u:
                bs = v.function_space.dofmap.bs
                n = v.function_space.dofmap.index_map.size_local
                data0.append(v.x.array[: bs * n])
                data1.append(v.x.array[bs * n :])
            dolfinx.la.petsc.assign(x, data0 + data1)
        else:
            dolfinx.la.petsc.assign(x, u.x.array)<|MERGE_RESOLUTION|>--- conflicted
+++ resolved
@@ -24,12 +24,7 @@
 import contextlib
 import functools
 import typing
-<<<<<<< HEAD
-from collections.abc import Sequence
-from enum import Enum
-=======
 from collections.abc import Iterable, Sequence
->>>>>>> 9ff0203c
 
 from petsc4py import PETSc
 
@@ -58,7 +53,6 @@
 from dolfinx.fem.function import FunctionSpace as _FunctionSpace
 
 __all__ = [
-    "AssemblyType",
     "LinearProblem",
     "NonlinearProblem",
     "apply_lifting",
@@ -80,17 +74,7 @@
 ]
 
 
-<<<<<<< HEAD
-class AssemblyType(Enum):
-    standard = 0
-    block = 1
-    nest = 2
-
-
-def _extract_function_spaces(a: list[list[Form]]):
-=======
 def _extract_function_spaces(a: Iterable[Iterable[Form]]):
->>>>>>> 9ff0203c
     """From a rectangular array of bilinear forms, extract the function
     spaces for each block row and block column.
     """
