--- conflicted
+++ resolved
@@ -116,13 +116,8 @@
        ``PETSc.Vec.Type.MPI``, a ghosted PETSc vector which is
        compatible with ``L`` is created.
 
-<<<<<<< HEAD
-    2. For a sequence of linear forms ``L``, if ``kind`` is ``None`` or
-       is ``PETSc.Vec.Type.MPI``, a ghosted PETSc vector which is
-=======
     2. If ``L`` is a sequence of linear forms and ``kind`` is ``None``
        or is ``PETSc.Vec.Type.MPI``, a ghosted PETSc vector which is
->>>>>>> a98a5807
        compatible with ``L`` is created. The created vector ``b`` is
        initialized such that on each MPI process ``b = [b_0, b_1, ...,
        b_n, b_0g, b_1g, ..., b_ng]``, where ``b_i`` are the entries
@@ -145,16 +140,9 @@
            >>> b1_owned = b.array[offsets0[1]:offsets0[2]]
            >>> b1_ghost = b.array[offsets1[1]:offsets1[2]]
 
-
-<<<<<<< HEAD
-    3. If ``kind`` is ``PETSc.Vec.Type.NEST``, a PETSc nested vector (a
-       'nest' of ghosted PETSc vectors) which is compatible with ``L``
-       is created.
-=======
     3. If ``L`` is a sequence of linear forms and ``kind`` is
        ``PETSc.Vec.Type.NEST``, a PETSc nested vector (a 'nest' of
        ghosted PETSc vectors) which is compatible with ``L`` is created.
->>>>>>> a98a5807
 
     Args:
         L: Linear form or a sequence of linear forms.
@@ -287,18 +275,11 @@
        nested vector ``b`` (a nest of ghosted PETSc vectors) such that
        ``L[i]`` is assembled into into the ith nested matrix in ``b``.
 
-<<<<<<< HEAD
-    Constants and coefficients that appear in the forms(s) can be passed
-    to avoid re-computation of constants and coefficients. The functions
-    :func:`dolfinx.fem.pack_constants` and
-    :func:`dolfinx.fem.pack_coefficients` can be called
-=======
     Constant and coefficient data that appear in the forms(s) can be
     packed outside of this function to avoid re-packing by this
     function. The functions :func:`dolfinx.fem.pack_constants` and
     :func:`dolfinx.fem.pack_coefficients` can be used to 'pre-pack' the
     data.
->>>>>>> a98a5807
 
     Note:
         The returned vector is not finalised, i.e. ghost values are not
@@ -343,13 +324,8 @@
     """Assemble linear form(s) into a PETSc vector.
 
     The vector ``b`` must have been initialized with a size/layout that
-<<<<<<< HEAD
-    is consistent with the linear form. The PETSc vector ``b`` is
-    normally created by :func:`create_vector`.
-=======
     is consistent with the linear form. The vector ``b`` is normally
     created by :func:`create_vector`.
->>>>>>> a98a5807
 
     Constants and coefficients that appear in the forms(s) can be passed
     to avoid re-computation of constants and coefficients. The functions
@@ -396,7 +372,6 @@
     else:
         with b.localForm() as b_local:
             _assemble_vector_array(b_local.array_w, L, constants, coeffs)
-<<<<<<< HEAD
 
     return b
 
@@ -424,15 +399,16 @@
 
     1. If ``a`` is a single bilinear form, the form is assembled
        into PETSc matrix of type ``kind``.
-    #. If ``a`` is a rectangular array of forms the forms in ``a`` are
-       assembled into a matrix such that::
-=======
->>>>>>> a98a5807
-
-            A = [a_00 ... a_0n]
-                [a_10 ... a_1n]
+    #. If ``a`` is a :math:`m \times n` rectangular array of forms the
+       forms in ``a`` are assembled into a matrix such that::
+
+            A = [A_00 ... A_0n]
+                [A_10 ... A_1n]
                 [     ...     ]
-                [a_m0 ..  a_mn]
+                [A_m0 ..  A_mn]
+
+       where ``A_ij`` is the matrix associated with the form
+       ``a[i][j]``.
 
        a. If ``kind`` is a ``PETSc.Mat.Type`` (other than
           ``PETSc.Mat.Type.NEST``) or is ``None``, the matrix type is
@@ -441,18 +417,18 @@
           of PETSc matrix types, the returned matrix has type
           ``PETSc.Mat.Type.NEST``.
 
-<<<<<<< HEAD
     Rows/columns that are constrained by a Dirichlet boundary condition
     are zeroed, with the diagonal to set to ``diag``.
 
-    Constants and coefficients that appear in the forms(s) can be passed
-    to avoid re-computation of constants and coefficients. The functions
-    :func:`dolfinx.fem.pack_constants` and
-    :func:`dolfinx.fem.pack_coefficients` can be called.
+    Constant and coefficient data that appear in the forms(s) can be
+    packed outside of this function to avoid re-packing by this
+    function. The functions :func:`dolfinx.fem.pack_constants` and
+    :func:`dolfinx.fem.pack_coefficients` can be used to 'pre-pack' the
+    data.
 
     Note:
         The returned matrix is not 'assembled', i.e. ghost contributions
-        have not been communicated.
+        are not accumulated.
 
     Args:
         a: Bilinear form(s) to assembled into a matrix.
@@ -463,71 +439,6 @@
         constants: Constants appearing the in the form.
         coeffs: Coefficients appearing the in the form.
 
-=======
-# -- Matrix assembly ---------------------------------------------------------
-@functools.singledispatch
-def assemble_matrix(
-    a: typing.Union[Form, Iterable[Iterable[Form]]],
-    bcs: typing.Optional[Iterable[DirichletBC]] = None,
-    diag: float = 1,
-    constants: typing.Optional[
-        typing.Union[Iterable[np.ndarray], Iterable[Iterable[np.ndarray]]]
-    ] = None,
-    coeffs: typing.Optional[
-        typing.Union[
-            dict[tuple[IntegralType, int], npt.NDArray],
-            Iterable[dict[tuple[IntegralType, int], npt.NDArray]],
-        ]
-    ] = None,
-    kind=None,
-):
-    """Assemble a bilinear form into a matrix.
-
-    The following cases are supported:
-
-    1. If ``a`` is a single bilinear form, the form is assembled
-       into PETSc matrix of type ``kind``.
-    #. If ``a`` is a :math:`m \times n` rectangular array of forms the
-       forms in ``a`` are assembled into a matrix such that::
-
-            A = [A_00 ... A_0n]
-                [A_10 ... A_1n]
-                [     ...     ]
-                [A_m0 ..  A_mn]
-
-       where ``A_ij`` is the matrix associated with the form
-       ``a[i][j]``.
-
-       a. If ``kind`` is a ``PETSc.Mat.Type`` (other than
-          ``PETSc.Mat.Type.NEST``) or is ``None``, the matrix type is
-          ``kind`` of the default type (if ``kind`` is ``None``).
-       #. If ``kind`` is ``PETSc.Mat.Type.NEST`` or a rectangular array
-          of PETSc matrix types, the returned matrix has type
-          ``PETSc.Mat.Type.NEST``.
-
-    Rows/columns that are constrained by a Dirichlet boundary condition
-    are zeroed, with the diagonal to set to ``diag``.
-
-    Constant and coefficient data that appear in the forms(s) can be
-    packed outside of this function to avoid re-packing by this
-    function. The functions :func:`dolfinx.fem.pack_constants` and
-    :func:`dolfinx.fem.pack_coefficients` can be used to 'pre-pack' the
-    data.
-
-    Note:
-        The returned matrix is not 'assembled', i.e. ghost contributions
-        are not accumulated.
-
-    Args:
-        a: Bilinear form(s) to assembled into a matrix.
-        bc: Dirichlet boundary conditions applied to the system.
-        diag: Value to set on the matrix diagonal for Dirichlet
-            boundary condition constrained degrees-of-freedom belonging
-            to the same trial and test space.
-        constants: Constants appearing the in the form.
-        coeffs: Coefficients appearing the in the form.
-
->>>>>>> a98a5807
     Returns:
         Matrix representing the bilinear form.
     """
