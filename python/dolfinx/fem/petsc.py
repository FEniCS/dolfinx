--- conflicted
+++ resolved
@@ -916,17 +916,11 @@
         if self._P_mat is not None:
             self._P_mat.destroy()
 
-<<<<<<< HEAD
-    def solve(self) -> tuple[typing.Union[_Function, Sequence[_Function]], PETSc.Vec, int, int]:  # type: ignore[name-defined]
-        """Solve the problem and update the solution in the problem
-        instance.
-=======
-    def solve(self) -> typing.Union[_Function, Iterable[_Function]]:
+    def solve(self) -> typing.Union[_Function, Sequence[_Function]]:
         """Solve the problem.
 
         This method updates the solution ``u`` function(s) stored in the
         problem instance.
->>>>>>> 2063d4c0
 
         Note:
             The user is responsible for asserting convergence of the KSP
@@ -1137,23 +1131,13 @@
 
 def assemble_jacobian(
     u: typing.Union[Sequence[_Function], _Function],
-<<<<<<< HEAD
     jacobian: typing.Union[Form, Sequence[Sequence[Form]]],
     preconditioner: typing.Optional[typing.Union[Form, Sequence[Sequence[Form]]]],
     bcs: Sequence[DirichletBC],
     _snes: PETSc.SNES,  # type: ignore[name-defined]
     x: PETSc.Vec,  # type: ignore[name-defined]
     J: PETSc.Mat,  # type: ignore[name-defined]
-    P: PETSc.Mat,  # type: ignore[name-defined]
-=======
-    jacobian: typing.Union[Form, typing.Iterable[typing.Iterable[Form]]],
-    preconditioner: typing.Optional[typing.Union[Form, typing.Iterable[typing.Iterable[Form]]]],
-    bcs: typing.Iterable[DirichletBC],
-    _snes: PETSc.SNES,  # type: ignore
-    x: PETSc.Vec,  # type: ignore
-    J: PETSc.Mat,  # type: ignore
-    P_mat: PETSc.Mat,  # type: ignore
->>>>>>> 2063d4c0
+    P_mat: PETSc.Mat,  # type: ignore[name-defined]
 ):
     """Assemble the Jacobian and preconditioner matrices at ``x``
     into ``J`` and ``P_mat``.
@@ -1191,15 +1175,9 @@
     assemble_matrix(J, jacobian, bcs, diag=1.0)  # type: ignore[arg-type, misc]
     J.assemble()
     if preconditioner is not None:
-<<<<<<< HEAD
-        P.zeroEntries()
-        assemble_matrix(P, preconditioner, bcs, diag=1.0)  # type: ignore[arg-type, misc]
-        P.assemble()
-=======
         P_mat.zeroEntries()
-        assemble_matrix(P_mat, preconditioner, bcs, diag=1.0)  # type: ignore
+        assemble_matrix(P_mat, preconditioner, bcs, diag=1.0)  # type: ignore[arg-type, misc]
         P_mat.assemble()
->>>>>>> 2063d4c0
 
 
 class NonlinearProblem:
@@ -1398,14 +1376,8 @@
             )
             self.solver.getKSP().getPC().setFieldSplitIS(*fieldsplit_IS)
 
-<<<<<<< HEAD
-    def solve(self) -> tuple[typing.Union[_Function, Sequence[_Function]], PETSc.Vec, int, int]:  # type: ignore[name-defined]
-        """Solve the problem and update the solution in the problem
-        instance.
-=======
-    def solve(self) -> typing.Union[_Function, Iterable[_Function]]:  # type: ignore
+    def solve(self) -> typing.Union[_Function, Sequence[_Function]]:
         """Solve the problem.
->>>>>>> 2063d4c0
 
         This method updates the solution ``u`` function(s) stored in the
         problem instance.
