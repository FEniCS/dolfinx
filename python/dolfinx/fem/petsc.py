--- conflicted
+++ resolved
@@ -1,8 +1,4 @@
-<<<<<<< HEAD
 # Copyright (C) 2018-2025 Garth N. Wells, Nathan Sime and Jørgen S. Dokken
-=======
-# Copyright (C) 2018-2025 Garth N. Wells and Jørgen S. Dokken
->>>>>>> 4627a175
 #
 # This file is part of DOLFINx (https://www.fenicsproject.org)
 #
@@ -20,11 +16,8 @@
 import contextlib
 import functools
 import typing
-<<<<<<< HEAD
+from collections.abc import Sequence
 from enum import Enum
-=======
->>>>>>> 4627a175
-from collections.abc import Sequence
 
 from petsc4py import PETSc
 
