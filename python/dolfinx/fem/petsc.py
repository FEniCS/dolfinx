# Copyright (C) 2018-2025 Garth N. Wells, Nathan Sime and Jørgen S. Dokken
#
# This file is part of DOLFINx (https://www.fenicsproject.org)
#
# SPDX-License-Identifier:    LGPL-3.0-or-later
"""High-level solver classes and functions for assembling PETSc objects.

Functions in this module generally apply functions in :mod:`dolfinx.fem`
to PETSc linear algebra objects and handle any PETSc-specific
preparation.

Note:
    The following does not apply to the high-level classes
    :class:`dolfinx.fem.petsc.LinearProblem`
    :class:`dolfinx.fem.petsc.NonlinearProblem`.

    Due to subtle issues in the interaction between petsc4py memory
    management and the Python garbage collector, it is recommended that
    the PETSc method ``destroy()`` is called on returned PETSc objects
    once the object is no longer required. Note that ``destroy()`` is
    collective over the object's MPI communicator.
"""

from __future__ import annotations

import contextlib
import functools
import typing
from collections.abc import Sequence

from petsc4py import PETSc

# ruff: noqa: E402
import dolfinx

assert dolfinx.has_petsc4py

import warnings
from functools import partial

import numpy as np
from numpy import typing as npt

import dolfinx.cpp as _cpp
import dolfinx.la.petsc
import ufl
from dolfinx.cpp.fem.petsc import discrete_curl as _discrete_curl
from dolfinx.cpp.fem.petsc import discrete_gradient as _discrete_gradient
from dolfinx.cpp.fem.petsc import interpolation_matrix as _interpolation_matrix
from dolfinx.fem import IntegralType, pack_coefficients, pack_constants
from dolfinx.fem.assemble import _assemble_vector_array
from dolfinx.fem.assemble import apply_lifting as _apply_lifting
from dolfinx.fem.bcs import DirichletBC
from dolfinx.fem.bcs import bcs_by_block as _bcs_by_block
from dolfinx.fem.forms import Form, derivative_block
from dolfinx.fem.forms import extract_function_spaces as _extract_function_spaces
from dolfinx.fem.forms import form as _create_form
from dolfinx.fem.function import Function as _Function
from dolfinx.fem.function import FunctionSpace as _FunctionSpace
from dolfinx.mesh import EntityMap as _EntityMap

__all__ = [
    "LinearProblem",
    "NewtonSolverNonlinearProblem",
    "NonlinearProblem",
    "apply_lifting",
    "assemble_jacobian",
    "assemble_matrix",
    "assemble_residual",
    "assemble_vector",
    "assign",
    "create_matrix",
    "create_vector",
    "discrete_curl",
    "discrete_gradient",
    "interpolation_matrix",
    "set_bc",
]


# -- Vector instantiation -------------------------------------------------


def create_vector(
    container: typing.Union[Form, _FunctionSpace, Sequence[Form], Sequence[_FunctionSpace]],
    /,
    kind: typing.Optional[str] = None,
) -> PETSc.Vec:  # type: ignore[name-defined]
    """Create a PETSc vector that is compatible with a linear form(s)
    or functionspace(s).

    Three cases are supported:

    1. For a single linear form ``L`` or space ``V``, if ``kind`` is
       ``None`` or is ``PETSc.Vec.Type.MPI``, a ghosted PETSc vector which
       is compatible with ``L/V`` is created.

    2. If ``L/V`` is a sequence of linear forms/functionspaces and ``kind``
       is ``None`` or is ``PETSc.Vec.Type.MPI``, a ghosted PETSc vector
       which is compatible with ``L`` is created. The created vector ``b``
       is initialized such that on each MPI process ``b = [b_0, b_1, ...,
       b_n, b_0g, b_1g, ..., b_ng]``, where ``b_i`` are the entries
       associated with the 'owned' degrees-of-freedom for ``L[i]`` and
       ``b_ig`` are the 'unowned' (ghost) entries for ``L[i]``.

       For this case, the returned vector has an attribute ``_blocks``
       that holds the local offsets into ``b`` for the (i) owned and
       (ii) ghost entries for each ``L_i/V_i``. It can be accessed by
       ``b.getAttr("_blocks")``. The offsets can be used to get views
       into ``b`` for blocks, e.g.::

           >>> offsets0, offsets1, = b.getAttr("_blocks")
           >>> offsets0
           (0, 12, 28)
           >>> offsets1
           (28, 32, 35)
           >>> b0_owned = b.array[offsets0[0]:offsets0[1]]
           >>> b0_ghost = b.array[offsets1[0]:offsets1[1]]
           >>> b1_owned = b.array[offsets0[1]:offsets0[2]]
           >>> b1_ghost = b.array[offsets1[1]:offsets1[2]]

    3. If ``L/V`` is a sequence of linear forms/functionspaces and ``kind``
       is ``PETSc.Vec.Type.NEST``, a PETSc nested vector (a 'nest' of
       ghosted PETSc vectors) which is compatible with ``L/V`` is created.

    Args:
        : Linear form/function space or a sequence of such.
        kind: PETSc vector type (``VecType``) to create.

    Returns:
        A PETSc vector with a layout that is compatible with ``L``. The
        vector is not initialised to zero.
    """
<<<<<<< HEAD
    if isinstance(container, (Form, _FunctionSpace)):
        container = [container]  # type: ignore
=======
    if isinstance(L, Sequence):
        maps = [
            (
                form.function_spaces[0].dofmaps(0).index_map,  # type: ignore[attr-defined]
                form.function_spaces[0].dofmaps(0).index_map_bs,  # type: ignore[attr-defined]
            )
            for form in L
        ]
        if kind == PETSc.Vec.Type.NEST:  # type: ignore[attr-defined]
            return _cpp.fem.petsc.create_vector_nest(maps)
        elif kind == PETSc.Vec.Type.MPI or kind is None:  # type: ignore[attr-defined]
            off_owned = tuple(
                itertools.accumulate(maps, lambda off, m: off + m[0].size_local * m[1], initial=0)
            )
            off_ghost = tuple(
                itertools.accumulate(
                    maps, lambda off, m: off + m[0].num_ghosts * m[1], initial=off_owned[-1]
                )
            )
>>>>>>> 44f42e8f

    V = _extract_function_spaces(container) if isinstance(container[0], Form) else container  # type: ignore

    if any(_V is None for _V in V):  # type: ignore
        raise RuntimeError("Can not create vector for extracted None block.")

    maps = [(_V.dofmap.index_map, _V.dofmap.index_map_bs) for _V in V]  # type: ignore
    return dolfinx.la.petsc.create_vector(maps, kind=kind)


# -- Matrix instantiation -------------------------------------------------


def create_matrix(
    a: typing.Union[Form, Sequence[Sequence[Form]]],
    kind: typing.Optional[typing.Union[str, Sequence[Sequence[str]]]] = None,
) -> PETSc.Mat:  # type: ignore[name-defined]
    """Create a PETSc matrix that is compatible with the (sequence) of
    bilinear form(s).

    Three cases are supported:

    1. For a single bilinear form, it creates a compatible PETSc matrix
       of type ``kind``.
    2. For a rectangular array of bilinear forms, if ``kind`` is
       ``PETSc.Mat.Type.NEST`` or ``kind`` is an array of PETSc ``Mat``
       types (with the same shape as ``a``), a matrix of type
       ``PETSc.Mat.Type.NEST`` is created. The matrix is compatible
       with the forms ``a``.
    3. For a rectangular array of bilinear forms, it create a single
       (non-nested) matrix of type ``kind`` that is compatible with the
       array of for forms ``a``. If ``kind`` is ``None``, then the
       matrix is the default type.

       In this case, the matrix is arranged::

             A = [a_00 ... a_0n]
                 [a_10 ... a_1n]
                 [     ...     ]
                 [a_m0 ..  a_mn]

    Args:
        a: A bilinear form or a nested sequence of bilinear forms.
        kind: The PETSc matrix type (``MatType``).

    Returns:
        A PETSc matrix.
    """
    if isinstance(a, Sequence):
        _a = [[None if form is None else form._cpp_object for form in arow] for arow in a]
        if kind == PETSc.Mat.Type.NEST:  # type: ignore[attr-defined]
            # Create nest matrix with default types
            return _cpp.fem.petsc.create_matrix_nest(_a, None)
        else:
            if kind is None or isinstance(kind, str):  # Single 'kind' type
                return _cpp.fem.petsc.create_matrix_block(_a, kind)
            else:  # Array of 'kind' types
                return _cpp.fem.petsc.create_matrix_nest(_a, kind)
    else:  # Single form
        return _cpp.fem.petsc.create_matrix(a._cpp_object, kind)


# -- Vector assembly ------------------------------------------------------


@functools.singledispatch
def assemble_vector(
    L: typing.Union[Form, Sequence[Form]],
    constants: typing.Optional[typing.Union[npt.NDArray, Sequence[npt.NDArray]]] = None,
    coeffs: typing.Optional[
        typing.Union[
            dict[tuple[IntegralType, int], npt.NDArray],
            Sequence[dict[tuple[IntegralType, int], npt.NDArray]],
        ]
    ] = None,
    kind: typing.Optional[str] = None,
) -> PETSc.Vec:  # type: ignore[name-defined]
    """Assemble linear form(s) into a new PETSc vector.

    Three cases are supported:

    1. If ``L`` is a single linear form, the form is assembled into a
       ghosted PETSc vector.

    2. If ``L`` is a sequence of linear forms and ``kind`` is ``None``
       or is ``PETSc.Vec.Type.MPI``, the forms are assembled into a
       vector ``b`` such that ``b = [b_0, b_1, ..., b_n, b_0g, b_1g,
       ..., b_ng]`` where ``b_i`` are the entries associated with the
       'owned' degrees-of-freedom for ``L[i]`` and ``b_ig`` are the
       'unowned' (ghost) entries for ``L[i]``.

       For this case, the returned vector has an attribute ``_blocks``
       that holds the local offsets into ``b`` for the (i) owned and
       (ii) ghost entries for each ``L[i]``. See :func:`create_vector`
       for a description of the offset blocks.

    3. If ``L`` is a sequence of linear forms and ``kind`` is
       ``PETSc.Vec.Type.NEST``, the forms are assembled into a PETSc
       nested vector ``b`` (a nest of ghosted PETSc vectors) such that
       ``L[i]`` is assembled into into the ith nested matrix in ``b``.

    Constant and coefficient data that appear in the forms(s) can be
    packed outside of this function to avoid re-packing by this
    function. The functions :func:`dolfinx.fem.pack_constants` and
    :func:`dolfinx.fem.pack_coefficients` can be used to 'pre-pack' the
    data.

    Note:
        The returned vector is not finalised, i.e. ghost values are not
        accumulated on the owning processes.

    Args:
        L: A linear form or sequence of linear forms.
        constants: Constants appearing in the form. For a single form,
            ``constants.ndim==1``. For multiple forms, the constants for
            form ``L[i]`` are  ``constants[i]``.
        coeffs: Coefficients appearing in the form. For a single form,
            ``coeffs.shape=(num_cells, n)``. For multiple forms, the
            coefficients for form ``L[i]`` are  ``coeffs[i]``.
        kind: PETSc vector type.

    Returns:
        An assembled vector.
    """
    b = create_vector(L, kind=kind)
    dolfinx.la.petsc._zero_vector(b)
    return assemble_vector(b, L, constants, coeffs)  # type: ignore[arg-type]


@assemble_vector.register
def _(
    b: PETSc.Vec,  # type: ignore[name-defined]
    L: typing.Union[Form, Sequence[Form]],
    constants: typing.Optional[typing.Union[npt.NDArray, Sequence[npt.NDArray]]] = None,
    coeffs: typing.Optional[
        typing.Union[
            dict[tuple[IntegralType, int], npt.NDArray],
            Sequence[dict[tuple[IntegralType, int], npt.NDArray]],
        ]
    ] = None,
) -> PETSc.Vec:  # type: ignore[name-defined]
    """Assemble linear form(s) into a PETSc vector.

    The vector ``b`` must have been initialized with a size/layout that
    is consistent with the linear form. The vector ``b`` is normally
    created by :func:`create_vector`.

    Constants and coefficients that appear in the forms(s) can be passed
    to avoid re-computation of constants and coefficients. The functions
    :func:`dolfinx.fem.assemble.pack_constants` and
    :func:`dolfinx.fem.assemble.pack_coefficients` can be called.

    Note:
        The vector is not zeroed before assembly and it is not
        finalised, i.e. ghost values are not accumulated on the owning
        processes.

    Args:
        b: Vector to assemble the contribution of the linear form into.
        L: A linear form or sequence of linear forms to assemble into
            ``b``.
        constants: Constants appearing in the form. For a single form,
            ``constants.ndim==1``. For multiple forms, the constants for
            form ``L[i]`` are  ``constants[i]``.
        coeffs: Coefficients appearing in the form. For a single form,
            ``coeffs.shape=(num_cells, n)``. For multiple forms, the
            coefficients for form ``L[i]`` are  ``coeffs[i]``.

    Returns:
        Assembled vector.
    """
    if b.getType() == PETSc.Vec.Type.NEST:  # type: ignore[attr-defined]
        if not isinstance(L, Sequence):
            raise ValueError("Must provide a sequence of forms when assembling a nest vector")
        constants = [None] * len(L) if constants is None else constants  # type: ignore[list-item]
        coeffs = [None] * len(L) if coeffs is None else coeffs  # type: ignore[list-item]
        for b_sub, L_sub, const, coeff in zip(b.getNestSubVecs(), L, constants, coeffs):
            with b_sub.localForm() as b_local:
                _assemble_vector_array(b_local.array_w, L_sub, const, coeff)  # type: ignore[arg-type]
    elif isinstance(L, Sequence):
        constants = pack_constants(L) if constants is None else constants
        coeffs = pack_coefficients(L) if coeffs is None else coeffs
        offset0, offset1 = b.getAttr("_blocks")
        with b.localForm() as b_l:
            for L_, const, coeff, off0, off1, offg0, offg1 in zip(
                L, constants, coeffs, offset0, offset0[1:], offset1, offset1[1:]
            ):
                bx_ = np.zeros((off1 - off0) + (offg1 - offg0), dtype=PETSc.ScalarType)  # type: ignore[attr-defined]
                _assemble_vector_array(bx_, L_, const, coeff)  # type: ignore[arg-type]
                size = off1 - off0
                b_l.array_w[off0:off1] += bx_[:size]
                b_l.array_w[offg0:offg1] += bx_[size:]
    else:
        with b.localForm() as b_local:
            _assemble_vector_array(b_local.array_w, L, constants, coeffs)  # type: ignore[arg-type]

    return b


# -- Matrix assembly ------------------------------------------------------
@functools.singledispatch
def assemble_matrix(
    a: typing.Union[Form, Sequence[Sequence[Form]]],
    bcs: typing.Optional[Sequence[DirichletBC]] = None,
    diag: float = 1,
    constants: typing.Optional[
        typing.Union[Sequence[npt.NDArray], Sequence[Sequence[npt.NDArray]]]
    ] = None,
    coeffs: typing.Optional[
        typing.Union[
            dict[tuple[IntegralType, int], npt.NDArray],
            Sequence[dict[tuple[IntegralType, int], npt.NDArray]],
        ]
    ] = None,
    kind=None,
):
    """Assemble a bilinear form into a matrix.

    The following cases are supported:

    1. If ``a`` is a single bilinear form, the form is assembled
       into PETSc matrix of type ``kind``.
    #. If ``a`` is a :math:`m \\times n` rectangular array of forms the
       forms in ``a`` are assembled into a matrix such that::

            A = [A_00 ... A_0n]
                [A_10 ... A_1n]
                [     ...     ]
                [A_m0 ..  A_mn]

       where ``A_ij`` is the matrix associated with the form
       ``a[i][j]``.

       a. If ``kind`` is a ``PETSc.Mat.Type`` (other than
          ``PETSc.Mat.Type.NEST``) or is ``None``, the matrix type is
          ``kind`` of the default type (if ``kind`` is ``None``).
       #. If ``kind`` is ``PETSc.Mat.Type.NEST`` or a rectangular array
          of PETSc matrix types, the returned matrix has type
          ``PETSc.Mat.Type.NEST``.

    Rows/columns that are constrained by a Dirichlet boundary condition
    are zeroed, with the diagonal to set to ``diag``.

    Constant and coefficient data that appear in the forms(s) can be
    packed outside of this function to avoid re-packing by this
    function. The functions :func:`dolfinx.fem.pack_constants` and
    :func:`dolfinx.fem.pack_coefficients` can be used to 'pre-pack' the
    data.

    Note:
        The returned matrix is not 'assembled', i.e. ghost contributions
        are not accumulated.

    Args:
        a: Bilinear form(s) to assembled into a matrix.
        bc: Dirichlet boundary conditions applied to the system.
        diag: Value to set on the matrix diagonal for Dirichlet
            boundary condition constrained degrees-of-freedom belonging
            to the same trial and test space.
        constants: Constants appearing the in the form.
        coeffs: Coefficients appearing the in the form.

    Returns:
        Matrix representing the bilinear form.
    """
    A = create_matrix(a, kind)
    assemble_matrix(A, a, bcs, diag, constants, coeffs)  # type: ignore[arg-type]
    return A


@assemble_matrix.register
def _(
    A: PETSc.Mat,  # type: ignore[name-defined]
    a: typing.Union[Form, Sequence[Sequence[Form]]],
    bcs: typing.Optional[Sequence[DirichletBC]] = None,
    diag: float = 1,
    constants: typing.Optional[typing.Union[npt.NDArray, Sequence[Sequence[npt.NDArray]]]] = None,
    coeffs: typing.Optional[
        typing.Union[
            dict[tuple[IntegralType, int], npt.NDArray],
            Sequence[Sequence[dict[tuple[IntegralType, int], npt.NDArray]]],
        ]
    ] = None,
) -> PETSc.Mat:  # type: ignore[name-defined]
    """Assemble bilinear form into a matrix.

    The matrix vector ``A`` must have been initialized with a
    size/layout that is consistent with the bilinear form(s). The PETSc
    matrix ``A`` is normally created by :func:`create_matrix`.

    The returned matrix is not finalised, i.e. ghost values are not
    accumulated.
    """
    if A.getType() == PETSc.Mat.Type.NEST:  # type: ignore[attr-defined]
        if not isinstance(a, Sequence):
            raise ValueError("Must provide a sequence of forms when assembling a nest matrix")
        constants = [pack_constants(forms) for forms in a] if constants is None else constants  # type: ignore[misc]
        coeffs = [pack_coefficients(forms) for forms in a] if coeffs is None else coeffs  # type: ignore[misc]
        for i, (a_row, const_row, coeff_row) in enumerate(zip(a, constants, coeffs)):
            for j, (a_block, const, coeff) in enumerate(zip(a_row, const_row, coeff_row)):
                if a_block is not None:
                    Asub = A.getNestSubMatrix(i, j)
                    assemble_matrix(Asub, a_block, bcs, diag, const, coeff)  # type: ignore[arg-type]
                elif i == j:
                    for bc in bcs:
                        row_forms = [row_form for row_form in a_row if row_form is not None]
                        assert len(row_forms) > 0
                        if row_forms[0].function_spaces[0].contains(bc.function_space):
                            raise RuntimeError(
                                f"Diagonal sub-block ({i}, {j}) cannot be 'None'"
                                " and have DirichletBC applied."
                                " Consider assembling a zero block."
                            )
    elif isinstance(a, Sequence):  # Blocked
        consts = [pack_constants(forms) for forms in a] if constants is None else constants  # type: ignore[misc]
        coeffs = [pack_coefficients(forms) for forms in a] if coeffs is None else coeffs  # type: ignore[misc]
        V = (_extract_function_spaces(a, 0), _extract_function_spaces(a, 1))
        for index in range(2):
            # the check below is to ensure that a .dofmaps attribute is
            # available when creating is0 and is1 below
            if all(Vsub is None for Vsub in V[index]):
                raise ValueError(
                    "Cannot have a entire {'row' if index == 0 else 'column'} of a full of None"
                )
        is0 = _cpp.la.petsc.create_index_sets(
            [(Vsub.dofmaps(0).index_map, Vsub.dofmaps(0).index_map_bs) for Vsub in V[0]]  # type: ignore[union-attr]
        )
        is1 = _cpp.la.petsc.create_index_sets(
            [(Vsub.dofmaps(0).index_map, Vsub.dofmaps(0).index_map_bs) for Vsub in V[1]]  # type: ignore[union-attr]
        )

        _bcs = [bc._cpp_object for bc in bcs] if bcs is not None else []
        for i, a_row in enumerate(a):
            for j, a_sub in enumerate(a_row):
                if a_sub is not None:
                    Asub = A.getLocalSubMatrix(is0[i], is1[j])
                    _cpp.fem.petsc.assemble_matrix(
                        Asub,
                        a_sub._cpp_object,
                        consts[i][j],
                        coeffs[i][j],  # type: ignore[index]
                        _bcs,
                        True,
                    )
                    A.restoreLocalSubMatrix(is0[i], is1[j], Asub)
                elif i == j:
                    for bc in _bcs:
                        row_forms = [row_form for row_form in a_row if row_form is not None]
                        assert len(row_forms) > 0
                        if row_forms[0].function_spaces[0].contains(bc.function_space):
                            raise RuntimeError(
                                f"Diagonal sub-block ({i}, {j}) cannot be 'None' "
                                " and have DirichletBC applied."
                                " Consider assembling a zero block."
                            )

        # Flush to enable switch from add to set in the matrix
        A.assemble(PETSc.Mat.AssemblyType.FLUSH)  # type: ignore[attr-defined]

        # Set diagonal
        for i, a_row in enumerate(a):
            for j, a_sub in enumerate(a_row):
                if a_sub is not None:
                    Asub = A.getLocalSubMatrix(is0[i], is1[j])
                    if a_sub.function_spaces[0] is a_sub.function_spaces[1]:
                        _cpp.fem.petsc.insert_diagonal(Asub, a_sub.function_spaces[0], _bcs, diag)
                    A.restoreLocalSubMatrix(is0[i], is1[j], Asub)
    else:  # Non-blocked
        constants = pack_constants(a) if constants is None else constants  # type: ignore[assignment]
        coeffs = pack_coefficients(a) if coeffs is None else coeffs  # type: ignore[assignment]
        _bcs = [bc._cpp_object for bc in bcs] if bcs is not None else []
        _cpp.fem.petsc.assemble_matrix(A, a._cpp_object, constants, coeffs, _bcs)
        if a.function_spaces[0] is a.function_spaces[1]:
            A.assemblyBegin(PETSc.Mat.AssemblyType.FLUSH)  # type: ignore[attr-defined]
            A.assemblyEnd(PETSc.Mat.AssemblyType.FLUSH)  # type: ignore[attr-defined]
            _cpp.fem.petsc.insert_diagonal(A, a.function_spaces[0], _bcs, diag)

    return A


# -- Modifiers for Dirichlet conditions -----------------------------------


def apply_lifting(
    b: PETSc.Vec,  # type: ignore[name-defined]
    a: typing.Union[Sequence[Form], Sequence[Sequence[Form]]],
    bcs: typing.Optional[typing.Union[Sequence[DirichletBC], Sequence[Sequence[DirichletBC]]]],
    x0: typing.Optional[Sequence[PETSc.Vec]] = None,  # type: ignore[name-defined]
    alpha: float = 1,
    constants: typing.Optional[
        typing.Union[Sequence[npt.NDArray], Sequence[Sequence[npt.NDArray]]]
    ] = None,
    coeffs: typing.Optional[
        typing.Union[
            dict[tuple[IntegralType, int], npt.NDArray],
            Sequence[Sequence[dict[tuple[IntegralType, int], npt.NDArray]]],
        ]
    ] = None,
) -> None:
    r"""Modify the right-hand side PETSc vector ``b`` to account for
    constraints (Dirichlet boundary conitions).

    See :func:`dolfinx.fem.apply_lifting` for a mathematical
    descriptions of the lifting operation.

    Args:
        b: Vector to modify in-place.
        a: List of bilinear forms. If ``b`` is not blocked or a nest,
            then ``a`` is a 1D sequence. If ``b`` is blocked or a nest,
            then ``a`` is  a 2D array of forms, with the ``a[i]`` forms
            used to modify the block/nest vector ``b[i]``.
        bcs: Boundary conditions to apply, which form a 2D array.
            If ``b`` is nested or blocked then ``bcs[i]`` are the
            boundary conditions to apply to block/nest ``i``.
            The function :func:`dolfinx.fem.bcs_by_block` can be
            used to prepare the 2D array of ``DirichletBC`` objects
            from the 2D sequence ``a``::

                bcs1 = fem.bcs_by_block(
                    fem.extract_function_spaces(a, 1),
                    bcs
                )

            If ``b`` is not blocked or nest, then ``len(bcs)`` must be
            equal to 1. The function :func:`dolfinx.fem.bcs_by_block`
            can be used to prepare the 2D array of ``DirichletBC``
            from the 1D sequence ``a``::

                bcs1 = fem.bcs_by_block(
                    fem.extract_function_spaces([a], 1),
                    bcs
                )

        x0: Vector to use in modify ``b`` (see
            :func:`dolfinx.fem.apply_lifting`). Treated as zero if
            ``None``.
        alpha: Scalar parameter in lifting (see
            :func:`dolfinx.fem.apply_lifting`).
        constants: Packed constant data appearing in the forms ``a``. If
            ``None``, the constant data will be packed by the function.
        coeffs: Packed coefficient data appearing in the forms ``a``. If
            ``None``, the coefficient data will be packed by the
            function.

    Note:
        Ghost contributions are not accumulated (not sent to owner).
        Caller is responsible for reverse-scatter to update the ghosts.

    Note:
        Boundary condition values are *not* set in ``b`` by this
        function. Use :func:`dolfinx.fem.DirichletBC.set` to set values
        in ``b``.
    """
    if b.getType() == PETSc.Vec.Type.NEST:  # type: ignore[attr-defined]
        x0 = [] if x0 is None else x0.getNestSubVecs()  # type: ignore[attr-defined]
        constants = [pack_constants(forms) for forms in a] if constants is None else constants  # type: ignore[assignment]
        coeffs = [pack_coefficients(forms) for forms in a] if coeffs is None else coeffs  # type: ignore[misc]
        for b_sub, a_sub, const, coeff in zip(b.getNestSubVecs(), a, constants, coeffs):  # type: ignore[arg-type]
            const_ = list(
                map(lambda x: np.array([], dtype=PETSc.ScalarType) if x is None else x, const)  # type: ignore[attr-defined, call-overload]
            )
            apply_lifting(b_sub, a_sub, bcs, x0, alpha, const_, coeff)  # type: ignore[arg-type]
    else:
        with contextlib.ExitStack() as stack:
            if b.getAttr("_blocks") is not None:
                if x0 is not None:
                    offset0, offset1 = x0.getAttr("_blocks")  # type: ignore[attr-defined]
                    xl = stack.enter_context(x0.localForm())  # type: ignore[attr-defined]
                    xlocal = [
                        np.concatenate((xl[off0:off1], xl[offg0:offg1]))
                        for (off0, off1, offg0, offg1) in zip(
                            offset0, offset0[1:], offset1, offset1[1:]
                        )
                    ]
                else:
                    xlocal = None

                offset0, offset1 = b.getAttr("_blocks")
                with b.localForm() as b_l:
                    for i, (a_, off0, off1, offg0, offg1) in enumerate(
                        zip(a, offset0, offset0[1:], offset1, offset1[1:])
                    ):
                        const = pack_constants(a_) if constants is None else constants[i]  # type: ignore[arg-type]
                        coeff = pack_coefficients(a_) if coeffs is None else coeffs[i]  # type: ignore[arg-type, assignment, index]
                        const_ = [
                            np.empty(0, dtype=PETSc.ScalarType) if val is None else val  # type: ignore[attr-defined]
                            for val in const
                        ]
                        bx_ = np.concatenate((b_l[off0:off1], b_l[offg0:offg1]))
                        _apply_lifting(bx_, a_, bcs, xlocal, float(alpha), const_, coeff)  # type: ignore[arg-type]
                        size = off1 - off0
                        b_l.array_w[off0:off1] = bx_[:size]
                        b_l.array_w[offg0:offg1] = bx_[size:]
            else:
                x0 = [] if x0 is None else x0
                x0 = [stack.enter_context(x.localForm()) for x in x0]
                x0_r = [x.array_r for x in x0]
                b_local = stack.enter_context(b.localForm())
                _apply_lifting(b_local.array_w, a, bcs, x0_r, alpha, constants, coeffs)  # type: ignore[arg-type]

    return b


def set_bc(
    b: PETSc.Vec,  # type: ignore[name-defined]
    bcs: typing.Union[Sequence[DirichletBC], Sequence[Sequence[DirichletBC]]],
    x0: typing.Optional[PETSc.Vec] = None,  # type: ignore[name-defined]
    alpha: float = 1,
) -> None:
    r"""Set constraint (Dirchlet boundary condition) values in an vector.

    For degrees-of-freedoms that are constrained by a Dirichlet boundary
    condition, this function sets that degrees-of-freedom to ``alpha *
    (g - x0)``, where ``g`` is the boundary condition value.

    Only owned entries in ``b`` (owned by the MPI process) are modified
    by this function.

    Args:
        b: Vector to modify by setting  boundary condition values.
        bcs: Boundary conditions to apply. If ``b`` is nested or
            blocked, ``bcs`` is a 2D array and ``bcs[i]`` are the
            boundary conditions to apply to block/nest ``i``. Otherwise
            ``bcs`` should be a sequence of ``DirichletBC``\s. For
            block/nest problems, :func:`dolfinx.fem.bcs_by_block` can be
            used to prepare the 2D array of ``DirichletBC`` objects.
        x0: Vector used in the value that constrained entries are set
            to. If ``None``, ``x0`` is treated as zero.
        alpha: Scalar value used in the value that constrained entries
            are set to.
    """
    if len(bcs) == 0:
        return

    if not isinstance(bcs[0], Sequence):
        x0 = x0.array_r if x0 is not None else None
        for bc in bcs:
            bc.set(b.array_w, x0, alpha)  # type: ignore[union-attr]
    elif b.getType() == PETSc.Vec.Type.NEST:  # type: ignore[attr-defined]
        _b = b.getNestSubVecs()
        x0 = len(_b) * [None] if x0 is None else x0.getNestSubVecs()
        for b_sub, bc, x_sub in zip(_b, bcs, x0):  # type: ignore[assignment, arg-type]
            set_bc(b_sub, bc, x_sub, alpha)  # type: ignore[arg-type]
    else:  # block vector
        offset0, _ = b.getAttr("_blocks")
        b_array = b.getArray(readonly=False)
        x_array = x0.getArray(readonly=True) if x0 is not None else None
        for bcs, off0, off1 in zip(bcs, offset0, offset0[1:]):  # type: ignore[assignment]
            x0_sub = x_array[off0:off1] if x0 is not None else None  # type: ignore[index]
            for bc in bcs:
                bc.set(b_array[off0:off1], x0_sub, alpha)  # type: ignore[arg-type, union-attr]


# -- High-level interface for KSP ---------------------------------------


class LinearProblem:
    """High-level class for solving a linear variational problem using
    a PETSc KSP.

    Solves problems of the form
    :math:`a_{ij}(u, v) = f_i(v), i,j=0,\\ldots,N\\
    \\forall v \\in V` where
    :math:`u=(u_0,\\ldots,u_N), v=(v_0,\\ldots,v_N)`
    using PETSc KSP as the linear solver.

    Note:
        This high-level class automatically handles PETSc memory
        management. The user does not need to manually call
        ``.destroy()`` on returned PETSc objects.
    """

    def __init__(
        self,
        a: typing.Union[ufl.Form, Sequence[Sequence[ufl.Form]]],
        L: typing.Union[ufl.Form, Sequence[ufl.Form]],
        *,
        petsc_options_prefix: str,
        bcs: typing.Optional[Sequence[DirichletBC]] = None,
        u: typing.Optional[typing.Union[_Function, Sequence[_Function]]] = None,
        P: typing.Optional[typing.Union[ufl.Form, Sequence[Sequence[ufl.Form]]]] = None,
        kind: typing.Optional[typing.Union[str, Sequence[Sequence[str]]]] = None,
        petsc_options: typing.Optional[dict] = None,
        form_compiler_options: typing.Optional[dict] = None,
        jit_options: typing.Optional[dict] = None,
        entity_maps: typing.Optional[Sequence[_EntityMap]] = None,
    ) -> None:
        """Initialize solver for a linear variational problem.

        By default, the underlying KSP solver uses PETSc's default
        options, usually GMRES + ILU preconditioning. To use the robust
        combination of LU via MUMPS

        Example::

            problem = LinearProblem(a, L, bcs=[bc0, bc1],
                petsc_options_prefix="basic_linear_problem",
                petsc_options= {
                  "ksp_type": "preonly",
                  "pc_type": "lu",
                  "pc_factor_mat_solver_type": "mumps"
            })

        This class also supports nested block-structured problems.

        Example::

            problem = LinearProblem([[a00, a01], [None, a11]], [L0, L1],
                bcs=[bc0, bc1], u=[uh0, uh1],
                kind="nest",
                petsc_options_prefix="nest_linear_problem")

        Every PETSc object created will have a unique options prefix set.
        We recommend discovering these prefixes dynamically via the
        petsc4py API rather than hard-coding each prefix value
        into the programme.

        Example::

            ksp_options_prefix = problem.solver.getOptionsPrefix()
            A_options_prefix = problem.A.getOptionsPrefix()

        Args:
            a: Bilinear UFL form or a nested sequence of bilinear
                forms, the left-hand side of the variational problem.
            L: Linear UFL form or a sequence of linear forms, the
                right-hand side of the variational problem.
            bcs: Sequence of Dirichlet boundary conditions to apply to
                 the variational problem and the preconditioner matrix.
            u: Solution function. It is created if not provided.
            P: Bilinear UFL form or a sequence of sequence of bilinear
                forms, used as a preconditioner.
            kind: The PETSc matrix and vector kind. Common choices
                are ``mpi`` and ``nest``. See
                :func:`dolfinx.fem.petsc.create_matrix` and
                :func:`dolfinx.fem.petsc.create_vector` for more
                information.
            petsc_options_prefix: Mandatory named argument. Options prefix
                used as root prefix on all internally created PETSc
                objects. Typically ends with ``_``. Must be the same on
                all ranks, and is usually unique within the programme.
            petsc_options: Options set on the underlying PETSc KSP only.
                The options must be the same on all ranks. For available
                choices for the ``petsc_options`` kwarg, see the `PETSc KSP
                documentation
                <https://petsc4py.readthedocs.io/en/stable/manual/ksp/>`_.
                Options on other objects (matrices, vectors) should be set
                explicitly by the user.
            form_compiler_options: Options used in FFCx compilation of
                all forms. Run ``ffcx --help`` at the commandline to see
                all available options.
            jit_options: Options used in CFFI JIT compilation of C
                code generated by FFCx. See ``python/dolfinx/jit.py`` for
                all available options. Takes priority over all other
                option values.
            entity_maps: If any trial functions, test functions, or
                coefficients in the form are not defined over the same mesh
                as the integration domain, ``entity_maps`` must be
                supplied.
                For each key (a mesh, different to the integration domain
                mesh) a map should be provided relating the entities in the
                integration domain mesh to the entities in the key mesh
                e.g. for a key-value pair (msh, emap) in ``entity_maps``,
                ``emap[i]`` is the entity in ``msh`` corresponding to
                entity ``i`` in the integration domain mesh.
        """
        self._a = _create_form(
            a,
            dtype=PETSc.ScalarType,  # type: ignore[attr-defined]
            form_compiler_options=form_compiler_options,
            jit_options=jit_options,
            entity_maps=entity_maps,
        )
        self._L = _create_form(
            L,
            dtype=PETSc.ScalarType,  # type: ignore[attr-defined]
            form_compiler_options=form_compiler_options,
            jit_options=jit_options,
            entity_maps=entity_maps,
        )
        self._A = create_matrix(self._a, kind=kind)
        self._preconditioner = _create_form(
            P,  # type: ignore[arg-type]
            dtype=PETSc.ScalarType,  # type: ignore[attr-defined]
            form_compiler_options=form_compiler_options,
            jit_options=jit_options,
            entity_maps=entity_maps,
        )
        self._P_mat = (
            create_matrix(self._preconditioner, kind=kind)
            if self._preconditioner is not None
            else None
        )

        # For nest matrices kind can be a nested list.
        kind = "nest" if self.A.getType() == PETSc.Mat.Type.NEST else kind  # type: ignore[attr-defined]
        assert kind is None or isinstance(kind, str)
        self._b = create_vector(self.L, kind=kind)
        self._x = create_vector(self.L, kind=kind)

        self._u: typing.Union[_Function, Sequence[_Function]]
        if u is None:
            # Extract function space for unknown from the right hand
            # side of the equation.
            if isinstance(L, Sequence):
                self._u = [_Function(Li.arguments()[0].ufl_function_space()) for Li in L]
            else:
                self._u = _Function(L.arguments()[0].ufl_function_space())
        else:
            self._u = u

        self.bcs = [] if bcs is None else bcs

        self._solver = PETSc.KSP().create(self.A.comm)  # type: ignore[attr-defined]
        self.solver.setOperators(self.A, self.P_mat)

        if petsc_options_prefix == "":
            raise ValueError("PETSc options prefix cannot be empty.")

        self._petsc_options_prefix = petsc_options_prefix
        self.solver.setOptionsPrefix(petsc_options_prefix)
        self.A.setOptionsPrefix(f"{petsc_options_prefix}A_")
        self.b.setOptionsPrefix(f"{petsc_options_prefix}b_")
        self.x.setOptionsPrefix(f"{petsc_options_prefix}x_")
        if self.P_mat is not None:
            self.P_mat.setOptionsPrefix(f"{petsc_options_prefix}P_mat_")

        # Set options on KSP only
        if petsc_options is not None:
            opts = PETSc.Options()  # type: ignore[attr-defined]
            opts.prefixPush(self.solver.getOptionsPrefix())

            for k, v in petsc_options.items():
                opts[k] = v

            self.solver.setFromOptions()

            # Tidy up global options
            for k in petsc_options.keys():
                del opts[k]

            opts.prefixPop()

        if kind == "nest":
            # Transfer nest IS on self.A to PC of main KSP. This allows
            # fieldsplit preconditioning to be applied, if desired.
            nest_IS = self.A.getNestISs()
            fieldsplit_IS = tuple(
                [
                    (f"{u.name + '_' if u.name != 'f' else ''}{i}", IS)
                    for i, (u, IS) in enumerate(zip(self.u, nest_IS[0]))
                ]
            )
            self.solver.getPC().setFieldSplitIS(*fieldsplit_IS)

    def __del__(self):
        self._solver.destroy()
        self._A.destroy()
        self._b.destroy()
        self._x.destroy()
        if self._P_mat is not None:
            self._P_mat.destroy()

    def solve(self) -> typing.Union[_Function, Sequence[_Function]]:
        """Solve the problem.

        This method updates the solution ``u`` function(s) stored in the
        problem instance.

        Note:
            The user is responsible for asserting convergence of the KSP
            solver e.g. ``problem.solver.getConvergedReason() > 0``.
            Alternatively, pass ``"ksp_error_if_not_converged" : True`` in
            ``petsc_options`` to raise a ``PETScError`` on failure.

        Returns:
            The solution function(s).
        """

        # Assemble lhs
        self.A.zeroEntries()
        assemble_matrix(self.A, self.a, bcs=self.bcs)  # type: ignore[arg-type, misc]
        self.A.assemble()

        # Assemble preconditioner
        if self.P_mat is not None:
            self.P_mat.zeroEntries()
            assemble_matrix(self.P_mat, self.preconditioner, bcs=self.bcs)  # type: ignore[arg-type, misc]
            self.P_mat.assemble()

        # Assemble rhs
        dolfinx.la.petsc._zero_vector(self.b)
        assemble_vector(self.b, self.L)  # type: ignore[arg-type]

        # Apply boundary conditions to the rhs
        if self.bcs is not None:
            if isinstance(self.u, Sequence):  # block or nest
                bcs1 = _bcs_by_block(_extract_function_spaces(self.a, 1), self.bcs)  # type: ignore[arg-type]
                apply_lifting(self.b, self.a, bcs=bcs1)  # type: ignore[arg-type]
                dolfinx.la.petsc._ghost_update(
                    self.b,
                    PETSc.InsertMode.ADD,  # type: ignore[attr-defined]
                    PETSc.ScatterMode.REVERSE,  # type: ignore[attr-defined]
                )
                bcs0 = _bcs_by_block(_extract_function_spaces(self.L), self.bcs)  # type: ignore[arg-type]
                dolfinx.fem.petsc.set_bc(self.b, bcs0)
            else:  # single form
                apply_lifting(self.b, [self.a], bcs=[self.bcs])  # type: ignore[arg-type]
                dolfinx.la.petsc._ghost_update(
                    self.b,
                    PETSc.InsertMode.ADD,  # type: ignore[attr-defined]
                    PETSc.ScatterMode.REVERSE,  # type: ignore[attr-defined]
                )
                for bc in self.bcs:
                    bc.set(self.b.array_w)
        else:
            dolfinx.la.petsc._ghost_update(self.b, PETSc.InsertMode.ADD, PETSc.ScatterMode.REVERSE)  # type: ignore[attr-defined]

        # Solve linear system and update ghost values in the solution
        self.solver.solve(self.b, self.x)
        dolfinx.la.petsc._ghost_update(self.x, PETSc.InsertMode.INSERT, PETSc.ScatterMode.FORWARD)  # type: ignore[attr-defined]
        dolfinx.fem.petsc.assign(self.x, self.u)
        return self.u

    @property
    def L(self) -> typing.Union[Form, Sequence[Form]]:
        """The compiled linear form representing the left-hand side."""
        return self._L

    @property
    def a(self) -> typing.Union[Form, Sequence[Form]]:
        """The compiled bilinear form representing the right-hand side."""
        return self._a

    @property
    def preconditioner(self) -> typing.Union[Form, Sequence[Form]]:
        """The compiled bilinear form representing the preconditioner."""
        return self._preconditioner

    @property
    def A(self) -> PETSc.Mat:  # type: ignore[name-defined]
        """Left-hand side matrix."""
        return self._A

    @property
    def P_mat(self) -> PETSc.Mat:  # type: ignore[name-defined]
        """Preconditioner matrix."""
        return self._P_mat

    @property
    def b(self) -> PETSc.Vec:  # type: ignore[name-defined]
        """Right-hand side vector."""
        return self._b

    @property
    def x(self) -> PETSc.Vec:  # type: ignore[name-defined]
        """Solution vector.

        Note:
            The vector does not share memory with the solution
            function(s) ``u``.
        """
        return self._x

    @property
    def solver(self) -> PETSc.KSP:  # type: ignore[name-defined]
        """The PETSc KSP solver."""
        return self._solver

    @property
    def u(self) -> typing.Union[_Function, Sequence[_Function]]:
        """Solution function(s).

        Note:
            The function(s) do not share memory with the solution
            vector ``x``.
        """
        return self._u


# -- High-level interface for SNES ---------------------------------------


def _assign_block_data(forms: Sequence[Form], vec: PETSc.Vec):  # type: ignore[name-defined]
    """Assign block data to a PETSc vector.

    Args:
        forms: List of forms to extract block data from.
        vec: PETSc vector to assign block data to.
    """

    maps = (
        (
            form.function_spaces[0].dofmaps(0).index_map,  # type: ignore[attr-defined]
            form.function_spaces[0].dofmaps(0).index_map_bs,  # type: ignore[attr-defined]
        )
        for form in forms
    )

    return dolfinx.la.petsc._assign_block_data(maps, vec)


def assemble_residual(
    u: typing.Union[_Function, Sequence[_Function]],
    residual: typing.Union[Form, Sequence[Form]],
    jacobian: typing.Union[Form, Sequence[Sequence[Form]]],
    bcs: Sequence[DirichletBC],
    _snes: PETSc.SNES,  # type: ignore[name-defined]
    x: PETSc.Vec,  # type: ignore[name-defined]
    b: PETSc.Vec,  # type: ignore[name-defined]
):
    """Assemble the residual at ``x`` into the vector ``b``.

    A function conforming to the interface expected by ``SNES.setFunction``
    can be created by fixing the first four arguments, e.g.:

    Example::

        snes = PETSc.SNES().create(mesh.comm)
        assemble_residual = functools.partial(
            dolfinx.fem.petsc.assemble_residual,
            u, residual, jacobian, bcs)
        snes.setFunction(assemble_residual, x, b)

    Args:
        u: Function(s) tied to the solution vector within the residual and
           Jacobian.
        residual: Form of the residual. It can be a sequence of forms.
        jacobian: Form of the Jacobian. It can be a nested sequence of
            forms.
        bcs: List of Dirichlet boundary conditions to lift the residual.
        _snes: The solver instance.
        x: The vector containing the point to evaluate the residual at.
        b: Vector to assemble the residual into.
    """
    # Update input vector before assigning
    dolfinx.la.petsc._ghost_update(x, PETSc.InsertMode.INSERT, PETSc.ScatterMode.FORWARD)  # type: ignore[attr-defined]

    # Assign the input vector to the unknowns
    assign(x, u)

    # Assign block data if block assembly is requested
    if isinstance(residual, Sequence) and b.getType() != PETSc.Vec.Type.NEST:  # type: ignore[attr-defined]
        _assign_block_data(residual, b)
        _assign_block_data(residual, x)

    # Assemble the residual
    dolfinx.la.petsc._zero_vector(b)
    assemble_vector(b, residual)  # type: ignore[arg-type]

    # Lift vector
    if isinstance(jacobian, Sequence):
        # Nest and blocked lifting
        bcs1 = _bcs_by_block(_extract_function_spaces(jacobian, 1), bcs)
        apply_lifting(b, jacobian, bcs=bcs1, x0=x, alpha=-1.0)
        dolfinx.la.petsc._ghost_update(b, PETSc.InsertMode.ADD, PETSc.ScatterMode.REVERSE)  # type: ignore[attr-defined]
        bcs0 = _bcs_by_block(_extract_function_spaces(residual), bcs)  # type: ignore[arg-type]
        set_bc(b, bcs0, x0=x, alpha=-1.0)
    else:
        # Single form lifting
        apply_lifting(b, [jacobian], bcs=[bcs], x0=[x], alpha=-1.0)
        dolfinx.la.petsc._ghost_update(b, PETSc.InsertMode.ADD, PETSc.ScatterMode.REVERSE)  # type: ignore[attr-defined]
        set_bc(b, bcs, x0=x, alpha=-1.0)
    dolfinx.la.petsc._ghost_update(b, PETSc.InsertMode.INSERT, PETSc.ScatterMode.FORWARD)  # type: ignore[attr-defined]


def assemble_jacobian(
    u: typing.Union[Sequence[_Function], _Function],
    jacobian: typing.Union[Form, Sequence[Sequence[Form]]],
    preconditioner: typing.Optional[typing.Union[Form, Sequence[Sequence[Form]]]],
    bcs: Sequence[DirichletBC],
    _snes: PETSc.SNES,  # type: ignore[name-defined]
    x: PETSc.Vec,  # type: ignore[name-defined]
    J: PETSc.Mat,  # type: ignore[name-defined]
    P_mat: PETSc.Mat,  # type: ignore[name-defined]
):
    """Assemble the Jacobian and preconditioner matrices at ``x``
    into ``J`` and ``P_mat``.

    A function conforming to the interface expected by ``SNES.setJacobian``
    can be created by fixing the first four arguments e.g.:

    Example::

        snes = PETSc.SNES().create(mesh.comm)
        assemble_jacobian = functools.partial(
            dolfinx.fem.petsc.assemble_jacobian,
            u, jacobian, preconditioner, bcs)
        snes.setJacobian(assemble_jacobian, A, P_mat)

    Args:
        u: Function tied to the solution vector within the residual and
            jacobian.
        jacobian: Compiled form of the Jacobian.
        preconditioner: Compiled form of the preconditioner.
        bcs: List of Dirichlet boundary conditions to apply to the Jacobian
             and preconditioner matrices.
        _snes: The solver instance.
        x: The vector containing the point to evaluate at.
        J: Matrix to assemble the Jacobian into.
        P_mat: Matrix to assemble the preconditioner into.
    """
    # Copy existing soultion into the function used in the residual and
    # Jacobian
    dolfinx.la.petsc._ghost_update(x, PETSc.InsertMode.INSERT, PETSc.ScatterMode.FORWARD)  # type: ignore[attr-defined]
    assign(x, u)

    # Assemble Jacobian
    J.zeroEntries()
    assemble_matrix(J, jacobian, bcs, diag=1.0)  # type: ignore[arg-type, misc]
    J.assemble()
    if preconditioner is not None:
        P_mat.zeroEntries()
        assemble_matrix(P_mat, preconditioner, bcs, diag=1.0)  # type: ignore[arg-type, misc]
        P_mat.assemble()


class NonlinearProblem:
    """High-level class for solving nonlinear variational problems
    with PETSc SNES.

    Solves problems of the form
    :math:`F_i(u, v) = 0, i=0,\\ldots,N\\ \\forall v \\in V` where
    :math:`u=(u_0,\\ldots,u_N), v=(v_0,\\ldots,v_N)` using PETSc
    SNES as the non-linear solver.

    Note:
        The deprecated version of this class for use with
        :class:`dolfinx.nls.petsc.NewtonSolver` has been renamed
        :class:`dolfinx.fem.petsc.NewtonSolverNonlinearProblem`.

    Note:
        This high-level class automatically handles PETSc memory
        management. The user does not need to manually call
        ``.destroy()`` on returned PETSc objects.
    """

    def __init__(
        self,
        F: typing.Union[ufl.form.Form, Sequence[ufl.form.Form]],
        u: typing.Union[_Function, Sequence[_Function]],
        *,
        petsc_options_prefix: str,
        bcs: typing.Optional[Sequence[DirichletBC]] = None,
        J: typing.Optional[typing.Union[ufl.form.Form, Sequence[Sequence[ufl.form.Form]]]] = None,
        P: typing.Optional[typing.Union[ufl.form.Form, Sequence[Sequence[ufl.form.Form]]]] = None,
        kind: typing.Optional[typing.Union[str, Sequence[Sequence[str]]]] = None,
        petsc_options: typing.Optional[dict] = None,
        form_compiler_options: typing.Optional[dict] = None,
        jit_options: typing.Optional[dict] = None,
        entity_maps: typing.Optional[Sequence[_EntityMap]] = None,
    ):
        """
        Initialize solver for a nonlinear variational problem.

        By default, the underlying SNES solver uses PETSc's default
        options. To use the robust combination of LU via MUMPS with
        a backtracking linesearch, pass:

        Example::

            petsc_options = {"ksp_type": "preonly",
                             "pc_type": "lu",
                             "pc_factor_mat_solver_type": "mumps",
                             "snes_linesearch_type": "bt",
            }

        Every PETSc object will have a unique options prefix set. We
        recommend discovering these prefixes dynamically via the
        petsc4py API rather than hard-coding each prefix value into
        the programme.

        Example::

            snes_options_prefix = problem.solver.getOptionsPrefix()
            jacobian_options_prefix = problem.A.getOptionsPrefix()

        Args:
            F: UFL form(s) representing the residual :math:`F_i`.
            u: Function(s) used to define the residual and Jacobian.
            bcs: Dirichlet boundary conditions.
            J: UFL form(s) representing the Jacobian
                :math:`J_{ij} = dF_i/du_j`. If not passed, derived
                automatically.
            P: UFL form(s) representing the preconditioner.
            kind: The PETSc matrix and vector kind. Common choices
                are ``mpi`` and ``nest``. See
                :func:`dolfinx.fem.petsc.create_matrix` and
                :func:`dolfinx.fem.petsc.create_vector` for more
                information.
            petsc_options_prefix: Mandatory named argument.
                Options prefix used as root prefix on all
                internally created PETSc objects. Typically ends with `_`.
                Must be the same on all ranks, and is usually unique within
                the programme.
            petsc_options: Options set on the underlying PETSc SNES only.
                The options must be the same on all ranks. For available
                choices for ``petsc_options``, see the
                `PETSc SNES documentation
                <https://petsc4py.readthedocs.io/en/stable/manual/snes/>`_.
                Options on other objects (matrices, vectors) should be set
                explicitly by the user.
            form_compiler_options: Options used in FFCx compilation of all
                forms. Run ``ffcx --help`` at the command line to see all
                available options.
            jit_options: Options used in CFFI JIT compilation of C code
                generated by FFCx. See ``python/dolfinx/jit.py`` for all
                available options. Takes priority over all other option
                values.
            entity_maps: If any trial functions, test functions, or
                coefficients in the form are not defined over the same mesh
                as the integration domain, ``entity_maps`` must be
                supplied. For each key (a mesh, different to the
                integration domain mesh) a map should be provided relating
                the entities in the integration domain mesh to the entities
                in the key mesh e.g. for a key-value pair ``(msh, emap)``
                in ``entity_maps``, ``emap[i]`` is the entity in ``msh``
                corresponding to entity ``i`` in the integration domain
                mesh.
        """
        # Compile residual and Jacobian forms
        self._F = _create_form(
            F,
            form_compiler_options=form_compiler_options,
            jit_options=jit_options,
            entity_maps=entity_maps,
        )

        if J is None:
            J = derivative_block(F, u)

        self._J = _create_form(
            J,
            form_compiler_options=form_compiler_options,
            jit_options=jit_options,
            entity_maps=entity_maps,
        )

        if P is not None:
            self._preconditioner = _create_form(
                P,
                form_compiler_options=form_compiler_options,
                jit_options=jit_options,
                entity_maps=entity_maps,
            )
        else:
            self._preconditioner = None

        self._u = u
        # Set default values if not supplied
        bcs = [] if bcs is None else bcs

        # Create PETSc structures for the residual, Jacobian and solution
        # vector
        self._A = create_matrix(self.J, kind=kind)
        # Create PETSc structure for preconditioner if provided
        if self._preconditioner is not None:
            self._P_mat = create_matrix(self._preconditioner, kind=kind)
        else:
            self._P_mat = None

        # Determine the vector kind based on the matrix type
        kind = "nest" if self._A.getType() == PETSc.Mat.Type.NEST else kind  # type: ignore[attr-defined]
        assert kind is None or isinstance(kind, str)
        self._b = create_vector(self.F, kind=kind)
        self._x = create_vector(self.F, kind=kind)

        # Create the SNES solver and attach the corresponding Jacobian and
        # residual computation functions
        self._snes = PETSc.SNES().create(self.A.comm)  # type: ignore[attr-defined]
        self.solver.setJacobian(
            partial(assemble_jacobian, u, self.J, self.preconditioner, bcs), self.A, self.P_mat
        )
        self.solver.setFunction(partial(assemble_residual, u, self.F, self.J, bcs), self.b)

        if petsc_options_prefix == "":
            raise ValueError("PETSc options prefix cannot be empty.")

        self.solver.setOptionsPrefix(petsc_options_prefix)
        self.A.setOptionsPrefix(f"{petsc_options_prefix}A_")
        if self.P_mat is not None:
            self.P_mat.setOptionsPrefix(f"{petsc_options_prefix}P_mat_")
        self.b.setOptionsPrefix(f"{petsc_options_prefix}b_")
        self.x.setOptionsPrefix(f"{petsc_options_prefix}x_")

        # Set options for SNES only
        if petsc_options is not None:
            opts = PETSc.Options()  # type: ignore[attr-defined]
            opts.prefixPush(self.solver.getOptionsPrefix())

            for k, v in petsc_options.items():
                opts[k] = v

            self.solver.setFromOptions()

            # Tidy up global options
            for k in petsc_options.keys():
                del opts[k]

            opts.prefixPop()

        if self.P_mat is not None and kind == "nest":
            # Transfer nest IS on self.P_mat to PC of main KSP. This allows
            # fieldsplit preconditioning to be applied, if desired.
            nest_IS = self.P_mat.getNestISs()
            fieldsplit_IS = tuple(
                [
                    (f"{u.name + '_' if u.name != 'f' else ''}{i}", IS)
                    for i, (u, IS) in enumerate(zip(self.u, nest_IS[0]))
                ]
            )
            self.solver.getKSP().getPC().setFieldSplitIS(*fieldsplit_IS)

    def solve(self) -> typing.Union[_Function, Sequence[_Function]]:
        """Solve the problem.

        This method updates the solution ``u`` function(s) stored in the
        problem instance.

        Note:
            The user is responsible for asserting convergence of the SNES
            solver e.g. ``assert problem.solver.getConvergedReason() > 0``.
            Alternatively, pass ``"snes_error_if_not_converged": True`` and
            ``"ksp_error_if_not_converged" : True`` in ``petsc_options`` to
            raise a ``PETScError`` on failure.

        Returns:
            The solution function(s).
        """
        # Copy current iterate into the work array.
        assign(self.u, self.x)

        # Solve problem
        self.solver.solve(None, self.x)
        dolfinx.la.petsc._ghost_update(self.x, PETSc.InsertMode.INSERT, PETSc.ScatterMode.FORWARD)  # type: ignore[attr-defined]

        # Copy solution back to function
        assign(self.x, self.u)

        return self.u

    def __del__(self):
        self._snes.destroy()
        self._x.destroy()
        self._A.destroy()
        self._b.destroy()
        if self._P_mat is not None:
            self._P_mat.destroy()

    @property
    def F(self) -> typing.Union[Form, Sequence[Form]]:
        """The compiled residual."""
        return self._F

    @property
    def J(self) -> typing.Union[Form, Sequence[Sequence[Form]]]:
        """The compiled Jacobian."""
        return self._J

    @property
    def preconditioner(self) -> typing.Optional[typing.Union[Form, Sequence[Sequence[Form]]]]:
        """The compiled preconditioner."""
        return self._preconditioner

    @property
    def A(self) -> PETSc.Mat:  # type: ignore[name-defined]
        """Jacobian matrix."""
        return self._A

    @property
    def P_mat(self) -> typing.Optional[PETSc.Mat]:  # type: ignore[name-defined]
        """Preconditioner matrix."""
        return self._P_mat

    @property
    def b(self) -> PETSc.Vec:  # type: ignore[name-defined]
        """Residual vector."""
        return self._b

    @property
    def x(self) -> PETSc.Vec:  # type: ignore[name-defined]
        """Solution vector.

        Note:
            The vector does not share memory with the
            solution function(s) ``u``.
        """
        return self._x

    @property
    def solver(self) -> PETSc.SNES:  # type: ignore[name-defined]
        """The SNES solver."""
        return self._snes

    @property
    def u(self) -> typing.Union[_Function, Sequence[_Function]]:
        """Solution function(s).

        Note:
            The function(s) do not share memory with the solution
            vector ``x``.
        """
        return self._u


# -- Deprecated non-linear problem class for NewtonSolver -----------------


class NewtonSolverNonlinearProblem:
    """(Deprecated) Nonlinear problem class for solving nonlinear
    problems using :class:`dolfinx.nls.petsc.NewtonSolver`.

    Solves problems of the form :math:`F(u, v) = 0 \\ \\forall v \\in V`
    using PETSc as the linear algebra backend.

    Note:
        This class is deprecated in favour of
        :class:`dolfinx.fem.petsc.NonlinearProblem`, a high level
        interface to SNES.

    Note:
        This class was previously called
        ``dolfinx.fem.petsc.NonlinearProblem``.
    """

    def __init__(
        self,
        F: ufl.form.Form,
        u: _Function,
        bcs: typing.Optional[Sequence[DirichletBC]] = None,
        J: ufl.form.Form = None,
        form_compiler_options: typing.Optional[dict] = None,
        jit_options: typing.Optional[dict] = None,
    ):
        """Initialize solver for solving a non-linear problem using
        Newton's method`.

        Args:
            F: The PDE residual F(u, v).
            u: The unknown.
            bcs: List of Dirichlet boundary conditions.
            J: UFL representation of the Jacobian (optional)
            form_compiler_options: Options used in FFCx
                compilation of this form. Run ``ffcx --help`` at the
                command line to see all available options.
            jit_options: Options used in CFFI JIT compilation of C
                code generated by FFCx. See ``python/dolfinx/jit.py``
                for all available options. Takes priority over all other
                option values.

        Example::

            problem = NonlinearProblem(F, u, [bc0, bc1])
        """
        warnings.warn(
            (
                "dolfinx.nls.petsc.NewtonSolver is deprecated. "
                + "Use dolfinx.fem.petsc.NonlinearProblem, "
                + "a high level interface to PETSc SNES, instead."
            ),
            DeprecationWarning,
        )

        self._L = _create_form(
            F, form_compiler_options=form_compiler_options, jit_options=jit_options
        )

        # Create the Jacobian matrix, dF/du
        if J is None:
            V = u.function_space
            du = ufl.TrialFunction(V)
            J = ufl.derivative(F, u, du)

        self._a = _create_form(
            J, form_compiler_options=form_compiler_options, jit_options=jit_options
        )
        self.bcs = bcs

    @property
    def L(self) -> Form:
        """The compiled linear form (the residual form)."""
        return self._L

    @property
    def a(self) -> Form:
        """The compiled bilinear form (the Jacobian form)."""
        return self._a

    def form(self, x: PETSc.Vec) -> None:  # type: ignore[name-defined]
        """This function is called before the residual or Jacobian is
        computed. This is usually used to update ghost values.

        Args:
           x: The vector containing the latest solution
        """
        x.ghostUpdate(addv=PETSc.InsertMode.INSERT, mode=PETSc.ScatterMode.FORWARD)  # type: ignore[attr-defined]

    def F(self, x: PETSc.Vec, b: PETSc.Vec) -> None:  # type: ignore[name-defined]
        """Assemble the residual F into the vector b.

        Args:
            x: The vector containing the latest solution
            b: Vector to assemble the residual into
        """
        # Reset the residual vector
        dolfinx.la.petsc._zero_vector(b)
        assemble_vector(b, self._L)

        # Apply boundary condition
        if self.bcs is not None:
            apply_lifting(b, [self._a], bcs=[self.bcs], x0=[x], alpha=-1.0)
            b.ghostUpdate(addv=PETSc.InsertMode.ADD, mode=PETSc.ScatterMode.REVERSE)  # type: ignore[attr-defined]
            set_bc(b, self.bcs, x, -1.0)
        else:
            b.ghostUpdate(addv=PETSc.InsertMode.ADD, mode=PETSc.ScatterMode.REVERSE)  # type: ignore[attr-defined]

    def J(self, x: PETSc.Vec, A: PETSc.Mat) -> None:  # type: ignore[name-defined]
        """Assemble the Jacobian matrix.

        Args:
            x: The vector containing the latest solution
        """
        A.zeroEntries()
        assemble_matrix(A, self._a, self.bcs)  # type: ignore[arg-type]
        A.assemble()


# -- Additional free helper functions (interpolations, assignments etc.) --


def discrete_curl(space0: _FunctionSpace, space1: _FunctionSpace) -> PETSc.Mat:  # type: ignore[name-defined]
    """Assemble a discrete curl operator.

    Args:
        space0: H1 space to interpolate the gradient from.
        space1: H(curl) space to interpolate into.

    Returns:
        Discrete curl operator.
    """
    return _discrete_curl(space0._cpp_object, space1._cpp_object)


def discrete_gradient(space0: _FunctionSpace, space1: _FunctionSpace) -> PETSc.Mat:  # type: ignore[name-defined]
    """Assemble a discrete gradient operator.

    The discrete gradient operator interpolates the gradient of a H1
    finite element function into a H(curl) space. It is assumed that the
    H1 space uses an identity map and the H(curl) space uses a covariant
    Piola map.

    Args:
        space0: H1 space to interpolate the gradient from.
        space1: H(curl) space to interpolate into.

    Returns:
        Discrete gradient operator.
    """
    return _discrete_gradient(space0._cpp_object, space1._cpp_object)


def interpolation_matrix(V0: _FunctionSpace, V1: _FunctionSpace) -> PETSc.Mat:  # type: ignore[name-defined]
    r"""Assemble an interpolation operator matrix for discreye
    interpolation between finite element spaces.

    Consider is the vector of degrees-of-freedom  :math:`u_{i}`
    associated with a function in :math:`V_{i}`. This function returns
    the matrix :math:`\Pi` sucht that

    .. math::

        u_{1} = \Pi u_{0}.

    Args:
        V0: Space to interpolate from.
        V1: Space to interpolate into.

    Returns:
        The interpolation matrix :math:`\Pi`.
    """
    return _interpolation_matrix(V0._cpp_object, V1._cpp_object)


@functools.singledispatch
def assign(u: typing.Union[_Function, Sequence[_Function]], x: PETSc.Vec):  # type: ignore[name-defined]
    """Assign :class:`Function` degrees-of-freedom to a vector.

    Assigns degree-of-freedom values in ``u``, which is possibly a
    sequence of ``Function``s, to ``x``. When ``u`` is a sequence of
    ``Function``s, degrees-of-freedom for the ``Function``s in ``u`` are
    'stacked' and assigned to ``x``. See :func:`assign` for
    documentation on how stacked assignment is handled.

    Args:
        u: ``Function`` (s) to assign degree-of-freedom value from.
        x: Vector to assign degree-of-freedom values in ``u`` to.
    """
    if x.getType() == PETSc.Vec.Type().NEST:  # type: ignore[attr-defined]
        dolfinx.la.petsc.assign([v.x.array for v in u], x)
    else:
        if isinstance(u, Sequence):
            data0, data1 = [], []
            for v in u:
                bs = v.function_space.dofmap.bs
                n = v.function_space.dofmap.index_map.size_local
                data0.append(v.x.array[: bs * n])
                data1.append(v.x.array[bs * n :])
            dolfinx.la.petsc.assign(data0 + data1, x)
        else:
            dolfinx.la.petsc.assign(u.x.array, x)


@assign.register
def _(x: PETSc.Vec, u: typing.Union[_Function, Sequence[_Function]]):  # type: ignore[name-defined]
    """Assign vector entries to :class:`Function` degrees-of-freedom.

    Assigns values in ``x`` to the degrees-of-freedom of ``u``, which is
    possibly a Sequence of ``Function``s. When ``u`` is a Sequence of
    ``Function``s, values in ``x`` are assigned block-wise to the
    ``Function``s. See :func:`assign` for documentation on how blocked
    assignment is handled.

    Args:
        x: Vector with values to assign values from.
        u: ``Function`` (s) to assign degree-of-freedom values to.
    """
    if x.getType() == PETSc.Vec.Type().NEST:  # type: ignore[attr-defined]
        dolfinx.la.petsc.assign(x, [v.x.array for v in u])
    else:
        if isinstance(u, Sequence):
            data0, data1 = [], []
            for v in u:
                bs = v.function_space.dofmap.bs
                n = v.function_space.dofmap.index_map.size_local
                data0.append(v.x.array[: bs * n])
                data1.append(v.x.array[bs * n :])
            dolfinx.la.petsc.assign(x, data0 + data1)
        else:
            dolfinx.la.petsc.assign(x, u.x.array)<|MERGE_RESOLUTION|>--- conflicted
+++ resolved
@@ -131,30 +131,8 @@
         A PETSc vector with a layout that is compatible with ``L``. The
         vector is not initialised to zero.
     """
-<<<<<<< HEAD
     if isinstance(container, (Form, _FunctionSpace)):
         container = [container]  # type: ignore
-=======
-    if isinstance(L, Sequence):
-        maps = [
-            (
-                form.function_spaces[0].dofmaps(0).index_map,  # type: ignore[attr-defined]
-                form.function_spaces[0].dofmaps(0).index_map_bs,  # type: ignore[attr-defined]
-            )
-            for form in L
-        ]
-        if kind == PETSc.Vec.Type.NEST:  # type: ignore[attr-defined]
-            return _cpp.fem.petsc.create_vector_nest(maps)
-        elif kind == PETSc.Vec.Type.MPI or kind is None:  # type: ignore[attr-defined]
-            off_owned = tuple(
-                itertools.accumulate(maps, lambda off, m: off + m[0].size_local * m[1], initial=0)
-            )
-            off_ghost = tuple(
-                itertools.accumulate(
-                    maps, lambda off, m: off + m[0].num_ghosts * m[1], initial=off_owned[-1]
-                )
-            )
->>>>>>> 44f42e8f
 
     V = _extract_function_spaces(container) if isinstance(container[0], Form) else container  # type: ignore
 
