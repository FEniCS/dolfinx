--- conflicted
+++ resolved
@@ -1117,19 +1117,8 @@
         _assign_block_data(residual, x)
 
     # Assemble the residual
-<<<<<<< HEAD
-    _zero_vector(b)
+    dolfinx.la.petsc._zero_vector(b)
     assemble_vector(b, residual)
-=======
-    dolfinx.la.petsc._zero_vector(b)
-    try:
-        # Single form and nest assembly
-        assemble_vector(b, residual)
-    except TypeError:
-        # Block assembly
-        _assign_block_data(residual, b)  # type: ignore
-        assemble_vector(b, residual)  # type: ignore
->>>>>>> b6c6920a
 
     # Lift vector
     if isinstance(jacobian, Iterable):
