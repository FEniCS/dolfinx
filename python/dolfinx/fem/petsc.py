--- conflicted
+++ resolved
@@ -38,15 +38,6 @@
 from dolfinx.fem.function import FunctionSpace as _FunctionSpace
 from dolfinx.la import create_petsc_vector
 
-<<<<<<< HEAD
-__all__ = ["create_vector", "create_vector_block", "create_vector_nest",
-           "create_matrix", "create_matrix_block", "create_matrix_nest",
-           "assemble_vector", "assemble_vector_nest", "assemble_vector_block",
-           "assemble_matrix", "assemble_matrix_nest", "assemble_matrix_block",
-           "apply_lifting", "apply_lifting_nest", "set_bc", "set_bc_nest",
-           "LinearProblem", "NonlinearProblem", "discrete_gradient",
-           "interpolation_matrix"]
-=======
 __all__ = [
     "create_vector",
     "create_vector_block",
@@ -66,8 +57,9 @@
     "set_bc_nest",
     "LinearProblem",
     "NonlinearProblem",
+    "discrete_gradient",
+    "interpolation_matrix",
 ]
->>>>>>> 35e66b59
 
 
 def _extract_function_spaces(a: list[list[Form]]):
