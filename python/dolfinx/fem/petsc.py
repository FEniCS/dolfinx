# Copyright (C) 2018-2025 Garth N. Wells, Nathan Sime and Jørgen S. Dokken
#
# This file is part of DOLFINx (https://www.fenicsproject.org)
#
# SPDX-License-Identifier:    LGPL-3.0-or-later
"""High-level solver classes and functions for assembling PETSc objects.

Functions in this module generally apply functions in :mod:`dolfinx.fem`
to PETSc linear algebra objects and handle any PETSc-specific
preparation.

Note:
    The following does not apply to the high-level classes
    :class:`dolfinx.fem.petsc.LinearProblem`
    :class:`dolfinx.fem.petsc.NonlinearProblem`.

    Due to subtle issues in the interaction between petsc4py memory
    management and the Python garbage collector, it is recommended that
    the PETSc method ``destroy()`` is called on returned PETSc objects
    once the object is no longer required. Note that ``destroy()`` is
    collective over the object's MPI communicator.
"""

from __future__ import annotations

import contextlib
import ctypes as _ctypes
import functools
import os
import pathlib
from collections.abc import Sequence

from petsc4py import PETSc

# ruff: noqa: E402
import dolfinx

assert dolfinx.has_petsc4py

import warnings
from functools import partial

import numpy as np
from numpy import typing as npt

import dolfinx.cpp as _cpp
import dolfinx.la.petsc
import ufl
from dolfinx.cpp.fem.petsc import discrete_curl as _discrete_curl
from dolfinx.cpp.fem.petsc import discrete_gradient as _discrete_gradient
from dolfinx.cpp.fem.petsc import interpolation_matrix as _interpolation_matrix
from dolfinx.fem import IntegralType, pack_coefficients, pack_constants
from dolfinx.fem.assemble import _assemble_vector_array
from dolfinx.fem.assemble import apply_lifting as _apply_lifting
from dolfinx.fem.bcs import DirichletBC
from dolfinx.fem.bcs import bcs_by_block as _bcs_by_block
from dolfinx.fem.forms import Form, derivative_block
from dolfinx.fem.forms import extract_function_spaces as _extract_function_spaces
from dolfinx.fem.forms import form as _create_form
from dolfinx.fem.function import Function as _Function
from dolfinx.fem.function import FunctionSpace as _FunctionSpace
from dolfinx.mesh import EntityMap as _EntityMap

__all__ = [
    "LinearProblem",
    "NewtonSolverNonlinearProblem",
    "NonlinearProblem",
    "apply_lifting",
    "assemble_jacobian",
    "assemble_matrix",
    "assemble_residual",
    "assemble_vector",
    "assign",
    "cffi_utils",
    "create_matrix",
    "create_vector",
    "ctypes_utils",
    "discrete_curl",
    "discrete_gradient",
    "interpolation_matrix",
    "numba_utils",
    "set_bc",
]


# -- Vector instantiation -------------------------------------------------


def create_vector(
    V: _FunctionSpace | Sequence[_FunctionSpace | None],
    /,
    kind: str | None = None,
) -> PETSc.Vec:  # type: ignore[name-defined]
    """Create a PETSc vector that is compatible with a linear form(s)
    or functionspace(s).
    Three cases are supported:

    1. For a single space ``V``, if ``kind`` is ``None`` or is
       ``PETSc.Vec.Type.MPI``, a ghosted PETSc vector which is compatible
       with ``V`` is created.

    2. If ``V`` is a sequence of functionspaces and ``kind`` is ``None`` or
       is ``PETSc.Vec.Type.MPI``, a ghosted PETSc vector which is
       compatible with ``V`` is created. The created vector ``b``
       is initialized such that on each MPI process ``b = [b_0, b_1, ...,
       b_n, b_0g, b_1g, ..., b_ng]``, where ``b_i`` are the entries
       associated with the 'owned' degrees-of-freedom for ``V[i]`` and
       ``b_ig`` are the 'unowned' (ghost) entries for ``V[i]``.

       For this case, the returned vector has an attribute ``_blocks``
       that holds the local offsets into ``b`` for the (i) owned and
       (ii) ghost entries for each ``V_i``. It can be accessed by
       ``b.getAttr("_blocks")``. The offsets can be used to get views
       into ``b`` for blocks, e.g.::

           >>> offsets0, offsets1, = b.getAttr("_blocks")
           >>> offsets0
           (0, 12, 28)
           >>> offsets1
           (28, 32, 35)
           >>> b0_owned = b.array[offsets0[0]:offsets0[1]]
           >>> b0_ghost = b.array[offsets1[0]:offsets1[1]]
           >>> b1_owned = b.array[offsets0[1]:offsets0[2]]
           >>> b1_ghost = b.array[offsets1[1]:offsets1[2]]

    3. If ``L/V`` is a sequence of linear forms/functionspaces and ``kind``
       is ``PETSc.Vec.Type.NEST``, a PETSc nested vector (a 'nest' of
       ghosted PETSc vectors) which is compatible with ``L/V`` is created.

    Args:
        V: Function space or a sequence of such.
        kind: PETSc vector type (``VecType``) to create.

    Returns:
        A PETSc vector with a layout that is compatible with ``V``. The
        vector is not initialised to zero.
    """
    if isinstance(
        V, _FunctionSpace | _cpp.fem.FunctionSpace_float32 | _cpp.fem.FunctionSpace_float64
    ):
        V = [V]
    elif any(_V is None for _V in V):
        raise RuntimeError("Can not create vector for None block.")

    maps = [(_V.dofmap.index_map, _V.dofmap.index_map_bs) for _V in V]  # type: ignore
    return dolfinx.la.petsc.create_vector(maps, kind=kind)


# -- Matrix instantiation -------------------------------------------------


def create_matrix(
    a: Form | Sequence[Sequence[Form]],
    kind: str | Sequence[Sequence[str]] | None = None,
) -> PETSc.Mat:  # type: ignore[name-defined]
    """Create a PETSc matrix that is compatible with the (sequence) of
    bilinear form(s).

    Three cases are supported:

    1. For a single bilinear form, it creates a compatible PETSc matrix
       of type ``kind``.
    2. For a rectangular array of bilinear forms, if ``kind`` is
       ``PETSc.Mat.Type.NEST`` or ``kind`` is an array of PETSc ``Mat``
       types (with the same shape as ``a``), a matrix of type
       ``PETSc.Mat.Type.NEST`` is created. The matrix is compatible
       with the forms ``a``.
    3. For a rectangular array of bilinear forms, it create a single
       (non-nested) matrix of type ``kind`` that is compatible with the
       array of for forms ``a``. If ``kind`` is ``None``, then the
       matrix is the default type.

       In this case, the matrix is arranged::

             A = [a_00 ... a_0n]
                 [a_10 ... a_1n]
                 [     ...     ]
                 [a_m0 ..  a_mn]

    Args:
        a: A bilinear form or a nested sequence of bilinear forms.
        kind: The PETSc matrix type (``MatType``).

    Returns:
        A PETSc matrix.
    """
    if isinstance(a, Sequence):
        _a = [[None if form is None else form._cpp_object for form in arow] for arow in a]
        if kind == PETSc.Mat.Type.NEST:  # type: ignore[attr-defined]
            # Create nest matrix with default types
            return _cpp.fem.petsc.create_matrix_nest(_a, None)
        else:
            if kind is None or isinstance(kind, str):  # Single 'kind' type
                return _cpp.fem.petsc.create_matrix_block(_a, kind)
            else:  # Array of 'kind' types
                return _cpp.fem.petsc.create_matrix_nest(_a, kind)
    else:  # Single form
        return _cpp.fem.petsc.create_matrix(a._cpp_object, kind)


# -- Vector assembly ------------------------------------------------------


@functools.singledispatch
def assemble_vector(
    L: Form | Sequence[Form],
    constants: npt.NDArray | Sequence[npt.NDArray] | None = None,
    coeffs: (
        dict[tuple[IntegralType, int], npt.NDArray]
        | Sequence[dict[tuple[IntegralType, int], npt.NDArray]]
        | None
    ) = None,
    kind: str | None = None,
) -> PETSc.Vec:  # type: ignore[name-defined]
    """Assemble linear form(s) into a new PETSc vector.

    Three cases are supported:

    1. If ``L`` is a single linear form, the form is assembled into a
       ghosted PETSc vector.

    2. If ``L`` is a sequence of linear forms and ``kind`` is ``None``
       or is ``PETSc.Vec.Type.MPI``, the forms are assembled into a
       vector ``b`` such that ``b = [b_0, b_1, ..., b_n, b_0g, b_1g,
       ..., b_ng]`` where ``b_i`` are the entries associated with the
       'owned' degrees-of-freedom for ``L[i]`` and ``b_ig`` are the
       'unowned' (ghost) entries for ``L[i]``.

       For this case, the returned vector has an attribute ``_blocks``
       that holds the local offsets into ``b`` for the (i) owned and
       (ii) ghost entries for each ``L[i]``. See :func:`create_vector`
       for a description of the offset blocks.

    3. If ``L`` is a sequence of linear forms and ``kind`` is
       ``PETSc.Vec.Type.NEST``, the forms are assembled into a PETSc
       nested vector ``b`` (a nest of ghosted PETSc vectors) such that
       ``L[i]`` is assembled into into the ith nested matrix in ``b``.

    Constant and coefficient data that appear in the forms(s) can be
    packed outside of this function to avoid re-packing by this
    function. The functions :func:`dolfinx.fem.pack_constants` and
    :func:`dolfinx.fem.pack_coefficients` can be used to 'pre-pack' the
    data.

    Note:
        The returned vector is not finalised, i.e. ghost values are not
        accumulated on the owning processes.

    Args:
        L: A linear form or sequence of linear forms.
        constants: Constants appearing in the form. For a single form,
            ``constants.ndim==1``. For multiple forms, the constants for
            form ``L[i]`` are  ``constants[i]``.
        coeffs: Coefficients appearing in the form. For a single form,
            ``coeffs.shape=(num_cells, n)``. For multiple forms, the
            coefficients for form ``L[i]`` are  ``coeffs[i]``.
        kind: PETSc vector type.

    Returns:
        An assembled vector.
    """
    b = create_vector(_extract_function_spaces(L), kind=kind)  # type: ignore
    dolfinx.la.petsc._zero_vector(b)
    return assemble_vector(b, L, constants, coeffs)  # type: ignore[arg-type]


@assemble_vector.register
def _(
    b: PETSc.Vec,  # type: ignore[name-defined]
    L: Form | Sequence[Form],
    constants: npt.NDArray | Sequence[npt.NDArray] | None = None,
    coeffs: (
        dict[tuple[IntegralType, int], npt.NDArray]
        | Sequence[dict[tuple[IntegralType, int], npt.NDArray]]
        | None
    ) = None,
) -> PETSc.Vec:  # type: ignore[name-defined]
    """Assemble linear form(s) into a PETSc vector.

    The vector ``b`` must have been initialized with a size/layout that
    is consistent with the linear form. The vector ``b`` is normally
    created by :func:`create_vector`.

    Constants and coefficients that appear in the forms(s) can be passed
    to avoid re-computation of constants and coefficients. The functions
    :func:`dolfinx.fem.assemble.pack_constants` and
    :func:`dolfinx.fem.assemble.pack_coefficients` can be called.

    Note:
        The vector is not zeroed before assembly and it is not
        finalised, i.e. ghost values are not accumulated on the owning
        processes.

    Args:
        b: Vector to assemble the contribution of the linear form into.
        L: A linear form or sequence of linear forms to assemble into
            ``b``.
        constants: Constants appearing in the form. For a single form,
            ``constants.ndim==1``. For multiple forms, the constants for
            form ``L[i]`` are  ``constants[i]``.
        coeffs: Coefficients appearing in the form. For a single form,
            ``coeffs.shape=(num_cells, n)``. For multiple forms, the
            coefficients for form ``L[i]`` are  ``coeffs[i]``.

    Returns:
        Assembled vector.
    """
    if b.getType() == PETSc.Vec.Type.NEST:  # type: ignore[attr-defined]
        if not isinstance(L, Sequence):
            raise ValueError("Must provide a sequence of forms when assembling a nest vector")
        constants = [None] * len(L) if constants is None else constants  # type: ignore[list-item]
        coeffs = [None] * len(L) if coeffs is None else coeffs  # type: ignore[list-item]
        for b_sub, L_sub, const, coeff in zip(b.getNestSubVecs(), L, constants, coeffs):
            with b_sub.localForm() as b_local:
                _assemble_vector_array(b_local.array_w, L_sub, const, coeff)  # type: ignore[arg-type]
    elif isinstance(L, Sequence):
        constants = pack_constants(L) if constants is None else constants
        coeffs = pack_coefficients(L) if coeffs is None else coeffs
        offset0, offset1 = b.getAttr("_blocks")
        with b.localForm() as b_l:
            for L_, const, coeff, off0, off1, offg0, offg1 in zip(
                L, constants, coeffs, offset0, offset0[1:], offset1, offset1[1:]
            ):
                bx_ = np.zeros((off1 - off0) + (offg1 - offg0), dtype=PETSc.ScalarType)  # type: ignore[attr-defined]
                _assemble_vector_array(bx_, L_, const, coeff)  # type: ignore[arg-type]
                size = off1 - off0
                b_l.array_w[off0:off1] += bx_[:size]
                b_l.array_w[offg0:offg1] += bx_[size:]
    else:
        with b.localForm() as b_local:
            _assemble_vector_array(b_local.array_w, L, constants, coeffs)  # type: ignore[arg-type]

    return b


# -- Matrix assembly ------------------------------------------------------
@functools.singledispatch
def assemble_matrix(
    a: Form | Sequence[Sequence[Form]],
    bcs: Sequence[DirichletBC] | None = None,
    diag: float = 1,
    constants: Sequence[npt.NDArray] | Sequence[Sequence[npt.NDArray]] | None = None,
    coeffs: (
        dict[tuple[IntegralType, int], npt.NDArray]
        | Sequence[dict[tuple[IntegralType, int], npt.NDArray]]
        | None
    ) = None,
    kind=None,
):
    """Assemble a bilinear form into a matrix.

    The following cases are supported:

    1. If ``a`` is a single bilinear form, the form is assembled
       into PETSc matrix of type ``kind``.
    #. If ``a`` is a :math:`m \\times n` rectangular array of forms the
       forms in ``a`` are assembled into a matrix such that::

            A = [A_00 ... A_0n]
                [A_10 ... A_1n]
                [     ...     ]
                [A_m0 ..  A_mn]

       where ``A_ij`` is the matrix associated with the form
       ``a[i][j]``.

       a. If ``kind`` is a ``PETSc.Mat.Type`` (other than
          ``PETSc.Mat.Type.NEST``) or is ``None``, the matrix type is
          ``kind`` of the default type (if ``kind`` is ``None``).
       #. If ``kind`` is ``PETSc.Mat.Type.NEST`` or a rectangular array
          of PETSc matrix types, the returned matrix has type
          ``PETSc.Mat.Type.NEST``.

    Rows/columns that are constrained by a Dirichlet boundary condition
    are zeroed, with the diagonal to set to ``diag``.

    Constant and coefficient data that appear in the forms(s) can be
    packed outside of this function to avoid re-packing by this
    function. The functions :func:`dolfinx.fem.pack_constants` and
    :func:`dolfinx.fem.pack_coefficients` can be used to 'pre-pack' the
    data.

    Note:
        The returned matrix is not 'assembled', i.e. ghost contributions
        are not accumulated.

    Args:
        a: Bilinear form(s) to assembled into a matrix.
        bc: Dirichlet boundary conditions applied to the system.
        diag: Value to set on the matrix diagonal for Dirichlet
            boundary condition constrained degrees-of-freedom belonging
            to the same trial and test space.
        constants: Constants appearing the in the form.
        coeffs: Coefficients appearing the in the form.

    Returns:
        Matrix representing the bilinear form.
    """
    A = create_matrix(a, kind)
    assemble_matrix(A, a, bcs, diag, constants, coeffs)  # type: ignore[arg-type]
    return A


@assemble_matrix.register
def _(
    A: PETSc.Mat,  # type: ignore[name-defined]
    a: Form | Sequence[Sequence[Form]],
    bcs: Sequence[DirichletBC] | None = None,
    diag: float = 1,
    constants: npt.NDArray | Sequence[Sequence[npt.NDArray]] | None = None,
    coeffs: (
        dict[tuple[IntegralType, int], npt.NDArray]
        | Sequence[Sequence[dict[tuple[IntegralType, int], npt.NDArray]]]
        | None
    ) = None,
) -> PETSc.Mat:  # type: ignore[name-defined]
    """Assemble bilinear form into a matrix.

    The matrix vector ``A`` must have been initialized with a
    size/layout that is consistent with the bilinear form(s). The PETSc
    matrix ``A`` is normally created by :func:`create_matrix`.

    The returned matrix is not finalised, i.e. ghost values are not
    accumulated.
    """
    if A.getType() == PETSc.Mat.Type.NEST:  # type: ignore[attr-defined]
        if not isinstance(a, Sequence):
            raise ValueError("Must provide a sequence of forms when assembling a nest matrix")
        constants = [pack_constants(forms) for forms in a] if constants is None else constants  # type: ignore[misc]
        coeffs = [pack_coefficients(forms) for forms in a] if coeffs is None else coeffs  # type: ignore[misc]
        for i, (a_row, const_row, coeff_row) in enumerate(zip(a, constants, coeffs)):
            for j, (a_block, const, coeff) in enumerate(zip(a_row, const_row, coeff_row)):
                if a_block is not None:
                    Asub = A.getNestSubMatrix(i, j)
                    assemble_matrix(Asub, a_block, bcs, diag, const, coeff)  # type: ignore[arg-type]
                elif i == j:
                    for bc in bcs:
                        row_forms = [row_form for row_form in a_row if row_form is not None]
                        assert len(row_forms) > 0
                        if row_forms[0].function_spaces[0].contains(bc.function_space):
                            raise RuntimeError(
                                f"Diagonal sub-block ({i}, {j}) cannot be 'None'"
                                " and have DirichletBC applied."
                                " Consider assembling a zero block."
                            )
    elif isinstance(a, Sequence):  # Blocked
        consts = [pack_constants(forms) for forms in a] if constants is None else constants  # type: ignore[misc]
        coeffs = [pack_coefficients(forms) for forms in a] if coeffs is None else coeffs  # type: ignore[misc]
        V = (_extract_function_spaces(a, 0), _extract_function_spaces(a, 1))
        for index in range(2):
            # the check below is to ensure that a .dofmaps attribute is
            # available when creating is0 and is1 below
            if all(Vsub is None for Vsub in V[index]):
                raise ValueError(
                    "Cannot have a entire {'row' if index == 0 else 'column'} of a full of None"
                )
        is0 = _cpp.la.petsc.create_index_sets(
            [(Vsub.dofmaps(0).index_map, Vsub.dofmaps(0).index_map_bs) for Vsub in V[0]]  # type: ignore[union-attr]
        )
        is1 = _cpp.la.petsc.create_index_sets(
            [(Vsub.dofmaps(0).index_map, Vsub.dofmaps(0).index_map_bs) for Vsub in V[1]]  # type: ignore[union-attr]
        )

        _bcs = [bc._cpp_object for bc in bcs] if bcs is not None else []
        for i, a_row in enumerate(a):
            for j, a_sub in enumerate(a_row):
                if a_sub is not None:
                    Asub = A.getLocalSubMatrix(is0[i], is1[j])
                    _cpp.fem.petsc.assemble_matrix(
                        Asub,
                        a_sub._cpp_object,
                        consts[i][j],
                        coeffs[i][j],  # type: ignore[index]
                        _bcs,
                        True,
                    )
                    A.restoreLocalSubMatrix(is0[i], is1[j], Asub)
                elif i == j:
                    for bc in _bcs:
                        row_forms = [row_form for row_form in a_row if row_form is not None]
                        assert len(row_forms) > 0
                        if row_forms[0].function_spaces[0].contains(bc.function_space):
                            raise RuntimeError(
                                f"Diagonal sub-block ({i}, {j}) cannot be 'None' "
                                " and have DirichletBC applied."
                                " Consider assembling a zero block."
                            )

        # Flush to enable switch from add to set in the matrix
        A.assemble(PETSc.Mat.AssemblyType.FLUSH)  # type: ignore[attr-defined]

        # Set diagonal
        if len(_bcs):
            for i, a_row in enumerate(a):
                for j, a_sub in enumerate(a_row):
                    if a_sub is not None:
                        if a_sub.function_spaces[0] is a_sub.function_spaces[1]:
                            Asub = A.getLocalSubMatrix(is0[i], is1[j])
                            _cpp.fem.petsc.insert_diagonal(
                                Asub, a_sub.function_spaces[0], _bcs, diag
                            )
                            A.restoreLocalSubMatrix(is0[i], is1[j], Asub)
    else:  # Non-blocked
        constants = pack_constants(a) if constants is None else constants  # type: ignore[assignment]
        coeffs = pack_coefficients(a) if coeffs is None else coeffs  # type: ignore[assignment]
        _bcs = [bc._cpp_object for bc in bcs] if bcs is not None else []
        _cpp.fem.petsc.assemble_matrix(A, a._cpp_object, constants, coeffs, _bcs)
        if a.function_spaces[0] is a.function_spaces[1]:
            A.assemblyBegin(PETSc.Mat.AssemblyType.FLUSH)  # type: ignore[attr-defined]
            A.assemblyEnd(PETSc.Mat.AssemblyType.FLUSH)  # type: ignore[attr-defined]
            if len(_bcs):
                _cpp.fem.petsc.insert_diagonal(A, a.function_spaces[0], _bcs, diag)

    return A


# -- Modifiers for Dirichlet conditions -----------------------------------


def apply_lifting(
    b: PETSc.Vec,  # type: ignore[name-defined]
    a: Sequence[Form] | Sequence[Sequence[Form]],
    bcs: Sequence[DirichletBC] | Sequence[Sequence[DirichletBC]] | None,
    x0: Sequence[PETSc.Vec] | None = None,  # type: ignore[name-defined]
    alpha: float = 1,
    constants: Sequence[npt.NDArray] | Sequence[Sequence[npt.NDArray]] | None = None,
    coeffs: (
        dict[tuple[IntegralType, int], npt.NDArray]
        | Sequence[Sequence[dict[tuple[IntegralType, int], npt.NDArray]]]
        | None
    ) = None,
) -> None:
    r"""Modify the right-hand side PETSc vector ``b`` to account for
    constraints (Dirichlet boundary conitions).

    See :func:`dolfinx.fem.apply_lifting` for a mathematical
    descriptions of the lifting operation.

    Args:
        b: Vector to modify in-place.
        a: List of bilinear forms. If ``b`` is not blocked or a nest,
            then ``a`` is a 1D sequence. If ``b`` is blocked or a nest,
            then ``a`` is  a 2D array of forms, with the ``a[i]`` forms
            used to modify the block/nest vector ``b[i]``.
        bcs: Boundary conditions to apply, which form a 2D array.
            If ``b`` is nested or blocked then ``bcs[i]`` are the
            boundary conditions to apply to block/nest ``i``.
            The function :func:`dolfinx.fem.bcs_by_block` can be
            used to prepare the 2D array of ``DirichletBC`` objects
            from the 2D sequence ``a``::

                bcs1 = fem.bcs_by_block(
                    fem.extract_function_spaces(a, 1),
                    bcs
                )

            If ``b`` is not blocked or nest, then ``len(bcs)`` must be
            equal to 1. The function :func:`dolfinx.fem.bcs_by_block`
            can be used to prepare the 2D array of ``DirichletBC``
            from the 1D sequence ``a``::

                bcs1 = fem.bcs_by_block(
                    fem.extract_function_spaces([a], 1),
                    bcs
                )

        x0: Vector to use in modify ``b`` (see
            :func:`dolfinx.fem.apply_lifting`). Treated as zero if
            ``None``.
        alpha: Scalar parameter in lifting (see
            :func:`dolfinx.fem.apply_lifting`).
        constants: Packed constant data appearing in the forms ``a``. If
            ``None``, the constant data will be packed by the function.
        coeffs: Packed coefficient data appearing in the forms ``a``. If
            ``None``, the coefficient data will be packed by the
            function.

    Note:
        Ghost contributions are not accumulated (not sent to owner).
        Caller is responsible for reverse-scatter to update the ghosts.

    Note:
        Boundary condition values are *not* set in ``b`` by this
        function. Use :func:`dolfinx.fem.DirichletBC.set` to set values
        in ``b``.
    """
    if b.getType() == PETSc.Vec.Type.NEST:  # type: ignore[attr-defined]
        x0 = [] if x0 is None else x0.getNestSubVecs()  # type: ignore[attr-defined]
        constants = [pack_constants(forms) for forms in a] if constants is None else constants  # type: ignore[assignment]
        coeffs = [pack_coefficients(forms) for forms in a] if coeffs is None else coeffs  # type: ignore[misc]
        for b_sub, a_sub, const, coeff in zip(b.getNestSubVecs(), a, constants, coeffs):  # type: ignore[arg-type]
            const_ = list(
                map(lambda x: np.array([], dtype=PETSc.ScalarType) if x is None else x, const)  # type: ignore[attr-defined, call-overload]
            )
            apply_lifting(b_sub, a_sub, bcs, x0, alpha, const_, coeff)  # type: ignore[arg-type]
    else:
        with contextlib.ExitStack() as stack:
            if b.getAttr("_blocks") is not None:
                if x0 is not None:
                    offset0, offset1 = x0.getAttr("_blocks")  # type: ignore[attr-defined]
                    xl = stack.enter_context(x0.localForm())  # type: ignore[attr-defined]
                    xlocal = [
                        np.concatenate((xl[off0:off1], xl[offg0:offg1]))
                        for (off0, off1, offg0, offg1) in zip(
                            offset0, offset0[1:], offset1, offset1[1:]
                        )
                    ]
                else:
                    xlocal = None

                offset0, offset1 = b.getAttr("_blocks")
                with b.localForm() as b_l:
                    for i, (a_, off0, off1, offg0, offg1) in enumerate(
                        zip(a, offset0, offset0[1:], offset1, offset1[1:])
                    ):
                        const = pack_constants(a_) if constants is None else constants[i]  # type: ignore[arg-type]
                        coeff = pack_coefficients(a_) if coeffs is None else coeffs[i]  # type: ignore[arg-type, assignment, index]
                        const_ = [
                            np.empty(0, dtype=PETSc.ScalarType) if val is None else val  # type: ignore[attr-defined]
                            for val in const
                        ]
                        bx_ = np.concatenate((b_l[off0:off1], b_l[offg0:offg1]))
                        _apply_lifting(bx_, a_, bcs, xlocal, float(alpha), const_, coeff)  # type: ignore[arg-type]
                        size = off1 - off0
                        b_l.array_w[off0:off1] = bx_[:size]
                        b_l.array_w[offg0:offg1] = bx_[size:]
            else:
                x0 = [] if x0 is None else x0
                x0 = [stack.enter_context(x.localForm()) for x in x0]
                x0_r = [x.array_r for x in x0]
                b_local = stack.enter_context(b.localForm())
                _apply_lifting(b_local.array_w, a, bcs, x0_r, alpha, constants, coeffs)  # type: ignore[arg-type]

    return b


def set_bc(
    b: PETSc.Vec,  # type: ignore[name-defined]
    bcs: Sequence[DirichletBC] | Sequence[Sequence[DirichletBC]],
    x0: PETSc.Vec | None = None,  # type: ignore[name-defined]
    alpha: float = 1,
) -> None:
    r"""Set constraint (Dirchlet boundary condition) values in an vector.

    For degrees-of-freedoms that are constrained by a Dirichlet boundary
    condition, this function sets that degrees-of-freedom to ``alpha *
    (g - x0)``, where ``g`` is the boundary condition value.

    Only owned entries in ``b`` (owned by the MPI process) are modified
    by this function.

    Args:
        b: Vector to modify by setting  boundary condition values.
        bcs: Boundary conditions to apply. If ``b`` is nested or
            blocked, ``bcs`` is a 2D array and ``bcs[i]`` are the
            boundary conditions to apply to block/nest ``i``. Otherwise
            ``bcs`` should be a sequence of ``DirichletBC``\s. For
            block/nest problems, :func:`dolfinx.fem.bcs_by_block` can be
            used to prepare the 2D array of ``DirichletBC`` objects.
        x0: Vector used in the value that constrained entries are set
            to. If ``None``, ``x0`` is treated as zero.
        alpha: Scalar value used in the value that constrained entries
            are set to.
    """
    if len(bcs) == 0:
        return

    if not isinstance(bcs[0], Sequence):
        x0 = x0.array_r if x0 is not None else None
        for bc in bcs:
            bc.set(b.array_w, x0, alpha)  # type: ignore[union-attr]
    elif b.getType() == PETSc.Vec.Type.NEST:  # type: ignore[attr-defined]
        _b = b.getNestSubVecs()
        x0 = len(_b) * [None] if x0 is None else x0.getNestSubVecs()
        for b_sub, bc, x_sub in zip(_b, bcs, x0):  # type: ignore[assignment, arg-type]
            set_bc(b_sub, bc, x_sub, alpha)  # type: ignore[arg-type]
    else:  # block vector
        offset0, _ = b.getAttr("_blocks")
        b_array = b.getArray(readonly=False)
        x_array = x0.getArray(readonly=True) if x0 is not None else None
        for bcs, off0, off1 in zip(bcs, offset0, offset0[1:]):  # type: ignore[assignment]
            x0_sub = x_array[off0:off1] if x0 is not None else None  # type: ignore[index]
            for bc in bcs:
                bc.set(b_array[off0:off1], x0_sub, alpha)  # type: ignore[arg-type, union-attr]


# -- High-level interface for KSP ---------------------------------------


class LinearProblem:
    """High-level class for solving a linear variational problem using
    a PETSc KSP.

    Solves problems of the form
    :math:`a_{ij}(u, v) = f_i(v), i,j=0,\\ldots,N\\
    \\forall v \\in V` where
    :math:`u=(u_0,\\ldots,u_N), v=(v_0,\\ldots,v_N)`
    using PETSc KSP as the linear solver.

    Note:
        This high-level class automatically handles PETSc memory
        management. The user does not need to manually call
        ``.destroy()`` on returned PETSc objects.
    """

    def __init__(
        self,
        a: ufl.Form | Sequence[Sequence[ufl.Form]],
        L: ufl.Form | Sequence[ufl.Form],
        *,
        petsc_options_prefix: str,
        bcs: Sequence[DirichletBC] | None = None,
        u: _Function | Sequence[_Function] | None = None,
        P: ufl.Form | Sequence[Sequence[ufl.Form]] | None = None,
        kind: str | Sequence[Sequence[str]] | None = None,
        petsc_options: dict | None = None,
        form_compiler_options: dict | None = None,
        jit_options: dict | None = None,
        entity_maps: Sequence[_EntityMap] | None = None,
    ) -> None:
        """Initialize solver for a linear variational problem.

        By default, the underlying KSP solver uses PETSc's default
        options, usually GMRES + ILU preconditioning. To use the robust
        combination of LU via MUMPS

        Example::

            problem = LinearProblem(a, L, bcs=[bc0, bc1],
                petsc_options_prefix="basic_linear_problem",
                petsc_options= {
                  "ksp_type": "preonly",
                  "pc_type": "lu",
                  "pc_factor_mat_solver_type": "mumps"
            })

        This class also supports nested block-structured problems.

        Example::

            problem = LinearProblem([[a00, a01], [None, a11]], [L0, L1],
                bcs=[bc0, bc1], u=[uh0, uh1],
                kind="nest",
                petsc_options_prefix="nest_linear_problem")

        Every PETSc object created will have a unique options prefix set.
        We recommend discovering these prefixes dynamically via the
        petsc4py API rather than hard-coding each prefix value
        into the programme.

        Example::

            ksp_options_prefix = problem.solver.getOptionsPrefix()
            A_options_prefix = problem.A.getOptionsPrefix()

        Args:
            a: Bilinear UFL form or a nested sequence of bilinear
                forms, the left-hand side of the variational problem.
            L: Linear UFL form or a sequence of linear forms, the
                right-hand side of the variational problem.
            bcs: Sequence of Dirichlet boundary conditions to apply to
                 the variational problem and the preconditioner matrix.
            u: Solution function. It is created if not provided.
            P: Bilinear UFL form or a sequence of sequence of bilinear
                forms, used as a preconditioner.
            kind: The PETSc matrix and vector kind. Common choices
                are ``mpi`` and ``nest``. See
                :func:`dolfinx.fem.petsc.create_matrix` and
                :func:`dolfinx.fem.petsc.create_vector` for more
                information.
            petsc_options_prefix: Mandatory named argument. Options prefix
                used as root prefix on all internally created PETSc
                objects. Typically ends with ``_``. Must be the same on
                all ranks, and is usually unique within the programme.
            petsc_options: Options set on the underlying PETSc KSP only.
                The options must be the same on all ranks. For available
                choices for the ``petsc_options`` kwarg, see the `PETSc KSP
                documentation
                <https://petsc4py.readthedocs.io/en/stable/manual/ksp/>`_.
                Options on other objects (matrices, vectors) should be set
                explicitly by the user.
            form_compiler_options: Options used in FFCx compilation of
                all forms. Run ``ffcx --help`` at the commandline to see
                all available options.
            jit_options: Options used in CFFI JIT compilation of C
                code generated by FFCx. See ``python/dolfinx/jit.py`` for
                all available options. Takes priority over all other
                option values.
            entity_maps: If any trial functions, test functions, or
                coefficients in the form are not defined over the same mesh
                as the integration domain, ``entity_maps`` must be
                supplied.
                For each key (a mesh, different to the integration domain
                mesh) a map should be provided relating the entities in the
                integration domain mesh to the entities in the key mesh
                e.g. for a key-value pair (msh, emap) in ``entity_maps``,
                ``emap[i]`` is the entity in ``msh`` corresponding to
                entity ``i`` in the integration domain mesh.
        """
        self._a = _create_form(
            a,
            dtype=PETSc.ScalarType,  # type: ignore[attr-defined]
            form_compiler_options=form_compiler_options,
            jit_options=jit_options,
            entity_maps=entity_maps,
        )
        self._L = _create_form(
            L,
            dtype=PETSc.ScalarType,  # type: ignore[attr-defined]
            form_compiler_options=form_compiler_options,
            jit_options=jit_options,
            entity_maps=entity_maps,
        )
        self._A = create_matrix(self._a, kind=kind)
        self._preconditioner = _create_form(
            P,  # type: ignore[arg-type]
            dtype=PETSc.ScalarType,  # type: ignore[attr-defined]
            form_compiler_options=form_compiler_options,
            jit_options=jit_options,
            entity_maps=entity_maps,
        )
        self._P_mat = (
            create_matrix(self._preconditioner, kind=kind)
            if self._preconditioner is not None
            else None
        )

        # For nest matrices kind can be a nested list.
        kind = "nest" if self.A.getType() == PETSc.Mat.Type.NEST else kind  # type: ignore[attr-defined]
        if kind == "is":
            kind = "mpi"
        assert kind is None or isinstance(kind, str)
        self._b = create_vector(_extract_function_spaces(self.L), kind=kind)  # type: ignore
        self._x = create_vector(_extract_function_spaces(self.L), kind=kind)  # type: ignore

        self._u: _Function | Sequence[_Function]
        if u is None:
            # Extract function space for unknown from the right hand
            # side of the equation.
            if isinstance(L, Sequence):
                self._u = [_Function(Li.arguments()[0].ufl_function_space()) for Li in L]
            else:
                self._u = _Function(L.arguments()[0].ufl_function_space())
        else:
            self._u = u

        self.bcs = [] if bcs is None else bcs

        self._solver = PETSc.KSP().create(self.A.comm)  # type: ignore[attr-defined]
        self.solver.setOperators(self.A, self.P_mat)

        # Attach problem information
        dm = self.solver.getDM()
        dm.setCreateMatrix(partial(_dm_create_matrix, self.A))
        dm.setCreateFieldDecomposition(partial(_dm_create_field_decomposition, u, self.L))
        self.solver.getPC().setDM(dm)

        if petsc_options_prefix == "":
            raise ValueError("PETSc options prefix cannot be empty.")

        self._petsc_options_prefix = petsc_options_prefix
        self.solver.setOptionsPrefix(petsc_options_prefix)
        self.A.setOptionsPrefix(f"{petsc_options_prefix}A_")
        self.b.setOptionsPrefix(f"{petsc_options_prefix}b_")
        self.x.setOptionsPrefix(f"{petsc_options_prefix}x_")
        if self.P_mat is not None:
            self.P_mat.setOptionsPrefix(f"{petsc_options_prefix}P_mat_")

        # Set options on KSP only
        if petsc_options is not None:
            opts = PETSc.Options()  # type: ignore[attr-defined]
            opts.prefixPush(self.solver.getOptionsPrefix())

            for k, v in petsc_options.items():
                opts[k] = v

            self.solver.setFromOptions()

            # Tidy up global options
            for k in petsc_options.keys():
                del opts[k]

            opts.prefixPop()

        if kind == "nest":
            # Transfer nest IS on self.A to PC of main KSP. This allows
            # fieldsplit preconditioning to be applied, if desired.
            nest_IS = self.A.getNestISs()
            fieldsplit_IS = tuple(
                [
                    (f"{u.name + '_' if u.name != 'f' else ''}{i}", IS)
                    for i, (u, IS) in enumerate(zip(self.u, nest_IS[0]))
                ]
            )
            self.solver.getPC().setFieldSplitIS(*fieldsplit_IS)

    def __del__(self):
        self._solver.destroy()
        self._A.destroy()
        self._b.destroy()
        self._x.destroy()
        if self._P_mat is not None:
            self._P_mat.destroy()

    def solve(self) -> _Function | Sequence[_Function]:
        """Solve the problem.

        This method updates the solution ``u`` function(s) stored in the
        problem instance.

        Note:
            The user is responsible for asserting convergence of the KSP
            solver e.g. ``problem.solver.getConvergedReason() > 0``.
            Alternatively, pass ``"ksp_error_if_not_converged" : True`` in
            ``petsc_options`` to raise a ``PETScError`` on failure.

        Returns:
            The solution function(s).
        """

        # Assemble lhs
        self.A.zeroEntries()
        assemble_matrix(self.A, self.a, bcs=self.bcs)  # type: ignore[arg-type, misc]
        self.A.assemble()

        # Assemble preconditioner
        if self.P_mat is not None:
            self.P_mat.zeroEntries()
            assemble_matrix(self.P_mat, self.preconditioner, bcs=self.bcs)  # type: ignore[arg-type, misc]
            self.P_mat.assemble()

        # Assemble rhs
        dolfinx.la.petsc._zero_vector(self.b)
        assemble_vector(self.b, self.L)  # type: ignore[arg-type]

        # Apply boundary conditions to the rhs
        if self.bcs is not None:
            if isinstance(self.u, Sequence):  # block or nest
                bcs1 = _bcs_by_block(_extract_function_spaces(self.a, 1), self.bcs)  # type: ignore[arg-type]
                apply_lifting(self.b, self.a, bcs=bcs1)  # type: ignore[arg-type]
                dolfinx.la.petsc._ghost_update(
                    self.b,
                    PETSc.InsertMode.ADD,  # type: ignore[attr-defined]
                    PETSc.ScatterMode.REVERSE,  # type: ignore[attr-defined]
                )
                bcs0 = _bcs_by_block(_extract_function_spaces(self.L), self.bcs)  # type: ignore[arg-type]
                dolfinx.fem.petsc.set_bc(self.b, bcs0)
            else:  # single form
                apply_lifting(self.b, [self.a], bcs=[self.bcs])  # type: ignore[arg-type]
                dolfinx.la.petsc._ghost_update(
                    self.b,
                    PETSc.InsertMode.ADD,  # type: ignore[attr-defined]
                    PETSc.ScatterMode.REVERSE,  # type: ignore[attr-defined]
                )
                for bc in self.bcs:
                    bc.set(self.b.array_w)
        else:
            dolfinx.la.petsc._ghost_update(self.b, PETSc.InsertMode.ADD, PETSc.ScatterMode.REVERSE)  # type: ignore[attr-defined]

        # Solve linear system and update ghost values in the solution
        self.solver.solve(self.b, self.x)
        dolfinx.la.petsc._ghost_update(self.x, PETSc.InsertMode.INSERT, PETSc.ScatterMode.FORWARD)  # type: ignore[attr-defined]
        dolfinx.fem.petsc.assign(self.x, self.u)
        return self.u

    @property
    def L(self) -> Form | Sequence[Form]:
        """The compiled linear form representing the left-hand side."""
        return self._L

    @property
    def a(self) -> Form | Sequence[Form]:
        """The compiled bilinear form representing the right-hand side."""
        return self._a

    @property
    def preconditioner(self) -> Form | Sequence[Form]:
        """The compiled bilinear form representing the preconditioner."""
        return self._preconditioner

    @property
    def A(self) -> PETSc.Mat:  # type: ignore[name-defined]
        """Left-hand side matrix."""
        return self._A

    @property
    def P_mat(self) -> PETSc.Mat:  # type: ignore[name-defined]
        """Preconditioner matrix."""
        return self._P_mat

    @property
    def b(self) -> PETSc.Vec:  # type: ignore[name-defined]
        """Right-hand side vector."""
        return self._b

    @property
    def x(self) -> PETSc.Vec:  # type: ignore[name-defined]
        """Solution vector.

        Note:
            The vector does not share memory with the solution
            function(s) ``u``.
        """
        return self._x

    @property
    def solver(self) -> PETSc.KSP:  # type: ignore[name-defined]
        """The PETSc KSP solver."""
        return self._solver

    @property
    def u(self) -> _Function | Sequence[_Function]:
        """Solution function(s).

        Note:
            The function(s) do not share memory with the solution
            vector ``x``.
        """
        return self._u


# -- High-level interface for SNES ---------------------------------------


def _assign_block_data(forms: Sequence[Form], vec: PETSc.Vec):  # type: ignore[name-defined]
    """Assign block data to a PETSc vector.

    Args:
        forms: List of forms to extract block data from.
        vec: PETSc vector to assign block data to.
    """

    maps = (
        (
            form.function_spaces[0].dofmaps(0).index_map,  # type: ignore[attr-defined]
            form.function_spaces[0].dofmaps(0).index_map_bs,  # type: ignore[attr-defined]
        )
        for form in forms
    )

    return dolfinx.la.petsc._assign_block_data(maps, vec)


def assemble_residual(
    u: _Function | Sequence[_Function],
    residual: Form | Sequence[Form],
    jacobian: Form | Sequence[Sequence[Form]],
    bcs: Sequence[DirichletBC],
    _snes: PETSc.SNES,  # type: ignore[name-defined]
    x: PETSc.Vec,  # type: ignore[name-defined]
    b: PETSc.Vec,  # type: ignore[name-defined]
):
    """Assemble the residual at ``x`` into the vector ``b``.

    A function conforming to the interface expected by ``SNES.setFunction``
    can be created by fixing the first four arguments, e.g.:

    Example::

        snes = PETSc.SNES().create(mesh.comm)
        assemble_residual = functools.partial(
            dolfinx.fem.petsc.assemble_residual,
            u, residual, jacobian, bcs)
        snes.setFunction(assemble_residual, x, b)

    Args:
        u: Function(s) tied to the solution vector within the residual and
           Jacobian.
        residual: Form of the residual. It can be a sequence of forms.
        jacobian: Form of the Jacobian. It can be a nested sequence of
            forms.
        bcs: List of Dirichlet boundary conditions to lift the residual.
        _snes: The solver instance.
        x: The vector containing the point to evaluate the residual at.
        b: Vector to assemble the residual into.
    """
    # Update input vector before assigning
    dolfinx.la.petsc._ghost_update(x, PETSc.InsertMode.INSERT, PETSc.ScatterMode.FORWARD)  # type: ignore[attr-defined]

    # Assign the input vector to the unknowns
    assign(x, u)

    # Assign block data if block assembly is requested
    if isinstance(residual, Sequence) and b.getType() != PETSc.Vec.Type.NEST:  # type: ignore[attr-defined]
        _assign_block_data(residual, b)
        _assign_block_data(residual, x)

    # Assemble the residual
    dolfinx.la.petsc._zero_vector(b)
    assemble_vector(b, residual)  # type: ignore[arg-type]

    # Lift vector
    if isinstance(jacobian, Sequence):
        # Nest and blocked lifting
        bcs1 = _bcs_by_block(_extract_function_spaces(jacobian, 1), bcs)
        apply_lifting(b, jacobian, bcs=bcs1, x0=x, alpha=-1.0)
        dolfinx.la.petsc._ghost_update(b, PETSc.InsertMode.ADD, PETSc.ScatterMode.REVERSE)  # type: ignore[attr-defined]
        bcs0 = _bcs_by_block(_extract_function_spaces(residual), bcs)  # type: ignore[arg-type]
        set_bc(b, bcs0, x0=x, alpha=-1.0)
    else:
        # Single form lifting
        apply_lifting(b, [jacobian], bcs=[bcs], x0=[x], alpha=-1.0)
        dolfinx.la.petsc._ghost_update(b, PETSc.InsertMode.ADD, PETSc.ScatterMode.REVERSE)  # type: ignore[attr-defined]
        set_bc(b, bcs, x0=x, alpha=-1.0)
    dolfinx.la.petsc._ghost_update(b, PETSc.InsertMode.INSERT, PETSc.ScatterMode.FORWARD)  # type: ignore[attr-defined]


def assemble_jacobian(
    u: Sequence[_Function] | _Function,
    jacobian: Form | Sequence[Sequence[Form]],
    preconditioner: Form | Sequence[Sequence[Form]] | None,
    bcs: Sequence[DirichletBC],
    _snes: PETSc.SNES,  # type: ignore[name-defined]
    x: PETSc.Vec,  # type: ignore[name-defined]
    J: PETSc.Mat,  # type: ignore[name-defined]
    P_mat: PETSc.Mat,  # type: ignore[name-defined]
):
    """Assemble the Jacobian and preconditioner matrices at ``x``
    into ``J`` and ``P_mat``.

    A function conforming to the interface expected by ``SNES.setJacobian``
    can be created by fixing the first four arguments e.g.:

    Example::

        snes = PETSc.SNES().create(mesh.comm)
        assemble_jacobian = functools.partial(
            dolfinx.fem.petsc.assemble_jacobian,
            u, jacobian, preconditioner, bcs)
        snes.setJacobian(assemble_jacobian, A, P_mat)

    Args:
        u: Function tied to the solution vector within the residual and
            jacobian.
        jacobian: Compiled form of the Jacobian.
        preconditioner: Compiled form of the preconditioner.
        bcs: List of Dirichlet boundary conditions to apply to the Jacobian
             and preconditioner matrices.
        _snes: The solver instance.
        x: The vector containing the point to evaluate at.
        J: Matrix to assemble the Jacobian into.
        P_mat: Matrix to assemble the preconditioner into.
    """
    # Copy existing soultion into the function used in the residual and
    # Jacobian
    dolfinx.la.petsc._ghost_update(x, PETSc.InsertMode.INSERT, PETSc.ScatterMode.FORWARD)  # type: ignore[attr-defined]
    assign(x, u)

    # Assemble Jacobian
    J.zeroEntries()
    assemble_matrix(J, jacobian, bcs, diag=1.0)  # type: ignore[arg-type, misc]
    J.assemble()
    if preconditioner is not None:
        P_mat.zeroEntries()
        assemble_matrix(P_mat, preconditioner, bcs, diag=1.0)  # type: ignore[arg-type, misc]
        P_mat.assemble()


class NonlinearProblem:
    """High-level class for solving nonlinear variational problems
    with PETSc SNES.

    Solves problems of the form
    :math:`F_i(u, v) = 0, i=0,\\ldots,N\\ \\forall v \\in V` where
    :math:`u=(u_0,\\ldots,u_N), v=(v_0,\\ldots,v_N)` using PETSc
    SNES as the non-linear solver.

    Note:
        The deprecated version of this class for use with
        :class:`dolfinx.nls.petsc.NewtonSolver` has been renamed
        :class:`dolfinx.fem.petsc.NewtonSolverNonlinearProblem`.

    Note:
        This high-level class automatically handles PETSc memory
        management. The user does not need to manually call
        ``.destroy()`` on returned PETSc objects.
    """

    def __init__(
        self,
        F: ufl.form.Form | Sequence[ufl.form.Form],
        u: _Function | Sequence[_Function],
        *,
        petsc_options_prefix: str,
        bcs: Sequence[DirichletBC] | None = None,
        J: ufl.form.Form | Sequence[Sequence[ufl.form.Form]] | None = None,
        P: ufl.form.Form | Sequence[Sequence[ufl.form.Form]] | None = None,
        kind: str | Sequence[Sequence[str]] | None = None,
        petsc_options: dict | None = None,
        form_compiler_options: dict | None = None,
        jit_options: dict | None = None,
        entity_maps: Sequence[_EntityMap] | None = None,
    ):
        """
        Initialize solver for a nonlinear variational problem.

        By default, the underlying SNES solver uses PETSc's default
        options. To use the robust combination of LU via MUMPS with
        a backtracking linesearch, pass:

        Example::

            petsc_options = {"ksp_type": "preonly",
                             "pc_type": "lu",
                             "pc_factor_mat_solver_type": "mumps",
                             "snes_linesearch_type": "bt",
            }

        Every PETSc object will have a unique options prefix set. We
        recommend discovering these prefixes dynamically via the
        petsc4py API rather than hard-coding each prefix value into
        the programme.

        Example::

            snes_options_prefix = problem.solver.getOptionsPrefix()
            jacobian_options_prefix = problem.A.getOptionsPrefix()

        Args:
            F: UFL form(s) representing the residual :math:`F_i`.
            u: Function(s) used to define the residual and Jacobian.
            bcs: Dirichlet boundary conditions.
            J: UFL form(s) representing the Jacobian
                :math:`J_{ij} = dF_i/du_j`. If not passed, derived
                automatically.
            P: UFL form(s) representing the preconditioner.
            kind: The PETSc matrix and vector kind. Common choices
                are ``mpi`` and ``nest``. See
                :func:`dolfinx.fem.petsc.create_matrix` and
                :func:`dolfinx.fem.petsc.create_vector` for more
                information.
            petsc_options_prefix: Mandatory named argument.
                Options prefix used as root prefix on all
                internally created PETSc objects. Typically ends with `_`.
                Must be the same on all ranks, and is usually unique within
                the programme.
            petsc_options: Options set on the underlying PETSc SNES only.
                The options must be the same on all ranks. For available
                choices for ``petsc_options``, see the
                `PETSc SNES documentation
                <https://petsc4py.readthedocs.io/en/stable/manual/snes/>`_.
                Options on other objects (matrices, vectors) should be set
                explicitly by the user.
            form_compiler_options: Options used in FFCx compilation of all
                forms. Run ``ffcx --help`` at the command line to see all
                available options.
            jit_options: Options used in CFFI JIT compilation of C code
                generated by FFCx. See ``python/dolfinx/jit.py`` for all
                available options. Takes priority over all other option
                values.
            entity_maps: If any trial functions, test functions, or
                coefficients in the form are not defined over the same mesh
                as the integration domain, ``entity_maps`` must be
                supplied. For each key (a mesh, different to the
                integration domain mesh) a map should be provided relating
                the entities in the integration domain mesh to the entities
                in the key mesh e.g. for a key-value pair ``(msh, emap)``
                in ``entity_maps``, ``emap[i]`` is the entity in ``msh``
                corresponding to entity ``i`` in the integration domain
                mesh.
        """
        # Compile residual and Jacobian forms
        self._F = _create_form(
            F,
            form_compiler_options=form_compiler_options,
            jit_options=jit_options,
            entity_maps=entity_maps,
        )

        if J is None:
            J = derivative_block(F, u)

        self._J = _create_form(
            J,
            form_compiler_options=form_compiler_options,
            jit_options=jit_options,
            entity_maps=entity_maps,
        )

        if P is not None:
            self._preconditioner = _create_form(
                P,
                form_compiler_options=form_compiler_options,
                jit_options=jit_options,
                entity_maps=entity_maps,
            )
        else:
            self._preconditioner = None

        self._u = u
        # Set default values if not supplied
        bcs = [] if bcs is None else bcs

        # Create PETSc structures for the residual, Jacobian and solution
        # vector
        self._A = create_matrix(self.J, kind=kind)
        # Create PETSc structure for preconditioner if provided
        if self._preconditioner is not None:
            self._P_mat = create_matrix(self._preconditioner, kind=kind)
        else:
            self._P_mat = None

        # Determine the vector kind based on the matrix type
        kind = "nest" if self._A.getType() == PETSc.Mat.Type.NEST else kind  # type: ignore[attr-defined]
        if kind == "is":
            kind = "mpi"
        assert kind is None or isinstance(kind, str)
        self._b = create_vector(_extract_function_spaces(self.F), kind=kind)  # type: ignore
        self._x = create_vector(_extract_function_spaces(self.F), kind=kind)  # type: ignore

        # Create the SNES solver and attach the corresponding Jacobian and
        # residual computation functions
        self._snes = PETSc.SNES().create(self.A.comm)  # type: ignore[attr-defined]
        self.solver.setJacobian(
            partial(assemble_jacobian, u, self.J, self.preconditioner, bcs), self.A, self.P_mat
        )
        self.solver.setFunction(partial(assemble_residual, u, self.F, self.J, bcs), self.b)

        # Attach problem information
        dm = self.solver.getDM()
        dm.setCreateMatrix(partial(_dm_create_matrix, self.A))
        dm.setCreateFieldDecomposition(partial(_dm_create_field_decomposition, u, self.F))
        self.solver.getKSP().setDM(dm)

        if petsc_options_prefix == "":
            raise ValueError("PETSc options prefix cannot be empty.")

        self.solver.setOptionsPrefix(petsc_options_prefix)
        self.A.setOptionsPrefix(f"{petsc_options_prefix}A_")
        if self.P_mat is not None:
            self.P_mat.setOptionsPrefix(f"{petsc_options_prefix}P_mat_")
        self.b.setOptionsPrefix(f"{petsc_options_prefix}b_")
        self.x.setOptionsPrefix(f"{petsc_options_prefix}x_")

        # Set options for SNES only
        if petsc_options is not None:
            opts = PETSc.Options()  # type: ignore[attr-defined]
            opts.prefixPush(self.solver.getOptionsPrefix())

            for k, v in petsc_options.items():
                opts[k] = v

            self.solver.setFromOptions()

            # Tidy up global options
            for k in petsc_options.keys():
                del opts[k]

            opts.prefixPop()

        if self.P_mat is not None and kind == "nest":
            # Transfer nest IS on self.P_mat to PC of main KSP. This allows
            # fieldsplit preconditioning to be applied, if desired.
            nest_IS = self.P_mat.getNestISs()
            fieldsplit_IS = tuple(
                [
                    (f"{u.name + '_' if u.name != 'f' else ''}{i}", IS)
                    for i, (u, IS) in enumerate(zip(self.u, nest_IS[0]))
                ]
            )
            self.solver.getKSP().getPC().setFieldSplitIS(*fieldsplit_IS)

    def solve(self) -> _Function | Sequence[_Function]:
        """Solve the problem.

        This method updates the solution ``u`` function(s) stored in the
        problem instance.

        Note:
            The user is responsible for asserting convergence of the SNES
            solver e.g. ``assert problem.solver.getConvergedReason() > 0``.
            Alternatively, pass ``"snes_error_if_not_converged": True`` and
            ``"ksp_error_if_not_converged" : True`` in ``petsc_options`` to
            raise a ``PETScError`` on failure.

        Returns:
            The solution function(s).
        """
        # Copy current iterate into the work array.
        assign(self.u, self.x)

        # Solve problem
        self.solver.solve(None, self.x)
        dolfinx.la.petsc._ghost_update(self.x, PETSc.InsertMode.INSERT, PETSc.ScatterMode.FORWARD)  # type: ignore[attr-defined]

        # Copy solution back to function
        assign(self.x, self.u)

        return self.u

    def __del__(self):
        self._snes.destroy()
        self._x.destroy()
        self._A.destroy()
        self._b.destroy()
        if self._P_mat is not None:
            self._P_mat.destroy()

    @property
    def F(self) -> Form | Sequence[Form]:
        """The compiled residual."""
        return self._F

    @property
    def J(self) -> Form | Sequence[Sequence[Form]]:
        """The compiled Jacobian."""
        return self._J

    @property
    def preconditioner(self) -> Form | Sequence[Sequence[Form]] | None:
        """The compiled preconditioner."""
        return self._preconditioner

    @property
    def A(self) -> PETSc.Mat:  # type: ignore[name-defined]
        """Jacobian matrix."""
        return self._A

    @property
    def P_mat(self) -> PETSc.Mat | None:  # type: ignore[name-defined]
        """Preconditioner matrix."""
        return self._P_mat

    @property
    def b(self) -> PETSc.Vec:  # type: ignore[name-defined]
        """Residual vector."""
        return self._b

    @property
    def x(self) -> PETSc.Vec:  # type: ignore[name-defined]
        """Solution vector.

        Note:
            The vector does not share memory with the
            solution function(s) ``u``.
        """
        return self._x

    @property
    def solver(self) -> PETSc.SNES:  # type: ignore[name-defined]
        """The SNES solver."""
        return self._snes

    @property
    def u(self) -> _Function | Sequence[_Function]:
        """Solution function(s).

        Note:
            The function(s) do not share memory with the solution
            vector ``x``.
        """
        return self._u


# -- Deprecated non-linear problem class for NewtonSolver -----------------


class NewtonSolverNonlinearProblem:
    """(Deprecated) Nonlinear problem class for solving nonlinear
    problems using :class:`dolfinx.nls.petsc.NewtonSolver`.

    Solves problems of the form :math:`F(u, v) = 0 \\ \\forall v \\in V`
    using PETSc as the linear algebra backend.

    Note:
        This class is deprecated in favour of
        :class:`dolfinx.fem.petsc.NonlinearProblem`, a high level
        interface to SNES.

    Note:
        This class was previously called
        ``dolfinx.fem.petsc.NonlinearProblem``.
    """

    def __init__(
        self,
        F: ufl.form.Form,
        u: _Function,
        bcs: Sequence[DirichletBC] | None = None,
        J: ufl.form.Form = None,
        form_compiler_options: dict | None = None,
        jit_options: dict | None = None,
    ):
        """Initialize solver for solving a non-linear problem using
        Newton's method`.

        Args:
            F: The PDE residual F(u, v).
            u: The unknown.
            bcs: List of Dirichlet boundary conditions.
            J: UFL representation of the Jacobian (optional)
            form_compiler_options: Options used in FFCx
                compilation of this form. Run ``ffcx --help`` at the
                command line to see all available options.
            jit_options: Options used in CFFI JIT compilation of C
                code generated by FFCx. See ``python/dolfinx/jit.py``
                for all available options. Takes priority over all other
                option values.

        Example::

            problem = NonlinearProblem(F, u, [bc0, bc1])
        """
        warnings.warn(
            (
                "dolfinx.nls.petsc.NewtonSolver is deprecated. "
                + "Use dolfinx.fem.petsc.NonlinearProblem, "
                + "a high level interface to PETSc SNES, instead."
            ),
            DeprecationWarning,
        )

        self._L = _create_form(
            F, form_compiler_options=form_compiler_options, jit_options=jit_options
        )

        # Create the Jacobian matrix, dF/du
        if J is None:
            V = u.function_space
            du = ufl.TrialFunction(V)
            J = ufl.derivative(F, u, du)

        self._a = _create_form(
            J, form_compiler_options=form_compiler_options, jit_options=jit_options
        )
        self.bcs = bcs

    @property
    def L(self) -> Form:
        """The compiled linear form (the residual form)."""
        return self._L

    @property
    def a(self) -> Form:
        """The compiled bilinear form (the Jacobian form)."""
        return self._a

    def form(self, x: PETSc.Vec) -> None:  # type: ignore[name-defined]
        """This function is called before the residual or Jacobian is
        computed. This is usually used to update ghost values.

        Args:
           x: The vector containing the latest solution
        """
        x.ghostUpdate(addv=PETSc.InsertMode.INSERT, mode=PETSc.ScatterMode.FORWARD)  # type: ignore[attr-defined]

    def F(self, x: PETSc.Vec, b: PETSc.Vec) -> None:  # type: ignore[name-defined]
        """Assemble the residual F into the vector b.

        Args:
            x: The vector containing the latest solution
            b: Vector to assemble the residual into
        """
        # Reset the residual vector
        dolfinx.la.petsc._zero_vector(b)
        assemble_vector(b, self._L)

        # Apply boundary condition
        if self.bcs is not None:
            apply_lifting(b, [self._a], bcs=[self.bcs], x0=[x], alpha=-1.0)
            b.ghostUpdate(addv=PETSc.InsertMode.ADD, mode=PETSc.ScatterMode.REVERSE)  # type: ignore[attr-defined]
            set_bc(b, self.bcs, x, -1.0)
        else:
            b.ghostUpdate(addv=PETSc.InsertMode.ADD, mode=PETSc.ScatterMode.REVERSE)  # type: ignore[attr-defined]

    def J(self, x: PETSc.Vec, A: PETSc.Mat) -> None:  # type: ignore[name-defined]
        """Assemble the Jacobian matrix.

        Args:
            x: The vector containing the latest solution
        """
        A.zeroEntries()
        assemble_matrix(A, self._a, self.bcs)  # type: ignore[arg-type]
        A.assemble()


# -- Additional free helper functions (interpolations, assignments etc.) --


def discrete_curl(space0: _FunctionSpace, space1: _FunctionSpace) -> PETSc.Mat:  # type: ignore[name-defined]
    """Assemble a discrete curl operator.

    Args:
        space0: H1 space to interpolate the gradient from.
        space1: H(curl) space to interpolate into.

    Returns:
        Discrete curl operator.
    """
    return _discrete_curl(space0._cpp_object, space1._cpp_object)


def discrete_gradient(space0: _FunctionSpace, space1: _FunctionSpace) -> PETSc.Mat:  # type: ignore[name-defined]
    """Assemble a discrete gradient operator.

    The discrete gradient operator interpolates the gradient of a H1
    finite element function into a H(curl) space. It is assumed that the
    H1 space uses an identity map and the H(curl) space uses a covariant
    Piola map.

    Args:
        space0: H1 space to interpolate the gradient from.
        space1: H(curl) space to interpolate into.

    Returns:
        Discrete gradient operator.
    """
    return _discrete_gradient(space0._cpp_object, space1._cpp_object)


def interpolation_matrix(V0: _FunctionSpace, V1: _FunctionSpace) -> PETSc.Mat:  # type: ignore[name-defined]
    r"""Assemble an interpolation operator matrix for discreye
    interpolation between finite element spaces.

    Consider is the vector of degrees-of-freedom  :math:`u_{i}`
    associated with a function in :math:`V_{i}`. This function returns
    the matrix :math:`\Pi` sucht that

    .. math::

        u_{1} = \Pi u_{0}.

    Args:
        V0: Space to interpolate from.
        V1: Space to interpolate into.

    Returns:
        The interpolation matrix :math:`\Pi`.
    """
    return _interpolation_matrix(V0._cpp_object, V1._cpp_object)


@functools.singledispatch
def assign(u: _Function | Sequence[_Function], x: PETSc.Vec):  # type: ignore[name-defined]
    """Assign :class:`Function` degrees-of-freedom to a vector.

    Assigns degree-of-freedom values in ``u``, which is possibly a
    sequence of ``Function``s, to ``x``. When ``u`` is a sequence of
    ``Function``s, degrees-of-freedom for the ``Function``s in ``u`` are
    'stacked' and assigned to ``x``. See :func:`assign` for
    documentation on how stacked assignment is handled.

    Args:
        u: ``Function`` (s) to assign degree-of-freedom value from.
        x: Vector to assign degree-of-freedom values in ``u`` to.
    """
    if x.getType() == PETSc.Vec.Type().NEST:  # type: ignore[attr-defined]
        dolfinx.la.petsc.assign([v.x.array for v in u], x)
    else:
        if isinstance(u, Sequence):
            data0, data1 = [], []
            for v in u:
                bs = v.function_space.dofmap.bs
                n = v.function_space.dofmap.index_map.size_local
                data0.append(v.x.array[: bs * n])
                data1.append(v.x.array[bs * n :])
            dolfinx.la.petsc.assign(data0 + data1, x)
        else:
            dolfinx.la.petsc.assign(u.x.array, x)


@assign.register
def _(x: PETSc.Vec, u: _Function | Sequence[_Function]):  # type: ignore[name-defined]
    """Assign vector entries to :class:`Function` degrees-of-freedom.

    Assigns values in ``x`` to the degrees-of-freedom of ``u``, which is
    possibly a Sequence of ``Function``s. When ``u`` is a Sequence of
    ``Function``s, values in ``x`` are assigned block-wise to the
    ``Function``s. See :func:`assign` for documentation on how blocked
    assignment is handled.

    Args:
        x: Vector with values to assign values from.
        u: ``Function`` (s) to assign degree-of-freedom values to.
    """
    if x.getType() == PETSc.Vec.Type().NEST:  # type: ignore[attr-defined]
        dolfinx.la.petsc.assign(x, [v.x.array for v in u])
    else:
        if isinstance(u, Sequence):
            data0, data1 = [], []
            for v in u:
                bs = v.function_space.dofmap.bs
                n = v.function_space.dofmap.index_map.size_local
                data0.append(v.x.array[: bs * n])
                data1.append(v.x.array[bs * n :])
            dolfinx.la.petsc.assign(x, data0 + data1)
        else:
            dolfinx.la.petsc.assign(x, u.x.array)


<<<<<<< HEAD
# -- DMShell (default) helper functions --


def _dm_create_field_decomposition(
    u: typing.Union[Sequence[_Function], _Function],
    form: typing.Union[Form, Sequence[Form]],
    _dm: PETSc.DM,  # type: ignore[name-defined]
):
    """Return index sets of the fields and their associated names.

    Args:
        u: Function tied to the solution vector.
        form: Form of the residual or of the right-hand side.
            It can be a sequence of forms.
        _dm: The DM instance.

    Returns:
        names: field names.
        ises: list of index sets in global numbering.
        dms: list of subDMs. This function returns `None`.
    """

    if not isinstance(form, Sequence):
        form = [form]
    spaces = _extract_function_spaces(form)
    ises = _cpp.la.petsc.create_global_index_sets(
        [(V.dofmaps(0).index_map, V.dofmaps(0).index_map_bs) for V in spaces]  # type: ignore[union-attr]
    )
    if isinstance(u, Sequence):
        names = [f"{v.name + '_' if v.name != 'f' else ''}{i}" for i, v in enumerate(u)]
    else:
        names = [f"dolfinx_field_{i}" for i in range(len(form))]
    return names, ises, None


def _dm_create_matrix(
    J: PETSc.Mat,  # type: ignore[name-defined]
    _dm: PETSc.DM,  # type: ignore[name-defined]
):
    """Return a clone of the matrix.

    Args:
        _dm: The DM instance.
        J: Matrix to assemble the Jacobian into.

    Returns:
        A PETSc matrix.
    """

    return J.duplicate()
=======
def get_petsc_lib() -> pathlib.Path:
    """Find the full path of the PETSc shared library.

    Returns:
        Full path to the PETSc shared library.

    Raises:
        RuntimeError: If PETSc library cannot be found for if more than
            one library is found.
    """
    import petsc4py as _petsc4py

    petsc_dir = _petsc4py.get_config()["PETSC_DIR"]
    petsc_arch = _petsc4py.lib.getPathArchPETSc()[1]
    candidate_paths = [
        os.path.join(petsc_dir, petsc_arch, "lib", "libpetsc.so"),
        os.path.join(petsc_dir, petsc_arch, "lib", "libpetsc.dylib"),
    ]
    exists_paths = []
    for candidate_path in candidate_paths:
        if os.path.exists(candidate_path):
            exists_paths.append(candidate_path)

    if len(exists_paths) == 0:
        raise RuntimeError(
            f"Could not find a PETSc shared library. Candidate paths: {candidate_paths}"
        )
    elif len(exists_paths) > 1:
        raise RuntimeError(f"More than one PETSc shared library found. Paths: {exists_paths}")

    return pathlib.Path(exists_paths[0])


class numba_utils:
    """Utility attributes for working with Numba and PETSc.

    These attributes are convenience functions for calling PETSc C
    functions from within Numba functions.

    Note:
        `Numba <https://numba.pydata.org/>`_ must be available
        to use these utilities.

    Examples:
        A typical use of these utility functions is::

            import numpy as np
            import numpy.typing as npt
            def set_vals(A: int,
                         m: int, rows: npt.NDArray[PETSc.IntType],
                         n: int, cols: npt.NDArray[PETSc.IntType],
                         data: npt.NDArray[PETSc.ScalarTYpe], mode: int):
                MatSetValuesLocal(A, m, rows.ctypes, n, cols.ctypes,
                                  data.ctypes, mode)
    """

    try:
        import petsc4py.PETSc as _PETSc

        import llvmlite as _llvmlite
        import numba as _numba

        _llvmlite.binding.load_library_permanently(str(get_petsc_lib()))

        _int = _numba.from_dtype(_PETSc.IntType)  # type: ignore
        _scalar = _numba.from_dtype(_PETSc.ScalarType)  # type: ignore
        _real = _numba.from_dtype(_PETSc.RealType)  # type: ignore
        _int_ptr = _numba.core.types.CPointer(_int)
        _scalar_ptr = _numba.core.types.CPointer(_scalar)
        _MatSetValues_sig = _numba.core.typing.signature(
            _numba.core.types.intc,
            _numba.core.types.uintp,
            _int,
            _int_ptr,
            _int,
            _int_ptr,
            _scalar_ptr,
            _numba.core.types.intc,
        )
        MatSetValuesLocal = _numba.core.types.ExternalFunction(
            "MatSetValuesLocal", _MatSetValues_sig
        )
        """See PETSc `MatSetValuesLocal
        <https://petsc.org/release/manualpages/Mat/MatSetValuesLocal>`_
        documentation."""

        MatSetValuesBlockedLocal = _numba.core.types.ExternalFunction(
            "MatSetValuesBlockedLocal", _MatSetValues_sig
        )
        """See PETSc `MatSetValuesBlockedLocal
        <https://petsc.org/release/manualpages/Mat/MatSetValuesBlockedLocal>`_
        documentation."""
    except ImportError:
        pass


class ctypes_utils:
    """Utility attributes for working with ctypes and PETSc.

    These attributes are convenience functions for calling PETSc C
    functions, typically from within Numba functions.

    Examples:
        A typical use of these utility functions is::

            import numpy as np
            import numpy.typing as npt
            def set_vals(A: int,
                         m: int, rows: npt.NDArray[PETSc.IntType],
                         n: int, cols: npt.NDArray[PETSc.IntType],
                         data: npt.NDArray[PETSc.ScalarTYpe], mode: int):
                MatSetValuesLocal(A, m, rows.ctypes, n, cols.ctypes,
                                  data.ctypes, mode)
    """

    try:
        import petsc4py.PETSc as _PETSc

        _lib_ctypes = _ctypes.cdll.LoadLibrary(str(get_petsc_lib()))

        # Note: ctypes does not have complex types, hence we use void* for
        # scalar data
        _int = np.ctypeslib.as_ctypes_type(_PETSc.IntType)  # type: ignore

        MatSetValuesLocal = _lib_ctypes.MatSetValuesLocal
        """See PETSc `MatSetValuesLocal
        <https://petsc.org/release/manualpages/Mat/MatSetValuesLocal>`_
        documentation."""
        MatSetValuesLocal.argtypes = [
            _ctypes.c_void_p,
            _int,
            _ctypes.POINTER(_int),
            _int,
            _ctypes.POINTER(_int),
            _ctypes.c_void_p,
            _ctypes.c_int,
        ]

        MatSetValuesBlockedLocal = _lib_ctypes.MatSetValuesBlockedLocal
        """See PETSc `MatSetValuesBlockedLocal
        <https://petsc.org/release/manualpages/Mat/MatSetValuesBlockedLocal>`_
        documentation."""
        MatSetValuesBlockedLocal.argtypes = [
            _ctypes.c_void_p,
            _int,
            _ctypes.POINTER(_int),
            _int,
            _ctypes.POINTER(_int),
            _ctypes.c_void_p,
            _ctypes.c_int,
        ]
    except ImportError:
        pass


class cffi_utils:
    """Utility attributes for working with CFFI (ABI mode) and Numba.

    Registers Numba's complex types with CFFI.

    If PETSc is available, CFFI convenience functions for calling PETSc C
    functions are also created. These are typically called from within
    Numba functions.

    Note:
        `CFFI <https://cffi.readthedocs.io/>`_ and  `Numba
        <https://numba.pydata.org/>`_ must be available to use these
        utilities.

    Examples:
        A typical use of these utility functions is::

            import numpy as np
            import numpy.typing as npt
            def set_vals(A: int,
                         m: int, rows: npt.NDArray[PETSc.IntType],
                         n: int, cols: npt.NDArray[PETSc.IntType],
                         data: npt.NDArray[PETSc.ScalarType], mode: int):
                MatSetValuesLocal(A, m, ffi.from_buffer(rows), n,
                                  ffi.from_buffer(cols),
                                  ffi.from_buffer(rows(data), mode)
    """

    import cffi as _cffi

    _ffi = _cffi.FFI()

    try:
        import numba as _numba
        import numba.core.typing.cffi_utils as _cffi_support

        # Register complex types
        _cffi_support.register_type(_ffi.typeof("float _Complex"), _numba.types.complex64)
        _cffi_support.register_type(_ffi.typeof("double _Complex"), _numba.types.complex128)

    except KeyError:
        pass
    except ImportError:
        from dolfinx.log import LogLevel, log

        breakpoint()
        log(
            LogLevel.DEBUG,
            "Could not import numba, so cffi/numba complex types were not registered.",
        )

    try:
        from petsc4py import PETSc as _PETSc

        _lib_cffi = _ffi.dlopen(str(get_petsc_lib()))

        _CTYPES = {
            np.int32: "int32_t",
            np.int64: "int64_t",
            np.float32: "float",
            np.float64: "double",
            np.complex64: "float _Complex",
            np.complex128: "double _Complex",
            np.longlong: "long long",
        }

        _c_int_t = _CTYPES[_PETSc.IntType]  # type: ignore
        _c_scalar_t = _CTYPES[_PETSc.ScalarType]  # type: ignore
        _ffi.cdef(
            f"""
                int MatSetValuesLocal(void* mat, {_c_int_t} nrow, const {_c_int_t}* irow,
                                    {_c_int_t} ncol, const {_c_int_t}* icol,
                                    const {_c_scalar_t}* y, int addv);
                int MatSetValuesBlockedLocal(void* mat, {_c_int_t} nrow, const {_c_int_t}* irow,
                                    {_c_int_t} ncol, const {_c_int_t}* icol,
                                    const {_c_scalar_t}* y, int addv);
                                    """
        )

        MatSetValuesLocal = _lib_cffi.MatSetValuesLocal  # type: ignore[attr-defined]
        """See PETSc `MatSetValuesLocal
        <https://petsc.org/release/manualpages/Mat/MatSetValuesLocal>`_
        documentation."""

        MatSetValuesBlockedLocal = _lib_cffi.MatSetValuesBlockedLocal  # type: ignore[attr-defined]
        """See PETSc `MatSetValuesBlockedLocal
        <https://petsc.org/release/manualpages/Mat/MatSetValuesBlockedLocal>`_
        documentation."""
    except KeyError:
        pass
    except ImportError:
        from dolfinx.log import LogLevel, log

        log(
            LogLevel.DEBUG,
            "Could not import petsc4py, so cffi/PETSc ABI mode interface was not created.",
        )
>>>>>>> d276096a
<|MERGE_RESOLUTION|>--- conflicted
+++ resolved
@@ -1688,7 +1688,6 @@
             dolfinx.la.petsc.assign(x, u.x.array)
 
 
-<<<<<<< HEAD
 # -- DMShell (default) helper functions --
 
 
@@ -1739,7 +1738,8 @@
     """
 
     return J.duplicate()
-=======
+
+  
 def get_petsc_lib() -> pathlib.Path:
     """Find the full path of the PETSc shared library.
 
@@ -1991,5 +1991,4 @@
         log(
             LogLevel.DEBUG,
             "Could not import petsc4py, so cffi/PETSc ABI mode interface was not created.",
-        )
->>>>>>> d276096a
+        )