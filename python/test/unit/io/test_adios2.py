# Copyright (C) 2021 Jørgen S. Dokken
#
# This file is part of DOLFINX (https://www.fenicsproject.org)
#
# SPDX-License-Identifier:    LGPL-3.0-or-later

from pathlib import Path

from mpi4py import MPI

import numpy as np
import pytest

import ufl
from basix.ufl import element
from dolfinx import default_real_type, default_scalar_type
from dolfinx.common import has_adios2
from dolfinx.fem import Function, functionspace
from dolfinx.graph import adjacencylist
from dolfinx.mesh import CellType, create_mesh, create_unit_cube, create_unit_square

try:
    from dolfinx.io import FidesWriter, VTXMeshPolicy, VTXWriter
except ImportError:
    pytest.skip("Tests require ADIOS2", allow_module_level=True)


def generate_mesh(dim: int, simplex: bool, N: int = 5, dtype=None):
    """Helper function for parametrizing over meshes"""
    if dtype is None:
        dtype = default_real_type

    if dim == 2:
        if simplex:
            return create_unit_square(MPI.COMM_WORLD, N, N, dtype=dtype)
        else:
            return create_unit_square(MPI.COMM_WORLD, 2 * N, N, CellType.quadrilateral, dtype=dtype)
    elif dim == 3:
        if simplex:
            return create_unit_cube(MPI.COMM_WORLD, N, N, N, dtype=dtype)
        else:
            return create_unit_cube(MPI.COMM_WORLD, N, N, N, CellType.hexahedron, dtype=dtype)
    else:
        raise RuntimeError("Unsupported dimension")


@pytest.mark.skipif(not has_adios2, reason="Requires ADIOS2.")
@pytest.mark.parametrize("dim", [2, 3])
@pytest.mark.parametrize("simplex", [True, False])
def test_fides_mesh(tempdir, dim, simplex):
    """Test writing of a single Fides mesh with changing geometry"""
    filename = Path(tempdir, "mesh_fides.bp")
    mesh = generate_mesh(dim, simplex)
    with FidesWriter(mesh.comm, filename, mesh) as f:
        f.write(0.0)
        mesh.geometry.x[:, 1] += 0.1
        f.write(0.1)


@pytest.mark.skipif(not has_adios2, reason="Requires ADIOS2.")
@pytest.mark.parametrize("dim", [2, 3])
@pytest.mark.parametrize("simplex", [True, False])
def test_two_fides_functions(tempdir, dim, simplex):
    """Test saving two functions with Fides"""
    mesh = generate_mesh(dim, simplex)
    gdim = mesh.geometry.dim
    v = Function(functionspace(mesh, ("Lagrange", 1, (gdim,))))
    q = Function(functionspace(mesh, ("Lagrange", 1)))
    filename = Path(tempdir, "v.bp")
    with FidesWriter(mesh.comm, filename, [v._cpp_object, q]) as f:
        f.write(0)

        def vel(x):
            values = np.zeros((dim, x.shape[1]))
            values[0] = x[1]
            values[1] = x[0]
            return values

        v.interpolate(vel)
        q.interpolate(lambda x: x[0])
        f.write(1)


@pytest.mark.skipif(not has_adios2, reason="Requires ADIOS2.")
@pytest.mark.parametrize("dim", [2, 3])
@pytest.mark.parametrize("simplex", [True, False])
def test_fides_single_function(tempdir, dim, simplex):
    "Test saving a single first order Lagrange functions"
    mesh = generate_mesh(dim, simplex)
    v = Function(functionspace(mesh, ("Lagrange", 1)))
    filename = Path(tempdir, "v.bp")
    writer = FidesWriter(mesh.comm, filename, v)
    writer.write(0)
    writer.close()


@pytest.mark.skipif(not has_adios2, reason="Requires ADIOS2.")
@pytest.mark.parametrize("dim", [2, 3])
@pytest.mark.parametrize("simplex", [True, False])
def test_fides_function_at_nodes(tempdir, dim, simplex):
    """Test saving P1 functions with Fides (with changing geometry)"""
    mesh = generate_mesh(dim, simplex)
    gdim = mesh.geometry.dim
    v = Function(functionspace(mesh, ("Lagrange", 1, (gdim,))), dtype=default_scalar_type)
    v.name = "v"
    q = Function(functionspace(mesh, ("Lagrange", 1)))
    q.name = "q"
    filename = Path(tempdir, "v.bp")
    if np.issubdtype(default_scalar_type, np.complexfloating):
        alpha = 1j
    else:
        alpha = 0

    with FidesWriter(mesh.comm, filename, [v, q]) as f:
        for t in [0.1, 0.5, 1]:
            # Only change one function
            q.interpolate(lambda x: t * (x[0] - 0.5) ** 2)
            f.write(t)

            mesh.geometry.x[:, :2] += 0.1
            if mesh.geometry.dim == 2:
                v.interpolate(lambda x: np.vstack((t * x[0], x[1] + x[1] * alpha)))
            elif mesh.geometry.dim == 3:
                v.interpolate(lambda x: np.vstack((t * x[2], x[0] + x[2] * 2 * alpha, x[1])))
            f.write(t)


@pytest.mark.skipif(MPI.COMM_WORLD.size > 1, reason="This test should only be run in serial.")
@pytest.mark.skipif(not has_adios2, reason="Requires ADIOS2.")
def test_second_order_vtx(tempdir):
    filename = Path(tempdir, "mesh_fides.bp")
    points = np.array([[0, 0, 0], [1, 0, 0], [0.5, 0, 0]], dtype=default_real_type)
    cells = np.array([[0, 1, 2]], dtype=np.int32)
<<<<<<< HEAD
    domain = ufl.Mesh(element("Lagrange", "interval", 2, shape=(1,),
                              dtype=default_real_type))
=======
    domain = ufl.Mesh(
        element(
            "Lagrange", "interval", 2, gdim=points.shape[1], shape=(1,), dtype=default_real_type
        )
    )
>>>>>>> ec3d37be
    mesh = create_mesh(MPI.COMM_WORLD, cells, points, domain)
    with VTXWriter(mesh.comm, filename, mesh) as f:
        f.write(0.0)


@pytest.mark.skipif(not has_adios2, reason="Requires ADIOS2.")
@pytest.mark.parametrize("dim", [2, 3])
@pytest.mark.parametrize("simplex", [True, False])
def test_vtx_mesh(tempdir, dim, simplex):
    filename = Path(tempdir, "mesh_vtx.bp")
    mesh = generate_mesh(dim, simplex)
    with VTXWriter(mesh.comm, filename, mesh) as f:
        f.write(0.0)
        mesh.geometry.x[:, 1] += 0.1
        f.write(0.1)


@pytest.mark.skipif(not has_adios2, reason="Requires ADIOS2.")
@pytest.mark.parametrize("dim", [2, 3])
@pytest.mark.parametrize("simplex", [True, False])
def test_vtx_functions_fail(tempdir, dim, simplex):
    "Test for error when elements differ"
    mesh = generate_mesh(dim, simplex)
    gdim = mesh.geometry.dim
    v = Function(functionspace(mesh, ("Lagrange", 2, (gdim,))))
    w = Function(functionspace(mesh, ("Lagrange", 1)))
    filename = Path(tempdir, "v.bp")
    with pytest.raises(RuntimeError):
        VTXWriter(mesh.comm, filename, [v, w])


@pytest.mark.skipif(not has_adios2, reason="Requires ADIOS2.")
@pytest.mark.parametrize("simplex", [True, False])
def test_vtx_different_meshes_function(tempdir, simplex):
    "Test for error when functions do not share a mesh"
    mesh = generate_mesh(2, simplex)
    v = Function(functionspace(mesh, ("Lagrange", 1)))
    mesh2 = generate_mesh(2, simplex)
    w = Function(functionspace(mesh2, ("Lagrange", 1)))
    filename = Path(tempdir, "v.bp")
    with pytest.raises(RuntimeError):
        VTXWriter(mesh.comm, filename, [v, w])


@pytest.mark.skipif(not has_adios2, reason="Requires ADIOS2.")
@pytest.mark.parametrize("dim", [2, 3])
@pytest.mark.parametrize("simplex", [True, False])
def test_vtx_single_function(tempdir, dim, simplex):
    "Test saving a single first order Lagrange functions"
    mesh = generate_mesh(dim, simplex)
    v = Function(functionspace(mesh, ("Lagrange", 1)))

    filename = Path(tempdir, "v.bp")
    writer = VTXWriter(mesh.comm, filename, v)
    writer.write(0)
    writer.close()

    filename = Path(tempdir, "v2.bp")
    writer = VTXWriter(mesh.comm, filename, v._cpp_object)
    writer.write(0)
    writer.close()


@pytest.mark.skipif(not has_adios2, reason="Requires ADIOS2.")
@pytest.mark.parametrize("dtype", [np.float32, np.float64, np.complex64, np.complex128])
@pytest.mark.parametrize("dim", [2, 3])
@pytest.mark.parametrize("simplex", [True, False])
def test_vtx_functions(tempdir, dtype, dim, simplex):
    "Test saving high order Lagrange functions"
    xtype = np.real(dtype(0)).dtype
    mesh = generate_mesh(dim, simplex, dtype=xtype)
    gdim = mesh.geometry.dim
    V = functionspace(mesh, ("DG", 2, (gdim,)))
    v = Function(V, dtype=dtype)
    bs = V.dofmap.index_map_bs

    def vel(x):
        values = np.zeros((dim, x.shape[1]), dtype=dtype)
        values[0] = x[1]
        values[1] = x[0]
        return values

    v.interpolate(vel)

    W = functionspace(mesh, ("DG", 2))
    w = Function(W, dtype=v.dtype)
    w.interpolate(lambda x: x[0] + x[1])

    filename = Path(tempdir, f"v-{np.dtype(dtype).num}.bp")
    f = VTXWriter(mesh.comm, filename, [v, w])

    # Set two cells to 0
    for c in [0, 1]:
        dofs = np.asarray([V.dofmap.cell_dofs(c) * bs + b for b in range(bs)], dtype=np.int32)
        v.x.array[dofs] = 0
        w.x.array[W.dofmap.cell_dofs(c)] = 1
    v.x.scatter_forward()
    w.x.scatter_forward()

    # Save twice and update geometry
    for t in [0.1, 1]:
        mesh.geometry.x[:, :2] += 0.1
        f.write(t)

    f.close()


@pytest.mark.skipif(not has_adios2, reason="Requires ADIOS2.")
def test_save_vtkx_cell_point(tempdir):
    """Test writing point-wise data"""
    mesh = create_unit_square(MPI.COMM_WORLD, 8, 5)
    P = element("Discontinuous Lagrange", mesh.basix_cell(), 0)

    V = functionspace(mesh, P)
    u = Function(V)
    u.interpolate(lambda x: 0.5 * x[0])
    u.name = "A"

    filename = Path(tempdir, "v.bp")
    with pytest.raises(RuntimeError):
        f = VTXWriter(mesh.comm, filename, [u])
        f.write(0)
        f.close()


def test_empty_rank_mesh(tempdir):
    """Test VTXWriter on mesh where some ranks have no cells"""
    comm = MPI.COMM_WORLD
    cell_type = CellType.triangle
    domain = ufl.Mesh(element("Lagrange", cell_type.name, 1, shape=(2,), dtype=default_real_type))

    def partitioner(comm, nparts, local_graph, num_ghost_nodes):
        """Leave cells on the current rank"""
        dest = np.full(len(cells), comm.rank, dtype=np.int32)
        return adjacencylist(dest)

    if comm.rank == 0:
        cells = np.array([[0, 1, 2], [0, 2, 3]], dtype=np.int64)
        x = np.array([[0.0, 0.0], [1.0, 0.0], [1.0, 1.0], [0.0, 1.0]], dtype=default_real_type)
    else:
        cells = np.empty((0, 3), dtype=np.int64)
        x = np.empty((0, 2), dtype=default_real_type)

    mesh = create_mesh(comm, cells, x, domain, partitioner)

    V = functionspace(mesh, ("Lagrange", 1))
    u = Function(V)

    filename = Path(tempdir, "empty_rank_mesh.bp")
    with VTXWriter(comm, filename, u) as f:
        f.write(0.0)


@pytest.mark.skipif(not has_adios2, reason="Requires ADIOS2.")
@pytest.mark.parametrize("dim", [2, 3])
@pytest.mark.parametrize("simplex", [True, False])
@pytest.mark.parametrize("reuse", [True, False])
def test_vtx_reuse_mesh(tempdir, dim, simplex, reuse):
    "Test reusage of mesh by VTXWriter"
    adios2 = pytest.importorskip("adios2")

    mesh = generate_mesh(dim, simplex)
    v = Function(functionspace(mesh, ("Lagrange", 1)))
    filename = Path(tempdir, "v.bp")
    v.name = "v"
    policy = VTXMeshPolicy.reuse if reuse else VTXMeshPolicy.update

    # Save three steps
    writer = VTXWriter(mesh.comm, filename, v, "BP4", policy)
    writer.write(0)
    v.interpolate(lambda x: 0.5 * x[0])
    writer.write(1)
    v.interpolate(lambda x: x[1])
    writer.write(2)
    writer.close()

    reuse_variables = ["NumberOfEntities", "NumberOfNodes", "connectivity", "geometry", "types"]
    target_all = 3  # For all other variables the step count is number of writes
    target_mesh = (
        1 if reuse else 3
    )  # For mesh variables the step count is 1 if reuse else number of writes

    adios_file = adios2.open(str(filename), "r", comm=mesh.comm, engine_type="BP4")
    for name, var in adios_file.available_variables().items():
        if name in reuse_variables:
            assert int(var["AvailableStepsCount"]) == target_mesh
        else:
            assert int(var["AvailableStepsCount"]) == target_all
    adios_file.close()<|MERGE_RESOLUTION|>--- conflicted
+++ resolved
@@ -131,16 +131,7 @@
     filename = Path(tempdir, "mesh_fides.bp")
     points = np.array([[0, 0, 0], [1, 0, 0], [0.5, 0, 0]], dtype=default_real_type)
     cells = np.array([[0, 1, 2]], dtype=np.int32)
-<<<<<<< HEAD
-    domain = ufl.Mesh(element("Lagrange", "interval", 2, shape=(1,),
-                              dtype=default_real_type))
-=======
-    domain = ufl.Mesh(
-        element(
-            "Lagrange", "interval", 2, gdim=points.shape[1], shape=(1,), dtype=default_real_type
-        )
-    )
->>>>>>> ec3d37be
+    domain = ufl.Mesh(element("Lagrange", "interval", 2, shape=(1,), dtype=default_real_type))
     mesh = create_mesh(MPI.COMM_WORLD, cells, points, domain)
     with VTXWriter(mesh.comm, filename, mesh) as f:
         f.write(0.0)
