# Copyright (C) 2021 Jørgen S. Dokken
#
# This file is part of DOLFINX (https://www.fenicsproject.org)
#
# SPDX-License-Identifier:    LGPL-3.0-or-later

import os

import pytest
from dolfinx import Function, VectorFunctionSpace, FunctionSpace
from dolfinx.cpp.io import ADIOS2File, has_adios2

from dolfinx.cpp.mesh import CellType
from dolfinx.common import has_petsc_complex
from dolfinx.generation import UnitCubeMesh, UnitSquareMesh
from dolfinx_utils.test.fixtures import tempdir
from mpi4py import MPI

assert (tempdir)


@pytest.mark.skipif(not has_adios2, reason="Requires ADIOS2.")
def test_save_mesh(tempdir):
    filename = os.path.join(tempdir, "mesh.bp")

    mesh = UnitSquareMesh(MPI.COMM_WORLD, 5, 5)
    f = ADIOS2File(mesh.mpi_comm(), filename, "w")
    f.write_mesh(mesh)
    f.close()


def generate_mesh(dim: int, simplex: bool):
    if dim == 2:
        if simplex:
            return UnitSquareMesh(MPI.COMM_WORLD, 5, 5)
        else:
            return UnitSquareMesh(MPI.COMM_WORLD, 5, 5, CellType.quadrilateral)
    elif dim == 3:
        if simplex:
            return UnitCubeMesh(MPI.COMM_WORLD, 5, 5, 5)
        else:
            return UnitCubeMesh(MPI.COMM_WORLD, 5, 5, 5, CellType.hexahedron)
    else:
        raise RuntimeError("Unsupported dimension")


@pytest.mark.skipif(not has_adios2, reason="Requires ADIOS2.")
@pytest.mark.parametrize("dim", [2, 3])
@pytest.mark.parametrize("simplex", [True, False])
def test_save_function(tempdir, dim, simplex):
    mesh = generate_mesh(dim, simplex)
    V = VectorFunctionSpace(mesh, ("Lagrange", 1))
    v = Function(V)
    if mesh.geometry.dim == 2:
        v.interpolate(lambda x: (x[0], x[1] + x[1] * 1j * has_petsc_complex))
    elif mesh.geometry.dim == 3:
<<<<<<< HEAD
        v.interpolate(lambda x: (x[2], x[0] + x[2] * 2j * has_petsc_complex, x[1]))
    Q = FunctionSpace(mesh, ("CG", 1))
=======
        v.interpolate(lambda x: (x[2], x[0], x[1]))
    Q = FunctionSpace(mesh, ("Lagrange", 1))
>>>>>>> 73015186
    q = Function(Q)
    q.interpolate(lambda x: (x[0] - 0.5)**2)
    filename = os.path.join(tempdir, "v.bp")
    f = ADIOS2File(mesh.mpi_comm(), filename, "w")
    f.write_mesh(mesh)
    f.write_function([v._cpp_object, q._cpp_object])
    f.close()<|MERGE_RESOLUTION|>--- conflicted
+++ resolved
@@ -54,15 +54,12 @@
     if mesh.geometry.dim == 2:
         v.interpolate(lambda x: (x[0], x[1] + x[1] * 1j * has_petsc_complex))
     elif mesh.geometry.dim == 3:
-<<<<<<< HEAD
         v.interpolate(lambda x: (x[2], x[0] + x[2] * 2j * has_petsc_complex, x[1]))
-    Q = FunctionSpace(mesh, ("CG", 1))
-=======
-        v.interpolate(lambda x: (x[2], x[0], x[1]))
+
     Q = FunctionSpace(mesh, ("Lagrange", 1))
->>>>>>> 73015186
     q = Function(Q)
     q.interpolate(lambda x: (x[0] - 0.5)**2)
+
     filename = os.path.join(tempdir, "v.bp")
     f = ADIOS2File(mesh.mpi_comm(), filename, "w")
     f.write_mesh(mesh)
