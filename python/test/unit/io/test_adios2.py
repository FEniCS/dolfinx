# Copyright (C) 2021 Jørgen S. Dokken
#
# This file is part of DOLFINX (https://www.fenicsproject.org)
#
# SPDX-License-Identifier:    LGPL-3.0-or-later

from pathlib import Path

import numpy as np
import pytest
import ufl
from basix.ufl import element
from dolfinx.common import has_adios2
<<<<<<< HEAD
from dolfinx.fem import Function, FunctionSpace, VectorFunctionSpace
from dolfinx.graph import adjacencylist
=======
from dolfinx.fem import Function, FunctionSpace
from dolfinx.graph import create_adjacencylist
>>>>>>> 766b6539
from dolfinx.mesh import (CellType, create_mesh, create_unit_cube,
                          create_unit_square)
from mpi4py import MPI

from dolfinx import default_real_type, default_scalar_type

try:
    from dolfinx.io import FidesWriter, VTXWriter
except ImportError:
    pytest.skip("Test require ADIOS2", allow_module_level=True)


def generate_mesh(dim: int, simplex: bool, N: int = 5, dtype=None):
    """Helper function for parametrizing over meshes"""
    if dtype is None:
        dtype = default_real_type

    if dim == 2:
        if simplex:
            return create_unit_square(MPI.COMM_WORLD, N, N, dtype=dtype)
        else:
            return create_unit_square(MPI.COMM_WORLD, 2 * N, N, CellType.quadrilateral,
                                      dtype=dtype)
    elif dim == 3:
        if simplex:
            return create_unit_cube(MPI.COMM_WORLD, N, N, N, dtype=dtype)
        else:
            return create_unit_cube(MPI.COMM_WORLD, N, N, N, CellType.hexahedron, dtype=dtype)
    else:
        raise RuntimeError("Unsupported dimension")


@pytest.mark.skipif(not has_adios2, reason="Requires ADIOS2.")
@pytest.mark.parametrize("dim", [2, 3])
@pytest.mark.parametrize("simplex", [True, False])
def test_fides_mesh(tempdir, dim, simplex):
    """ Test writing of a single Fides mesh with changing geometry"""
    filename = Path(tempdir, "mesh_fides.bp")
    mesh = generate_mesh(dim, simplex)
    with FidesWriter(mesh.comm, filename, mesh) as f:
        f.write(0.0)
        mesh.geometry.x[:, 1] += 0.1
        f.write(0.1)


@pytest.mark.skipif(not has_adios2, reason="Requires ADIOS2.")
@pytest.mark.parametrize("dim", [2, 3])
@pytest.mark.parametrize("simplex", [True, False])
def test_two_fides_functions(tempdir, dim, simplex):
    """Test saving two functions with Fides"""
    mesh = generate_mesh(dim, simplex)
    gdim = mesh.geometry.dim
    v = Function(FunctionSpace(mesh, ("Lagrange", 1, (gdim,))))
    q = Function(FunctionSpace(mesh, ("Lagrange", 1)))
    filename = Path(tempdir, "v.bp")
    with FidesWriter(mesh.comm, filename, [v._cpp_object, q]) as f:
        f.write(0)

        def vel(x):
            values = np.zeros((dim, x.shape[1]))
            values[0] = x[1]
            values[1] = x[0]
            return values
        v.interpolate(vel)
        q.interpolate(lambda x: x[0])
        f.write(1)


@pytest.mark.skipif(not has_adios2, reason="Requires ADIOS2.")
@pytest.mark.parametrize("dim", [2, 3])
@pytest.mark.parametrize("simplex", [True, False])
def test_findes_single_function(tempdir, dim, simplex):
    "Test saving a single first order Lagrange functions"
    mesh = generate_mesh(dim, simplex)
    v = Function(FunctionSpace(mesh, ("Lagrange", 1)))
    filename = Path(tempdir, "v.bp")
    writer = FidesWriter(mesh.comm, filename, v)
    writer.write(0)
    writer.close()


@pytest.mark.skipif(not has_adios2, reason="Requires ADIOS2.")
@pytest.mark.parametrize("dim", [2, 3])
@pytest.mark.parametrize("simplex", [True, False])
def test_fides_function_at_nodes(tempdir, dim, simplex):
    """Test saving P1 functions with Fides (with changing geometry)"""
    mesh = generate_mesh(dim, simplex)
    gdim = mesh.geometry.dim
    v = Function(FunctionSpace(mesh, ("Lagrange", 1, (gdim,))), dtype=default_scalar_type)
    v.name = "v"
    q = Function(FunctionSpace(mesh, ("Lagrange", 1)))
    q.name = "q"
    filename = Path(tempdir, "v.bp")
    if np.issubdtype(default_scalar_type, np.complexfloating):
        alpha = 1j
    else:
        alpha = 0

    with FidesWriter(mesh.comm, filename, [v, q]) as f:
        for t in [0.1, 0.5, 1]:
            # Only change one function
            q.interpolate(lambda x: t * (x[0] - 0.5)**2)
            f.write(t)

            mesh.geometry.x[:, :2] += 0.1
            if mesh.geometry.dim == 2:
                v.interpolate(lambda x: np.vstack((t * x[0], x[1] + x[1] * alpha)))
            elif mesh.geometry.dim == 3:
                v.interpolate(lambda x: np.vstack((t * x[2], x[0] + x[2] * 2 * alpha, x[1])))
            f.write(t)


@pytest.mark.skipif(MPI.COMM_WORLD.size > 1, reason="This test should only be run in serial.")
@pytest.mark.skipif(not has_adios2, reason="Requires ADIOS2.")
def test_second_order_vtx(tempdir):
    filename = Path(tempdir, "mesh_fides.bp")
    points = np.array([[0, 0, 0], [1, 0, 0], [0.5, 0, 0]], dtype=default_real_type)
    cells = np.array([[0, 1, 2]], dtype=np.int32)
    domain = ufl.Mesh(element(
        "Lagrange", "interval", 2, gdim=points.shape[1], rank=1))
    mesh = create_mesh(MPI.COMM_WORLD, cells, points, domain)
    with VTXWriter(mesh.comm, filename, mesh) as f:
        f.write(0.0)


@pytest.mark.skipif(not has_adios2, reason="Requires ADIOS2.")
@pytest.mark.parametrize("dim", [2, 3])
@pytest.mark.parametrize("simplex", [True, False])
def test_vtx_mesh(tempdir, dim, simplex):
    filename = Path(tempdir, "mesh_vtx.bp")
    mesh = generate_mesh(dim, simplex)
    with VTXWriter(mesh.comm, filename, mesh) as f:
        f.write(0.0)
        mesh.geometry.x[:, 1] += 0.1
        f.write(0.1)


@pytest.mark.skipif(not has_adios2, reason="Requires ADIOS2.")
@pytest.mark.parametrize("dim", [2, 3])
@pytest.mark.parametrize("simplex", [True, False])
def test_vtx_functions_fail(tempdir, dim, simplex):
    "Test for error when elements differ"
    mesh = generate_mesh(dim, simplex)
    gdim = mesh.geometry.dim
    v = Function(FunctionSpace(mesh, ("Lagrange", 2, (gdim,))))
    w = Function(FunctionSpace(mesh, ("Lagrange", 1)))
    filename = Path(tempdir, "v.bp")
    with pytest.raises(RuntimeError):
        VTXWriter(mesh.comm, filename, [v, w])


@pytest.mark.skipif(not has_adios2, reason="Requires ADIOS2.")
@pytest.mark.parametrize("simplex", [True, False])
def test_vtx_different_meshes_function(tempdir, simplex):
    "Test for error when functions do not share a mesh"
    mesh = generate_mesh(2, simplex)
    v = Function(FunctionSpace(mesh, ("Lagrange", 1)))
    mesh2 = generate_mesh(2, simplex)
    w = Function(FunctionSpace(mesh2, ("Lagrange", 1)))
    filename = Path(tempdir, "v.bp")
    with pytest.raises(RuntimeError):
        VTXWriter(mesh.comm, filename, [v, w])


@pytest.mark.skipif(not has_adios2, reason="Requires ADIOS2.")
@pytest.mark.parametrize("dim", [2, 3])
@pytest.mark.parametrize("simplex", [True, False])
def test_vtx_single_function(tempdir, dim, simplex):
    "Test saving a single first order Lagrange functions"
    mesh = generate_mesh(dim, simplex)
    v = Function(FunctionSpace(mesh, ("Lagrange", 1)))

    filename = Path(tempdir, "v.bp")
    writer = VTXWriter(mesh.comm, filename, v)
    writer.write(0)
    writer.close()

    filename = Path(tempdir, "v2.bp")
    writer = VTXWriter(mesh.comm, filename, v._cpp_object)
    writer.write(0)
    writer.close()


@pytest.mark.skipif(not has_adios2, reason="Requires ADIOS2.")
@pytest.mark.parametrize("dtype", [
    np.float32,
    np.float64,
    np.complex64,
    np.complex128
])
@pytest.mark.parametrize("dim", [2, 3])
@pytest.mark.parametrize("simplex", [True, False])
def test_vtx_functions(tempdir, dtype, dim, simplex):
    "Test saving high order Lagrange functions"
    xtype = np.real(dtype(0)).dtype
    mesh = generate_mesh(dim, simplex, dtype=xtype)
    gdim = mesh.geometry.dim
    V = FunctionSpace(mesh, ("DG", 2, (gdim,)))
    v = Function(V, dtype=dtype)
    bs = V.dofmap.index_map_bs

    def vel(x):
        values = np.zeros((dim, x.shape[1]), dtype=dtype)
        values[0] = x[1]
        values[1] = x[0]
        return values
    v.interpolate(vel)

    W = FunctionSpace(mesh, ("DG", 2))
    w = Function(W, dtype=v.dtype)
    w.interpolate(lambda x: x[0] + x[1])

    filename = Path(tempdir, f"v-{np.dtype(dtype).num}.bp")
    f = VTXWriter(mesh.comm, filename, [v, w])

    # Set two cells to 0
    for c in [0, 1]:
        dofs = np.asarray([V.dofmap.cell_dofs(c) * bs + b for b in range(bs)], dtype=np.int32)
        v.x.array[dofs] = 0
        w.x.array[W.dofmap.cell_dofs(c)] = 1
    v.x.scatter_forward()
    w.x.scatter_forward()

    # Save twice and update geometry
    for t in [0.1, 1]:
        mesh.geometry.x[:, :2] += 0.1
        f.write(t)

    f.close()


@pytest.mark.skipif(not has_adios2, reason="Requires ADIOS2.")
def test_save_vtkx_cell_point(tempdir):
    """Test writing point-wise data"""
    mesh = create_unit_square(MPI.COMM_WORLD, 8, 5)
    P = element("Discontinuous Lagrange", mesh.basix_cell(), 0)

    V = FunctionSpace(mesh, P)
    u = Function(V)
    u.interpolate(lambda x: 0.5 * x[0])
    u.name = "A"

    filename = Path(tempdir, "v.bp")
    with pytest.raises(RuntimeError):
        f = VTXWriter(mesh.comm, filename, [u])
        f.write(0)
        f.close()


def test_empty_rank_mesh(tempdir):
    """Test VTXWriter on mesh where some ranks have no cells"""
    comm = MPI.COMM_WORLD
    cell_type = CellType.triangle
    domain = ufl.Mesh(element("Lagrange", cell_type.name, 1, rank=1))

    def partitioner(comm, nparts, local_graph, num_ghost_nodes):
        """Leave cells on the current rank"""
        dest = np.full(len(cells), comm.rank, dtype=np.int32)
        return adjacencylist(dest)

    if comm.rank == 0:
        cells = np.array([[0, 1, 2], [0, 2, 3]], dtype=np.int64)
        cells = adjacencylist(cells)
        x = np.array([[0., 0.], [1., 0.], [1., 1.], [0., 1.]], dtype=default_real_type)
    else:
        cells = adjacencylist(np.empty((0, 3), dtype=np.int64))
        x = np.empty((0, 2), dtype=default_real_type)

    mesh = create_mesh(comm, cells, x, domain, partitioner)

    V = FunctionSpace(mesh, ("Lagrange", 1))
    u = Function(V)

    filename = Path(tempdir, "empty_rank_mesh.bp")
    with VTXWriter(comm, filename, u) as f:
        f.write(0.0)<|MERGE_RESOLUTION|>--- conflicted
+++ resolved
@@ -11,13 +11,8 @@
 import ufl
 from basix.ufl import element
 from dolfinx.common import has_adios2
-<<<<<<< HEAD
-from dolfinx.fem import Function, FunctionSpace, VectorFunctionSpace
+from dolfinx.fem import Function, FunctionSpace
 from dolfinx.graph import adjacencylist
-=======
-from dolfinx.fem import Function, FunctionSpace
-from dolfinx.graph import create_adjacencylist
->>>>>>> 766b6539
 from dolfinx.mesh import (CellType, create_mesh, create_unit_cube,
                           create_unit_square)
 from mpi4py import MPI
