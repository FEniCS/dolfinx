# Copyright (C) 2012-2019 Garth N. Wells
#
# This file is part of DOLFINX (https://www.fenicsproject.org)
#
# SPDX-License-Identifier:    LGPL-3.0-or-later

import os

import pytest
from mpi4py import MPI

<<<<<<< HEAD
import ufl
from dolfinx import (MPI, UnitCubeMesh, UnitIntervalMesh, UnitSquareMesh, cpp,
                     fem)
=======
from dolfinx import UnitCubeMesh, UnitIntervalMesh, UnitSquareMesh, cpp
>>>>>>> 3f5bca39
from dolfinx.cpp.mesh import CellType
from dolfinx.io import XDMFFile
from dolfinx_utils.test.fixtures import tempdir

assert (tempdir)

# Supported XDMF file encoding
if MPI.COMM_WORLD.size > 1:
    encodings = (XDMFFile.Encoding.HDF5, )
else:
    encodings = (XDMFFile.Encoding.HDF5, XDMFFile.Encoding.ASCII)

celltypes_2D = [CellType.triangle, CellType.quadrilateral]
celltypes_3D = [CellType.tetrahedron, CellType.hexahedron]


def mesh_factory(tdim, n):
    if tdim == 1:
        return UnitIntervalMesh(MPI.COMM_WORLD, n)
    elif tdim == 2:
        return UnitSquareMesh(MPI.COMM_WORLD, n, n)
    elif tdim == 3:
        return UnitCubeMesh(MPI.COMM_WORLD, n, n, n)


@pytest.fixture
def worker_id(request):
    """Return worker ID when using pytest-xdist to run tests in parallel"""
    if hasattr(request.config, 'slaveinput'):
        return request.config.slaveinput['slaveid']
    else:
        return 'master'


@pytest.mark.parametrize("encoding", encodings)
def test_save_and_load_1d_mesh(tempdir, encoding):
    filename = os.path.join(tempdir, "mesh.xdmf")
    mesh = UnitIntervalMesh(MPI.COMM_WORLD, 32)
    with XDMFFile(mesh.mpi_comm(), filename, "w", encoding=encoding) as file:
        file.write_mesh(mesh)

    with XDMFFile(MPI.COMM_WORLD, filename, "r", encoding=encoding) as file:
        mesh2 = file.read_mesh()

    assert mesh.topology.index_map(0).size_global == mesh2.topology.index_map(0).size_global
    dim = mesh.topology.dim
    assert mesh.topology.index_map(dim).size_global == mesh2.topology.index_map(dim).size_global


@pytest.mark.parametrize("cell_type", celltypes_2D)
@pytest.mark.parametrize("encoding", encodings)
def test_save_and_load_2d_mesh(tempdir, encoding, cell_type):
    filename = os.path.join(tempdir, "mesh.xdmf")
    mesh = UnitSquareMesh(MPI.COMM_WORLD, 12, 12, cell_type)
    mesh.name = "square"

    with XDMFFile(mesh.mpi_comm(), filename, "w", encoding=encoding) as file:
        file.write_mesh(mesh)

    with XDMFFile(MPI.COMM_WORLD, filename, "r", encoding=encoding) as file:
        mesh2 = file.read_mesh("square")

    assert mesh2.name == mesh.name
    assert mesh.topology.index_map(0).size_global == mesh2.topology.index_map(0).size_global
    dim = mesh.topology.dim
    assert mesh.topology.index_map(dim).size_global == mesh2.topology.index_map(dim).size_global


@pytest.mark.parametrize("cell_type", celltypes_3D)
@pytest.mark.parametrize("encoding", encodings)
def test_save_and_load_3d_mesh(tempdir, encoding, cell_type):
    filename = os.path.join(tempdir, "mesh.xdmf")
    mesh = UnitCubeMesh(MPI.COMM_WORLD, 12, 12, 8, cell_type)
    with XDMFFile(mesh.mpi_comm(), filename, "w", encoding=encoding) as file:
        file.write_mesh(mesh)

    with XDMFFile(MPI.COMM_WORLD, filename, "r", encoding=encoding) as file:
        mesh2 = file.read_mesh()

    assert mesh.topology.index_map(0).size_global == mesh2.topology.index_map(
        0).size_global
    dim = mesh.topology.dim
    assert mesh.topology.index_map(
        dim).size_global == mesh2.topology.index_map(dim).size_global


@pytest.mark.parametrize("encoding", encodings)
def test_read_write_p2_mesh(tempdir, encoding):
<<<<<<< HEAD
    cell = ufl.Cell("triangle", geometric_dimension=2)
    element = ufl.VectorElement("Lagrange", cell, 2)
    domain = ufl.Mesh(element)
    cmap = fem.create_coordinate_map(domain)

    mesh = cpp.generation.UnitDiscMesh.create(MPI.comm_world, 3, cmap, cpp.mesh.GhostMode.none)
=======
    mesh = cpp.generation.UnitDiscMesh.create(MPI.COMM_WORLD,
                                              3,
                                              cpp.mesh.GhostMode.none)
>>>>>>> 3f5bca39

    filename = os.path.join(tempdir, "tri6_mesh.xdmf")
    with XDMFFile(mesh.mpi_comm(), filename, "w", encoding=encoding) as xdmf:
        xdmf.write_mesh(mesh)

    with XDMFFile(mesh.mpi_comm(), filename, "r", encoding=encoding) as xdmf:
        mesh2 = xdmf.read_mesh()

    assert mesh.topology.index_map(0).size_global == mesh2.topology.index_map(
        0).size_global
    dim = mesh.topology.dim
    assert mesh.topology.index_map(
        dim).size_global == mesh2.topology.index_map(dim).size_global<|MERGE_RESOLUTION|>--- conflicted
+++ resolved
@@ -9,13 +9,8 @@
 import pytest
 from mpi4py import MPI
 
-<<<<<<< HEAD
 import ufl
-from dolfinx import (MPI, UnitCubeMesh, UnitIntervalMesh, UnitSquareMesh, cpp,
-                     fem)
-=======
-from dolfinx import UnitCubeMesh, UnitIntervalMesh, UnitSquareMesh, cpp
->>>>>>> 3f5bca39
+from dolfinx import UnitCubeMesh, UnitIntervalMesh, UnitSquareMesh, fem, cpp
 from dolfinx.cpp.mesh import CellType
 from dolfinx.io import XDMFFile
 from dolfinx_utils.test.fixtures import tempdir
@@ -104,18 +99,12 @@
 
 @pytest.mark.parametrize("encoding", encodings)
 def test_read_write_p2_mesh(tempdir, encoding):
-<<<<<<< HEAD
     cell = ufl.Cell("triangle", geometric_dimension=2)
     element = ufl.VectorElement("Lagrange", cell, 2)
     domain = ufl.Mesh(element)
     cmap = fem.create_coordinate_map(domain)
 
-    mesh = cpp.generation.UnitDiscMesh.create(MPI.comm_world, 3, cmap, cpp.mesh.GhostMode.none)
-=======
-    mesh = cpp.generation.UnitDiscMesh.create(MPI.COMM_WORLD,
-                                              3,
-                                              cpp.mesh.GhostMode.none)
->>>>>>> 3f5bca39
+    mesh = cpp.generation.UnitDiscMesh.create(MPI.COMM_WORLD, 3, cmap, cpp.mesh.GhostMode.none)
 
     filename = os.path.join(tempdir, "tri6_mesh.xdmf")
     with XDMFFile(mesh.mpi_comm(), filename, "w", encoding=encoding) as xdmf:
