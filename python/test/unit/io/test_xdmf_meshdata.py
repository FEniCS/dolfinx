# Copyright (C) 2012-2019 Garth N. Wells
#
# This file is part of DOLFINX (https://www.fenicsproject.org)
#
# SPDX-License-Identifier:    LGPL-3.0-or-later

import os


import pytest
from mpi4py import MPI
from dolfinx_utils.test.fixtures import tempdir

from dolfinx import UnitCubeMesh, UnitIntervalMesh, UnitSquareMesh
from dolfinx.cpp.mesh import CellType
from dolfinx.io import XDMFFile

assert (tempdir)

# Supported XDMF file encoding
if MPI.COMM_WORLD.size > 1:
    encodings = (XDMFFile.Encoding.HDF5, )
else:
    encodings = (XDMFFile.Encoding.HDF5, XDMFFile.Encoding.ASCII)
    encodings = (XDMFFile.Encoding.HDF5, )

celltypes_2D = [CellType.triangle, CellType.quadrilateral]
celltypes_3D = [CellType.tetrahedron, CellType.hexahedron]


def mesh_factory(tdim, n):
    if tdim == 1:
        return UnitIntervalMesh(MPI.COMM_WORLD, n)
    elif tdim == 2:
        return UnitSquareMesh(MPI.COMM_WORLD, n, n)
    elif tdim == 3:
        return UnitCubeMesh(MPI.COMM_WORLD, n, n, n)


@pytest.fixture
def worker_id(request):
    """Return worker ID when using pytest-xdist to run tests in parallel"""
    if hasattr(request.config, 'slaveinput'):
        return request.config.slaveinput['slaveid']
    else:
        return 'master'


@pytest.mark.parametrize("tdim", [2, 3])
@pytest.mark.parametrize("n", [6])
def test_read_mesh_data(tempdir, tdim, n):
    filename = os.path.join(tempdir, "mesh.xdmf")
    mesh = mesh_factory(tdim, n)
    encoding = XDMFFile.Encoding.HDF5
    with XDMFFile(mesh.mpi_comm(), filename, "w", encoding) as file:
        file.write_mesh(mesh)

    with XDMFFile(MPI.COMM_WORLD, filename, "r") as file:
        cell_type, x, cells = file.read_mesh_data()

<<<<<<< HEAD
    assert cell_type[0] == mesh.topology.cell_type
    assert cell_type[1] == 1
    assert mesh.topology.index_map(tdim).size_global == mesh.mpi_comm().allreduce(cells.shape[0], op=mpi4py.MPI.SUM)
    assert mesh.geometry.index_map().size_global == mesh.mpi_comm().allreduce(x.shape[0], op=mpi4py.MPI.SUM)
=======
    assert cell_type == mesh.topology.cell_type
    assert mesh.topology.index_map(tdim).size_global == mesh.mpi_comm().allreduce(cells.shape[0], op=MPI.SUM)
    assert mesh.geometry.index_map().size_global == mesh.mpi_comm().allreduce(x.shape[0], op=MPI.SUM)
>>>>>>> 3f5bca39
<|MERGE_RESOLUTION|>--- conflicted
+++ resolved
@@ -58,13 +58,7 @@
     with XDMFFile(MPI.COMM_WORLD, filename, "r") as file:
         cell_type, x, cells = file.read_mesh_data()
 
-<<<<<<< HEAD
     assert cell_type[0] == mesh.topology.cell_type
     assert cell_type[1] == 1
-    assert mesh.topology.index_map(tdim).size_global == mesh.mpi_comm().allreduce(cells.shape[0], op=mpi4py.MPI.SUM)
-    assert mesh.geometry.index_map().size_global == mesh.mpi_comm().allreduce(x.shape[0], op=mpi4py.MPI.SUM)
-=======
-    assert cell_type == mesh.topology.cell_type
     assert mesh.topology.index_map(tdim).size_global == mesh.mpi_comm().allreduce(cells.shape[0], op=MPI.SUM)
-    assert mesh.geometry.index_map().size_global == mesh.mpi_comm().allreduce(x.shape[0], op=MPI.SUM)
->>>>>>> 3f5bca39
+    assert mesh.geometry.index_map().size_global == mesh.mpi_comm().allreduce(x.shape[0], op=MPI.SUM)