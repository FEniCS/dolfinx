--- conflicted
+++ resolved
@@ -13,12 +13,7 @@
 
 from dolfinx import default_real_type
 from dolfinx.io import XDMFFile
-<<<<<<< HEAD
-from dolfinx.mesh import (CellType, create_unit_cube, create_unit_interval,
-                          create_unit_square)
-=======
 from dolfinx.mesh import CellType, create_unit_cube, create_unit_interval, create_unit_square
->>>>>>> 91d3beee
 
 # Supported XDMF file encoding
 if MPI.COMM_WORLD.size > 1:
