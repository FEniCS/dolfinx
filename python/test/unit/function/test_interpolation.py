# Copyright (C) 2009-2020 Garth N. Wells, Matthew W. Scroggs and Jorgen S. Dokken
#
# This file is part of DOLFINx (https://www.fenicsproject.org)
#
# SPDX-License-Identifier:    LGPL-3.0-or-later
"""Test that interpolation is done correctly"""

import random

import numpy as np
import pytest

import ufl
<<<<<<< HEAD
from dolfinx.fem import (Expression, Function, FunctionSpace,
                         VectorFunctionSpace, assemble_scalar)
from dolfinx.generation import UnitCubeMesh, UnitSquareMesh
from dolfinx.mesh import CellType, MeshTags, create_mesh, locate_entities
=======
from dolfinx.fem import (Function, FunctionSpace, VectorFunctionSpace,
                         assemble_scalar)
from dolfinx.mesh import (CellType, create_mesh, create_unit_cube,
                          create_unit_square)
>>>>>>> 114c268a
from dolfinx_utils.test.skips import skip_in_parallel

from mpi4py import MPI

parametrize_cell_types = pytest.mark.parametrize(
    "cell_type", [
        CellType.interval,
        CellType.triangle,
        CellType.tetrahedron,
        CellType.quadrilateral,
        CellType.hexahedron
    ])


def random_point_in_reference(cell_type):
    if cell_type == CellType.interval:
        return (random.random(), 0, 0)
    elif cell_type == CellType.triangle:
        x, y = random.random(), random.random()
        # If point is outside cell, move it back inside
        if x + y > 1:
            x, y = 1 - x, 1 - y
        return (x, y, 0)
    elif cell_type == CellType.tetrahedron:
        x, y, z = random.random(), random.random(), random.random()
        # If point is outside cell, move it back inside
        if x + y > 1:
            x, y = 1 - x, 1 - y
        if y + z > 1:
            y, z = 1 - z, 1 - x - y
        if x + y + z > 1:
            x, z = 1 - x - y, x + y + z - 1
        return (x, y, z)
    elif cell_type == CellType.quadrilateral:
        x, y = random.random(), random.random()
        return (x, y, 0)
    elif cell_type == CellType.hexahedron:
        return (random.random(), random.random(), random.random())


def random_point_in_cell(mesh):
    cell_type = mesh.topology.cell_type
    point = random_point_in_reference(cell_type)

    if cell_type == CellType.interval:
        origin = mesh.geometry.x[0]
        axes = (mesh.geometry.x[1], )
    elif cell_type == CellType.triangle:
        origin = mesh.geometry.x[0]
        axes = (mesh.geometry.x[1], mesh.geometry.x[2])
    elif cell_type == CellType.tetrahedron:
        origin = mesh.geometry.x[0]
        axes = (mesh.geometry.x[1], mesh.geometry.x[2], mesh.geometry.x[3])
    elif cell_type == CellType.quadrilateral:
        origin = mesh.geometry.x[0]
        axes = (mesh.geometry.x[1], mesh.geometry.x[2])
    elif cell_type == CellType.hexahedron:
        origin = mesh.geometry.x[0]
        axes = (mesh.geometry.x[1], mesh.geometry.x[2], mesh.geometry.x[4])

    return tuple(origin[i] + sum((axis[i] - origin[i]) * p for axis, p in zip(axes, point)) for i in range(3))


def one_cell_mesh(cell_type):
    if cell_type == CellType.interval:
        points = np.array([[-1.], [2.]])
    if cell_type == CellType.triangle:
        points = np.array([[-1., -1.], [2., 0.], [0., 0.5]])
    elif cell_type == CellType.tetrahedron:
        points = np.array([[-1., -1., -1.], [2., 0., 0.], [0., 0.5, 0.], [0., 0., 1.]])
    elif cell_type == CellType.quadrilateral:
        points = np.array([[-1., 0.], [1., 0.], [-1., 1.5], [1., 1.5]])
    elif cell_type == CellType.hexahedron:
        points = np.array([[-1., -0.5, 0.], [1., -0.5, 0.], [-1., 1.5, 0.],
                           [1., 1.5, 0.], [0., -0.5, 1.], [1., -0.5, 1.],
                           [-1., 1.5, 1.], [1., 1.5, 1.]])
    num_points = len(points)

    # Randomly number the points and create the mesh
    order = list(range(num_points))
    random.shuffle(order)
    ordered_points = np.zeros(points.shape)
    for i, j in enumerate(order):
        ordered_points[j] = points[i]
    cells = np.array([order])

    domain = ufl.Mesh(ufl.VectorElement("Lagrange", cell_type.name, 1))
    return create_mesh(MPI.COMM_WORLD, cells, ordered_points, domain)


def run_scalar_test(V, poly_order):
    """Test that interpolation is correct in a scalar valued space."""
    random.seed(13)
    tdim = V.mesh.topology.dim

    if tdim == 1:
        def f(x):
            return x[0] ** poly_order
    elif tdim == 2:
        def f(x):
            return x[1] ** poly_order + 2 * x[0] ** min(poly_order, 1)
    else:
        def f(x):
            return x[1] ** poly_order + 2 * x[0] ** min(poly_order, 1) - 3 * x[2] ** min(poly_order, 2)

    v = Function(V)
    v.interpolate(f)
    points = [random_point_in_cell(V.mesh) for count in range(5)]
    cells = [0 for count in range(5)]
    values = v.eval(points, cells)
    for p, val in zip(points, values):
        assert np.allclose(val, f(p))


def run_vector_test(V, poly_order):
    """Test that interpolation is correct in a scalar valued space."""
    random.seed(12)
    tdim = V.mesh.topology.dim

    if tdim == 1:
        def f(x):
            return x[0] ** poly_order
    elif tdim == 2:
        def f(x):
            return (x[1] ** min(poly_order, 1), 2 * x[0] ** poly_order)
    else:
        def f(x):
            return (x[1] ** min(poly_order, 1), 2 * x[0] ** poly_order, 3 * x[2] ** min(poly_order, 2))

    v = Function(V)
    v.interpolate(f)
    points = [random_point_in_cell(V.mesh) for count in range(5)]
    cells = [0 for count in range(5)]
    values = v.eval(points, cells)
    for p, val in zip(points, values):
        assert np.allclose(val, f(p))


@skip_in_parallel
@parametrize_cell_types
@pytest.mark.parametrize("order", range(1, 5))
def test_Lagrange_interpolation(cell_type, order):
    """Test that interpolation is correct in a FunctionSpace"""
    mesh = one_cell_mesh(cell_type)
    V = FunctionSpace(mesh, ("Lagrange", order))
    run_scalar_test(V, order)


@skip_in_parallel
@parametrize_cell_types
@pytest.mark.parametrize('order', range(1, 5))
def test_vector_interpolation(cell_type, order):
    """Test that interpolation is correct in a VectorFunctionSpace."""
    mesh = one_cell_mesh(cell_type)
    V = VectorFunctionSpace(mesh, ("Lagrange", order))
    run_vector_test(V, order)


@skip_in_parallel
@pytest.mark.parametrize(
    "cell_type", [CellType.triangle, CellType.tetrahedron])
@pytest.mark.parametrize("order", range(1, 5))
def test_N1curl_interpolation(cell_type, order):
    random.seed(8)
    mesh = one_cell_mesh(cell_type)
    V = FunctionSpace(mesh, ("Nedelec 1st kind H(curl)", order))
    run_vector_test(V, order - 1)


@skip_in_parallel
@pytest.mark.parametrize("cell_type", [CellType.triangle])
@pytest.mark.parametrize("order", [1, 2])
def test_N2curl_interpolation(cell_type, order):
    mesh = one_cell_mesh(cell_type)
    V = FunctionSpace(mesh, ("Nedelec 2nd kind H(curl)", order))
    run_vector_test(V, order)


@skip_in_parallel
@pytest.mark.parametrize(
    "cell_type", [CellType.quadrilateral])
@pytest.mark.parametrize("order", range(1, 5))
def test_RTCE_interpolation(cell_type, order):
    random.seed(8)
    mesh = one_cell_mesh(cell_type)
    V = FunctionSpace(mesh, ("RTCE", order))
    run_vector_test(V, order - 1)


@skip_in_parallel
@pytest.mark.parametrize(
    "cell_type", [CellType.hexahedron])
@pytest.mark.parametrize("order", range(1, 5))
def test_NCE_interpolation(cell_type, order):
    random.seed(8)
    mesh = one_cell_mesh(cell_type)
    V = FunctionSpace(mesh, ("NCE", order))
    run_vector_test(V, order - 1)


@skip_in_parallel
def test_mixed_interpolation():
    """Test that interpolation raised an exception."""
    mesh = one_cell_mesh(CellType.triangle)
    A = ufl.FiniteElement("Lagrange", mesh.ufl_cell(), 1)
    B = ufl.VectorElement("Lagrange", mesh.ufl_cell(), 1)
    v = Function(FunctionSpace(mesh, ufl.MixedElement([A, B])))
    with pytest.raises(RuntimeError):
        v.interpolate(lambda x: (x[1], 2 * x[0], 3 * x[1]))


@pytest.mark.parametrize("order1", [2, 3, 4])
@pytest.mark.parametrize("order2", [2, 3, 4])
def test_interpolation_nedelec(order1, order2):
    mesh = create_unit_cube(MPI.COMM_WORLD, 2, 2, 2)
    V = FunctionSpace(mesh, ("N1curl", order1))
    V1 = FunctionSpace(mesh, ("N1curl", order2))

    u = Function(V)
    v = Function(V1)

    # The expression "lambda x: x" is contained in the N1curl function
    # space order>1
    u.interpolate(lambda x: x)
    v.interpolate(u)

    assert np.isclose(assemble_scalar(ufl.inner(u - v, u - v) * ufl.dx), 0)

    # The target expression is also contained in N2curl space of any
    # order
    V2 = FunctionSpace(mesh, ("N2curl", 1))
    w = Function(V2)
    w.interpolate(u)

    assert np.isclose(assemble_scalar(ufl.inner(u - w, u - w) * ufl.dx), 0)


@pytest.mark.parametrize("tdim", [2, 3])
@pytest.mark.parametrize("order", [1, 2, 3])
def test_interpolation_dg_to_n1curl(tdim, order):
    if tdim == 2:
        mesh = create_unit_square(MPI.COMM_WORLD, 5, 5)
    else:
        mesh = create_unit_cube(MPI.COMM_WORLD, 2, 2, 2)
    V = VectorFunctionSpace(mesh, ("DG", order))
    V1 = FunctionSpace(mesh, ("N1curl", order + 1))

    u = Function(V)
    v = Function(V1)

    u.interpolate(lambda x: x[:tdim] ** order)
    v.interpolate(u)
    s = assemble_scalar(ufl.inner(u - v, u - v) * ufl.dx)
    assert np.isclose(s, 0)


@pytest.mark.parametrize("tdim", [2, 3])
@pytest.mark.parametrize("order", [1, 2, 3])
def test_interpolation_n1curl_to_dg(tdim, order):
    if tdim == 2:
        mesh = create_unit_square(MPI.COMM_WORLD, 5, 5)
    else:
        mesh = create_unit_cube(MPI.COMM_WORLD, 2, 2, 2)
    V = FunctionSpace(mesh, ("N1curl", order + 1))
    V1 = VectorFunctionSpace(mesh, ("DG", order))

    u = Function(V)
    v = Function(V1)

    u.interpolate(lambda x: x[:tdim] ** order)
    v.interpolate(u)
    s = assemble_scalar(ufl.inner(u - v, u - v) * ufl.dx)
    assert np.isclose(s, 0)


@pytest.mark.parametrize("tdim", [2, 3])
@pytest.mark.parametrize("order", [1, 2, 3])
def test_interpolation_n2curl_to_bdm(tdim, order):
    if tdim == 2:
        mesh = create_unit_square(MPI.COMM_WORLD, 5, 5)
    else:
        mesh = create_unit_cube(MPI.COMM_WORLD, 2, 2, 2)
    V = FunctionSpace(mesh, ("N2curl", order))
    V1 = FunctionSpace(mesh, ("BDM", order))

    u = Function(V)
    v = Function(V1)

    u.interpolate(lambda x: x[:tdim] ** order)
    v.interpolate(u)
    s = assemble_scalar(ufl.inner(u - v, u - v) * ufl.dx)
    assert np.isclose(s, 0)


@pytest.mark.parametrize("order1", [1, 2, 3, 4, 5])
@pytest.mark.parametrize("order2", [1, 2, 3])
def test_interpolation_p2p(order1, order2):
    mesh = create_unit_cube(MPI.COMM_WORLD, 2, 2, 2)
    V = FunctionSpace(mesh, ("Lagrange", order1))
    V1 = FunctionSpace(mesh, ("Lagrange", order2))

    u = Function(V)
    v = Function(V1)

    u.interpolate(lambda x: x[0])
    v.interpolate(u)

    s = assemble_scalar(ufl.inner(u - v, u - v) * ufl.dx)
    assert np.isclose(s, 0)

    DG = FunctionSpace(mesh, ("DG", order2))
    w = Function(DG)
    w.interpolate(u)
    s = assemble_scalar(ufl.inner(u - w, u - w) * ufl.dx)
    assert np.isclose(s, 0)


@pytest.mark.parametrize("order1", [1, 2, 3])
@pytest.mark.parametrize("order2", [1, 2])
def test_interpolation_vector_elements(order1, order2):
    mesh = create_unit_cube(MPI.COMM_WORLD, 2, 2, 2)
    V = VectorFunctionSpace(mesh, ("Lagrange", order1))
    V1 = VectorFunctionSpace(mesh, ("Lagrange", order2))

    u = Function(V)
    v = Function(V1)

    u.interpolate(lambda x: x)
    v.interpolate(u)

    s = assemble_scalar(ufl.inner(u - v, u - v) * ufl.dx)
    assert np.isclose(s, 0)

    DG = VectorFunctionSpace(mesh, ("DG", order2))
    w = Function(DG)
    w.interpolate(u)
    s = assemble_scalar(ufl.inner(u - w, u - w) * ufl.dx)
    assert np.isclose(s, 0)


@skip_in_parallel
def test_interpolation_non_affine():
    points = np.array([[0, 0, 0], [1, 0, 0], [0, 2, 0], [1, 2, 0],
                       [0, 0, 3], [1, 0, 3], [0, 2, 3], [1, 2, 3],
                       [0.5, 0, 0], [0, 1, 0], [0, 0, 1.5], [1, 1, 0],
                       [1, 0, 1.5], [0.5, 2, 0], [0, 2, 1.5], [1, 2, 1.5],
                       [0.5, 0, 3], [0, 1, 3], [1, 1, 3], [0.5, 2, 3],
                       [0.5, 1, 0], [0.5, 0, 1.5], [0, 1, 1.5], [1, 1, 1.5],
                       [0.5, 2, 1.5], [0.5, 1, 3], [0.5, 1, 1.5]], dtype=np.float64)

    cells = np.array([range(len(points))], dtype=np.int32)
    cell_type = CellType.hexahedron
    domain = ufl.Mesh(ufl.VectorElement("Lagrange", cell_type.name, 2))
    mesh = create_mesh(MPI.COMM_WORLD, cells, points, domain)

    W = FunctionSpace(mesh, ("NCE", 1))
    V = FunctionSpace(mesh, ("NCE", 2))

    w = Function(W)
    v = Function(V)

    w.interpolate(lambda x: x)
    v.interpolate(w)
    s = assemble_scalar(ufl.inner(w - v, w - v) * ufl.dx)
    assert np.isclose(s, 0)


@pytest.mark.parametrize("order", [2, 3, 4])
@pytest.mark.parametrize("dim", [2, 3])
def test_nedelec_spatial(order, dim):
    if dim == 2:
        mesh = UnitSquareMesh(MPI.COMM_WORLD, 4, 4)
    elif dim == 3:
        mesh = UnitCubeMesh(MPI.COMM_WORLD, 2, 2, 2)

    V = FunctionSpace(mesh, ("N1curl", order))

    u = Function(V)
    x = ufl.SpatialCoordinate(mesh)
    # The expression (x,y,z) is contained in the N1curl function space order>1
    f_ex = x
    f = Expression(f_ex, V.element.interpolation_points)
    u.interpolate(f)

    assert np.isclose(np.abs(assemble_scalar(ufl.inner(u - f_ex, u - f_ex) * ufl.dx)), 0)
    # The target expression is also contained in N2curl space of any
    # order
    V2 = FunctionSpace(mesh, ("N2curl", 1))
    w = Function(V2)
    f2 = Expression(f_ex, V2.element.interpolation_points)
    w.interpolate(f2)

    assert np.isclose(np.abs(assemble_scalar(ufl.inner(w - f_ex, w - f_ex) * ufl.dx)), 0)


@pytest.mark.parametrize("order", [1, 2, 3, 4])
@pytest.mark.parametrize("dim", [2, 3])
@pytest.mark.parametrize("affine", [True, False])
def test_vector_interpolation_spatial(order, dim, affine):
    if dim == 2:
        ct = CellType.triangle if affine else CellType.quadrilateral
        mesh = UnitSquareMesh(MPI.COMM_WORLD, 3, 4, ct)
    elif dim == 3:
        ct = CellType.tetrahedron if affine else CellType.hexahedron
        mesh = UnitCubeMesh(MPI.COMM_WORLD, 3, 2, 2, ct)

    V = VectorFunctionSpace(mesh, ("CG", order))

    u = Function(V)
    x = ufl.SpatialCoordinate(mesh)
    # The expression (x,y,z)^n is contained in space
    f = ufl.as_vector([x[i]**order for i in range(dim)])
    u.interpolate(Expression(f, V.element.interpolation_points))
    assert np.isclose(np.abs(assemble_scalar(ufl.inner(u - f, u - f) * ufl.dx)), 0)


@pytest.mark.parametrize("order", [1, 2, 3, 4])
def test_2D_lagrange_to_curl(order):
    mesh = UnitSquareMesh(MPI.COMM_WORLD, 3, 4)
    V = FunctionSpace(mesh, ("N1curl", order))
    u = Function(V)

    W = FunctionSpace(mesh, ("CG", order))
    u0 = Function(W)
    u0.interpolate(lambda x: -x[1])
    u1 = Function(W)
    u1.interpolate(lambda x: x[0])

    f = ufl.as_vector((u0, u1))
    f_expr = Expression(f, V.element.interpolation_points)
    u.interpolate(f_expr)
    x = ufl.SpatialCoordinate(mesh)
    f_ex = ufl.as_vector((-x[1], x[0]))
    assert np.isclose(np.abs(assemble_scalar(ufl.inner(u - f_ex, u - f_ex) * ufl.dx)), 0)


@pytest.mark.parametrize("order", [2, 3, 4])
def test_de_rahm_2D(order):
    mesh = UnitSquareMesh(MPI.COMM_WORLD, 3, 4)
    W = FunctionSpace(mesh, ("CG", order))
    w = Function(W)

    def f(x):
        return x[0] + x[0] * x[1] + 2 * x[1]**2

    w.interpolate(f)

    g = ufl.grad(w)

    Q = FunctionSpace(mesh, ("N2curl", order - 1))
    q = Function(Q)
    q.interpolate(Expression(g, Q.element.interpolation_points))

    x = ufl.SpatialCoordinate(mesh)
    g_ex = ufl.as_vector((1 + x[1], 4 * x[1] + x[0]))
    assert np.isclose(np.abs(assemble_scalar(ufl.inner(q - g_ex, q - g_ex) * ufl.dx)), 0)

    V = FunctionSpace(mesh, ("BDM", order - 1))
    v = Function(V)

    def curl2D(u):
        return ufl.as_vector((ufl.Dx(u[1], 0), - ufl.Dx(u[0], 1)))

    v.interpolate(Expression(curl2D(ufl.grad(w)), V.element.interpolation_points))
    h_ex = ufl.as_vector((1, -1))
    assert np.isclose(np.abs(assemble_scalar(ufl.inner(v - h_ex, v - h_ex) * ufl.dx)), 0)


@pytest.mark.parametrize("order", [1, 2, 3, 4])
@pytest.mark.parametrize("dim", [2, 3])
@pytest.mark.parametrize("affine", [True, False])
def test_interpolate_subset(order, dim, affine):
    if dim == 2:
        ct = CellType.triangle if affine else CellType.quadrilateral
        mesh = UnitSquareMesh(MPI.COMM_WORLD, 3, 4, ct)
    elif dim == 3:
        ct = CellType.tetrahedron if affine else CellType.hexahedron
        mesh = UnitCubeMesh(MPI.COMM_WORLD, 3, 2, 2, ct)

    V = FunctionSpace(mesh, ("DG", order))
    u = Function(V)

    cells = locate_entities(mesh, mesh.topology.dim, lambda x: x[1] <= 0.5 + 1e-10)
    num_local_cells = mesh.topology.index_map(mesh.topology.dim).size_local
    cells_local = cells[cells < num_local_cells]

    x = ufl.SpatialCoordinate(mesh)
    f = x[1]**order
    expr = Expression(f, V.element.interpolation_points)
    u.interpolate(expr, cells_local)
    mt = MeshTags(mesh, mesh.topology.dim, cells_local, np.ones(cells_local.size, dtype=np.int32))
    dx = ufl.Measure("dx", domain=mesh, subdomain_data=mt)
    assert np.isclose(np.abs(assemble_scalar(ufl.inner(u - f, u - f) * dx(1))), 0)
    integral = mesh.comm.allreduce(assemble_scalar(u * dx), op=MPI.SUM)
    assert np.isclose(integral, 1 / (order + 1) * 0.5**(order + 1), 0)<|MERGE_RESOLUTION|>--- conflicted
+++ resolved
@@ -11,17 +11,10 @@
 import pytest
 
 import ufl
-<<<<<<< HEAD
 from dolfinx.fem import (Expression, Function, FunctionSpace,
                          VectorFunctionSpace, assemble_scalar)
-from dolfinx.generation import UnitCubeMesh, UnitSquareMesh
-from dolfinx.mesh import CellType, MeshTags, create_mesh, locate_entities
-=======
-from dolfinx.fem import (Function, FunctionSpace, VectorFunctionSpace,
-                         assemble_scalar)
-from dolfinx.mesh import (CellType, create_mesh, create_unit_cube,
-                          create_unit_square)
->>>>>>> 114c268a
+from dolfinx.mesh import (CellType, MeshTags, create_mesh, create_unit_cube,
+                          create_unit_square, locate_entities)
 from dolfinx_utils.test.skips import skip_in_parallel
 
 from mpi4py import MPI
@@ -393,9 +386,9 @@
 @pytest.mark.parametrize("dim", [2, 3])
 def test_nedelec_spatial(order, dim):
     if dim == 2:
-        mesh = UnitSquareMesh(MPI.COMM_WORLD, 4, 4)
+        mesh = create_unit_square(MPI.COMM_WORLD, 4, 4)
     elif dim == 3:
-        mesh = UnitCubeMesh(MPI.COMM_WORLD, 2, 2, 2)
+        mesh = create_unit_cube(MPI.COMM_WORLD, 2, 2, 2)
 
     V = FunctionSpace(mesh, ("N1curl", order))
 
@@ -423,10 +416,10 @@
 def test_vector_interpolation_spatial(order, dim, affine):
     if dim == 2:
         ct = CellType.triangle if affine else CellType.quadrilateral
-        mesh = UnitSquareMesh(MPI.COMM_WORLD, 3, 4, ct)
+        mesh = create_unit_square(MPI.COMM_WORLD, 3, 4, ct)
     elif dim == 3:
         ct = CellType.tetrahedron if affine else CellType.hexahedron
-        mesh = UnitCubeMesh(MPI.COMM_WORLD, 3, 2, 2, ct)
+        mesh = create_unit_cube(MPI.COMM_WORLD, 3, 2, 2, ct)
 
     V = VectorFunctionSpace(mesh, ("CG", order))
 
@@ -440,7 +433,7 @@
 
 @pytest.mark.parametrize("order", [1, 2, 3, 4])
 def test_2D_lagrange_to_curl(order):
-    mesh = UnitSquareMesh(MPI.COMM_WORLD, 3, 4)
+    mesh = create_unit_square(MPI.COMM_WORLD, 3, 4)
     V = FunctionSpace(mesh, ("N1curl", order))
     u = Function(V)
 
@@ -460,7 +453,7 @@
 
 @pytest.mark.parametrize("order", [2, 3, 4])
 def test_de_rahm_2D(order):
-    mesh = UnitSquareMesh(MPI.COMM_WORLD, 3, 4)
+    mesh = create_unit_square(MPI.COMM_WORLD, 3, 4)
     W = FunctionSpace(mesh, ("CG", order))
     w = Function(W)
 
@@ -496,10 +489,10 @@
 def test_interpolate_subset(order, dim, affine):
     if dim == 2:
         ct = CellType.triangle if affine else CellType.quadrilateral
-        mesh = UnitSquareMesh(MPI.COMM_WORLD, 3, 4, ct)
+        mesh = create_unit_square(MPI.COMM_WORLD, 3, 4, ct)
     elif dim == 3:
         ct = CellType.tetrahedron if affine else CellType.hexahedron
-        mesh = UnitCubeMesh(MPI.COMM_WORLD, 3, 2, 2, ct)
+        mesh = create_unit_cube(MPI.COMM_WORLD, 3, 2, 2, ct)
 
     V = FunctionSpace(mesh, ("DG", order))
     u = Function(V)
