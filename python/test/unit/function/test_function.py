--- conflicted
+++ resolved
@@ -65,24 +65,12 @@
     assert all(u_values == u_values2)
 
 
-<<<<<<< HEAD
 def test_assign(V, W):
     for V_ in [V, W]:
         u = Function(V_)
         u0 = Function(V_)
         u1 = Function(V_)
         u2 = Function(V_)
-
-=======
-@pytest.mark.skip("Assign function not implemented")
-def test_assign(V, W):
-    for V0, V1, vector_space in [(V, W, False), (W, V, True)]:
-        u = Function(V0)
-        u0 = Function(V0)
-        u1 = Function(V0)
-        u2 = Function(V0)
-        u3 = Function(V1)
->>>>>>> 8d20a914
         with u.vector.localForm() as loc:
             loc.set(1)
         with u0.vector.localForm() as loc:
@@ -91,25 +79,12 @@
             loc.set(3)
         with u2.vector.localForm() as loc:
             loc.set(4)
-<<<<<<< HEAD
 
         # Test assign + scale
         uu = Function(V_)
         u.vector.copy(result=uu.vector)
         uu.vector.scale(2)
         assert uu.vector.array.sum() == u0.vector.array.sum()
-=======
-        with u3.vector.localForm() as loc:
-            loc.set(5)
-
-        uu = Function(V0)
-        uu.assign(2 * u)
-        assert uu.vector.get_local().sum() == u0.vector.get_local().sum()
-
-        uu = Function(V1)
-        uu.assign(3 * u)
-        assert uu.vector.get_local().sum() == u1.vector.get_local().sum()
->>>>>>> 8d20a914
 
         # Test complex assignment
         expr = 3 * u.vector - 4 * u1.vector - 0.1 * 4 * u.vector * 4 + u2.vector + 3 * u0.vector / 3. / 0.5
