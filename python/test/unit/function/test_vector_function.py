# Copyright (C) 2019 Matthew Scroggs
#
# This file is part of DOLFINX (https://www.fenicsproject.org)
#
# SPDX-License-Identifier:    LGPL-3.0-or-later
"""Test that the vectors in vector spaces are correctly oriented"""

import numpy as np
import pytest
<<<<<<< HEAD

from dolfinx import MPI, Function, FunctionSpace
=======
from mpi4py import MPI
from dolfinx_utils.test.skips import skip_in_parallel

from dolfinx import Function, FunctionSpace, cpp, fem
>>>>>>> 3f5bca39
from dolfinx.cpp.mesh import CellType
from dolfinx.mesh import Mesh
from dolfinx_utils.test.skips import skip_in_parallel


@skip_in_parallel
@pytest.mark.parametrize('space_type', ["RT"])
@pytest.mark.parametrize('order', [1, 2, 3, 4, 5])
def test_div_conforming_triangle(space_type, order):
    """Checks that the vectors in div conforming spaces on a triangle are correctly oriented"""
    # Create simple triangle mesh
    def perform_test(points, cells):
<<<<<<< HEAD
        mesh = Mesh(MPI.comm_world, CellType.triangle, points, np.array(cells), [])
=======
        mesh = cpp.mesh.Mesh(MPI.COMM_WORLD, CellType.triangle, points,
                             np.array(cells), [], cpp.mesh.GhostMode.none)
        mesh.geometry.coord_mapping = fem.create_coordinate_map(mesh)
>>>>>>> 3f5bca39
        V = FunctionSpace(mesh, (space_type, order))
        f = Function(V)
        output = []
        for dof in range(len(f.vector[:])):
            f.vector[:] = np.zeros(len(f.vector[:]))
            f.vector[dof] = 1
            points = np.array([[.5, .5, 0], [.5, .5, 0]])
            cells = np.array([0, 1])
            result = f.eval(points, cells)
            normal = np.array([-1., 1.])
            output.append(result.dot(normal))
        return output

    points = np.array([[0, 0], [1, 0], [1, 1], [0, 1]])
    cells = np.array([[0, 1, 2], [2, 3, 0]])

    result = perform_test(points, cells)
    for i, j in result:
        assert np.allclose(i, j)


@skip_in_parallel
@pytest.mark.parametrize('space_type', ["RT"])
@pytest.mark.parametrize('order', [1, 2, 3, 4, 5])
def test_div_conforming_tetrahedron(space_type, order):
    """Checks that the vectors in div conforming spaces on a tetrahedron are correctly oriented"""
    # Create simple tetrahedron cell mesh
    def perform_test(points, cells):
<<<<<<< HEAD
        mesh = Mesh(MPI.comm_world, CellType.tetrahedron, points, np.array(cells), [])
=======
        mesh = cpp.mesh.Mesh(MPI.COMM_WORLD, CellType.tetrahedron, points,
                             np.array(cells), [], cpp.mesh.GhostMode.none)
        mesh.geometry.coord_mapping = fem.create_coordinate_map(mesh)
>>>>>>> 3f5bca39
        V = FunctionSpace(mesh, (space_type, order))
        f = Function(V)
        output = []
        for dof in range(len(f.vector[:])):
            f.vector[:] = np.zeros(len(f.vector[:]))
            f.vector[dof] = 1
            points = np.array([[1 / 3, 1 / 3, 1 / 3], [1 / 3, 1 / 3, 1 / 3]])
            cells = np.array([0, 1])
            result = f.eval(points, cells)
            normal = np.array([1., 1., 1.])
            output.append(result.dot(normal))
        return output

    points = np.array([[0, 0, 0], [1, 0, 0], [0, 1, 0], [0, 0, 1], [1, 1, 1]])
    cells = np.array([[0, 1, 2, 3], [1, 3, 2, 4]])

    result = perform_test(points, cells)
    for i, j in result:
        assert np.allclose(i, j)<|MERGE_RESOLUTION|>--- conflicted
+++ resolved
@@ -7,15 +7,9 @@
 
 import numpy as np
 import pytest
-<<<<<<< HEAD
+from mpi4py import MPI
 
-from dolfinx import MPI, Function, FunctionSpace
-=======
-from mpi4py import MPI
-from dolfinx_utils.test.skips import skip_in_parallel
-
-from dolfinx import Function, FunctionSpace, cpp, fem
->>>>>>> 3f5bca39
+from dolfinx import Function, FunctionSpace
 from dolfinx.cpp.mesh import CellType
 from dolfinx.mesh import Mesh
 from dolfinx_utils.test.skips import skip_in_parallel
@@ -28,13 +22,7 @@
     """Checks that the vectors in div conforming spaces on a triangle are correctly oriented"""
     # Create simple triangle mesh
     def perform_test(points, cells):
-<<<<<<< HEAD
-        mesh = Mesh(MPI.comm_world, CellType.triangle, points, np.array(cells), [])
-=======
-        mesh = cpp.mesh.Mesh(MPI.COMM_WORLD, CellType.triangle, points,
-                             np.array(cells), [], cpp.mesh.GhostMode.none)
-        mesh.geometry.coord_mapping = fem.create_coordinate_map(mesh)
->>>>>>> 3f5bca39
+        mesh = Mesh(MPI.COMM_WORLD, CellType.triangle, points, np.array(cells), [])
         V = FunctionSpace(mesh, (space_type, order))
         f = Function(V)
         output = []
@@ -63,13 +51,7 @@
     """Checks that the vectors in div conforming spaces on a tetrahedron are correctly oriented"""
     # Create simple tetrahedron cell mesh
     def perform_test(points, cells):
-<<<<<<< HEAD
-        mesh = Mesh(MPI.comm_world, CellType.tetrahedron, points, np.array(cells), [])
-=======
-        mesh = cpp.mesh.Mesh(MPI.COMM_WORLD, CellType.tetrahedron, points,
-                             np.array(cells), [], cpp.mesh.GhostMode.none)
-        mesh.geometry.coord_mapping = fem.create_coordinate_map(mesh)
->>>>>>> 3f5bca39
+        mesh = Mesh(MPI.COMM_WORLD, CellType.tetrahedron, points, np.array(cells), [])
         V = FunctionSpace(mesh, (space_type, order))
         f = Function(V)
         output = []
