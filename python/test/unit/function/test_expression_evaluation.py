# Copyright (C) 2019 Michal Habera
#
# This file is part of DOLFINx (https://www.fenicsproject.org)
#
# SPDX-License-Identifier:    LGPL-3.0-or-later

import os
import basix
import cffi
import ctypes
import ctypes.util
import dolfinx
import dolfinx.io
import dolfiny.la
import matplotlib.pyplot as plt
import numba
import numpy as np
import pytest
import ufl
from dolfinx.fem import (Constant, Expression, Function, FunctionSpace,
                         VectorFunctionSpace)
from dolfinx.generation import UnitSquareMesh
from mpi4py import MPI
import petsc4py.lib
from petsc4py import PETSc
<<<<<<< HEAD
from petsc4py import get_config as PETSc_get_config
import pytest
=======
>>>>>>> bbb51ce1


# Get details of PETSc install
petsc_dir = PETSc_get_config()['PETSC_DIR']
petsc_arch = petsc4py.lib.getPathArchPETSc()[1]
petsc_lib_name = ctypes.util.find_library("petsc")

# Get PETSc int and scalar types
if np.dtype(PETSc.ScalarType).kind == 'c':
    complex = True
else:
    complex = False

scalar_size = np.dtype(PETSc.ScalarType).itemsize
index_size = np.dtype(PETSc.IntType).itemsize

if index_size == 8:
    c_int_t = "int64_t"
    ctypes_index = ctypes.c_int64
elif index_size == 4:
    c_int_t = "int32_t"
    ctypes_index = ctypes.c_int32
else:
    raise RuntimeError("Cannot translate PETSc index size into a C type, index_size: {}.".format(index_size))

if complex and scalar_size == 16:
    c_scalar_t = "double _Complex"
    numba_scalar_t = numba.types.complex128
elif complex and scalar_size == 8:
    c_scalar_t = "float _Complex"
    numba_scalar_t = numba.types.complex64
elif not complex and scalar_size == 8:
    c_scalar_t = "double"
    numba_scalar_t = numba.types.float64
elif not complex and scalar_size == 4:
    c_scalar_t = "float"
    numba_scalar_t = numba.types.float32
else:
    raise RuntimeError(
        "Cannot translate PETSc scalar type to a C type, complex: {} size: {}.".format(complex, scalar_size))


ffi = cffi.FFI()
# Get MatSetValuesLocal from PETSc available via cffi in ABI mode
ffi.cdef("""int MatSetValuesLocal(void* mat, {0} nrow, const {0}* irow,
                                {0} ncol, const {0}* icol, const {1}* y, int addv);
int MatZeroRowsLocal(void* mat, {0} nrow, const {0}* irow, {1} diag);
int MatAssemblyBegin(void* mat, int mode);
int MatAssemblyEnd(void* mat, int mode);
""".format(c_int_t, c_scalar_t))

if petsc_lib_name is not None:
    petsc_lib_cffi = ffi.dlopen(petsc_lib_name)
else:
    try:
        petsc_lib_cffi = ffi.dlopen(os.path.join(petsc_dir, petsc_arch, "lib", "libpetsc.so"))
    except OSError:
        petsc_lib_cffi = ffi.dlopen(os.path.join(petsc_dir, petsc_arch, "lib", "libpetsc.dylib"))
    except OSError:
        print("Could not load PETSc library for CFFI (ABI mode).")
        raise
MatSetValues = petsc_lib_cffi.MatSetValuesLocal


@pytest.mark.skipif(np.issubdtype(PETSc.ScalarType, np.complexfloating),
                    reason="Complex expression not implemented in ufc")
def test_rank0():
    """Test evaluation of UFL expression.
    This test evaluates gradient of P2 function at vertices of reference
    triangle. Because these points coincide with positions of point evaluation
    degrees-of-freedom of vector P1 space, values could be used to interpolate
    the expression into this space.
    For a donor function f(x, y) = x^2 + 2*y^2 result is compared with the
    exact gradient grad f(x, y) = [2*x, 4*y].
    """
<<<<<<< HEAD
    mesh = dolfinx.generation.UnitSquareMesh(MPI.COMM_WORLD, 5, 5)
    P2 = dolfinx.FunctionSpace(mesh, ("P", 2))
    vdP1 = dolfinx.VectorFunctionSpace(mesh, ("DG", 1))
=======
    mesh = UnitSquareMesh(MPI.COMM_WORLD, 5, 5)
    P2 = FunctionSpace(mesh, ("P", 2))
    vP1 = VectorFunctionSpace(mesh, ("P", 1))
>>>>>>> bbb51ce1

    f = Function(P2)

    def expr1(x):
        return x[0] ** 2 + 2.0 * x[1] ** 2

    f.interpolate(expr1)

    ufl_expr = ufl.grad(f)
    points = np.array([[0.0, 0.0], [1.0, 0.0], [0.0, 1.0]])

<<<<<<< HEAD
    compiled_expr = dolfinx.Expression(ufl_expr, points)
    num_cells = mesh.topology.index_map(2).size_local
    array_evaluated = compiled_expr.eval(np.arange(num_cells, dtype=np.int32))
=======
    compiled_expr, module, code = dolfinx.jit.ffcx_jit(mesh.comm, (ufl_expr, points))

    ffi = cffi.FFI()
>>>>>>> bbb51ce1

    @numba.njit
    def scatter(vec, array_evaluated, dofmap):
        for i in range(num_cells):
            for j in range(3):
                for k in range(2):
                    vec[2 * dofmap[i * 3 + j] + k] = array_evaluated[i, 2 * j + k]

    # Data structure for the result
<<<<<<< HEAD
    b = dolfinx.Function(vdP1)
=======
    b = Function(vP1)
>>>>>>> bbb51ce1

    dofmap = vdP1.dofmap.list.array
    scatter(b.vector.array, array_evaluated, dofmap)

    def grad_expr1(x):
        values = np.empty((2, x.shape[1]))
        values[0] = 2.0 * x[0]
        values[1] = 4.0 * x[1]

        return values

<<<<<<< HEAD
    b2 = dolfinx.Function(vdP1)
=======
    b2 = Function(vP1)
>>>>>>> bbb51ce1
    b2.interpolate(grad_expr1)

    assert np.isclose((b2.vector - b.vector).norm(), 0.0)


def test_rank1():
    mesh = dolfinx.generation.UnitSquareMesh(MPI.COMM_WORLD, 10, 10)
    P2 = dolfinx.FunctionSpace(mesh, ("P", 2))
    vdP1 = dolfinx.VectorFunctionSpace(mesh, ("DG", 1))

    f = ufl.TrialFunction(P2)
    ufl_expr = ufl.grad(f)

    points = np.array([[0.0, 0.0], [1.0, 0.0], [0.0, 1.0]])
    compiled_expr = dolfinx.Expression(ufl_expr, points)

    num_cells = mesh.topology.index_map(2).size_local
    array_evaluated = compiled_expr.eval(np.arange(num_cells, dtype=np.int32))

    import pdb; pdb.set_trace()

    @numba.njit
    def scatter(A, array_evaluated, dofmap0, dofmap1):
        for i in range(num_cells):
            rows = dofmap0[i, :]
            cols = dofmap1[i, :]
            A_local = array_evaluated[i, :]
            MatSetValues(A, 6, rows.ctypes, 6, cols.ctypes, A_local.ctypes, 1)

    a = ufl.TrialFunction(P2) * ufl.TestFunction(vdP1)[0] * ufl.dx
    A = dolfinx.fem.create_matrix(a)

    dofmap_col = P2.dofmap.list.array.reshape(num_cells, -1)
    dofmap_row = vdP1.dofmap.list.array

    dofmap_row_unrolled = (2 * np.repeat(dofmap_row, 2).reshape(-1, 2)
                           + np.arange(2)).flatten().astype(dofmap_row.dtype)
    dofmap_row = dofmap_row_unrolled.reshape(num_cells, -1)

    scatter(A.handle, array_evaluated, dofmap_row, dofmap_col)
    A.assemble()

    g = dolfinx.Function(P2, name="g")

    def expr1(x):
        return x[0] ** 2 + 2.0 * x[1] ** 2

    g.interpolate(expr1)

    def grad_expr1(x):
        values = np.empty((2, x.shape[1]))
        values[0] = 2.0 * x[0]
        values[1] = 4.0 * x[1]

        return values

    h = dolfinx.Function(vdP1)
    h.interpolate(grad_expr1)

    A_scipy = dolfiny.la.petsc_to_scipy(A)

    plt.spy(A_scipy, markersize=0.4)
    plt.xticks(np.arange(0, 401, step=100))
    # plt.yticks(np.arange(0, 1, step=0.2))
    plt.tight_layout()
    plt.savefig("grad.pdf")

    h2 = A * g.vector

    assert np.isclose((h2 - h.vector).norm(), 0.0)

    A_dense = A_scipy.todense()
    U, S, V = scipy.linalg.svd(A_dense)

    g1 = dolfinx.Function(P2, name="g1")
    g2 = dolfinx.Function(P2, name="g2")
    g3 = dolfinx.Function(P2, name="g3")

    g.vector.array[:] = V[-1, :]
    g1.vector.array[:] = V[-2, :]
    g2.vector.array[:] = V[-3, :]
    g3.vector.array[:] = V[-4, :]

    gs = [g, g1, g2, g3]

    for i in range(4):
        with dolfinx.io.XDMFFile(MPI.COMM_WORLD, f"eig{i}.xdmf", "w") as file:
            file.write_mesh(mesh)
            file.write_function(gs[i])


def test_rank1_div():
    mesh = dolfinx.generation.UnitSquareMesh(MPI.COMM_WORLD, 10, 10)
    vP1 = dolfinx.VectorFunctionSpace(mesh, ("P", 1))
    dP0 = dolfinx.FunctionSpace(mesh, ("DG", 0))

    f = ufl.TrialFunction(vP1)
    ufl_expr = ufl.div(f)

    points = np.array([[0.25, 0.25]])
    compiled_expr = dolfinx.Expression(ufl_expr, points)

    num_cells = mesh.topology.index_map(2).size_local
    array_evaluated = compiled_expr.eval(np.arange(num_cells))

    @numba.njit
    def scatter(A, array_evaluated, dofmap0, dofmap1):
        for i in range(num_cells):
            rows = dofmap0[i, :]
            cols = dofmap1[i, :]
            A_local = array_evaluated[i, :]
            MatSetValues(A, 1, rows.ctypes, 6, cols.ctypes, A_local.ctypes, 1)

    a = ufl.TrialFunction(vP1)[0] * ufl.TestFunction(dP0) * ufl.dx
    A = dolfinx.fem.create_matrix(a)

    dofmap_col = vP1.dofmap.list.array
    dofmap_row = dP0.dofmap.list.array.reshape(num_cells, -1)

    dofmap_col_unrolled = (2 * np.repeat(dofmap_col, 2).reshape(-1, 2)
                           + np.arange(2)).flatten().astype(dofmap_col.dtype)
    dofmap_col = dofmap_col_unrolled.reshape(num_cells, -1)

    scatter(A.handle, array_evaluated, dofmap_row, dofmap_col)
    A.assemble()

    A_scipy = dolfiny.la.petsc_to_scipy(A)

    plt.spy(A_scipy, markersize=0.4)
    plt.tight_layout()
    plt.savefig("div.pdf")

    g = dolfinx.Function(vP1)

    def expr1(x):
        values = np.empty((2, x.shape[1]))
        values[0] = 2.0 * x[0]
        values[1] = 4.0 * x[1]

        return values

    g.interpolate(expr1)

    def div_expr1(x):
        values = np.empty((1, x.shape[1]))
        values[0] = 6.0
        return values

    h = dolfinx.Function(dP0)
    h.interpolate(div_expr1)

    h2 = A * g.vector

    assert np.isclose((h2 - h.vector).norm(), 0.0)

def test_simple_evaluation():
    """Test evaluation of UFL Expression.

    This test evaluates a UFL Expression on cells of the mesh and compares the
    result with an analytical expression.

    For a function f(x, y) = 3*(x^2 + 2*y^2) the result is compared with the
    exact gradient:

        grad f(x, y) = 3*[2*x, 4*y].

    (x^2 + 2*y^2) is first interpolated into a P2 finite element space. The
    scaling by a constant factor of 3 and the gradient is calculated using code
    generated by FFCx. The analytical solution is found by evaluating the
    spatial coordinates as an Expression using UFL/FFCx and passing the result
    to a numpy function that calculates the exact gradient.
    """
    mesh = UnitSquareMesh(MPI.COMM_WORLD, 3, 3)
    P2 = FunctionSpace(mesh, ("P", 2))

    # NOTE: The scaling by a constant factor of 3.0 to get f(x, y) is
    # implemented within the UFL Expression. This is to check that the
    # Constants are being set up correctly.
    def exact_expr(x):
        return x[0] ** 2 + 2.0 * x[1] ** 2

    # Unused, but remains for clarity.
    def f(x):
        return 3 * (x[0] ** 2 + 2.0 * x[1] ** 2)

    def exact_grad_f(x):
        values = np.zeros_like(x)
        values[:, 0::2] = 2 * x[:, 0::2]
        values[:, 1::2] = 4 * x[:, 1::2]
        values *= 3.0
        return values

    expr = Function(P2)
    expr.interpolate(exact_expr)

    ufl_grad_f = Constant(mesh, PETSc.ScalarType(3.0)) * ufl.grad(expr)
    points = np.array([[0.0, 0.0], [1.0, 0.0], [0.0, 1.0]])
    grad_f_expr = Expression(ufl_grad_f, points)
    assert grad_f_expr.num_points == points.shape[0]
    assert grad_f_expr.value_size == 2

    # NOTE: Cell numbering is process local.
    map_c = mesh.topology.index_map(mesh.topology.dim)
    num_cells = map_c.size_local + map_c.num_ghosts
    cells = np.arange(0, num_cells, dtype=np.int32)

    grad_f_evaluated = grad_f_expr.eval(cells)
    assert grad_f_evaluated.shape[0] == cells.shape[0]
    assert grad_f_evaluated.shape[1] == grad_f_expr.value_size * grad_f_expr.num_points

    # Evaluate points in global space
    ufl_x = ufl.SpatialCoordinate(mesh)
    x_expr = Expression(ufl_x, points)
    assert x_expr.num_points == points.shape[0]
    assert x_expr.value_size == 2
    x_evaluated = x_expr.eval(cells)
    assert x_evaluated.shape[0] == cells.shape[0]
    assert x_evaluated.shape[1] == x_expr.num_points * x_expr.value_size

    # Evaluate exact gradient using global points
    grad_f_exact = exact_grad_f(x_evaluated)

    assert np.allclose(grad_f_evaluated, grad_f_exact)


def test_assembly_into_quadrature_function():
    """Test assembly into a Quadrature function.

    This test evaluates a UFL Expression into a Quadrature function space by
    evaluating the Expression on all cells of the mesh, and then inserting the
    evaluated values into a PETSc Vector constructed from a matching Quadrature
    function space.

    Concretely, we consider the evaluation of:

        e = B*(K(T)))**2 * grad(T)

    where

        K = 1/(A + B*T)

    where A and B are Constants and T is a Coefficient on a P2 finite element
    space with T = x + 2*y.

    The result is compared with interpolating the analytical expression of e
    directly into the Quadrature space.

    In parallel, each process evaluates the Expression on both local cells and
    ghost cells so that no parallel communication is required after insertion
    into the vector.
    """
    mesh = UnitSquareMesh(MPI.COMM_WORLD, 3, 6)

    quadrature_degree = 2
    quadrature_points, wts = basix.make_quadrature(basix.CellType.triangle, quadrature_degree)
    Q_element = ufl.VectorElement("Quadrature", ufl.triangle, quadrature_degree, quad_scheme="default")
    Q = FunctionSpace(mesh, Q_element)

    def T_exact(x):
        return x[0] + 2.0 * x[1]

    P2 = FunctionSpace(mesh, ("P", 2))
    T = Function(P2)
    T.interpolate(T_exact)
    A = Constant(mesh, PETSc.ScalarType(1.0))
    B = Constant(mesh, PETSc.ScalarType(2.0))

    K = 1.0 / (A + B * T)
    e = B * K**2 * ufl.grad(T)

    e_expr = Expression(e, quadrature_points)

    map_c = mesh.topology.index_map(mesh.topology.dim)
    num_cells = map_c.size_local + map_c.num_ghosts
    cells = np.arange(0, num_cells, dtype=np.int32)

    e_eval = e_expr.eval(cells)

    # Assemble into Function
    e_Q = Function(Q)
    with e_Q.vector.localForm() as e_Q_local:
        e_Q_local.setBlockSize(e_Q.function_space.dofmap.bs)
        e_Q_local.setValuesBlocked(Q.dofmap.list.array, e_eval, addv=PETSc.InsertMode.INSERT)

    def e_exact(x):
        T = x[0] + 2.0 * x[1]
        K = 1.0 / (A.value + B.value * T)

        grad_T = np.zeros((2, x.shape[1]))
        grad_T[0, :] = 1.0
        grad_T[1, :] = 2.0

        e = B.value * K**2 * grad_T
        return e

    # FIXME: Below is only for testing purposes,
    # never to be used in user code!
    #
    # Replace when interpolation into Quadrature element works.
    coord_dofs = mesh.geometry.dofmap
    x_g = mesh.geometry.x
    tdim = mesh.topology.dim
    Q_dofs = Q.dofmap.list.array.reshape(num_cells, quadrature_points.shape[0])
    bs = Q.dofmap.bs

    Q_dofs_unrolled = bs * np.repeat(Q_dofs, bs).reshape(-1, bs) + np.arange(bs)
    Q_dofs_unrolled = Q_dofs_unrolled.reshape(-1, bs * quadrature_points.shape[0]).astype(Q_dofs.dtype)

    with e_Q.vector.localForm() as local:
        e_exact_eval = np.zeros_like(local.array)

        for cell in range(num_cells):
            xg = x_g[coord_dofs.links(cell), :tdim]
            x = mesh.geometry.cmap.push_forward(quadrature_points, xg)
            e_exact_eval[Q_dofs_unrolled[cell]] = e_exact(x.T).T.flatten()

        assert np.allclose(local.array, e_exact_eval)<|MERGE_RESOLUTION|>--- conflicted
+++ resolved
@@ -18,16 +18,13 @@
 import pytest
 import ufl
 from dolfinx.fem import (Constant, Expression, Function, FunctionSpace,
-                         VectorFunctionSpace)
+                         VectorFunctionSpace, create_matrix)
 from dolfinx.generation import UnitSquareMesh
 from mpi4py import MPI
 import petsc4py.lib
 from petsc4py import PETSc
-<<<<<<< HEAD
 from petsc4py import get_config as PETSc_get_config
 import pytest
-=======
->>>>>>> bbb51ce1
 
 
 # Get details of PETSc install
@@ -103,15 +100,9 @@
     For a donor function f(x, y) = x^2 + 2*y^2 result is compared with the
     exact gradient grad f(x, y) = [2*x, 4*y].
     """
-<<<<<<< HEAD
-    mesh = dolfinx.generation.UnitSquareMesh(MPI.COMM_WORLD, 5, 5)
-    P2 = dolfinx.FunctionSpace(mesh, ("P", 2))
-    vdP1 = dolfinx.VectorFunctionSpace(mesh, ("DG", 1))
-=======
     mesh = UnitSquareMesh(MPI.COMM_WORLD, 5, 5)
     P2 = FunctionSpace(mesh, ("P", 2))
-    vP1 = VectorFunctionSpace(mesh, ("P", 1))
->>>>>>> bbb51ce1
+    vdP1 = VectorFunctionSpace(mesh, ("DG", 1))
 
     f = Function(P2)
 
@@ -123,15 +114,9 @@
     ufl_expr = ufl.grad(f)
     points = np.array([[0.0, 0.0], [1.0, 0.0], [0.0, 1.0]])
 
-<<<<<<< HEAD
-    compiled_expr = dolfinx.Expression(ufl_expr, points)
+    compiled_expr = Expression(ufl_expr, points)
     num_cells = mesh.topology.index_map(2).size_local
     array_evaluated = compiled_expr.eval(np.arange(num_cells, dtype=np.int32))
-=======
-    compiled_expr, module, code = dolfinx.jit.ffcx_jit(mesh.comm, (ufl_expr, points))
-
-    ffi = cffi.FFI()
->>>>>>> bbb51ce1
 
     @numba.njit
     def scatter(vec, array_evaluated, dofmap):
@@ -141,11 +126,7 @@
                     vec[2 * dofmap[i * 3 + j] + k] = array_evaluated[i, 2 * j + k]
 
     # Data structure for the result
-<<<<<<< HEAD
-    b = dolfinx.Function(vdP1)
-=======
-    b = Function(vP1)
->>>>>>> bbb51ce1
+    b = Function(vdP1)
 
     dofmap = vdP1.dofmap.list.array
     scatter(b.vector.array, array_evaluated, dofmap)
@@ -157,31 +138,25 @@
 
         return values
 
-<<<<<<< HEAD
-    b2 = dolfinx.Function(vdP1)
-=======
-    b2 = Function(vP1)
->>>>>>> bbb51ce1
+    b2 = Function(vdP1)
     b2.interpolate(grad_expr1)
 
     assert np.isclose((b2.vector - b.vector).norm(), 0.0)
 
 
 def test_rank1():
-    mesh = dolfinx.generation.UnitSquareMesh(MPI.COMM_WORLD, 10, 10)
-    P2 = dolfinx.FunctionSpace(mesh, ("P", 2))
-    vdP1 = dolfinx.VectorFunctionSpace(mesh, ("DG", 1))
+    mesh = UnitSquareMesh(MPI.COMM_WORLD, 10, 10)
+    P2 = FunctionSpace(mesh, ("P", 2))
+    vdP1 = VectorFunctionSpace(mesh, ("DG", 1))
 
     f = ufl.TrialFunction(P2)
     ufl_expr = ufl.grad(f)
 
     points = np.array([[0.0, 0.0], [1.0, 0.0], [0.0, 1.0]])
-    compiled_expr = dolfinx.Expression(ufl_expr, points)
+    compiled_expr = Expression(ufl_expr, points)
 
     num_cells = mesh.topology.index_map(2).size_local
     array_evaluated = compiled_expr.eval(np.arange(num_cells, dtype=np.int32))
-
-    import pdb; pdb.set_trace()
 
     @numba.njit
     def scatter(A, array_evaluated, dofmap0, dofmap1):
@@ -192,7 +167,7 @@
             MatSetValues(A, 6, rows.ctypes, 6, cols.ctypes, A_local.ctypes, 1)
 
     a = ufl.TrialFunction(P2) * ufl.TestFunction(vdP1)[0] * ufl.dx
-    A = dolfinx.fem.create_matrix(a)
+    A = create_matrix(a)
 
     dofmap_col = P2.dofmap.list.array.reshape(num_cells, -1)
     dofmap_row = vdP1.dofmap.list.array
@@ -204,7 +179,7 @@
     scatter(A.handle, array_evaluated, dofmap_row, dofmap_col)
     A.assemble()
 
-    g = dolfinx.Function(P2, name="g")
+    g = Function(P2, name="g")
 
     def expr1(x):
         return x[0] ** 2 + 2.0 * x[1] ** 2
@@ -218,51 +193,23 @@
 
         return values
 
-    h = dolfinx.Function(vdP1)
+    h = Function(vdP1)
     h.interpolate(grad_expr1)
-
-    A_scipy = dolfiny.la.petsc_to_scipy(A)
-
-    plt.spy(A_scipy, markersize=0.4)
-    plt.xticks(np.arange(0, 401, step=100))
-    # plt.yticks(np.arange(0, 1, step=0.2))
-    plt.tight_layout()
-    plt.savefig("grad.pdf")
-
     h2 = A * g.vector
 
     assert np.isclose((h2 - h.vector).norm(), 0.0)
 
-    A_dense = A_scipy.todense()
-    U, S, V = scipy.linalg.svd(A_dense)
-
-    g1 = dolfinx.Function(P2, name="g1")
-    g2 = dolfinx.Function(P2, name="g2")
-    g3 = dolfinx.Function(P2, name="g3")
-
-    g.vector.array[:] = V[-1, :]
-    g1.vector.array[:] = V[-2, :]
-    g2.vector.array[:] = V[-3, :]
-    g3.vector.array[:] = V[-4, :]
-
-    gs = [g, g1, g2, g3]
-
-    for i in range(4):
-        with dolfinx.io.XDMFFile(MPI.COMM_WORLD, f"eig{i}.xdmf", "w") as file:
-            file.write_mesh(mesh)
-            file.write_function(gs[i])
-
 
 def test_rank1_div():
-    mesh = dolfinx.generation.UnitSquareMesh(MPI.COMM_WORLD, 10, 10)
-    vP1 = dolfinx.VectorFunctionSpace(mesh, ("P", 1))
-    dP0 = dolfinx.FunctionSpace(mesh, ("DG", 0))
+    mesh = UnitSquareMesh(MPI.COMM_WORLD, 10, 10)
+    vP1 = VectorFunctionSpace(mesh, ("P", 1))
+    dP0 = FunctionSpace(mesh, ("DG", 0))
 
     f = ufl.TrialFunction(vP1)
     ufl_expr = ufl.div(f)
 
     points = np.array([[0.25, 0.25]])
-    compiled_expr = dolfinx.Expression(ufl_expr, points)
+    compiled_expr = Expression(ufl_expr, points)
 
     num_cells = mesh.topology.index_map(2).size_local
     array_evaluated = compiled_expr.eval(np.arange(num_cells))
@@ -276,7 +223,7 @@
             MatSetValues(A, 1, rows.ctypes, 6, cols.ctypes, A_local.ctypes, 1)
 
     a = ufl.TrialFunction(vP1)[0] * ufl.TestFunction(dP0) * ufl.dx
-    A = dolfinx.fem.create_matrix(a)
+    A = create_matrix(a)
 
     dofmap_col = vP1.dofmap.list.array
     dofmap_row = dP0.dofmap.list.array.reshape(num_cells, -1)
@@ -288,13 +235,7 @@
     scatter(A.handle, array_evaluated, dofmap_row, dofmap_col)
     A.assemble()
 
-    A_scipy = dolfiny.la.petsc_to_scipy(A)
-
-    plt.spy(A_scipy, markersize=0.4)
-    plt.tight_layout()
-    plt.savefig("div.pdf")
-
-    g = dolfinx.Function(vP1)
+    g = Function(vP1)
 
     def expr1(x):
         values = np.empty((2, x.shape[1]))
@@ -310,12 +251,13 @@
         values[0] = 6.0
         return values
 
-    h = dolfinx.Function(dP0)
+    h = Function(dP0)
     h.interpolate(div_expr1)
 
     h2 = A * g.vector
 
     assert np.isclose((h2 - h.vector).norm(), 0.0)
+
 
 def test_simple_evaluation():
     """Test evaluation of UFL Expression.
