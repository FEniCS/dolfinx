--- conflicted
+++ resolved
@@ -15,81 +15,11 @@
 import matplotlib.pyplot as plt
 import numba
 import numpy as np
-<<<<<<< HEAD
-import scipy.linalg
-import pytest
-=======
->>>>>>> 2659bef1
 import ufl
 from mpi4py import MPI
 import petsc4py.lib
 from petsc4py import PETSc
-<<<<<<< HEAD
-from petsc4py import get_config as PETSc_get_config
-
-# Get details of PETSc install
-petsc_dir = PETSc_get_config()['PETSC_DIR']
-petsc_arch = petsc4py.lib.getPathArchPETSc()[1]
-petsc_lib_name = ctypes.util.find_library("petsc")
-
-# Get PETSc int and scalar types
-if np.dtype(PETSc.ScalarType).kind == 'c':
-    complex = True
-else:
-    complex = False
-
-scalar_size = np.dtype(PETSc.ScalarType).itemsize
-index_size = np.dtype(PETSc.IntType).itemsize
-
-if index_size == 8:
-    c_int_t = "int64_t"
-    ctypes_index = ctypes.c_int64
-elif index_size == 4:
-    c_int_t = "int32_t"
-    ctypes_index = ctypes.c_int32
-else:
-    raise RuntimeError("Cannot translate PETSc index size into a C type, index_size: {}.".format(index_size))
-
-if complex and scalar_size == 16:
-    c_scalar_t = "double _Complex"
-    numba_scalar_t = numba.types.complex128
-elif complex and scalar_size == 8:
-    c_scalar_t = "float _Complex"
-    numba_scalar_t = numba.types.complex64
-elif not complex and scalar_size == 8:
-    c_scalar_t = "double"
-    numba_scalar_t = numba.types.float64
-elif not complex and scalar_size == 4:
-    c_scalar_t = "float"
-    numba_scalar_t = numba.types.float32
-else:
-    raise RuntimeError(
-        "Cannot translate PETSc scalar type to a C type, complex: {} size: {}.".format(complex, scalar_size))
-
-
-ffi = cffi.FFI()
-# Get MatSetValuesLocal from PETSc available via cffi in ABI mode
-ffi.cdef("""int MatSetValuesLocal(void* mat, {0} nrow, const {0}* irow,
-                                {0} ncol, const {0}* icol, const {1}* y, int addv);
-int MatZeroRowsLocal(void* mat, {0} nrow, const {0}* irow, {1} diag);
-int MatAssemblyBegin(void* mat, int mode);
-int MatAssemblyEnd(void* mat, int mode);
-""".format(c_int_t, c_scalar_t))
-
-if petsc_lib_name is not None:
-    petsc_lib_cffi = ffi.dlopen(petsc_lib_name)
-else:
-    try:
-        petsc_lib_cffi = ffi.dlopen(os.path.join(petsc_dir, petsc_arch, "lib", "libpetsc.so"))
-    except OSError:
-        petsc_lib_cffi = ffi.dlopen(os.path.join(petsc_dir, petsc_arch, "lib", "libpetsc.dylib"))
-    except OSError:
-        print("Could not load PETSc library for CFFI (ABI mode).")
-        raise
-MatSetValues = petsc_lib_cffi.MatSetValuesLocal
-=======
 import pytest
->>>>>>> 2659bef1
 
 
 @pytest.mark.skipif(np.issubdtype(PETSc.ScalarType, np.complexfloating),
@@ -119,21 +49,11 @@
     ufl_expr = ufl.grad(f)
     points = np.array([[0.0, 0.0], [1.0, 0.0], [0.0, 1.0]])
 
-<<<<<<< HEAD
-    compiled_expr = dolfinx.Expression(ufl_expr, points)
-    num_cells = mesh.topology.index_map(2).size_local
-    array_evaluated = compiled_expr.eval(np.arange(num_cells))
-=======
     compiled_expr, module, code = dolfinx.jit.ffcx_jit(mesh.mpi_comm(), (ufl_expr, points))
->>>>>>> 2659bef1
 
     ffi = cffi.FFI()
 
     @numba.njit
-<<<<<<< HEAD
-    def scatter(vec, array_evaluated, dofmap):
-        for i in range(num_cells):
-=======
     def assemble_expression(b, kernel, mesh, dofmap, coeff, coeff_dofmap):
         pos, x_dofmap, x = mesh
         geometry = np.zeros((3, 3))
@@ -144,7 +64,6 @@
         for i, cell in enumerate(pos[:-1]):
             num_vertices = pos[i + 1] - pos[i]
             c = x_dofmap[cell:cell + num_vertices]
->>>>>>> 2659bef1
             for j in range(3):
                 for k in range(2):
                     vec[2 * dofmap[i * 3 + j] + k] = array_evaluated[i, 2 * j + k]
