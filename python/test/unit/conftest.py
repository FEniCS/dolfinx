--- conflicted
+++ resolved
@@ -1,12 +1,8 @@
 import gc
 import os
 
-import mpi4py
+from mpi4py import MPI
 import pytest
-<<<<<<< HEAD
-from mpi4py import MPI
-=======
->>>>>>> cc088a46
 
 
 def pytest_runtest_teardown(item):
@@ -22,12 +18,8 @@
     #       to temporaries and someone else does not hold a reference
     #       to 'item'?! Well, it seems that it works...
     gc.collect()
-<<<<<<< HEAD
-    MPI.COMM_WORLD.Barrier()
-=======
-    comm = mpi4py.MPI.COMM_WORLD
+    comm = MPI.COMM_WORLD
     comm.Barrier()
->>>>>>> cc088a46
 
 
 @pytest.fixture(scope="module")
