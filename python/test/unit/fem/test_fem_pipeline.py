# Copyright (C) 2019 Jorgen Dokken and Garth N. Wells
#
# This file is part of DOLFINX (https://www.fenicsproject.org)
#
# SPDX-License-Identifier:    LGPL-3.0-or-later

import os
import time

import numpy as np
import pytest
from petsc4py import PETSc

import ufl
from dolfinx import MPI, DirichletBC, Function, FunctionSpace, fem, geometry
from dolfinx.cpp.mesh import GhostMode
from dolfinx.fem import (apply_lifting, assemble_matrix, assemble_scalar,
                         assemble_vector, set_bc)
from dolfinx.io import XDMFFile
from dolfinx_utils.test.skips import skip_in_parallel
from ufl import (SpatialCoordinate, TestFunction, TrialFunction, div, dx, grad,
                 inner)


@pytest.mark.parametrize("filename", [
    "UnitCubeMesh_hexahedron.xdmf",
    "UnitCubeMesh_tetra.xdmf",
    "UnitSquareMesh_quad.xdmf",
    "UnitSquareMesh_triangle.xdmf"
])
@pytest.mark.parametrize("degree", [2, 3, 4])
def test_manufactured_poisson(degree, filename, datadir):
    """ Manufactured Poisson problem, solving u = x[1]**p, where p is the
    degree of the Lagrange function space.

    """

    with XDMFFile(MPI.comm_world, os.path.join(datadir, filename)) as xdmf:
        mesh = xdmf.read_mesh(GhostMode.none)

    V = FunctionSpace(mesh, ("Lagrange", degree))
    u, v = TrialFunction(V), TestFunction(V)
    a = inner(grad(u), grad(v)) * dx

    # Get quadrature degree for bilinear form integrand (ignores effect
    # of non-affine map)
    a = inner(grad(u), grad(v)) * dx(metadata={"quadrature_degree": -1})
    a.integrals()[0].metadata()["quadrature_degree"] = ufl.algorithms.estimate_total_polynomial_degree(a)

    # Source term
    x = SpatialCoordinate(mesh)
    u_exact = x[1]**degree
    f = - div(grad(u_exact))

    # Set quadrature degree for linear form integrand (ignores effect of
    # non-affine map)
    L = inner(f, v) * dx(metadata={"quadrature_degree": -1})
    L.integrals()[0].metadata()["quadrature_degree"] = ufl.algorithms.estimate_total_polynomial_degree(L)

    t0 = time.time()
    L = fem.Form(L)
    t1 = time.time()
    print("Linear form compile time:", t1 - t0)

    u_bc = Function(V)
    u_bc.interpolate(lambda x: x[1]**degree)
    bc = DirichletBC(V, u_bc, lambda x: np.full(x.shape[1], True))

    t0 = time.time()
    b = assemble_vector(L)
    apply_lifting(b, [a], [[bc]])
    b.ghostUpdate(addv=PETSc.InsertMode.ADD, mode=PETSc.ScatterMode.REVERSE)
    set_bc(b, [bc])
    t1 = time.time()
    print("Vector assembly time:", t1 - t0)

    t0 = time.time()
    a = fem.Form(a)
    t1 = time.time()
    print("Bilinear form compile time:", t1 - t0)

    t0 = time.time()
    A = assemble_matrix(a, [bc])
    A.assemble()
    t1 = time.time()
    print("Matrix assembly time:", t1 - t0)

    # Create LU linear solver
    solver = PETSc.KSP().create(MPI.comm_world)
    solver.setType(PETSc.KSP.Type.PREONLY)
    solver.getPC().setType(PETSc.PC.Type.LU)
    solver.setOperators(A)

    # Solve
    t0 = time.time()
    uh = Function(V)
    solver.solve(b, uh.vector)
    uh.vector.ghostUpdate(addv=PETSc.InsertMode.INSERT, mode=PETSc.ScatterMode.FORWARD)
    t1 = time.time()
    print("Linear solver time:", t1 - t0)

    M = (u_exact - uh)**2 * dx
    t0 = time.time()
    M = fem.Form(M)
    t1 = time.time()
    print("Error functional compile time:", t1 - t0)

    t0 = time.time()
    error = assemble_scalar(M)
    error = MPI.sum(mesh.mpi_comm(), error)
    t1 = time.time()
    print("Error assembly time:", t1 - t0)
    assert np.absolute(error) < 1.0e-14


@skip_in_parallel
@pytest.mark.parametrize("filename", ["UnitSquareMesh_triangle.xdmf",
                                      "UnitCubeMesh_tetra.xdmf",
<<<<<<< HEAD
                                      # "UnitSquareMesh_quad.xdmf",
                                      # "UnitCubeMesh_hexahedron.xdmf"
                                      ])
@pytest.mark.parametrize("degree", [1])
def test_manufactured_h_div_bdm(degree, filename, datadir):
    """Projection into H(div) spaces"""
=======
                                      # "UnitCubeMesh_hexahedron.xdmf",
                                      # "UnitSquareMesh_quad.xdmf"
                                      ])
@pytest.mark.parametrize("degree", [1])
@pytest.mark.parametrize("space", [
    "BDM",
    # "N2curl"
])
def test_manufactured_h_vector(space, degree, filename, datadir):
    """Projection into H(div/curl) spaces"""
>>>>>>> 69100040

    with XDMFFile(MPI.comm_world, os.path.join(datadir, filename)) as xdmf:
        mesh = xdmf.read_mesh(GhostMode.none)

    V = FunctionSpace(mesh, (space, degree))
    u, v = ufl.TrialFunction(V), ufl.TestFunction(V)
    a = inner(u, v) * dx

    xp = np.array([0.33, 0.33, 0.0])
    tree = geometry.BoundingBoxTree(mesh, mesh.geometry.dim)
    cells = geometry.compute_first_entity_collision(tree, mesh, xp)

    # Source term
    x = SpatialCoordinate(mesh)
    u_ref = x[0]**degree
    L = inner(u_ref, v[0]) * dx

    b = assemble_vector(L)
    b.ghostUpdate(addv=PETSc.InsertMode.ADD, mode=PETSc.ScatterMode.REVERSE)

    A = assemble_matrix(a)
    A.assemble()

    # Create LU linear solver (Note: need to use a solver that
    # re-orders to handle pivots, e.g. not the PETSc built-in LU
    # solver)
    solver = PETSc.KSP().create(MPI.comm_world)
    solver.setType("preonly")
    solver.getPC().setType('lu')
    solver.setOperators(A)

    # Solve
    uh = Function(V)
    solver.solve(b, uh.vector)
    uh.vector.ghostUpdate(addv=PETSc.InsertMode.INSERT, mode=PETSc.ScatterMode.FORWARD)

    up = uh.eval(xp, cells[0])
    print("test0:", up)
    print("test1:", xp[0]**degree)

    u_exact = np.zeros(mesh.geometry.dim)
    u_exact[0] = xp[0]**degree
    assert np.allclose(up, u_exact)


@skip_in_parallel
@pytest.mark.parametrize("filename", ["UnitSquareMesh_triangle.xdmf",
                                      "UnitCubeMesh_tetra.xdmf",
                                      # "UnitSquareMesh_quad.xdmf",
                                      # "UnitCubeMesh_hexahedron.xdmf"
                                      ])
@pytest.mark.parametrize("degree", [1, 2, 3])
def test_manufactured_h_div_rt(degree, filename, datadir):
    """Projection into H(div) spaces"""

    with XDMFFile(MPI.comm_world, os.path.join(datadir, filename)) as xdmf:
        mesh = xdmf.read_mesh(GhostMode.none)

    V = FunctionSpace(mesh, ("RT", degree + 1))
    u, v = ufl.TrialFunction(V), ufl.TestFunction(V)
    a = inner(u, v) * dx

    xp = np.array([0.33, 0.33, 0.0])
    tree = geometry.BoundingBoxTree(mesh, mesh.geometry.dim)
    cells = geometry.compute_first_entity_collision(tree, mesh, xp)

    # Source term
    x = SpatialCoordinate(mesh)
    u_ref = x[0]**degree
    L = inner(u_ref, v[0]) * dx

    b = assemble_vector(L)
    b.ghostUpdate(addv=PETSc.InsertMode.ADD, mode=PETSc.ScatterMode.REVERSE)

    A = assemble_matrix(a)
    A.assemble()

    # Create LU linear solver (Note: need to use a solver that
    # re-orders to handle pivots, e.g. not the PETSc built-in LU
    # solver)
    solver = PETSc.KSP().create(MPI.comm_world)
    solver.setType("preonly")
    solver.getPC().setType('lu')
    solver.setOperators(A)

    # Solve
    uh = Function(V)
    solver.solve(b, uh.vector)
    uh.vector.ghostUpdate(addv=PETSc.InsertMode.INSERT, mode=PETSc.ScatterMode.FORWARD)

    up = uh.eval(xp, cells[0])
    print("test0:", up)
    print("test1:", xp[0]**degree)

    u_exact = np.zeros(mesh.geometry.dim)
    u_exact[0] = xp[0]**degree
    assert np.allclose(up, u_exact)<|MERGE_RESOLUTION|>--- conflicted
+++ resolved
@@ -116,25 +116,12 @@
 @skip_in_parallel
 @pytest.mark.parametrize("filename", ["UnitSquareMesh_triangle.xdmf",
                                       "UnitCubeMesh_tetra.xdmf",
-<<<<<<< HEAD
                                       # "UnitSquareMesh_quad.xdmf",
                                       # "UnitCubeMesh_hexahedron.xdmf"
                                       ])
 @pytest.mark.parametrize("degree", [1])
 def test_manufactured_h_div_bdm(degree, filename, datadir):
     """Projection into H(div) spaces"""
-=======
-                                      # "UnitCubeMesh_hexahedron.xdmf",
-                                      # "UnitSquareMesh_quad.xdmf"
-                                      ])
-@pytest.mark.parametrize("degree", [1])
-@pytest.mark.parametrize("space", [
-    "BDM",
-    # "N2curl"
-])
-def test_manufactured_h_vector(space, degree, filename, datadir):
-    """Projection into H(div/curl) spaces"""
->>>>>>> 69100040
 
     with XDMFFile(MPI.comm_world, os.path.join(datadir, filename)) as xdmf:
         mesh = xdmf.read_mesh(GhostMode.none)
