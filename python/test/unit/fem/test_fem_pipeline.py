# Copyright (C) 2019 Jorgen Dokken, Matthew Scroggs and Garth N. Wells
#
# This file is part of DOLFINX (https://www.fenicsproject.org)
#
# SPDX-License-Identifier:    LGPL-3.0-or-later
import os
import numpy as np
import pytest
<<<<<<< HEAD

import ufl
from dolfinx import FunctionSpace, VectorFunctionSpace, DirichletBC, Function, fem, cpp, common
from dolfinx.cpp.mesh import CellType
=======
import ufl
from dolfinx import (DirichletBC, Function, FunctionSpace, UnitCubeMesh,
                     UnitSquareMesh, VectorFunctionSpace, cpp, fem)
from dolfinx.cpp.mesh import CellType
from dolfinx.fem import (apply_lifting, assemble_matrix, assemble_scalar,
                         assemble_vector, locate_dofs_topological, set_bc)
>>>>>>> b6161635
from dolfinx.io import XDMFFile
from dolfinx.fem import (apply_lifting, assemble_matrix, assemble_scalar,
                         assemble_vector, locate_dofs_topological, set_bc)
from dolfinx_utils.test.skips import skip_if_complex
from mpi4py import MPI
from petsc4py import PETSc
<<<<<<< HEAD
from ufl import (SpatialCoordinate, TestFunction, TrialFunction, div, dx, grad,
                 inner, ds, dS, avg, jump, FacetNormal, CellDiameter)
=======
from ufl import (CellDiameter, FacetNormal, SpatialCoordinate, TestFunction,
                 TrialFunction, avg, div, ds, dS, dx, grad, inner, jump)
>>>>>>> b6161635


def run_scalar_test(mesh, V, degree):
    """ Manufactured Poisson problem, solving u = x[1]**p, where p is the
    degree of the Lagrange function space.

    """
    u, v = TrialFunction(V), TestFunction(V)
    a = inner(grad(u), grad(v)) * dx

    # Get quadrature degree for bilinear form integrand (ignores effect of non-affine map)
    a = inner(grad(u), grad(v)) * dx(metadata={"quadrature_degree": -1})
    a.integrals()[0].metadata()["quadrature_degree"] = ufl.algorithms.estimate_total_polynomial_degree(a)

    # Source term
    x = SpatialCoordinate(mesh)
    u_exact = x[1]**degree
    f = - div(grad(u_exact))

    # Set quadrature degree for linear form integrand (ignores effect of non-affine map)
    L = inner(f, v) * dx(metadata={"quadrature_degree": -1})

    L.integrals()[0].metadata()["quadrature_degree"] = ufl.algorithms.estimate_total_polynomial_degree(L)
    L = fem.Form(L)

    u_bc = Function(V)
    u_bc.interpolate(lambda x: x[1]**degree)

    # Create Dirichlet boundary condition
    mesh.topology.create_connectivity_all()
    facetdim = mesh.topology.dim - 1
    bndry_facets = np.where(np.array(cpp.mesh.compute_boundary_facets(mesh.topology)) == 1)[0]
    bdofs = locate_dofs_topological(V, facetdim, bndry_facets)
    bc = DirichletBC(u_bc, bdofs)

    b = assemble_vector(L)
    apply_lifting(b, [a], [[bc]])
    b.ghostUpdate(addv=PETSc.InsertMode.ADD, mode=PETSc.ScatterMode.REVERSE)
    set_bc(b, [bc])

    a = fem.Form(a)
    A = assemble_matrix(a, [bc])
    A.assemble()

    # Create LU linear solver
    solver = PETSc.KSP().create(MPI.COMM_WORLD)
    solver.setType(PETSc.KSP.Type.PREONLY)
    solver.getPC().setType(PETSc.PC.Type.LU)
    solver.setOperators(A)

    uh = Function(V)
    solver.solve(b, uh.vector)
    uh.vector.ghostUpdate(addv=PETSc.InsertMode.INSERT, mode=PETSc.ScatterMode.FORWARD)

    M = (u_exact - uh)**2 * dx
    M = fem.Form(M)

    error = mesh.mpi_comm().allreduce(assemble_scalar(M), op=MPI.SUM)
    assert np.absolute(error) < 1.0e-14


def run_vector_test(mesh, V, degree):
    """Projection into H(div/curl) spaces"""
    u, v = ufl.TrialFunction(V), ufl.TestFunction(V)
    a = inner(u, v) * dx

    # Source term
    x = SpatialCoordinate(mesh)
    u_exact = x[0] ** degree
    L = inner(u_exact, v[0]) * dx

<<<<<<< HEAD
    with common.Timer("Assemble vector"):
        b = assemble_vector(L)
        b.ghostUpdate(addv=PETSc.InsertMode.ADD, mode=PETSc.ScatterMode.REVERSE)

    with common.Timer("Assemble matrix"):
        A = assemble_matrix(a)
        A.assemble()

    with common.Timer("Solve"):
        # Create LU linear solver (Note: need to use a solver that
        # re-orders to handle pivots, e.g. not the PETSc built-in LU solver)
        solver = PETSc.KSP().create(MPI.COMM_WORLD)
        solver.setType("preonly")
        solver.getPC().setType('lu')
        solver.setOperators(A)

        # Solve
        uh = Function(V)
        solver.solve(b, uh.vector)
        uh.vector.ghostUpdate(addv=PETSc.InsertMode.INSERT, mode=PETSc.ScatterMode.FORWARD)

    with common.Timer("Error functional compile"):
        # Calculate error
        M = (u_exact - uh[0])**2 * dx
        for i in range(1, mesh.topology.dim):
            M += uh[i]**2 * dx
        M = fem.Form(M)

    with common.Timer("Error assembly"):
        error = mesh.mpi_comm().allreduce(assemble_scalar(M), op=MPI.SUM)

    common.list_timings(MPI.COMM_WORLD, [common.TimingType.wall])

    return A, b, uh, error

=======
    b = assemble_vector(L)
    b.ghostUpdate(addv=PETSc.InsertMode.ADD, mode=PETSc.ScatterMode.REVERSE)

    A = assemble_matrix(a)
    A.assemble()

    # Create LU linear solver (Note: need to use a solver that
    # re-orders to handle pivots, e.g. not the PETSc built-in LU solver)
    solver = PETSc.KSP().create(MPI.COMM_WORLD)
    solver.setType("preonly")
    solver.getPC().setType('lu')
    solver.setOperators(A)

    # Solve
    uh = Function(V)
    solver.solve(b, uh.vector)
    uh.vector.ghostUpdate(addv=PETSc.InsertMode.INSERT, mode=PETSc.ScatterMode.FORWARD)

    # Calculate error
    M = (u_exact - uh[0])**2 * dx
    for i in range(1, mesh.topology.dim):
        M += uh[i]**2 * dx
    M = fem.Form(M)

    error = mesh.mpi_comm().allreduce(assemble_scalar(M), op=MPI.SUM)
>>>>>>> b6161635
    assert np.absolute(error) < 1.0e-14


def run_dg_test(mesh, V, degree):
    """ Manufactured Poisson problem, solving u = x[component]**n, where n is the
    degree of the Lagrange function space.
    """
    u, v = TrialFunction(V), TestFunction(V)

    # Exact solution
    x = SpatialCoordinate(mesh)
    u_exact = x[1] ** degree

    # Coefficient
    k = Function(V)
    k.vector.set(2.0)
    k.vector.ghostUpdate(addv=PETSc.InsertMode.INSERT, mode=PETSc.ScatterMode.FORWARD)

    # Source term
    f = - div(k * grad(u_exact))

    # Mesh normals and element size
    n = FacetNormal(mesh)
    h = CellDiameter(mesh)
    h_avg = (h("+") + h("-")) / 2.0

    # Penalty parameter
    alpha = 32

    dx_ = dx(metadata={"quadrature_degree": -1})
    ds_ = ds(metadata={"quadrature_degree": -1})
    dS_ = dS(metadata={"quadrature_degree": -1})

    a = inner(k * grad(u), grad(v)) * dx_ \
        - k("+") * inner(avg(grad(u)), jump(v, n)) * dS_ \
        - k("+") * inner(jump(u, n), avg(grad(v))) * dS_ \
        + k("+") * (alpha / h_avg) * inner(jump(u, n), jump(v, n)) * dS_ \
        - inner(k * grad(u), v * n) * ds_ \
        - inner(u * n, k * grad(v)) * ds_ \
        + (alpha / h) * inner(k * u, v) * ds_
    L = inner(f, v) * dx_ - inner(k * u_exact * n, grad(v)) * ds_ \
        + (alpha / h) * inner(k * u_exact, v) * ds_

    for integral in a.integrals():
        integral.metadata()["quadrature_degree"] = ufl.algorithms.estimate_total_polynomial_degree(a)
    for integral in L.integrals():
        integral.metadata()["quadrature_degree"] = ufl.algorithms.estimate_total_polynomial_degree(L)

    b = assemble_vector(L)
    b.ghostUpdate(addv=PETSc.InsertMode.ADD, mode=PETSc.ScatterMode.REVERSE)

    A = assemble_matrix(a, [])
    A.assemble()

    # Create LU linear solver
    solver = PETSc.KSP().create(MPI.COMM_WORLD)
    solver.setType(PETSc.KSP.Type.PREONLY)
    solver.getPC().setType(PETSc.PC.Type.LU)
    solver.setOperators(A)

    # Solve
    uh = Function(V)
    solver.solve(b, uh.vector)
    uh.vector.ghostUpdate(addv=PETSc.InsertMode.INSERT,
                          mode=PETSc.ScatterMode.FORWARD)

    # Calculate error
    M = (u_exact - uh)**2 * dx
    M = fem.Form(M)

    error = mesh.mpi_comm().allreduce(assemble_scalar(M), op=MPI.SUM)
    assert np.absolute(error) < 1.0e-14


def get_mesh(cell_type, datadir):
    # In parallel, use larger meshes
    if cell_type == CellType.triangle:
        filename = "UnitSquareMesh_triangle.xdmf"
    elif cell_type == CellType.quadrilateral:
        filename = "UnitSquareMesh_quad.xdmf"
    elif cell_type == CellType.tetrahedron:
        filename = "UnitCubeMesh_tetra.xdmf"
    elif cell_type == CellType.hexahedron:
        filename = "UnitCubeMesh_hexahedron.xdmf"
    with XDMFFile(MPI.COMM_WORLD, os.path.join(datadir, filename), "r", encoding=XDMFFile.Encoding.ASCII) as xdmf:
        return xdmf.read_mesh(name="Grid")


parametrize_cell_types = pytest.mark.parametrize(
    "cell_type", [CellType.triangle, CellType.quadrilateral,
                  CellType.tetrahedron, CellType.hexahedron])
parametrize_cell_types_simplex = pytest.mark.parametrize(
    "cell_type", [CellType.triangle, CellType.tetrahedron])
parametrize_cell_types_tp = pytest.mark.parametrize(
    "cell_type", [CellType.quadrilateral, CellType.hexahedron])
parametrize_cell_types_quad = pytest.mark.parametrize(
    "cell_type", [CellType.quadrilateral])
parametrize_cell_types_hex = pytest.mark.parametrize(
    "cell_type", [CellType.hexahedron])


# Run tests on all spaces in periodic table on triangles and tetrahedra
@parametrize_cell_types_simplex
@pytest.mark.parametrize("family", ["Lagrange"])
@pytest.mark.parametrize("degree", [2, 3, 4])
def test_P_simplex(family, degree, cell_type, datadir):
    if cell_type == CellType.tetrahedron and degree == 4:
        pytest.skip("Skip expensive test on tetrahedron")
    mesh = get_mesh(cell_type, datadir)
    V = FunctionSpace(mesh, (family, degree))
    run_scalar_test(mesh, V, degree)


@parametrize_cell_types_simplex
@pytest.mark.parametrize("family", ["Lagrange"])
@pytest.mark.parametrize("degree", [2, 3, 4])
def test_vector_P_simplex(family, degree, cell_type, datadir):
    if cell_type == CellType.tetrahedron and degree == 4:
        pytest.skip("Skip expensive test on tetrahedron")
    mesh = get_mesh(cell_type, datadir)
    V = VectorFunctionSpace(mesh, (family, degree))
    run_vector_test(mesh, V, degree)


@parametrize_cell_types_simplex
@pytest.mark.parametrize("family", ["DG"])
@pytest.mark.parametrize("degree", [2, 3])
def test_dP_simplex(family, degree, cell_type, datadir):
    mesh = get_mesh(cell_type, datadir)
    V = FunctionSpace(mesh, (family, degree))
    run_dg_test(mesh, V, degree)


@parametrize_cell_types_simplex
@pytest.mark.parametrize("family", ["RT", "N1curl"])
@pytest.mark.parametrize("degree", [1, 2, 3, 4])
def test_RT_N1curl_simplex(family, degree, cell_type, datadir):
    if cell_type == CellType.tetrahedron and degree == 4:
        pytest.skip("Skip expensive test on tetrahedron")
    mesh = get_mesh(cell_type, datadir)
    V = FunctionSpace(mesh, (family, degree))
    run_vector_test(mesh, V, degree - 1)


@parametrize_cell_types_simplex
@pytest.mark.parametrize("family", ["BDM", "N2curl"])
@pytest.mark.parametrize("degree", [1, 2])
def test_BDM_N2curl_simplex(family, degree, cell_type, datadir):
    mesh = get_mesh(cell_type, datadir)
    V = FunctionSpace(mesh, (family, degree))
    run_vector_test(mesh, V, degree)


# Skip slowest test in complex to stop CI timing out
@skip_if_complex
@parametrize_cell_types_simplex
@pytest.mark.parametrize("family", ["BDM", "N2curl"])
@pytest.mark.parametrize("degree", [3])
def test_BDM_N2curl_simplex_highest_order(family, degree, cell_type, datadir):
    mesh = get_mesh(cell_type, datadir)
    V = FunctionSpace(mesh, (family, degree))
    run_vector_test(mesh, V, degree)


# Run tests on all spaces in periodic table on quadrilaterals and
# hexahedra
@parametrize_cell_types_tp
@pytest.mark.parametrize("family", ["Q"])
@pytest.mark.parametrize("degree", [2, 3, 4])
def test_P_tp(family, degree, cell_type, datadir):
    mesh = get_mesh(cell_type, datadir)
    V = FunctionSpace(mesh, (family, degree))
    run_scalar_test(mesh, V, degree)


@parametrize_cell_types_tp
@pytest.mark.parametrize("family", ["Q"])
@pytest.mark.parametrize("degree", [2, 3, 4])
def test_vector_P_tp(family, degree, cell_type, datadir):
    mesh = get_mesh(cell_type, datadir)
    V = VectorFunctionSpace(mesh, (family, degree))
    run_vector_test(mesh, V, degree)


@parametrize_cell_types_quad
@pytest.mark.parametrize("family", ["DQ", "DPC"])
@pytest.mark.parametrize("degree", [1, 2, 3])
def test_dP_quad(family, degree, cell_type, datadir):
    if family == "DPC":
        pytest.skip("DPC space currently not implemented in basix.")
    mesh = get_mesh(cell_type, datadir)
    V = FunctionSpace(mesh, (family, degree))
    run_dg_test(mesh, V, degree)


@parametrize_cell_types_hex
@pytest.mark.parametrize("family", ["DQ", "DPC"])
@pytest.mark.parametrize("degree", [1, 2])
def test_dP_hex(family, degree, cell_type, datadir):
    if family == "DPC":
        pytest.skip("DPC space currently not implemented in basix.")
    mesh = get_mesh(cell_type, datadir)
    V = FunctionSpace(mesh, (family, degree))
    run_dg_test(mesh, V, degree)


@parametrize_cell_types_quad
@pytest.mark.parametrize("family", ["RTCE", "RTCF"])
@pytest.mark.parametrize("degree", [1, 2, 3])
def test_RTC_quad(family, degree, cell_type, datadir):
    pytest.skip("RTCE and RTCF spaces currently not implemented in basix")
    mesh = get_mesh(cell_type, datadir)
    V = FunctionSpace(mesh, (family, degree))
    run_vector_test(mesh, V, degree - 1)


@parametrize_cell_types_hex
@pytest.mark.parametrize("family", ["NCE", "NCF"])
@pytest.mark.parametrize("degree", [1, 2, 3])
def test_NC_hex(family, degree, cell_type, datadir):
    pytest.skip("NCE and NCF spaces currently not implemented in basix")
    mesh = get_mesh(cell_type, datadir)
    V = FunctionSpace(mesh, (family, degree))
    run_vector_test(mesh, V, degree - 1)


@parametrize_cell_types_quad
@pytest.mark.parametrize("family", ["BDMCE", "BDMCE"])
@pytest.mark.parametrize("degree", [1, 2, 3])
def test_BDM_quad(family, degree, cell_type, datadir):
    pytest.skip("BDMCE and BDMCE spaces currently not implemented in basix")
    mesh = get_mesh(cell_type, datadir)
    V = FunctionSpace(mesh, (family, degree))
    run_vector_test(mesh, V, degree)


@parametrize_cell_types_hex
@pytest.mark.parametrize("family", ["AAE", "AAE"])
@pytest.mark.parametrize("degree", [1, 2, 3])
def test_AA_hex(family, degree, cell_type, datadir):
    pytest.skip("AAE and AAEÎ spaces currently not implemented in basix")
    mesh = get_mesh(cell_type, datadir)
    V = FunctionSpace(mesh, (family, degree))
    run_vector_test(mesh, V, degree)<|MERGE_RESOLUTION|>--- conflicted
+++ resolved
@@ -6,32 +6,18 @@
 import os
 import numpy as np
 import pytest
-<<<<<<< HEAD
-
 import ufl
-from dolfinx import FunctionSpace, VectorFunctionSpace, DirichletBC, Function, fem, cpp, common
-from dolfinx.cpp.mesh import CellType
-=======
-import ufl
-from dolfinx import (DirichletBC, Function, FunctionSpace, UnitCubeMesh,
-                     UnitSquareMesh, VectorFunctionSpace, cpp, fem)
+from dolfinx import (DirichletBC, Function, FunctionSpace,
+                     VectorFunctionSpace, cpp, fem)
 from dolfinx.cpp.mesh import CellType
 from dolfinx.fem import (apply_lifting, assemble_matrix, assemble_scalar,
                          assemble_vector, locate_dofs_topological, set_bc)
->>>>>>> b6161635
 from dolfinx.io import XDMFFile
-from dolfinx.fem import (apply_lifting, assemble_matrix, assemble_scalar,
-                         assemble_vector, locate_dofs_topological, set_bc)
 from dolfinx_utils.test.skips import skip_if_complex
 from mpi4py import MPI
 from petsc4py import PETSc
-<<<<<<< HEAD
-from ufl import (SpatialCoordinate, TestFunction, TrialFunction, div, dx, grad,
-                 inner, ds, dS, avg, jump, FacetNormal, CellDiameter)
-=======
 from ufl import (CellDiameter, FacetNormal, SpatialCoordinate, TestFunction,
                  TrialFunction, avg, div, ds, dS, dx, grad, inner, jump)
->>>>>>> b6161635
 
 
 def run_scalar_test(mesh, V, degree):
@@ -103,43 +89,6 @@
     u_exact = x[0] ** degree
     L = inner(u_exact, v[0]) * dx
 
-<<<<<<< HEAD
-    with common.Timer("Assemble vector"):
-        b = assemble_vector(L)
-        b.ghostUpdate(addv=PETSc.InsertMode.ADD, mode=PETSc.ScatterMode.REVERSE)
-
-    with common.Timer("Assemble matrix"):
-        A = assemble_matrix(a)
-        A.assemble()
-
-    with common.Timer("Solve"):
-        # Create LU linear solver (Note: need to use a solver that
-        # re-orders to handle pivots, e.g. not the PETSc built-in LU solver)
-        solver = PETSc.KSP().create(MPI.COMM_WORLD)
-        solver.setType("preonly")
-        solver.getPC().setType('lu')
-        solver.setOperators(A)
-
-        # Solve
-        uh = Function(V)
-        solver.solve(b, uh.vector)
-        uh.vector.ghostUpdate(addv=PETSc.InsertMode.INSERT, mode=PETSc.ScatterMode.FORWARD)
-
-    with common.Timer("Error functional compile"):
-        # Calculate error
-        M = (u_exact - uh[0])**2 * dx
-        for i in range(1, mesh.topology.dim):
-            M += uh[i]**2 * dx
-        M = fem.Form(M)
-
-    with common.Timer("Error assembly"):
-        error = mesh.mpi_comm().allreduce(assemble_scalar(M), op=MPI.SUM)
-
-    common.list_timings(MPI.COMM_WORLD, [common.TimingType.wall])
-
-    return A, b, uh, error
-
-=======
     b = assemble_vector(L)
     b.ghostUpdate(addv=PETSc.InsertMode.ADD, mode=PETSc.ScatterMode.REVERSE)
 
@@ -165,7 +114,6 @@
     M = fem.Form(M)
 
     error = mesh.mpi_comm().allreduce(assemble_scalar(M), op=MPI.SUM)
->>>>>>> b6161635
     assert np.absolute(error) < 1.0e-14
 
 
