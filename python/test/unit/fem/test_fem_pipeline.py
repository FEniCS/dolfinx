--- conflicted
+++ resolved
@@ -13,12 +13,8 @@
 from dolfin import MPI, DirichletBC, Function, FunctionSpace
 from dolfin.cpp.mesh import GhostMode
 from dolfin.fem import (apply_lifting, assemble_matrix, assemble_scalar,
-<<<<<<< HEAD
-                        assemble_vector, set_bc, locate_dofs_geometrical)
-=======
-                        assemble_vector, set_bc)
+                        assemble_vector, locate_dofs_geometrical, set_bc)
 from dolfin.io import XDMFFile
->>>>>>> 9508f49a
 from ufl import (SpatialCoordinate, TestFunction, TrialFunction, div, dx, grad,
                  inner)
 
