--- conflicted
+++ resolved
@@ -8,15 +8,10 @@
 import pytest
 from petsc4py import PETSc
 
-<<<<<<< HEAD
+
 from dolfin_utils.test.skips import skip_in_parallel
-from dolfin import (MPI, DirichletBC, fem, Function, FunctionSpace, TestFunction,
-                    TrialFunction, UnitCubeMesh, UnitIntervalMesh,
-                    UnitSquareMesh)
-=======
-from dolfin import (MPI, DirichletBC, Function, FunctionSpace, UnitCubeMesh,
-                    UnitIntervalMesh, UnitSquareMesh)
->>>>>>> d36ee68f
+from dolfin import (MPI, DirichletBC, fem, Function, FunctionSpace,
+                    UnitCubeMesh, UnitIntervalMesh, UnitSquareMesh)
 from dolfin.cpp.mesh import CellType
 from dolfin.cpp.refinement import refine
 from dolfin.fem import (apply_lifting, assemble_matrix, assemble_scalar,
