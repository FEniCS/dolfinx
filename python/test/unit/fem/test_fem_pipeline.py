# Copyright (C) 2019 Jorgen Dokken and Garth N. Wells
#
# This file is part of DOLFINX (https://www.fenicsproject.org)
#
# SPDX-License-Identifier:    LGPL-3.0-or-later

import os
import time

import numpy as np
import pytest

import ufl
from dolfinx import MPI, DirichletBC, Function, FunctionSpace, fem, geometry
<<<<<<< HEAD
from dolfinx.cpp.mesh import GhostMode
=======
from dolfinx.cpp.mesh import GhostMode, Ordering
>>>>>>> af7f4c92
from dolfinx.fem import (apply_lifting, assemble_matrix, assemble_scalar,
                         assemble_vector, locate_dofs_geometrical, set_bc)
from dolfinx.io import XDMFFile
from dolfinx_utils.test.skips import skip_if_complex, skip_in_parallel
from petsc4py import PETSc
from ufl import (SpatialCoordinate, TestFunction, TrialFunction, div, dx, grad,
                 inner)


@pytest.mark.parametrize("filename", [
    "UnitCubeMesh_hexahedron.xdmf",
    "UnitCubeMesh_tetra.xdmf",
    "UnitSquareMesh_quad.xdmf",
    "UnitSquareMesh_triangle.xdmf"
])
@pytest.mark.parametrize("degree", [2, 3, 4])
def test_manufactured_poisson(degree, filename, datadir):
    """ Manufactured Poisson problem, solving u = x[1]**p, where p is the
    degree of the Lagrange function space.

    """

    with XDMFFile(MPI.comm_world, os.path.join(datadir, filename)) as xdmf:
        mesh = xdmf.read_mesh(GhostMode.none)

    V = FunctionSpace(mesh, ("Lagrange", degree))
    u, v = TrialFunction(V), TestFunction(V)
    a = inner(grad(u), grad(v)) * dx

    # Get quadrature degree for bilinear form integrand (ignores effect
    # of non-affine map)
    a = inner(grad(u), grad(v)) * dx(metadata={"quadrature_degree": -1})
    a.integrals()[0].metadata()["quadrature_degree"] = ufl.algorithms.estimate_total_polynomial_degree(a)

    # Source term
    x = SpatialCoordinate(mesh)
    u_exact = x[1]**degree
    f = - div(grad(u_exact))

    # Set quadrature degree for linear form integrand (ignores effect of
    # non-affine map)
    L = inner(f, v) * dx(metadata={"quadrature_degree": -1})
    L.integrals()[0].metadata()["quadrature_degree"] = ufl.algorithms.estimate_total_polynomial_degree(L)

    t0 = time.time()
    L = fem.Form(L)
    t1 = time.time()
    print("Linear form compile time:", t1 - t0)

    u_bc = Function(V)
    u_bc.interpolate(lambda x: x[1]**degree)
    bdofs = locate_dofs_geometrical(V, lambda x: np.full(x.shape[1], True))
    bc = DirichletBC(u_bc, bdofs)

    t0 = time.time()
    b = assemble_vector(L)
    apply_lifting(b, [a], [[bc]])
    b.ghostUpdate(addv=PETSc.InsertMode.ADD, mode=PETSc.ScatterMode.REVERSE)
    set_bc(b, [bc])
    t1 = time.time()
    print("Vector assembly time:", t1 - t0)

    t0 = time.time()
    a = fem.Form(a)
    t1 = time.time()
    print("Bilinear form compile time:", t1 - t0)

    t0 = time.time()
    A = assemble_matrix(a, [bc])
    A.assemble()
    t1 = time.time()
    print("Matrix assembly time:", t1 - t0)

    # Create LU linear solver
    solver = PETSc.KSP().create(MPI.comm_world)
    solver.setType(PETSc.KSP.Type.PREONLY)
    solver.getPC().setType(PETSc.PC.Type.LU)
    solver.setOperators(A)

    # Solve
    t0 = time.time()
    uh = Function(V)
    solver.solve(b, uh.vector)
    uh.vector.ghostUpdate(addv=PETSc.InsertMode.INSERT, mode=PETSc.ScatterMode.FORWARD)
    t1 = time.time()
    print("Linear solver time:", t1 - t0)

    M = (u_exact - uh)**2 * dx
    t0 = time.time()
    M = fem.Form(M)
    t1 = time.time()
    print("Error functional compile time:", t1 - t0)

    t0 = time.time()
    error = assemble_scalar(M)
    error = MPI.sum(mesh.mpi_comm(), error)
    t1 = time.time()
    print("Error assembly time:", t1 - t0)
    assert np.absolute(error) < 1.0e-14


@skip_in_parallel
@pytest.mark.parametrize("filename", [
    "UnitSquareMesh_triangle.xdmf",
    "UnitCubeMesh_tetra.xdmf",
    # "UnitSquareMesh_quad.xdmf",
    # "UnitCubeMesh_hexahedron.xdmf"
])
@pytest.mark.parametrize("family",
                         [
                             ("BDM", 0),
                             ("RT", 1),
                             ("N2curl", 0),
                             ("N1curl", 1),
                         ])
@pytest.mark.parametrize("degree", [1, 2])
def test_manufactured_vector1(family, degree, filename, datadir):
    """Projection into H(div/curl) spaces"""

    with XDMFFile(MPI.comm_world, os.path.join(datadir, filename)) as xdmf:
        mesh = xdmf.read_mesh(GhostMode.none)

<<<<<<< HEAD
=======
    # FIXME: these test are currently failing on unordered meshes
    if "tetra" in filename:
        if family[0] == "N1curl" or family[0] == "N2curl" and degree == 2:
            Ordering.order_simplex(mesh)

>>>>>>> af7f4c92
    V = FunctionSpace(mesh, (family[0], degree + family[1]))
    u, v = ufl.TrialFunction(V), ufl.TestFunction(V)
    a = inner(u, v) * dx

    xp = np.array([0.33, 0.33, 0.0])
    tree = geometry.BoundingBoxTree(mesh, mesh.geometry.dim)
    cells = geometry.compute_first_entity_collision(tree, mesh, xp)

    # Source term
    x = SpatialCoordinate(mesh)
    u_ref = x[0]**degree
    L = inner(u_ref, v[0]) * dx

    b = assemble_vector(L)
    b.ghostUpdate(addv=PETSc.InsertMode.ADD, mode=PETSc.ScatterMode.REVERSE)

    A = assemble_matrix(a)
    A.assemble()

    # Create LU linear solver (Note: need to use a solver that
    # re-orders to handle pivots, e.g. not the PETSc built-in LU
    # solver)
    solver = PETSc.KSP().create(MPI.comm_world)
    solver.setType("preonly")
    solver.getPC().setType('lu')
    solver.setOperators(A)

    # Solve
    uh = Function(V)
    solver.solve(b, uh.vector)
    uh.vector.ghostUpdate(addv=PETSc.InsertMode.INSERT, mode=PETSc.ScatterMode.FORWARD)

    up = uh.eval(xp, cells[0])
    print("test0:", up)
    print("test1:", xp[0]**degree)

    u_exact = np.zeros(mesh.geometry.dim)
    u_exact[0] = xp[0]**degree
    assert np.allclose(up, u_exact)


@skip_if_complex
@skip_in_parallel
@pytest.mark.parametrize("filename", ["UnitSquareMesh_triangle.xdmf",
                                      "UnitCubeMesh_tetra.xdmf",
                                      # "UnitSquareMesh_quad.xdmf",
                                      # "UnitCubeMesh_hexahedron.xdmf"
                                      ])
@pytest.mark.parametrize("family",
                         [
                             "RT",
                             "N1curl",
                         ])
@pytest.mark.parametrize("degree", [1, 2, 3])
def test_manufactured_vector2(family, degree, filename, datadir):
    """Projection into H(div/curl) spaces"""

<<<<<<< HEAD
    # FIXME: these test are currently failing, so skip them
    if "tetra" in filename:
        if family == "N1curl":
            return

=======
>>>>>>> af7f4c92
    # Skip slowest tests
    if "tetra" in filename and degree > 2:
        return

    with XDMFFile(MPI.comm_world, os.path.join(datadir, filename)) as xdmf:
        mesh = xdmf.read_mesh(GhostMode.none)

<<<<<<< HEAD
=======
    # FIXME: these test are currently failing on unordered meshes
    if "tetra" in filename:
        if family == "N1curl":
            Ordering.order_simplex(mesh)

>>>>>>> af7f4c92
    V = FunctionSpace(mesh, (family, degree + 1))
    u, v = ufl.TrialFunction(V), ufl.TestFunction(V)
    a = inner(u, v) * dx

    xp = np.array([0.33, 0.33, 0.0])
    tree = geometry.BoundingBoxTree(mesh, mesh.geometry.dim)
    cells = geometry.compute_first_entity_collision(tree, mesh, xp)

    # Source term
    x = SpatialCoordinate(mesh)
    u_ref = x[0]**degree
    L = inner(u_ref, v[0]) * dx

    b = assemble_vector(L)
    b.ghostUpdate(addv=PETSc.InsertMode.ADD, mode=PETSc.ScatterMode.REVERSE)

    A = assemble_matrix(a)
    A.assemble()

    # Create LU linear solver (Note: need to use a solver that
    # re-orders to handle pivots, e.g. not the PETSc built-in LU
    # solver)
    solver = PETSc.KSP().create(MPI.comm_world)
    solver.setType("preonly")
    solver.getPC().setType('lu')
    solver.setOperators(A)

    # Solve
    uh = Function(V)
    solver.solve(b, uh.vector)
    uh.vector.ghostUpdate(addv=PETSc.InsertMode.INSERT, mode=PETSc.ScatterMode.FORWARD)

    up = uh.eval(xp, cells[0])
    print("test0:", up)
    print("test1:", xp[0]**degree)

    u_exact = np.zeros(mesh.geometry.dim)
    u_exact[0] = xp[0]**degree
    assert np.allclose(up, u_exact)<|MERGE_RESOLUTION|>--- conflicted
+++ resolved
@@ -12,11 +12,7 @@
 
 import ufl
 from dolfinx import MPI, DirichletBC, Function, FunctionSpace, fem, geometry
-<<<<<<< HEAD
-from dolfinx.cpp.mesh import GhostMode
-=======
 from dolfinx.cpp.mesh import GhostMode, Ordering
->>>>>>> af7f4c92
 from dolfinx.fem import (apply_lifting, assemble_matrix, assemble_scalar,
                          assemble_vector, locate_dofs_geometrical, set_bc)
 from dolfinx.io import XDMFFile
@@ -139,14 +135,11 @@
     with XDMFFile(MPI.comm_world, os.path.join(datadir, filename)) as xdmf:
         mesh = xdmf.read_mesh(GhostMode.none)
 
-<<<<<<< HEAD
-=======
     # FIXME: these test are currently failing on unordered meshes
     if "tetra" in filename:
         if family[0] == "N1curl" or family[0] == "N2curl" and degree == 2:
             Ordering.order_simplex(mesh)
 
->>>>>>> af7f4c92
     V = FunctionSpace(mesh, (family[0], degree + family[1]))
     u, v = ufl.TrialFunction(V), ufl.TestFunction(V)
     a = inner(u, v) * dx
@@ -204,14 +197,6 @@
 def test_manufactured_vector2(family, degree, filename, datadir):
     """Projection into H(div/curl) spaces"""
 
-<<<<<<< HEAD
-    # FIXME: these test are currently failing, so skip them
-    if "tetra" in filename:
-        if family == "N1curl":
-            return
-
-=======
->>>>>>> af7f4c92
     # Skip slowest tests
     if "tetra" in filename and degree > 2:
         return
@@ -219,14 +204,11 @@
     with XDMFFile(MPI.comm_world, os.path.join(datadir, filename)) as xdmf:
         mesh = xdmf.read_mesh(GhostMode.none)
 
-<<<<<<< HEAD
-=======
     # FIXME: these test are currently failing on unordered meshes
     if "tetra" in filename:
         if family == "N1curl":
             Ordering.order_simplex(mesh)
 
->>>>>>> af7f4c92
     V = FunctionSpace(mesh, (family, degree + 1))
     u, v = ufl.TrialFunction(V), ufl.TestFunction(V)
     a = inner(u, v) * dx
