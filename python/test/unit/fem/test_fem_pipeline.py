# Copyright (C) 2019 Jorgen Dokken and Garth N. Wells
#
# This file is part of DOLFINX (https://www.fenicsproject.org)
#
# SPDX-License-Identifier:    LGPL-3.0-or-later

import os
import time

import numpy as np
import pytest
from dolfinx_utils.test.skips import skip_if_complex, skip_in_parallel
from petsc4py import PETSc

import ufl
from dolfinx import MPI, DirichletBC, Function, FunctionSpace, fem, geometry
<<<<<<< HEAD
from dolfinx.cpp.mesh import GhostMode
=======
from dolfinx.cpp.mesh import Ordering
>>>>>>> 2eac5c87
from dolfinx.fem import (apply_lifting, assemble_matrix, assemble_scalar,
                         assemble_vector, locate_dofs_topological, set_bc)
from dolfinx.io import XDMFFile
from ufl import (SpatialCoordinate, TestFunction, TrialFunction, div, dx, grad,
                 inner)


@pytest.mark.parametrize("filename", [
    "UnitCubeMesh_hexahedron.xdmf",
    "UnitCubeMesh_tetra.xdmf",
    "UnitSquareMesh_quad.xdmf",
    "UnitSquareMesh_triangle.xdmf"
])
@pytest.mark.parametrize("degree", [2, 3, 4])
def test_manufactured_poisson(degree, filename, datadir):
    """ Manufactured Poisson problem, solving u = x[1]**p, where p is the
    degree of the Lagrange function space.

    """

    with XDMFFile(MPI.comm_world, os.path.join(datadir, filename)) as xdmf:
        mesh = xdmf.read_mesh()

    V = FunctionSpace(mesh, ("Lagrange", degree))
    u, v = TrialFunction(V), TestFunction(V)
    a = inner(grad(u), grad(v)) * dx

    # Get quadrature degree for bilinear form integrand (ignores effect
    # of non-affine map)
    a = inner(grad(u), grad(v)) * dx(metadata={"quadrature_degree": -1})
    a.integrals()[0].metadata()["quadrature_degree"] = ufl.algorithms.estimate_total_polynomial_degree(a)

    # Source term
    x = SpatialCoordinate(mesh)
    u_exact = x[1]**degree
    f = - div(grad(u_exact))

    # Set quadrature degree for linear form integrand (ignores effect of
    # non-affine map)
    L = inner(f, v) * dx(metadata={"quadrature_degree": -1})
    L.integrals()[0].metadata()["quadrature_degree"] = ufl.algorithms.estimate_total_polynomial_degree(L)

    t0 = time.time()
    L = fem.Form(L)
    t1 = time.time()
    print("Linear form compile time:", t1 - t0)

    u_bc = Function(V)
    u_bc.interpolate(lambda x: x[1]**degree)

    # Create Dirichlet boundary condition
    mesh.create_connectivity_all()
    facetdim = mesh.topology.dim - 1
    bndry_facets = np.where(np.array(
        mesh.topology.on_boundary(facetdim)) == 1)[0]
    bdofs = locate_dofs_topological(V, facetdim, bndry_facets)
    assert(len(bdofs) < V.dim())
    bc = DirichletBC(u_bc, bdofs)

    t0 = time.time()
    b = assemble_vector(L)
    apply_lifting(b, [a], [[bc]])
    b.ghostUpdate(addv=PETSc.InsertMode.ADD, mode=PETSc.ScatterMode.REVERSE)
    set_bc(b, [bc])
    t1 = time.time()
    print("Vector assembly time:", t1 - t0)

    t0 = time.time()
    a = fem.Form(a)
    t1 = time.time()
    print("Bilinear form compile time:", t1 - t0)

    t0 = time.time()
    A = assemble_matrix(a, [bc])
    A.assemble()
    t1 = time.time()
    print("Matrix assembly time:", t1 - t0)

    # Create LU linear solver
    solver = PETSc.KSP().create(MPI.comm_world)
    solver.setType(PETSc.KSP.Type.PREONLY)
    solver.getPC().setType(PETSc.PC.Type.LU)
    solver.setOperators(A)
    # Solve
    t0 = time.time()
    uh = Function(V)
    solver.solve(b, uh.vector)
    uh.vector.ghostUpdate(addv=PETSc.InsertMode.INSERT, mode=PETSc.ScatterMode.FORWARD)

    t1 = time.time()
    print("Linear solver time:", t1 - t0)

    M = (u_exact - uh)**2 * dx
    t0 = time.time()
    M = fem.Form(M)
    t1 = time.time()
    print("Error functional compile time:", t1 - t0)

    t0 = time.time()
    error = assemble_scalar(M)
    error = MPI.sum(mesh.mpi_comm(), error)
    t1 = time.time()

    print("Error assembly time:", t1 - t0)
    assert np.absolute(error) < 1.0e-14


@skip_in_parallel
@pytest.mark.parametrize("filename", [
    "UnitSquareMesh_triangle.xdmf",
    "UnitCubeMesh_tetra.xdmf",
    # "UnitSquareMesh_quad.xdmf",
    # "UnitCubeMesh_hexahedron.xdmf"
])
@pytest.mark.parametrize("family",
                         [
                             ("BDM", 0),
                             ("RT", 1),
                             ("N2curl", 0),
                             #  ("N1curl", 1),
                         ])
@pytest.mark.parametrize("degree", [1, 2, 3])
def test_manufactured_vector1(family, degree, filename, datadir):
    """Projection into H(div/curl) spaces"""

    with XDMFFile(MPI.comm_world, os.path.join(datadir, filename)) as xdmf:
        mesh = xdmf.read_mesh()

    V = FunctionSpace(mesh, (family[0], degree + family[1]))
    u, v = ufl.TrialFunction(V), ufl.TestFunction(V)
    a = inner(u, v) * dx

    # Source term
    x = SpatialCoordinate(mesh)
    u_ref = x[0]**degree
    L = inner(u_ref, v[0]) * dx

    b = assemble_vector(L)
    b.ghostUpdate(addv=PETSc.InsertMode.ADD, mode=PETSc.ScatterMode.REVERSE)

    A = assemble_matrix(a)
    A.assemble()

    # Create LU linear solver (Note: need to use a solver that
    # re-orders to handle pivots, e.g. not the PETSc built-in LU
    # solver)
    solver = PETSc.KSP().create(MPI.comm_world)
    solver.setType("preonly")
    solver.getPC().setType('lu')
    solver.setOperators(A)

    # Solve
    uh = Function(V)
    solver.solve(b, uh.vector)
    uh.vector.ghostUpdate(addv=PETSc.InsertMode.INSERT, mode=PETSc.ScatterMode.FORWARD)

    xp = np.array([0.33, 0.33, 0.0])
    tree = geometry.BoundingBoxTree(mesh, mesh.geometry.dim)
    cells = geometry.compute_first_entity_collision(tree, mesh, xp)

    up = uh.eval(xp, cells[0])
    print("test0:", up)
    print("test1:", xp[0]**degree)

    u_exact = np.zeros(mesh.geometry.dim)
    u_exact[0] = xp[0]**degree
    assert np.allclose(up, u_exact)


@skip_if_complex
@skip_in_parallel
@pytest.mark.parametrize("filename", [
    "UnitSquareMesh_triangle.xdmf",
    # "UnitCubeMesh_tetra.xdmf",
    # "UnitSquareMesh_quad.xdmf",
    # "UnitCubeMesh_hexahedron.xdmf"
])
@pytest.mark.parametrize("family",
                         [
                             "RT",
                             "N1curl",
                         ])
@pytest.mark.parametrize("degree", [1, 2, 3])
def test_manufactured_vector2(family, degree, filename, datadir):
    """Projection into H(div/curl) spaces"""

    with XDMFFile(MPI.comm_world, os.path.join(datadir, filename)) as xdmf:
        mesh = xdmf.read_mesh()

    V = FunctionSpace(mesh, (family, degree + 1))
    u, v = ufl.TrialFunction(V), ufl.TestFunction(V)
    a = inner(u, v) * dx

    # Source term
    x = SpatialCoordinate(mesh)
    u_ref = x[0]**degree
    L = inner(u_ref, v[0]) * dx

    b = assemble_vector(L)
    b.ghostUpdate(addv=PETSc.InsertMode.ADD, mode=PETSc.ScatterMode.REVERSE)

    A = assemble_matrix(a)
    A.assemble()

    # Create LU linear solver (Note: need to use a solver that
    # re-orders to handle pivots, e.g. not the PETSc built-in LU
    # solver)
    solver = PETSc.KSP().create(MPI.comm_world)
    solver.setType("preonly")
    solver.getPC().setType('lu')
    solver.setOperators(A)

    # Solve
    uh = Function(V)
    solver.solve(b, uh.vector)
    uh.vector.ghostUpdate(addv=PETSc.InsertMode.INSERT, mode=PETSc.ScatterMode.FORWARD)

    xp = np.array([0.33, 0.33, 0.0])
    tree = geometry.BoundingBoxTree(mesh, mesh.geometry.dim)
    cells = geometry.compute_first_entity_collision(tree, mesh, xp)
    up = uh.eval(xp, cells[0])
    print("test0:", up)
    print("test1:", xp[0]**degree)

    u_exact = np.zeros(mesh.geometry.dim)
    u_exact[0] = xp[0]**degree
    assert np.allclose(up, u_exact)<|MERGE_RESOLUTION|>--- conflicted
+++ resolved
@@ -14,11 +14,6 @@
 
 import ufl
 from dolfinx import MPI, DirichletBC, Function, FunctionSpace, fem, geometry
-<<<<<<< HEAD
-from dolfinx.cpp.mesh import GhostMode
-=======
-from dolfinx.cpp.mesh import Ordering
->>>>>>> 2eac5c87
 from dolfinx.fem import (apply_lifting, assemble_matrix, assemble_scalar,
                          assemble_vector, locate_dofs_topological, set_bc)
 from dolfinx.io import XDMFFile
@@ -138,7 +133,7 @@
                              ("BDM", 0),
                              ("RT", 1),
                              ("N2curl", 0),
-                             #  ("N1curl", 1),
+                             ("N1curl", 1),
                          ])
 @pytest.mark.parametrize("degree", [1, 2, 3])
 def test_manufactured_vector1(family, degree, filename, datadir):
