--- conflicted
+++ resolved
@@ -10,19 +10,11 @@
 import pytest
 from petsc4py import PETSc
 
-<<<<<<< HEAD
-from dolfin import MPI, DirichletBC, Function, FunctionSpace
-from dolfin.cpp.mesh import GhostMode
-from dolfin.fem import (apply_lifting, assemble_matrix, assemble_scalar,
-                        assemble_vector, locate_dofs_geometrical, set_bc)
-from dolfin.io import XDMFFile
-=======
 from dolfinx import MPI, DirichletBC, Function, FunctionSpace
 from dolfinx.cpp.mesh import GhostMode
 from dolfinx.fem import (apply_lifting, assemble_matrix, assemble_scalar,
-                         assemble_vector, set_bc)
+                         assemble_vector, locate_dofs_geometrical, set_bc)
 from dolfinx.io import XDMFFile
->>>>>>> e37ee4f7
 from ufl import (SpatialCoordinate, TestFunction, TrialFunction, div, dx, grad,
                  inner)
 
@@ -55,16 +47,10 @@
         a = inner(grad(u), grad(v)) * dx
         L = inner(f, v) * dx
 
-<<<<<<< HEAD
-    u_bc = Function(V)
-    u_bc.interpolate(lambda x: x[component]**n)
-    bdofs = locate_dofs_geometrical(V, lambda x: np.full(x.shape[1], True))
-    bc = DirichletBC(u_bc, bdofs)
-=======
         u_bc = Function(V)
         u_bc.interpolate(lambda x: x[component]**degree)
-        bc = DirichletBC(V, u_bc, lambda x: np.full(x.shape[1], True))
->>>>>>> e37ee4f7
+        bdofs = locate_dofs_geometrical(V, lambda x: np.full(x.shape[1], True))
+        bc = DirichletBC(u_bc, bdofs)
 
         b = assemble_vector(L)
         apply_lifting(b, [a], [[bc]])
