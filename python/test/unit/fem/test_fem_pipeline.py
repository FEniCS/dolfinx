--- conflicted
+++ resolved
@@ -6,10 +6,9 @@
 
 from pathlib import Path
 
+import basix
 import numpy as np
 import pytest
-
-import basix
 import ufl
 from basix.ufl import element, mixed_element
 from dolfinx.fem import (Function, FunctionSpace, VectorFunctionSpace,
@@ -24,12 +23,7 @@
 from ufl import (CellDiameter, FacetNormal, SpatialCoordinate, TestFunction,
                  TrialFunction, avg, div, ds, dS, dx, grad, inner, jump)
 
-<<<<<<< HEAD
 from dolfinx import default_real_type
-=======
-from mpi4py import MPI
-from petsc4py import PETSc
->>>>>>> aa4242a3
 
 
 def run_scalar_test(mesh, V, degree):
