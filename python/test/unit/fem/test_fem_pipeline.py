--- conflicted
+++ resolved
@@ -13,13 +13,8 @@
 from petsc4py import PETSc
 
 import ufl
-<<<<<<< HEAD
 from dolfinx import (DirichletBC, Function, FunctionSpace, fem, geometry, cpp,
                      VectorFunctionSpace)
-=======
-from dolfinx import (DirichletBC, Function, FunctionSpace, VectorFunctionSpace,
-                     cpp, fem)
->>>>>>> 39a02685
 from dolfinx.fem import (apply_lifting, assemble_matrix, assemble_scalar,
                          assemble_vector, locate_dofs_topological, set_bc)
 from dolfinx.io import XDMFFile
@@ -242,10 +237,7 @@
     M = fem.Form(M)
     error = mesh.mpi_comm().allreduce(assemble_scalar(M), op=MPI.SUM)
 
-<<<<<<< HEAD
-    u_exact = np.zeros(mesh.geometry.dim)
-    u_exact[0] = xp[0]**degree
-    assert np.allclose(up, u_exact)
+    assert np.absolute(error) < 1.0e-14
 
 
 @skip_in_parallel
@@ -300,7 +292,4 @@
 
     u_exact = np.zeros(mesh.geometry.dim)
     u_exact[0] = xp[0]**degree
-    assert np.allclose(up, u_exact)
-=======
-    assert np.absolute(error) < 1.0e-14
->>>>>>> 39a02685
+    assert np.allclose(up, u_exact)