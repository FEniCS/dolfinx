# Copyright (C) 2019 Jorgen Dokken and Garth N. Wells
#
# This file is part of DOLFINX (https://www.fenicsproject.org)
#
# SPDX-License-Identifier:    LGPL-3.0-or-later

import os
import time

import numpy as np
import pytest
from petsc4py import PETSc

import ufl
from dolfinx import MPI, DirichletBC, Function, FunctionSpace, fem
from dolfinx.cpp.mesh import GhostMode
from dolfinx.fem import (apply_lifting, assemble_matrix, assemble_scalar,
                         assemble_vector, locate_dofs_geometrical, set_bc)
from dolfinx.io import XDMFFile
from ufl import (SpatialCoordinate, TestFunction, TrialFunction, div, dx, grad,
                 inner)


@pytest.mark.parametrize("filename", [
    "UnitCubeMesh_hexahedron.xdmf",
    "UnitCubeMesh_tetra.xdmf",
    "UnitSquareMesh_quad.xdmf",
    "UnitSquareMesh_triangle.xdmf"
])
@pytest.mark.parametrize("degree", [2, 3, 4])
def test_manufactured_poisson(degree, filename, datadir):
    """ Manufactured Poisson problem, solving u = x[1]**p, where p is the
    degree of the Lagrange function space.

    """

    with XDMFFile(MPI.comm_world, os.path.join(datadir, filename)) as xdmf:
        mesh = xdmf.read_mesh(GhostMode.none)

    V = FunctionSpace(mesh, ("Lagrange", degree))
    u, v = TrialFunction(V), TestFunction(V)

<<<<<<< HEAD
    for component in range(mesh.geometry.dim):
        # Exact solution
        x = SpatialCoordinate(mesh)
        u_exact = x[component]**degree

        # Source term
        f = - div(grad(u_exact))

        a = inner(grad(u), grad(v)) * dx
        L = inner(f, v) * dx

        u_bc = Function(V)
        u_bc.interpolate(lambda x: x[component]**degree)
        bdofs = locate_dofs_geometrical(V, lambda x: np.full(x.shape[1], True))
        bc = DirichletBC(u_bc, bdofs)

        b = assemble_vector(L)
        apply_lifting(b, [a], [[bc]])
        b.ghostUpdate(addv=PETSc.InsertMode.ADD, mode=PETSc.ScatterMode.REVERSE)
        set_bc(b, [bc])

        A = assemble_matrix(a, [bc])
        A.assemble()

        # Create LU linear solver
        solver = PETSc.KSP().create(MPI.comm_world)
        solver.setType(PETSc.KSP.Type.PREONLY)
        solver.getPC().setType(PETSc.PC.Type.LU)
        solver.setOperators(A)

        # Solve
        uh = Function(V)
        solver.solve(b, uh.vector)
        uh.vector.ghostUpdate(addv=PETSc.InsertMode.INSERT, mode=PETSc.ScatterMode.FORWARD)

        error = assemble_scalar((u_exact - uh)**2 * dx)
        error = MPI.sum(mesh.mpi_comm(), error)
        assert np.absolute(error) < 1.0e-14
=======
    # Get quadrature degree for bilinear form integrand (ignores effect
    # of non-affine map)
    a = inner(grad(u), grad(v)) * dx(metadata={"quadrature_degree": -1})
    a.integrals()[0].metadata()["quadrature_degree"] = ufl.algorithms.estimate_total_polynomial_degree(a)

    # Source term
    x = SpatialCoordinate(mesh)
    u_exact = x[1]**degree
    f = - div(grad(u_exact))

    # Set quadrature degree for linear form integrand (ignores effect of
    # non-affine map)
    L = inner(f, v) * dx(metadata={"quadrature_degree": -1})
    L.integrals()[0].metadata()["quadrature_degree"] = ufl.algorithms.estimate_total_polynomial_degree(L)

    t0 = time.time()
    L = fem.Form(L)
    t1 = time.time()
    print("Linear form compile time:", t1 - t0)

    u_bc = Function(V)
    u_bc.interpolate(lambda x: x[1]**degree)
    bc = DirichletBC(V, u_bc, lambda x: np.full(x.shape[1], True))

    t0 = time.time()
    b = assemble_vector(L)
    apply_lifting(b, [a], [[bc]])
    b.ghostUpdate(addv=PETSc.InsertMode.ADD, mode=PETSc.ScatterMode.REVERSE)
    set_bc(b, [bc])
    t1 = time.time()
    print("Vector assembly time:", t1 - t0)

    t0 = time.time()
    a = fem.Form(a)
    t1 = time.time()
    print("Bilinear form compile time:", t1 - t0)

    t0 = time.time()
    A = assemble_matrix(a, [bc])
    A.assemble()
    t1 = time.time()
    print("Matrix assembly time:", t1 - t0)

    # Create LU linear solver
    solver = PETSc.KSP().create(MPI.comm_world)
    solver.setType(PETSc.KSP.Type.PREONLY)
    solver.getPC().setType(PETSc.PC.Type.LU)
    solver.setOperators(A)

    # Solve
    t0 = time.time()
    uh = Function(V)
    solver.solve(b, uh.vector)
    uh.vector.ghostUpdate(addv=PETSc.InsertMode.INSERT, mode=PETSc.ScatterMode.FORWARD)
    t1 = time.time()
    print("Linear solver time:", t1 - t0)

    M = (u_exact - uh)**2 * dx
    t0 = time.time()
    M = fem.Form(M)
    t1 = time.time()
    print("Error functional compile time:", t1 - t0)

    t0 = time.time()
    error = assemble_scalar(M)
    error = MPI.sum(mesh.mpi_comm(), error)
    t1 = time.time()
    print("Error assembly time:", t1 - t0)
    assert np.absolute(error) < 1.0e-14
>>>>>>> ee996e12
<|MERGE_RESOLUTION|>--- conflicted
+++ resolved
@@ -40,46 +40,6 @@
     V = FunctionSpace(mesh, ("Lagrange", degree))
     u, v = TrialFunction(V), TestFunction(V)
 
-<<<<<<< HEAD
-    for component in range(mesh.geometry.dim):
-        # Exact solution
-        x = SpatialCoordinate(mesh)
-        u_exact = x[component]**degree
-
-        # Source term
-        f = - div(grad(u_exact))
-
-        a = inner(grad(u), grad(v)) * dx
-        L = inner(f, v) * dx
-
-        u_bc = Function(V)
-        u_bc.interpolate(lambda x: x[component]**degree)
-        bdofs = locate_dofs_geometrical(V, lambda x: np.full(x.shape[1], True))
-        bc = DirichletBC(u_bc, bdofs)
-
-        b = assemble_vector(L)
-        apply_lifting(b, [a], [[bc]])
-        b.ghostUpdate(addv=PETSc.InsertMode.ADD, mode=PETSc.ScatterMode.REVERSE)
-        set_bc(b, [bc])
-
-        A = assemble_matrix(a, [bc])
-        A.assemble()
-
-        # Create LU linear solver
-        solver = PETSc.KSP().create(MPI.comm_world)
-        solver.setType(PETSc.KSP.Type.PREONLY)
-        solver.getPC().setType(PETSc.PC.Type.LU)
-        solver.setOperators(A)
-
-        # Solve
-        uh = Function(V)
-        solver.solve(b, uh.vector)
-        uh.vector.ghostUpdate(addv=PETSc.InsertMode.INSERT, mode=PETSc.ScatterMode.FORWARD)
-
-        error = assemble_scalar((u_exact - uh)**2 * dx)
-        error = MPI.sum(mesh.mpi_comm(), error)
-        assert np.absolute(error) < 1.0e-14
-=======
     # Get quadrature degree for bilinear form integrand (ignores effect
     # of non-affine map)
     a = inner(grad(u), grad(v)) * dx(metadata={"quadrature_degree": -1})
@@ -102,7 +62,8 @@
 
     u_bc = Function(V)
     u_bc.interpolate(lambda x: x[1]**degree)
-    bc = DirichletBC(V, u_bc, lambda x: np.full(x.shape[1], True))
+    bdofs = locate_dofs_geometrical(V, lambda x: np.full(x.shape[1], True))
+    bc = DirichletBC(u_bc, bdofs)
 
     t0 = time.time()
     b = assemble_vector(L)
@@ -148,5 +109,4 @@
     error = MPI.sum(mesh.mpi_comm(), error)
     t1 = time.time()
     print("Error assembly time:", t1 - t0)
-    assert np.absolute(error) < 1.0e-14
->>>>>>> ee996e12
+    assert np.absolute(error) < 1.0e-14