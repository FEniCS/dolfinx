--- conflicted
+++ resolved
@@ -14,14 +14,9 @@
                          dirichletbc, form)
 from dolfinx.fem.petsc import (apply_lifting, assemble_matrix, assemble_vector,
                                set_bc)
-<<<<<<< HEAD
-from dolfinx.mesh import (GhostMode, Mesh, create_unit_square, meshtags, meshtags_from_entities,
-                          locate_entities_boundary, locate_entities)
-=======
 from dolfinx.mesh import (GhostMode, Mesh, create_unit_square,
                           locate_entities_boundary, meshtags,
-                          meshtags_from_entities)
->>>>>>> 2be366d2
+                          meshtags_from_entities, locate_entities)
 
 from mpi4py import MPI
 from petsc4py import PETSc
