# Copyright (C) 2009-2019 Garth N. Wells, Matthew W. Scroggs and Jorgen S. Dokken
#
# This file is part of DOLFINx (https://www.fenicsproject.org)
#
# SPDX-License-Identifier:    LGPL-3.0-or-later
"""Unit tests for the fem interface"""

import sys

import numpy as np
import pytest

from basix.ufl_wrapper import MixedElement, create_element, create_vector_element
import dolfinx
import ufl
from dolfinx.fem import FunctionSpace, VectorFunctionSpace
from dolfinx.graph import create_adjacencylist
from dolfinx.mesh import (CellType, create_mesh, create_unit_cube,
                          create_unit_interval, create_unit_square)

from mpi4py import MPI

xfail = pytest.mark.xfail(strict=True)


@pytest.fixture
def mesh():
    return create_unit_square(MPI.COMM_WORLD, 4, 4)


@pytest.mark.skip
@pytest.mark.parametrize(
    'mesh_factory', [(create_unit_square, (MPI.COMM_WORLD, 4, 4)),
                     (create_unit_square,
                      (MPI.COMM_WORLD, 4, 4, CellType.quadrilateral))])
def test_tabulate_dofs(mesh_factory):
    func, args = mesh_factory
    mesh = func(*args)
    W0 = create_element("Lagrange", mesh.ufl_cell().cellname(), 1)
    W1 = create_vector_element("Lagrange", mesh.ufl_cell().cellname(), 1)
    W = FunctionSpace(mesh, W0 * W1)

    L0 = W.sub(0)
    L1 = W.sub(1)
    L01 = L1.sub(0)
    L11 = L1.sub(1)

    map = mesh.topology.index_map(mesh.topology.dim)
    num_cells = map.size_local + map.num_ghosts
    for c in range(num_cells):
        dofs0 = L0.dofmap.cell_dofs(c)
        dofs1 = L01.dofmap.cell_dofs(c)
        dofs2 = L11.dofmap.cell_dofs(c)
        dofs3 = L1.dofmap.cell_dofs(c)
        assert len(np.intersect1d(dofs0, dofs1)) == 0
        assert len(np.intersect1d(dofs0, dofs2)) == 0
        assert len(np.intersect1d(dofs1, dofs2)) == 0
        assert np.array_equal(np.append(dofs1, dofs2), dofs3)


def test_entity_dofs(mesh):
    """Test that num entity dofs is correctly wrapped to dolfinx::DofMap"""
    V = FunctionSpace(mesh, ("Lagrange", 1))
    assert V.dofmap.dof_layout.num_entity_dofs(0) == 1
    assert V.dofmap.dof_layout.num_entity_dofs(1) == 0
    assert V.dofmap.dof_layout.num_entity_dofs(2) == 0

    V = VectorFunctionSpace(mesh, ("Lagrange", 1))
    bs = V.dofmap.dof_layout.block_size
    assert V.dofmap.dof_layout.num_entity_dofs(0) * bs == 2
    assert V.dofmap.dof_layout.num_entity_dofs(1) * bs == 0
    assert V.dofmap.dof_layout.num_entity_dofs(2) * bs == 0

    V = FunctionSpace(mesh, ("Lagrange", 2))
    assert V.dofmap.dof_layout.num_entity_dofs(0) == 1
    assert V.dofmap.dof_layout.num_entity_dofs(1) == 1
    assert V.dofmap.dof_layout.num_entity_dofs(2) == 0

    V = FunctionSpace(mesh, ("Lagrange", 3))
    assert V.dofmap.dof_layout.num_entity_dofs(0) == 1
    assert V.dofmap.dof_layout.num_entity_dofs(1) == 2
    assert V.dofmap.dof_layout.num_entity_dofs(2) == 1

    V = FunctionSpace(mesh, ("DG", 0))
    assert V.dofmap.dof_layout.num_entity_dofs(0) == 0
    assert V.dofmap.dof_layout.num_entity_dofs(1) == 0
    assert V.dofmap.dof_layout.num_entity_dofs(2) == 1

    V = FunctionSpace(mesh, ("DG", 1))
    assert V.dofmap.dof_layout.num_entity_dofs(0) == 0
    assert V.dofmap.dof_layout.num_entity_dofs(1) == 0
    assert V.dofmap.dof_layout.num_entity_dofs(2) == 3

    V = VectorFunctionSpace(mesh, ("Lagrange", 1))
    bs = V.dofmap.dof_layout.block_size
    for i, cdofs in enumerate([[0, 1], [2, 3], [4, 5]]):
        dofs = [bs * d + b for d in V.dofmap.dof_layout.entity_dofs(0, i)
                for b in range(bs)]
        assert all(d == cd for d, cd in zip(dofs, cdofs))


@pytest.mark.skip
@pytest.mark.skip_in_parallel
@pytest.mark.parametrize('mesh_factory', [(create_unit_square, (MPI.COMM_WORLD, 2, 2)),
                                          (create_unit_square,
                                           (MPI.COMM_WORLD, 2, 2, CellType.quadrilateral))])
def test_entity_closure_dofs(mesh_factory):
    func, args = mesh_factory
    mesh = func(*args)
    tdim = mesh.topology.dim

    for degree in (1, 2, 3):
        V = FunctionSpace(mesh, ("Lagrange", degree))
        for d in range(tdim + 1):
            map = mesh.topology.index_map(d)
            num_entities = map.size_local + map.num_ghosts
            covered = set()
            covered2 = set()
            all_entities = np.array([entity for entity in range(num_entities)], dtype=np.uintp)
            for entity in all_entities:
                entities = np.array([entity], dtype=np.uintp)
                dofs_on_this_entity = V.dofmap.entity_dofs(mesh, d, entities)
                closure_dofs = V.dofmap.entity_closure_dofs(
                    mesh, d, entities)
                assert len(dofs_on_this_entity) == V.dofmap.dof_layout.num_entity_dofs(d)
                assert len(dofs_on_this_entity) <= len(closure_dofs)
                covered.update(dofs_on_this_entity)
                covered2.update(closure_dofs)
            dofs_on_all_entities = V.dofmap.entity_dofs(
                mesh, d, all_entities)
            closure_dofs_on_all_entities = V.dofmap.entity_closure_dofs(
                mesh, d, all_entities)
            assert len(dofs_on_all_entities) == V.dofmap.dof_layout.num_entity_dofs(d) * num_entities
            assert covered == set(dofs_on_all_entities)
            assert covered2 == set(closure_dofs_on_all_entities)

        d = tdim
        map = mesh.topology.index_map(d)
        num_entities = map.size_local + map.num_ghosts
        all_cells = np.array([entity for entity in range(num_entities)], dtype=np.uintp)
        assert set(V.dofmap.entity_closure_dofs(mesh, d, all_cells)) == set(range(V.dim))


def test_block_size(mesh):
    meshes = [create_unit_square(MPI.COMM_WORLD, 8, 8),
              create_unit_cube(MPI.COMM_WORLD, 4, 4, 4),
              create_unit_square(MPI.COMM_WORLD, 8, 8, CellType.quadrilateral),
              create_unit_cube(MPI.COMM_WORLD, 4, 4, 4, CellType.hexahedron)]
    for mesh in meshes:
<<<<<<< HEAD
        P2 = create_element("Lagrange", mesh.ufl_cell().cellname(), 2)

=======
        P2 = FiniteElement("Lagrange", mesh.ufl_cell(), 2)
>>>>>>> 3784623b
        V = FunctionSpace(mesh, P2)
        assert V.dofmap.bs == 1

        # Only VectorElements have index_map_bs > 1
        V = FunctionSpace(mesh, MixedElement([P2, P2]))
        assert V.dofmap.index_map_bs == 1

        for i in range(1, 6):
            W = FunctionSpace(mesh, MixedElement(i * [P2]))
            assert W.dofmap.index_map_bs == 1

        V = VectorFunctionSpace(mesh, ("Lagrange", 2))
        assert V.dofmap.index_map_bs == mesh.geometry.dim


@pytest.mark.skip
def test_block_size_real():
    mesh = create_unit_interval(MPI.COMM_WORLD, 12)
    V = create_element('DG', mesh.ufl_cell().cellname(), 0)
    R = create_element('R', mesh.ufl_cell().cellname(), 0)
    X = FunctionSpace(mesh, V * R)
    assert X.dofmap.index_map_bs == 1


@pytest.mark.skip
@pytest.mark.parametrize('mesh_factory', [(create_unit_square, (MPI.COMM_WORLD, 4, 4)),
                                          (create_unit_square,
                                           (MPI.COMM_WORLD, 4, 4, CellType.quadrilateral))])
def test_local_dimension(mesh_factory):
    func, args = mesh_factory
    mesh = func(*args)

    v = create_element("Lagrange", mesh.ufl_cell().cellname(), 1)
    q = create_vector_element("Lagrange", mesh.ufl_cell().cellname(), 1)
    w = v * q

    V = FunctionSpace(mesh, v)
    Q = FunctionSpace(mesh, q)
    W = FunctionSpace(mesh, w)
    for space in [V, Q, W]:
        dofmap = space.dofmap
        local_to_global_map = dofmap.tabulate_local_to_global_dofs()
        ownership_range = dofmap.index_set.size_local * dofmap.index_set.block_size
        dim1 = dofmap().index_map.size_local()
        dim2 = dofmap().index_map.num_ghosts()
        assert dim1 == ownership_range[1] - ownership_range[0]
        assert dim1 + dim2 == local_to_global_map.size


@pytest.mark.skip
def test_readonly_view_local_to_global_unwoned(mesh):
    """Test that local_to_global_unwoned() returns readonly
    view into the data; in particular test lifetime of data owner"""
    V = FunctionSpace(mesh, "P", 1)
    dofmap = V.dofmap
    index_map = dofmap().index_map

    rc = sys.getrefcount(dofmap)
    l2gu = dofmap.local_to_global_unowned()
    assert sys.getrefcount(dofmap) == rc + 1 if l2gu.size else rc
    assert not l2gu.flags.writeable
    assert all(l2gu < V.dofmap.global_dimension())
    del l2gu
    assert sys.getrefcount(dofmap) == rc

    rc = sys.getrefcount(index_map)
    l2gu = index_map.local_to_global_unowned()
    assert sys.getrefcount(index_map) == rc + 1 if l2gu.size else rc
    assert not l2gu.flags.writeable
    assert all(l2gu < V.dofmap.global_dimension())
    del l2gu
    assert sys.getrefcount(index_map) == rc


@pytest.mark.skip_in_parallel
@pytest.mark.parametrize("points, celltype, order", [
    (np.array([[0, 0], [1, 0], [0, 2], [1, 2]]),
     CellType.quadrilateral, 1),
    (np.array([[0, 0], [1, 0], [0, 2], [1, 2],
               [0.5, 0], [0, 1], [1, 1], [0.5, 2], [0.5, 1]]),
     CellType.quadrilateral, 2),
    (np.array([[0, 0], [1, 0], [0, 2], [0.5, 1], [0, 1], [0.5, 0]]),
     CellType.triangle, 2),
    (np.array([[0, 0, 0], [1, 0, 0], [0, 2, 0], [1, 2, 0],
               [0, 0, 3], [1, 0, 3], [0, 2, 3], [1, 2, 3]]),
     CellType.hexahedron, 1),
    (np.array([[0, 0, 0], [1, 0, 0], [0, 2, 0], [1, 2, 0],
               [0, 0, 3], [1, 0, 3], [0, 2, 3], [1, 2, 3],
               [0.5, 0, 0], [0, 1, 0], [0, 0, 1.5], [1, 1, 0],
               [1, 0, 1.5], [0.5, 2, 0], [0, 2, 1.5], [1, 2, 1.5],
               [0.5, 0, 3], [0, 1, 3], [1, 1, 3], [0.5, 2, 3],
               [0.5, 1, 0], [0.5, 0, 1.5], [0, 1, 1.5], [1, 1, 1.5],
               [0.5, 2, 1.5], [0.5, 1, 3], [0.5, 1, 1.5]]),
     CellType.hexahedron, 2)
])
def test_higher_order_coordinate_map(points, celltype, order):
    """Computes physical coordinates of a cell, based on the coordinate map."""
    cells = np.array([range(len(points))])
    domain = ufl.Mesh(create_vector_element("Lagrange", celltype.name, order))
    mesh = create_mesh(MPI.COMM_WORLD, cells, points, domain)

    V = FunctionSpace(mesh, ("Lagrange", 2))
    X = V.element.interpolation_points()
    coord_dofs = mesh.geometry.dofmap
    x_g = mesh.geometry.x
    cmap = mesh.geometry.cmap

    x_coord_new = np.zeros([len(points), mesh.geometry.dim])

    i = 0
    for node in range(len(points)):
        x_coord_new[i] = x_g[coord_dofs.links(0)[node], :mesh.geometry.dim]
        i += 1
    x = cmap.push_forward(X, x_coord_new)

    assert np.allclose(x[:, 0], X[:, 0])
    assert np.allclose(x[:, 1], 2 * X[:, 1])

    if mesh.geometry.dim == 3:
        assert np.allclose(x[:, 2], 3 * X[:, 2])


@pytest.mark.skip_in_parallel
# @pytest.mark.parametrize("order", [1, 2, 3])
@pytest.mark.parametrize("order", [1, 2])
def test_higher_order_tetra_coordinate_map(order):
    """Computes physical coordinates of a cell, based on the coordinate map."""
    celltype = CellType.tetrahedron
    points = np.array([[0, 0, 0], [1, 0, 0], [0, 2, 0], [0, 0, 3],
                       [0, 4 / 3, 1], [0, 2 / 3, 2],
                       [2 / 3, 0, 1], [1 / 3, 0, 2],
                       [2 / 3, 2 / 3, 0], [1 / 3, 4 / 3, 0],
                       [0, 0, 1], [0, 0, 2],
                       [0, 2 / 3, 0], [0, 4 / 3, 0],
                       [1 / 3, 0, 0], [2 / 3, 0, 0],
                       [1 / 3, 2 / 3, 1], [0, 2 / 3, 1],
                       [1 / 3, 0, 1], [1 / 3, 2 / 3, 0]])

    if order == 1:
        points = np.array([points[0, :], points[1, :], points[2, :], points[3, :]])
    elif order == 2:
        points = np.array([points[0, :], points[1, :], points[2, :], points[3, :],
                           [0, 1, 3 / 2], [1 / 2, 0, 3 / 2], [1 / 2, 1, 0], [0, 0, 3 / 2],
                           [0, 1, 0], [1 / 2, 0, 0]])
    cells = np.array([range(len(points))])
    domain = ufl.Mesh(create_vector_element("Lagrange", celltype.name, order))
    mesh = create_mesh(MPI.COMM_WORLD, cells, points, domain)
    V = FunctionSpace(mesh, ("Lagrange", order))
    X = V.element.interpolation_points()
    coord_dofs = mesh.geometry.dofmap
    x_g = mesh.geometry.x

    cmap = mesh.geometry.cmap
    x_coord_new = np.zeros([len(points), mesh.geometry.dim])

    i = 0
    for node in range(len(points)):
        x_coord_new[i] = x_g[coord_dofs.links(0)[node], :mesh.geometry.dim]
        i += 1

    x = cmap.push_forward(X, x_coord_new)
    assert np.allclose(x[:, 0], X[:, 0])
    assert np.allclose(x[:, 1], 2 * X[:, 1])
    assert np.allclose(x[:, 2], 3 * X[:, 2])


@pytest.mark.skip_in_parallel
def test_transpose_dofmap():
    dofmap = create_adjacencylist(np.array([[0, 2, 1], [3, 2, 1], [4, 3, 1]], dtype=np.int32))
    transpose = dolfinx.fem.transpose_dofmap(dofmap, 3)
    assert np.array_equal(transpose.array, [0, 2, 5, 8, 1, 4, 3, 7, 6])<|MERGE_RESOLUTION|>--- conflicted
+++ resolved
@@ -147,12 +147,7 @@
               create_unit_square(MPI.COMM_WORLD, 8, 8, CellType.quadrilateral),
               create_unit_cube(MPI.COMM_WORLD, 4, 4, 4, CellType.hexahedron)]
     for mesh in meshes:
-<<<<<<< HEAD
         P2 = create_element("Lagrange", mesh.ufl_cell().cellname(), 2)
-
-=======
-        P2 = FiniteElement("Lagrange", mesh.ufl_cell(), 2)
->>>>>>> 3784623b
         V = FunctionSpace(mesh, P2)
         assert V.dofmap.bs == 1
 
