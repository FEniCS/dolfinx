# Copyright (C) 2009-2018 Garth N. Wells
#
# This file is part of DOLFIN (https://www.fenicsproject.org)
#
# SPDX-License-Identifier:    LGPL-3.0-or-later
"""Unit tests for the fem interface"""

import sys

import numpy as np
import pytest
from dolfin_utils.test.skips import skip_in_parallel

from dolfin import (MPI, FunctionSpace, Mesh, MeshEntity, UnitCubeMesh,
                    UnitIntervalMesh, UnitSquareMesh, VectorFunctionSpace, cpp,
                    fem)
from dolfin.cpp.mesh import CellType, GhostMode
from ufl import FiniteElement, MixedElement, VectorElement

xfail = pytest.mark.xfail(strict=True)


@pytest.fixture
def mesh():
    return UnitSquareMesh(MPI.comm_world, 4, 4)


@pytest.mark.skip
@pytest.mark.parametrize(
    'mesh_factory',
    [
        (UnitIntervalMesh, (
            MPI.comm_world,
            8,
        )),
        (UnitSquareMesh, (MPI.comm_world, 4, 4)),
        (UnitCubeMesh, (MPI.comm_world, 2, 2, 2)),
        # cell.contains(Point) does not work correctly
        # for quad/hex cells once it is fixed, this test will pass
        pytest.param((UnitSquareMesh,
                      (MPI.comm_world, 4, 4, CellType.quadrilateral)),
                     marks=pytest.mark.xfail),
        pytest.param((UnitCubeMesh,
                      (MPI.comm_world, 2, 2, 2, CellType.hexahedron)),
                     marks=pytest.mark.xfail)
    ])
def test_tabulate_all_coordinates(mesh_factory):
    func, args = mesh_factory
    mesh = func(*args)
    V = FunctionSpace(mesh, ("Lagrange", 1))
    W0 = FiniteElement("Lagrange", mesh.ufl_cell(), 1)
    W1 = VectorElement("Lagrange", mesh.ufl_cell(), 1)
    W = FunctionSpace(mesh, W0 * W1)

    D = mesh.geometry.dim
    V_dofmap = V.dofmap
    W_dofmap = W.dofmap

    all_coords_V = V.tabulate_dof_coordinates()
    all_coords_W = W.tabulate_dof_coordinates()
    local_size_V = V_dofmap().index_map.size_local * V_dofmap().index_map.block_size
    local_size_W = W_dofmap().index_map.size_local * W_dofmap().index_map.block_size

    all_coords_V = all_coords_V.reshape(local_size_V, D)
    all_coords_W = all_coords_W.reshape(local_size_W, D)

    checked_V = [False] * local_size_V
    checked_W = [False] * local_size_W

    # Check that all coordinates are within the cell it should be
    for i in range(mesh.num_cells()):
        cell = MeshEntity(mesh, mesh.topology.dim, i)
        dofs_V = V_dofmap.cell_dofs(i)
        for di in dofs_V:
            if di >= local_size_V:
                continue
            assert cell.contains(all_coords_V[di])
            checked_V[di] = True

        dofs_W = W_dofmap.cell_dofs(cell.index())
        for di in dofs_W:
            if di >= local_size_W:
                continue
            assert cell.contains(all_coords_W[di])
            checked_W[di] = True

    # Assert that all dofs have been checked by the above
    assert all(checked_V)
    assert all(checked_W)


@pytest.mark.skip
@pytest.mark.parametrize(
    'mesh_factory', [(UnitSquareMesh, (MPI.comm_world, 4, 4)),
                     (UnitSquareMesh,
                      (MPI.comm_world, 4, 4, CellType.quadrilateral))])
def test_tabulate_dofs(mesh_factory):
    func, args = mesh_factory
    mesh = func(*args)
    W0 = FiniteElement("Lagrange", mesh.ufl_cell(), 1)
    W1 = VectorElement("Lagrange", mesh.ufl_cell(), 1)
    W = FunctionSpace(mesh, W0 * W1)

    L0 = W.sub(0)
    L1 = W.sub(1)
    L01 = L1.sub(0)
    L11 = L1.sub(1)

    for i in range(mesh.num_cells()):
        dofs0 = L0.dofmap.cell_dofs(i)
        dofs1 = L01.dofmap.cell_dofs(i)
        dofs2 = L11.dofmap.cell_dofs(i)
        dofs3 = L1.dofmap.cell_dofs(i)
        assert len(np.intersect1d(dofs0, dofs1)) == 0
        assert len(np.intersect1d(dofs0, dofs2)) == 0
        assert len(np.intersect1d(dofs1, dofs2)) == 0
        assert np.array_equal(np.append(dofs1, dofs2), dofs3)


@pytest.mark.skip
@pytest.mark.parametrize(
    'mesh_factory', [(UnitSquareMesh, (MPI.comm_world, 4, 4)),
                     (UnitSquareMesh,
                      (MPI.comm_world, 4, 4, CellType.quadrilateral))])
def test_tabulate_coord_periodic(mesh_factory):
    def periodic_boundary(x):
        return x[0] < np.finfo(float).eps

    func, args = mesh_factory
    mesh = func(*args)

    V = FiniteElement("Lagrange", mesh.ufl_cell(), 1)
    Q = VectorElement("Lagrange", mesh.ufl_cell(), 1)
    W = V * Q

    V = FunctionSpace(mesh, V, constrained_domain=periodic_boundary)
    W = FunctionSpace(mesh, W, constrained_domain=periodic_boundary)

    L0 = W.sub(0)
    L1 = W.sub(1)
    L01 = L1.sub(0)
    L11 = L1.sub(1)

    sdim = V.element.space_dimension()
    coord0 = np.zeros((sdim, 2), dtype="d")
    coord1 = np.zeros((sdim, 2), dtype="d")
    coord2 = np.zeros((sdim, 2), dtype="d")
    coord3 = np.zeros((sdim, 2), dtype="d")

    for i in range(mesh.num_cells()):
        cell = MeshEntity(mesh, mesh.topology.dim, i)
        coord0 = V.element.tabulate_dof_coordinates(cell)
        coord1 = L0.element.tabulate_dof_coordinates(cell)
        coord2 = L01.element.tabulate_dof_coordinates(cell)
        coord3 = L11.element.tabulate_dof_coordinates(cell)
        coord4 = L1.element.tabulate_dof_coordinates(cell)

        assert (coord0 == coord1).all()
        assert (coord0 == coord2).all()
        assert (coord0 == coord3).all()
        assert (coord4[:sdim] == coord0).all()
        assert (coord4[sdim:] == coord0).all()


@pytest.mark.skip
@pytest.mark.parametrize(
    'mesh_factory', [(UnitSquareMesh, (MPI.comm_world, 3, 3)),
                     (UnitSquareMesh,
                      (MPI.comm_world, 3, 3, CellType.quadrilateral))])
def test_global_dof_builder(mesh_factory):
    func, args = mesh_factory
    mesh = func(*args)

    V = VectorElement("CG", mesh.ufl_cell(), 1)
    Q = FiniteElement("CG", mesh.ufl_cell(), 1)
    R = FiniteElement("R", mesh.ufl_cell(), 0)

    W = FunctionSpace(mesh, MixedElement([Q, Q, Q, R]))
    W = FunctionSpace(mesh, MixedElement([Q, Q, R, Q]))
    W = FunctionSpace(mesh, V * R)
    W = FunctionSpace(mesh, R * V)
    assert (W)


def test_entity_dofs(mesh):
    """Test that num entity dofs is correctly wrapped to dolfin::DofMap"""
    V = FunctionSpace(mesh, ("CG", 1))
    assert V.dofmap.dof_layout.num_entity_dofs(0) == 1
    assert V.dofmap.dof_layout.num_entity_dofs(1) == 0
    assert V.dofmap.dof_layout.num_entity_dofs(2) == 0

    V = VectorFunctionSpace(mesh, ("CG", 1))
    assert V.dofmap.dof_layout.num_entity_dofs(0) == 2
    assert V.dofmap.dof_layout.num_entity_dofs(1) == 0
    assert V.dofmap.dof_layout.num_entity_dofs(2) == 0

    V = FunctionSpace(mesh, ("CG", 2))
    assert V.dofmap.dof_layout.num_entity_dofs(0) == 1
    assert V.dofmap.dof_layout.num_entity_dofs(1) == 1
    assert V.dofmap.dof_layout.num_entity_dofs(2) == 0

    V = FunctionSpace(mesh, ("CG", 3))
    assert V.dofmap.dof_layout.num_entity_dofs(0) == 1
    assert V.dofmap.dof_layout.num_entity_dofs(1) == 2
    assert V.dofmap.dof_layout.num_entity_dofs(2) == 1

    V = FunctionSpace(mesh, ("DG", 0))
    assert V.dofmap.dof_layout.num_entity_dofs(0) == 0
    assert V.dofmap.dof_layout.num_entity_dofs(1) == 0
    assert V.dofmap.dof_layout.num_entity_dofs(2) == 1

    V = FunctionSpace(mesh, ("DG", 1))
    assert V.dofmap.dof_layout.num_entity_dofs(0) == 0
    assert V.dofmap.dof_layout.num_entity_dofs(1) == 0
    assert V.dofmap.dof_layout.num_entity_dofs(2) == 3

    V = VectorFunctionSpace(mesh, ("CG", 1))

    # Note this numbering is dependent on FFC and can change This test
    # is here just to check that we get correct numbers mapped from ufc
    # generated code to dolfin
    for i, cdofs in enumerate([[0, 3], [1, 4], [2, 5]]):
        dofs = V.dofmap.dof_layout.entity_dofs(0, i)
        assert all(d == cd for d, cd in zip(dofs, cdofs))


@pytest.mark.skip
@skip_in_parallel
@pytest.mark.parametrize(
    'mesh_factory', [(UnitSquareMesh, (MPI.comm_world, 2, 2)),
                     (UnitSquareMesh,
                      (MPI.comm_world, 2, 2, CellType.quadrilateral))])
def test_entity_closure_dofs(mesh_factory):
    func, args = mesh_factory
    mesh = func(*args)
    tdim = mesh.topology.dim

    for degree in (1, 2, 3):
        V = FunctionSpace(mesh, ("CG", degree))
        for d in range(tdim + 1):
            covered = set()
            covered2 = set()
            all_entities = np.array(
                [entity for entity in range(mesh.num_entities(d))],
                dtype=np.uintp)
            for entity in all_entities:
                entities = np.array([entity], dtype=np.uintp)
                dofs_on_this_entity = V.dofmap.entity_dofs(mesh, d, entities)
                closure_dofs = V.dofmap.entity_closure_dofs(
                    mesh, d, entities)
                assert len(dofs_on_this_entity) == V.dofmap.dof_layout.num_entity_dofs(
                    d)
                assert len(dofs_on_this_entity) <= len(closure_dofs)
                covered.update(dofs_on_this_entity)
                covered2.update(closure_dofs)
            dofs_on_all_entities = V.dofmap.entity_dofs(
                mesh, d, all_entities)
            closure_dofs_on_all_entities = V.dofmap.entity_closure_dofs(
                mesh, d, all_entities)
            assert len(dofs_on_all_entities) == V.dofmap.dof_layout.num_entity_dofs(
                d) * mesh.num_entities(d)
            assert covered == set(dofs_on_all_entities)
            assert covered2 == set(closure_dofs_on_all_entities)
        d = tdim
        all_cells = np.array(
            [entity for entity in range(mesh.num_entities(d))], dtype=np.uintp)
        assert set(V.dofmap.entity_closure_dofs(mesh, d, all_cells)) == set(
            range(V.dim))


@pytest.mark.skip
def test_clear_sub_map_data_scalar(mesh):
    V = FunctionSpace(mesh, ("CG", 2))
    with pytest.raises(ValueError):
        V.sub(1)

    V = VectorFunctionSpace(mesh, ("CG", 2))
    V1 = V.sub(1)
    assert (V1)

    # Clean sub-map data
    V.dofmap.clear_sub_map_data()

    # Can still get previously computed map
    V1 = V.sub(1)

    # New sub-map should throw an error
    with pytest.raises(RuntimeError):
        V.sub(0)


@pytest.mark.skip
def test_clear_sub_map_data_vector(mesh):
    mesh = UnitSquareMesh(8, 8)
    P1 = FiniteElement("Lagrange", mesh.ufl_cell(), 1)
    W = FunctionSpace(mesh, P1 * P1)

    # Check block size
    assert W.dofmap.index_map.block_size == 2

    W.dofmap.clear_sub_map_data()
    with pytest.raises(RuntimeError):
        W0 = W.sub(0)
        assert (W0)
    with pytest.raises(RuntimeError):
        W1 = W.sub(1)
        assert (W1)


@pytest.mark.skip
def test_block_size(mesh):
    meshes = [
        UnitSquareMesh(8, 8),
        UnitCubeMesh(4, 4, 4),
        UnitSquareMesh(8, 8, CellType.quadrilateral),
        UnitCubeMesh(4, 4, 4, CellType.hexahedron)
    ]
    for mesh in meshes:
        P2 = FiniteElement("Lagrange", mesh.ufl_cell(), 2)

        V = FunctionSpace(mesh, P2)
        assert V.dofmap.block_size == 1

        V = FunctionSpace(mesh, P2 * P2)
        assert V.dofmap.index_map.block_size == 2

        for i in range(1, 6):
            W = FunctionSpace(mesh, MixedElement(i * [P2]))
            assert W.dofmap.index_map.block_size == i

        V = VectorFunctionSpace(mesh, ("Lagrange", 2))
        assert V.dofmap.index_map.block_size == mesh.geometry.dim


@pytest.mark.skip
def test_block_size_real(mesh):
    mesh = UnitIntervalMesh(12)
    V = FiniteElement('DG', mesh.ufl_cell(), 0)
    R = FiniteElement('R', mesh.ufl_cell(), 0)
    X = FunctionSpace(mesh, V * R)
    assert X.dofmap.index_map.block_size == 1


@pytest.mark.skip
@pytest.mark.parametrize(
    'mesh_factory', [(UnitSquareMesh, (MPI.comm_world, 4, 4)),
                     (UnitSquareMesh,
                      (MPI.comm_world, 4, 4, CellType.quadrilateral))])
def test_local_dimension(mesh_factory):
    func, args = mesh_factory
    mesh = func(*args)

    v = FiniteElement("Lagrange", mesh.ufl_cell(), 1)
    q = VectorElement("Lagrange", mesh.ufl_cell(), 1)
    w = v * q

    V = FunctionSpace(mesh, v)
    Q = FunctionSpace(mesh, q)
    W = FunctionSpace(mesh, w)

    for space in [V, Q, W]:
        dofmap = space.dofmap
        local_to_global_map = dofmap.tabulate_local_to_global_dofs()
        ownership_range = dofmap.index_set.size_local * dofmap.index_set.block_size
        dim1 = dofmap().index_map.size_local()
        dim2 = dofmap().index_map.num_ghosts()
        assert dim1 == ownership_range[1] - ownership_range[0]
        assert dim1 + dim2 == local_to_global_map.size
        # with pytest.raises(RuntimeError):
        #    dofmap().index_map.size('foo')


# Failures in FFC on quads/hexes
xfail_ffc = pytest.mark.xfail(raises=Exception)


@skip_in_parallel
@pytest.mark.parametrize('space', [
    "FunctionSpace(UnitIntervalMesh(MPI.comm_world, 10),                                        ('P', 1))",
    "FunctionSpace(UnitSquareMesh(MPI.comm_world, 6, 6, CellType.triangle),                ('P', 1))",
    "FunctionSpace(UnitCubeMesh(MPI.comm_world, 2, 2, 2, CellType.tetrahedron),            ('P', 1))",
    "FunctionSpace(UnitSquareMesh(MPI.comm_world, 6, 6, CellType.quadrilateral),           ('Q', 1))",
    "FunctionSpace(UnitCubeMesh(MPI.comm_world, 2, 2, 2, CellType.hexahedron),             ('Q', 1))",
    "FunctionSpace(UnitIntervalMesh(MPI.comm_world, 10),                                        ('P', 2))",
    "FunctionSpace(UnitSquareMesh(MPI.comm_world, 6, 6, CellType.triangle),                ('P', 2))",
    "FunctionSpace(UnitCubeMesh(MPI.comm_world, 2, 2, 2, CellType.tetrahedron),            ('P', 2))",
    "FunctionSpace(UnitSquareMesh(MPI.comm_world, 6, 6, CellType.quadrilateral),           ('Q', 2))",
    "FunctionSpace(UnitCubeMesh(MPI.comm_world, 2, 2, 2, CellType.hexahedron),             ('Q', 2))",
    "FunctionSpace(UnitIntervalMesh(MPI.comm_world, 10),                                        ('P', 3))",
    "FunctionSpace(UnitSquareMesh(MPI.comm_world, 6, 6, CellType.triangle),                ('P', 3))",
    "FunctionSpace(UnitCubeMesh(MPI.comm_world, 2, 2, 2, CellType.tetrahedron),            ('P', 3))",
    "FunctionSpace(UnitSquareMesh(MPI.comm_world, 6, 6, CellType.quadrilateral),           ('Q', 3))",
    "FunctionSpace(UnitCubeMesh(MPI.comm_world, 2, 2, 2, CellType.hexahedron),             ('Q', 3))",
    "FunctionSpace(UnitIntervalMesh(MPI.comm_world, 10),                                        ('DP', 1))",
    "FunctionSpace(UnitSquareMesh(MPI.comm_world, 6, 6, CellType.triangle),                ('DP', 1))",
    "FunctionSpace(UnitCubeMesh(MPI.comm_world, 2, 2, 2, CellType.tetrahedron),            ('DP', 1))",
    "FunctionSpace(UnitSquareMesh(MPI.comm_world, 6, 6, CellType.quadrilateral),           ('DQ', 1))",
    "FunctionSpace(UnitCubeMesh(MPI.comm_world, 2, 2, 2, CellType.hexahedron),             ('DQ', 1))",
    "FunctionSpace(UnitIntervalMesh(MPI.comm_world, 10),                                        ('DP', 2))",
    "FunctionSpace(UnitSquareMesh(MPI.comm_world, 6, 6, CellType.triangle),                ('DP', 2))",
    "FunctionSpace(UnitCubeMesh(MPI.comm_world, 2, 2, 2, CellType.tetrahedron),            ('DP', 2))",
    "FunctionSpace(UnitSquareMesh(MPI.comm_world, 6, 6, CellType.quadrilateral),           ('DQ', 2))",
    "FunctionSpace(UnitCubeMesh(MPI.comm_world, 2, 2, 2, CellType.hexahedron),             ('DQ', 2))",
    "FunctionSpace(UnitSquareMesh(MPI.comm_world, 6, 6, CellType.triangle),                ('N1curl', 1))",
    "FunctionSpace(UnitCubeMesh(MPI.comm_world, 2, 2, 2, CellType.tetrahedron),            ('N1curl', 1))",
    pytest.param(
        "FunctionSpace(UnitSquareMesh(MPI.comm_world, 6, 6, CellType.quadrilateral),       ('N1curl', 1))",
        marks=pytest.mark.xfail),
    pytest.param(
        "FunctionSpace(UnitCubeMesh(MPI.comm_world, 2, 2, 2, CellType.hexahedron),         ('N1curl', 1))",
        marks=pytest.mark.xfail),
    pytest.param(
        "FunctionSpace(UnitSquareMesh(MPI.comm_world, 6, 6, CellType.triangle),            ('N1curl', 2))",
        marks=pytest.mark.xfail),
    "FunctionSpace(UnitCubeMesh(MPI.comm_world, 2, 2, 2, CellType.tetrahedron),            ('N1curl', 2))",
    pytest.param(
        "FunctionSpace(UnitSquareMesh(MPI.comm_world, 6, 6, CellType.quadrilateral),       ('N1curl', 2))",
        marks=pytest.mark.xfail),
    pytest.param(
        "FunctionSpace(UnitCubeMesh(MPI.comm_world, 2, 2, 2, CellType.hexahedron),         ('N1curl', 2))",
        marks=pytest.mark.xfail),
    "FunctionSpace(UnitSquareMesh(MPI.comm_world, 6, 6, CellType.triangle),                ('RT', 1))",
    "FunctionSpace(UnitCubeMesh(MPI.comm_world, 2, 2, 2, CellType.tetrahedron),            ('RT', 1))",
    pytest.param(
        "FunctionSpace(UnitSquareMesh(MPI.comm_world, 6, 6, CellType.quadrilateral),       ('RT', 1))",
        marks=pytest.mark.xfail),
    pytest.param(
        "FunctionSpace(UnitCubeMesh(MPI.comm_world, 2, 2, 2, CellType.hexahedron),         ('RT', 1))",
        marks=pytest.mark.xfail)
])
def test_dofs_dim(space):
    """Test function DofMap::dofs(mesh, dim)"""
    V = eval(space)
    dofmap = V.dofmap
    mesh = V.mesh
    for dim in range(0, mesh.topology.dim):
        edofs = dofmap.dofs(mesh, dim)
        if mesh.topology.connectivity(dim, 0) is not None:
            num_mesh_entities = mesh.num_entities(dim)
            dofs_per_entity = dofmap.dof_layout.num_entity_dofs(dim)
            assert len(edofs) == dofs_per_entity * num_mesh_entities


@pytest.mark.skip
def test_readonly_view_local_to_global_unwoned(mesh):
    """Test that local_to_global_unwoned() returns readonly
    view into the data; in particular test lifetime of data
    owner"""
    V = FunctionSpace(mesh, "P", 1)
    dofmap = V.dofmap
    index_map = dofmap().index_map

    rc = sys.getrefcount(dofmap)
    l2gu = dofmap.local_to_global_unowned()
    assert sys.getrefcount(dofmap) == rc + 1 if l2gu.size else rc
    assert not l2gu.flags.writeable
    assert all(l2gu < V.dofmap.global_dimension())
    del l2gu
    assert sys.getrefcount(dofmap) == rc

    rc = sys.getrefcount(index_map)
    l2gu = index_map.local_to_global_unowned()
    assert sys.getrefcount(index_map) == rc + 1 if l2gu.size else rc
    assert not l2gu.flags.writeable
    assert all(l2gu < V.dofmap.global_dimension())
    del l2gu
    assert sys.getrefcount(index_map) == rc


@skip_in_parallel
@skip_in_parallel
@pytest.mark.parametrize('space_type', [
    ("P", 1), ("P", 2), ("P", 3), ("P", 4),
    ("N1curl", 1),
    pytest.param(("N1curl", 2), marks=pytest.mark.xfail),
    pytest.param(("N1curl", 3), marks=pytest.mark.xfail),
    pytest.param(("N1curl", 4), marks=pytest.mark.xfail),
    ("RT", 1), ("RT", 2), ("RT", 3), ("RT", 4),
    ("BDM", 1),
    pytest.param(("BDM", 2), marks=pytest.mark.xfail),
    pytest.param(("BDM", 3), marks=pytest.mark.xfail),
    pytest.param(("BDM", 4), marks=pytest.mark.xfail),
    ("N2curl", 1),
    pytest.param(("N2curl", 2), marks=pytest.mark.xfail),
    pytest.param(("N2curl", 3), marks=pytest.mark.xfail),
    pytest.param(("N2curl", 4), marks=pytest.mark.xfail),
])
def test_triangle_dof_ordering(space_type):
    """Checks that dofs on shared triangle edges match up"""
    # Create simple triangle mesh
    from itertools import permutations
    points = np.array([[0, 0], [1, 0], [0, 1]])
    cells = list(permutations(range(3)))
    mesh = Mesh(MPI.comm_world, CellType.triangle, points,
                np.array(cells), [], cpp.mesh.GhostMode.none)
    V = FunctionSpace(mesh, space_type)

    dofmap = V.dofmap

    edges = []

    for face in range(6):
        dofs = dofmap.cell_dofs(face)
        edge_dofs_local = []
        for i in range(3):
            edge_dofs_local += list(dofmap.dof_layout.entity_dofs(1, i))
        edge_dofs = [dofs[i] for i in edge_dofs_local]

        X = V.element.dof_reference_coordinates()
        coord_dofs = mesh.coordinate_dofs().entity_points()
        x_g = mesh.geometry.points
        cmap = fem.create_coordinate_map(mesh.ufl_domain())

        x_coord_new = np.zeros([3, 2])
        for v in range(3):
            x_coord_new[v] = x_g[coord_dofs[face, v], :2]
        x = X.copy()
        cmap.push_forward(x, X, x_coord_new)

        edges.append({i: j for i, j in zip(edge_dofs, x[edge_dofs_local])})

    for i in edges[0]:
        for j in edges[1:]:
            assert np.allclose(edges[0][i], j[i])


@skip_in_parallel
@pytest.mark.parametrize('space_type', [
    ("P", 1), ("P", 2), ("P", 3), ("P", 4),
    ("N1curl", 1), ("N1curl", 2),
    pytest.param(("N1curl", 3), marks=pytest.mark.xfail),
    pytest.param(("N1curl", 4), marks=pytest.mark.xfail),
    ("RT", 1), ("RT", 2), ("RT", 3), ("RT", 4),
    ("BDM", 1),
    pytest.param(("BDM", 2), marks=pytest.mark.xfail),
    pytest.param(("BDM", 3), marks=pytest.mark.xfail),
    pytest.param(("BDM", 4), marks=pytest.mark.xfail),
    ("N2curl", 1),
    pytest.param(("N2curl", 2), marks=pytest.mark.xfail),
    pytest.param(("N2curl", 3), marks=pytest.mark.xfail),
    pytest.param(("N2curl", 4), marks=pytest.mark.xfail),
])
def test_tetrahedron_dof_ordering(space_type):
    """Checks that dofs on shared tetrahedron edges and faces match up"""
    # Create simple tetrahedron mesh
    from itertools import permutations
    points = np.array([[0, 0, 0], [1, 0, 0], [0, 1, 0], [0, 0, 1]])
    cells = list(permutations(range(4)))
    mesh = Mesh(MPI.comm_world, CellType.tetrahedron, points,
                np.array(cells), [], cpp.mesh.GhostMode.none)
    V = FunctionSpace(mesh, space_type)

    dofmap = V.dofmap

    edges = []
    faces = []

    for tet in range(len(cells)):
        dofs = dofmap.cell_dofs(tet)
        edge_dofs_local = []
        for i in range(6):
            edge_dofs_local += list(dofmap.dof_layout.entity_dofs(1, i))
        edge_dofs = [dofs[i] for i in edge_dofs_local]

        face_dofs_local = []
        for i in range(4):
            face_dofs_local += list(dofmap.dof_layout.entity_dofs(2, i))
        face_dofs = [dofs[i] for i in face_dofs_local]

        X = V.element.dof_reference_coordinates()
        coord_dofs = mesh.coordinate_dofs().entity_points()
        x_g = mesh.geometry.points
        cmap = fem.create_coordinate_map(mesh.ufl_domain())

        x_coord_new = np.zeros([4, 3])
        for v in range(4):
            x_coord_new[v] = x_g[coord_dofs[tet, v], :3]
        x = X.copy()
        cmap.push_forward(x, X, x_coord_new)

        edges.append({i: j for i, j in zip(edge_dofs, x[edge_dofs_local])})
        faces.append({i: j for i, j in zip(face_dofs, x[face_dofs_local])})

    for i in edges[0]:
        for j in edges[1:]:
            assert np.allclose(edges[0][i], j[i])
    for i in faces[0]:
        for j in faces[1:]:
            assert np.allclose(faces[0][i], j[i])


@skip_in_parallel
@pytest.mark.parametrize('space_type', [
    ("P", 1), ("P", 2), ("P", 3), ("P", 4),
])
def test_quadrilateral_dof_ordering(space_type):
    """Checks that dofs on shared quadrilateral edges match up"""
    # Create simple quadrilateral mesh
    points = np.array([[0, 0], [1, 0], [0, 1], [1, 1]])
    cells = [[0, 1, 2, 3], [1, 0, 3, 2],
             [1, 3, 0, 2], [3, 1, 2, 0],
             [2, 0, 3, 1], [0, 2, 1, 3],
             [3, 2, 1, 0], [2, 3, 0, 1]]
    mesh = cpp.mesh.Mesh(MPI.comm_world, CellType.quadrilateral, points,
                         np.array(cells), [], cpp.mesh.GhostMode.none)
    V = FunctionSpace(mesh, space_type)
    dofmap = V.dofmap

    edges = []

    for face in range(8):
        dofs = dofmap.cell_dofs(face)
        edge_dofs_local = []
        for i in range(4):
            edge_dofs_local += list(dofmap.dof_layout.entity_dofs(1, i))
        edge_dofs = [dofs[i] for i in edge_dofs_local]

        X = V.element.dof_reference_coordinates()
        coord_dofs = mesh.coordinate_dofs().entity_points()
        x_g = mesh.geometry.points
        cmap = fem.create_coordinate_map(mesh.ufl_domain())

        x_coord_new = np.zeros([4, 2])
        for v in range(4):
            x_coord_new[v] = x_g[coord_dofs[face, v], :2]
        x = X.copy()
        cmap.push_forward(x, X, x_coord_new)

        edges.append({i: j for i, j in zip(edge_dofs, x[edge_dofs_local])})

    for i in edges[0]:
        for j in edges[1:]:
            assert np.allclose(edges[0][i], j[i])


@skip_in_parallel
<<<<<<< HEAD
@skip_in_parallel
@pytest.mark.parametrize('space_type', [
    ("P", 1), ("P", 2), ("P", 3), ("P", 4),
    ("N1curl", 1),
    pytest.param(("N1curl", 2), marks=pytest.mark.xfail),
    pytest.param(("N1curl", 3), marks=pytest.mark.xfail),
    pytest.param(("N1curl", 4), marks=pytest.mark.xfail),
    ("RT", 1), ("RT", 2), ("RT", 3), ("RT", 4),
    ("BDM", 1),
    pytest.param(("BDM", 2), marks=pytest.mark.xfail),
    pytest.param(("BDM", 3), marks=pytest.mark.xfail),
    pytest.param(("BDM", 4), marks=pytest.mark.xfail),
    ("N2curl", 1),
    pytest.param(("N2curl", 2), marks=pytest.mark.xfail),
    pytest.param(("N2curl", 3), marks=pytest.mark.xfail),
    pytest.param(("N2curl", 4), marks=pytest.mark.xfail),
])
def test_hexahedron_dof_ordering(space_type):
    """Checks that dofs on shared hexahedron edges match up"""
    # Create simple hexahedron mesh
    points = np.array([[0, 0, 0], [1, 0, 0], [0, 1, 0], [1, 1, 0],
                       [0, 0, 1], [1, 0, 1], [0, 1, 1], [1, 1, 1]])
    cells = [[0, 1, 2, 3, 4, 5, 6, 7], [4, 5, 6, 7, 0, 1, 2, 3],
             [1, 0, 3, 2, 5, 4, 7, 6], [5, 4, 7, 6, 1, 0, 3, 2],
             [1, 3, 0, 2, 5, 7, 4, 6], [5, 7, 4, 6, 1, 3, 0, 2],
             [3, 1, 2, 0, 7, 5, 6, 4], [7, 5, 6, 4, 3, 1, 2, 0],
             [2, 0, 3, 1, 6, 4, 7, 5], [6, 4, 7, 5, 2, 0, 3, 1],
             [0, 2, 1, 3, 4, 6, 5, 7], [4, 6, 5, 7, 0, 2, 1, 3],
             [3, 2, 1, 0, 7, 6, 5, 4], [7, 6, 5, 4, 3, 2, 1, 0],
             [2, 3, 0, 1, 6, 7, 4, 5], [6, 7, 4, 5, 2, 3, 0, 1]]
    mesh = cpp.mesh.Mesh(MPI.comm_world, CellType.hexahedron, points,
                         np.array(cells), [], cpp.mesh.GhostMode.none)
    V = FunctionSpace(mesh, space_type)
    dofmap = V.dofmap

    edges = []

    for face in range(len(cells)):
        dofs = dofmap.cell_dofs(face)
        edge_dofs_local = []
        for i in range(8):
            edge_dofs_local += list(dofmap.dof_layout.entity_dofs(1, i))
        edge_dofs = [dofs[i] for i in edge_dofs_local]

        X = V.element.dof_reference_coordinates()
        coord_dofs = mesh.coordinate_dofs().entity_points()
        x_g = mesh.geometry.points
        cmap = fem.create_coordinate_map(mesh.ufl_domain())

        x_coord_new = np.zeros([8, 3])
        for v in range(8):
            x_coord_new[v] = x_g[coord_dofs[face, v], :3]
        x = X.copy()
        cmap.push_forward(x, X, x_coord_new)

        edges.append({i: j for i, j in zip(edge_dofs, x[edge_dofs_local])})

    for i in edges[0]:
        for j in edges[1:]:
            assert np.allclose(edges[0][i], j[i])
=======
@pytest.mark.parametrize("points, celltype", [(np.array([[0, 0], [0, 2], [1, 0], [1, 2]]),
                                               CellType.quadrilateral),
                                              (np.array([[0, 0], [0, 2], [0, 1], [1, 0],
                                                         [1, 2], [1, 1], [0.5, 0], [0.5, 2],
                                                         [0.5, 1]]),
                                               CellType.quadrilateral),
                                              (np.array([[0, 0], [0, 2], [0, 2 / 3], [0, 4 / 3],
                                                         [1, 0], [1, 2], [1, 2 / 3], [1, 4 / 3],
                                                         [1 / 3, 0], [1 / 3, 2], [1 / 3, 2 / 3], [1 / 3, 4 / 3],
                                                         [2 / 3, 0], [2 / 3, 2], [2 / 3, 2 / 3], [2 / 3, 4 / 3]]),
                                               CellType.quadrilateral),
                                              (np.array([[0, 0], [0, 2], [0, 1 / 2], [0, 1], [0, 3 / 2],
                                                         [1, 0], [1, 2], [1, 1 / 2], [1, 1], [1, 3 / 2],
                                                         [1 / 4, 0], [1 / 4, 2], [1 / 4, 1 / 2], [1 / 4, 1],
                                                         [1 / 4, 3 / 2],
                                                         [2 / 4, 0], [2 / 4, 2], [2 / 4, 1 / 2], [2 / 4, 1],
                                                         [2 / 4, 3 / 2],
                                                         [3 / 4, 0], [3 / 4, 2], [3 / 4, 1 / 2], [3 / 4, 1],
                                                         [3 / 4, 3 / 2]]),
                                               CellType.quadrilateral),
                                              (np.array([[0, 0], [1, 0], [0, 2], [0.5, 1], [0, 1], [0.5, 0]]),
                                               CellType.triangle),
                                              (np.array([[0, 0], [1, 0], [0, 2], [2 / 3, 2 / 3], [1 / 3, 4 / 3],
                                                         [0, 2 / 3], [0, 4 / 3], [1 / 3, 0], [2 / 3, 0],
                                                         [1 / 3, 2 / 3]]),
                                               CellType.triangle),
                                              (np.array([[0, 0, 0], [0, 0, 3], [0, 2, 0], [0, 2, 3],
                                                         [1, 0, 0], [1, 0, 3], [1, 2, 0], [1, 2, 3]]),
                                               CellType.hexahedron),
                                              (np.array([[0, 0, 0], [0, 0, 3], [0, 0, 1.5],
                                                         [0, 2, 0], [0, 2, 3], [0, 2, 1.5],
                                                         [0, 1, 0], [0, 1, 3], [0, 1, 1.5],
                                                         [1, 0, 0], [1, 0, 3], [1, 0, 1.5],
                                                         [1, 2, 0], [1, 2, 3], [1, 2, 1.5],
                                                         [1, 1, 0], [1, 1, 3], [1, 1, 1.5],
                                                         [0.5, 0, 0], [0.5, 0, 3], [0.5, 0, 1.5],
                                                         [0.5, 2, 0], [0.5, 2, 3], [0.5, 2, 1.5],
                                                         [0.5, 1, 0], [0.5, 1, 3], [0.5, 1, 1.5]]),
                                               CellType.hexahedron)])
def test_higher_order_coordinate_map(points, celltype):
    """
    Computes physical coordinates of a cell, based on the coordinate map.
    """
    cells = np.array([range(len(points))])
    mesh = Mesh(MPI.comm_world, celltype, points,
                cells, [], GhostMode.none)
    V = FunctionSpace(mesh, ("Lagrange", mesh.degree()))

    X = V.element.dof_reference_coordinates()
    coord_dofs = mesh.coordinate_dofs().entity_points()
    x_g = mesh.geometry.points

    cmap = fem.create_coordinate_map(mesh.ufl_domain())
    x_coord_new = np.zeros([len(points), mesh.geometric_dimension()])

    i = 0
    for node in range(len(points)):
        x_coord_new[i] = x_g[coord_dofs[0, node], :mesh.geometric_dimension()]
        i += 1

    x = np.zeros(X.shape)
    cmap.push_forward(x, X, x_coord_new)

    assert(np.allclose(x[:, 0], X[:, 0]))
    assert(np.allclose(x[:, 1], 2 * X[:, 1]))

    if mesh.geometric_dimension() == 3:
        assert(np.allclose(x[:, 2], 3 * X[:, 2]))


@skip_in_parallel
@pytest.mark.parametrize("order", [1, 2, 3])
def test_higher_order_tetra_coordinate_map(order):
    """
    Computes physical coordinates of a cell, based on the coordinate map.
    """
    celltype = CellType.tetrahedron
    points = np.array([[0, 0, 0], [1, 0, 0], [0, 2, 0], [0, 0, 3],
                       [0, 4 / 3, 1], [0, 2 / 3, 2],
                       [2 / 3, 0, 1], [1 / 3, 0, 2],
                       [2 / 3, 2 / 3, 0], [1 / 3, 4 / 3, 0],
                       [0, 0, 1], [0, 0, 2],
                       [0, 2 / 3, 0], [0, 4 / 3, 0],
                       [1 / 3, 0, 0], [2 / 3, 0, 0],
                       [1 / 3, 2 / 3, 1], [0, 2 / 3, 1],
                       [1 / 3, 0, 1], [1 / 3, 2 / 3, 0]])

    if order == 1:
        points = np.array([points[0, :], points[1, :], points[2, :], points[3, :]])
    elif order == 2:
        points = np.array([points[0, :], points[1, :], points[2, :], points[3, :],
                           [0, 1, 3 / 2], [1 / 2, 0, 3 / 2], [1 / 2, 1, 0], [0, 0, 3 / 2],
                           [0, 1, 0], [1 / 2, 0, 0]])
    cells = np.array([range(len(points))])
    mesh = Mesh(MPI.comm_world, celltype, points,
                cells, [], GhostMode.none)
    V = FunctionSpace(mesh, ("Lagrange", order))
    X = V.element.dof_reference_coordinates()
    coord_dofs = mesh.coordinate_dofs().entity_points()
    x_g = mesh.geometry.points

    cmap = fem.create_coordinate_map(mesh.ufl_domain())
    x_coord_new = np.zeros([len(points), mesh.geometric_dimension()])

    i = 0
    for node in range(len(points)):
        x_coord_new[i] = x_g[coord_dofs[0, node], :mesh.geometric_dimension()]
        i += 1

    x = np.zeros(X.shape)
    cmap.push_forward(x, X, x_coord_new)
    assert(np.allclose(x[:, 0], X[:, 0]))
    assert(np.allclose(x[:, 1], 2 * X[:, 1]))
    assert(np.allclose(x[:, 2], 3 * X[:, 2]))
>>>>>>> 9f61ce05
<|MERGE_RESOLUTION|>--- conflicted
+++ resolved
@@ -634,8 +634,6 @@
 
 
 @skip_in_parallel
-<<<<<<< HEAD
-@skip_in_parallel
 @pytest.mark.parametrize('space_type', [
     ("P", 1), ("P", 2), ("P", 3), ("P", 4),
     ("N1curl", 1),
@@ -695,7 +693,9 @@
     for i in edges[0]:
         for j in edges[1:]:
             assert np.allclose(edges[0][i], j[i])
-=======
+
+
+@skip_in_parallel
 @pytest.mark.parametrize("points, celltype", [(np.array([[0, 0], [0, 2], [1, 0], [1, 2]]),
                                                CellType.quadrilateral),
                                               (np.array([[0, 0], [0, 2], [0, 1], [1, 0],
@@ -809,5 +809,4 @@
     cmap.push_forward(x, X, x_coord_new)
     assert(np.allclose(x[:, 0], X[:, 0]))
     assert(np.allclose(x[:, 1], 2 * X[:, 1]))
-    assert(np.allclose(x[:, 2], 3 * X[:, 2]))
->>>>>>> 9f61ce05
+    assert(np.allclose(x[:, 2], 3 * X[:, 2]))