"""Unit tests for the fem interface"""

# Copyright (C) 2009-2018 Garth N. Wells
#
# This file is part of DOLFIN (https://www.fenicsproject.org)
#
# SPDX-License-Identifier:    LGPL-3.0-or-later

import sys

import numpy as np
import pytest

from dolfin import (Mesh, MPI, FunctionSpace, MeshEntity, UnitCubeMesh,
                    UnitIntervalMesh, UnitSquareMesh, VectorFunctionSpace, cpp,
                    fem)
from dolfin.cpp.mesh import CellType
from dolfin_utils.test.skips import skip_in_parallel
from ufl import FiniteElement, MixedElement, VectorElement

xfail = pytest.mark.xfail(strict=True)


@pytest.fixture
def mesh():
    return UnitSquareMesh(MPI.comm_world, 4, 4)


@pytest.mark.skip
@pytest.mark.parametrize(
    'mesh_factory',
    [
        (UnitIntervalMesh, (
            MPI.comm_world,
            8,
        )),
        (UnitSquareMesh, (MPI.comm_world, 4, 4)),
        (UnitCubeMesh, (MPI.comm_world, 2, 2, 2)),
        # cell.contains(Point) does not work correctly
        # for quad/hex cells once it is fixed, this test will pass
        pytest.param((UnitSquareMesh,
                      (MPI.comm_world, 4, 4, CellType.quadrilateral)),
                     marks=pytest.mark.xfail),
        pytest.param((UnitCubeMesh,
                      (MPI.comm_world, 2, 2, 2, CellType.hexahedron)),
                     marks=pytest.mark.xfail)
    ])
def test_tabulate_all_coordinates(mesh_factory):
    func, args = mesh_factory
    mesh = func(*args)
    V = FunctionSpace(mesh, ("Lagrange", 1))
    W0 = FiniteElement("Lagrange", mesh.ufl_cell(), 1)
    W1 = VectorElement("Lagrange", mesh.ufl_cell(), 1)
    W = FunctionSpace(mesh, W0 * W1)

    D = mesh.geometry.dim
    V_dofmap = V.dofmap
    W_dofmap = W.dofmap

    all_coords_V = V.tabulate_dof_coordinates()
    all_coords_W = W.tabulate_dof_coordinates()
    local_size_V = V_dofmap().index_map.size_local * V_dofmap().index_map.block_size
    local_size_W = W_dofmap().index_map.size_local * W_dofmap().index_map.block_size

    all_coords_V = all_coords_V.reshape(local_size_V, D)
    all_coords_W = all_coords_W.reshape(local_size_W, D)

    checked_V = [False] * local_size_V
    checked_W = [False] * local_size_W

    # Check that all coordinates are within the cell it should be
    for i in range(mesh.num_cells()):
        cell = MeshEntity(mesh, mesh.topology.dim, i)
        dofs_V = V_dofmap.cell_dofs(i)
        for di in dofs_V:
            if di >= local_size_V:
                continue
            assert cell.contains(all_coords_V[di])
            checked_V[di] = True

        dofs_W = W_dofmap.cell_dofs(cell.index())
        for di in dofs_W:
            if di >= local_size_W:
                continue
            assert cell.contains(all_coords_W[di])
            checked_W[di] = True

    # Assert that all dofs have been checked by the above
    assert all(checked_V)
    assert all(checked_W)


@pytest.mark.skip
@pytest.mark.parametrize(
    'mesh_factory', [(UnitSquareMesh, (MPI.comm_world, 4, 4)),
                     (UnitSquareMesh,
                      (MPI.comm_world, 4, 4, CellType.quadrilateral))])
def test_tabulate_dofs(mesh_factory):
    func, args = mesh_factory
    mesh = func(*args)
    W0 = FiniteElement("Lagrange", mesh.ufl_cell(), 1)
    W1 = VectorElement("Lagrange", mesh.ufl_cell(), 1)
    W = FunctionSpace(mesh, W0 * W1)

    L0 = W.sub(0)
    L1 = W.sub(1)
    L01 = L1.sub(0)
    L11 = L1.sub(1)

    for i in range(mesh.num_cells()):
        dofs0 = L0.dofmap.cell_dofs(i)
        dofs1 = L01.dofmap.cell_dofs(i)
        dofs2 = L11.dofmap.cell_dofs(i)
        dofs3 = L1.dofmap.cell_dofs(i)
        assert len(np.intersect1d(dofs0, dofs1)) == 0
        assert len(np.intersect1d(dofs0, dofs2)) == 0
        assert len(np.intersect1d(dofs1, dofs2)) == 0
        assert np.array_equal(np.append(dofs1, dofs2), dofs3)


@pytest.mark.skip
@pytest.mark.parametrize(
    'mesh_factory', [(UnitSquareMesh, (MPI.comm_world, 4, 4)),
                     (UnitSquareMesh,
                      (MPI.comm_world, 4, 4, CellType.quadrilateral))])
def test_tabulate_coord_periodic(mesh_factory):
    def periodic_boundary(x):
        return x[0] < np.finfo(float).eps

    func, args = mesh_factory
    mesh = func(*args)

    V = FiniteElement("Lagrange", mesh.ufl_cell(), 1)
    Q = VectorElement("Lagrange", mesh.ufl_cell(), 1)
    W = V * Q

    V = FunctionSpace(mesh, V, constrained_domain=periodic_boundary)
    W = FunctionSpace(mesh, W, constrained_domain=periodic_boundary)

    L0 = W.sub(0)
    L1 = W.sub(1)
    L01 = L1.sub(0)
    L11 = L1.sub(1)

    sdim = V.element.space_dimension()
    coord0 = np.zeros((sdim, 2), dtype="d")
    coord1 = np.zeros((sdim, 2), dtype="d")
    coord2 = np.zeros((sdim, 2), dtype="d")
    coord3 = np.zeros((sdim, 2), dtype="d")

    for i in range(mesh.num_cells()):
        cell = MeshEntity(mesh, mesh.topology.dim, i)
        coord0 = V.element.tabulate_dof_coordinates(cell)
        coord1 = L0.element.tabulate_dof_coordinates(cell)
        coord2 = L01.element.tabulate_dof_coordinates(cell)
        coord3 = L11.element.tabulate_dof_coordinates(cell)
        coord4 = L1.element.tabulate_dof_coordinates(cell)

        assert (coord0 == coord1).all()
        assert (coord0 == coord2).all()
        assert (coord0 == coord3).all()
        assert (coord4[:sdim] == coord0).all()
        assert (coord4[sdim:] == coord0).all()


@pytest.mark.skip
@pytest.mark.parametrize(
    'mesh_factory', [(UnitSquareMesh, (MPI.comm_world, 3, 3)),
                     (UnitSquareMesh,
                      (MPI.comm_world, 3, 3, CellType.quadrilateral))])
def test_global_dof_builder(mesh_factory):
    func, args = mesh_factory
    mesh = func(*args)

    V = VectorElement("CG", mesh.ufl_cell(), 1)
    Q = FiniteElement("CG", mesh.ufl_cell(), 1)
    R = FiniteElement("R", mesh.ufl_cell(), 0)

    W = FunctionSpace(mesh, MixedElement([Q, Q, Q, R]))
    W = FunctionSpace(mesh, MixedElement([Q, Q, R, Q]))
    W = FunctionSpace(mesh, V * R)
    W = FunctionSpace(mesh, R * V)
    assert (W)


def test_entity_dofs(mesh):
    """Test that num entity dofs is correctly wrapped to dolfin::DofMap"""
    V = FunctionSpace(mesh, ("CG", 1))
    assert V.dofmap.dof_layout.num_entity_dofs(0) == 1
    assert V.dofmap.dof_layout.num_entity_dofs(1) == 0
    assert V.dofmap.dof_layout.num_entity_dofs(2) == 0

    V = VectorFunctionSpace(mesh, ("CG", 1))
    assert V.dofmap.dof_layout.num_entity_dofs(0) == 2
    assert V.dofmap.dof_layout.num_entity_dofs(1) == 0
    assert V.dofmap.dof_layout.num_entity_dofs(2) == 0

    V = FunctionSpace(mesh, ("CG", 2))
    assert V.dofmap.dof_layout.num_entity_dofs(0) == 1
    assert V.dofmap.dof_layout.num_entity_dofs(1) == 1
    assert V.dofmap.dof_layout.num_entity_dofs(2) == 0

    V = FunctionSpace(mesh, ("CG", 3))
    assert V.dofmap.dof_layout.num_entity_dofs(0) == 1
    assert V.dofmap.dof_layout.num_entity_dofs(1) == 2
    assert V.dofmap.dof_layout.num_entity_dofs(2) == 1

    V = FunctionSpace(mesh, ("DG", 0))
    assert V.dofmap.dof_layout.num_entity_dofs(0) == 0
    assert V.dofmap.dof_layout.num_entity_dofs(1) == 0
    assert V.dofmap.dof_layout.num_entity_dofs(2) == 1

    V = FunctionSpace(mesh, ("DG", 1))
    assert V.dofmap.dof_layout.num_entity_dofs(0) == 0
    assert V.dofmap.dof_layout.num_entity_dofs(1) == 0
    assert V.dofmap.dof_layout.num_entity_dofs(2) == 3

    V = VectorFunctionSpace(mesh, ("CG", 1))

    # Note this numbering is dependent on FFC and can change This test
    # is here just to check that we get correct numbers mapped from ufc
    # generated code to dolfin
    for i, cdofs in enumerate([[0, 3], [1, 4], [2, 5]]):
        dofs = V.dofmap.dof_layout.entity_dofs(0, i)
        assert all(d == cd for d, cd in zip(dofs, cdofs))


@pytest.mark.skip
@skip_in_parallel
@pytest.mark.parametrize(
    'mesh_factory', [(UnitSquareMesh, (MPI.comm_world, 2, 2)),
                     (UnitSquareMesh,
                      (MPI.comm_world, 2, 2, CellType.quadrilateral))])
def test_entity_closure_dofs(mesh_factory):
    func, args = mesh_factory
    mesh = func(*args)
    tdim = mesh.topology.dim

    for degree in (1, 2, 3):
        V = FunctionSpace(mesh, ("CG", degree))
        for d in range(tdim + 1):
            covered = set()
            covered2 = set()
            all_entities = np.array(
                [entity for entity in range(mesh.num_entities(d))],
                dtype=np.uintp)
            for entity in all_entities:
                entities = np.array([entity], dtype=np.uintp)
                dofs_on_this_entity = V.dofmap.entity_dofs(mesh, d, entities)
                closure_dofs = V.dofmap.entity_closure_dofs(
                    mesh, d, entities)
                assert len(dofs_on_this_entity) == V.dofmap.dof_layout.num_entity_dofs(
                    d)
                assert len(dofs_on_this_entity) <= len(closure_dofs)
                covered.update(dofs_on_this_entity)
                covered2.update(closure_dofs)
            dofs_on_all_entities = V.dofmap.entity_dofs(
                mesh, d, all_entities)
            closure_dofs_on_all_entities = V.dofmap.entity_closure_dofs(
                mesh, d, all_entities)
            assert len(dofs_on_all_entities) == V.dofmap.dof_layout.num_entity_dofs(
                d) * mesh.num_entities(d)
            assert covered == set(dofs_on_all_entities)
            assert covered2 == set(closure_dofs_on_all_entities)
        d = tdim
        all_cells = np.array(
            [entity for entity in range(mesh.num_entities(d))], dtype=np.uintp)
        assert set(V.dofmap.entity_closure_dofs(mesh, d, all_cells)) == set(
            range(V.dim))


@pytest.mark.skip
def test_clear_sub_map_data_scalar(mesh):
    V = FunctionSpace(mesh, ("CG", 2))
    with pytest.raises(ValueError):
        V.sub(1)

    V = VectorFunctionSpace(mesh, ("CG", 2))
    V1 = V.sub(1)
    assert (V1)

    # Clean sub-map data
    V.dofmap.clear_sub_map_data()

    # Can still get previously computed map
    V1 = V.sub(1)

    # New sub-map should throw an error
    with pytest.raises(RuntimeError):
        V.sub(0)


@pytest.mark.skip
def test_clear_sub_map_data_vector(mesh):
    mesh = UnitSquareMesh(8, 8)
    P1 = FiniteElement("Lagrange", mesh.ufl_cell(), 1)
    W = FunctionSpace(mesh, P1 * P1)

    # Check block size
    assert W.dofmap.index_map.block_size == 2

    W.dofmap.clear_sub_map_data()
    with pytest.raises(RuntimeError):
        W0 = W.sub(0)
        assert (W0)
    with pytest.raises(RuntimeError):
        W1 = W.sub(1)
        assert (W1)


@pytest.mark.skip
def test_block_size(mesh):
    meshes = [
        UnitSquareMesh(8, 8),
        UnitCubeMesh(4, 4, 4),
        UnitSquareMesh(8, 8, CellType.quadrilateral),
        UnitCubeMesh(4, 4, 4, CellType.hexahedron)
    ]
    for mesh in meshes:
        P2 = FiniteElement("Lagrange", mesh.ufl_cell(), 2)

        V = FunctionSpace(mesh, P2)
        assert V.dofmap.block_size == 1

        V = FunctionSpace(mesh, P2 * P2)
        assert V.dofmap.index_map.block_size == 2

        for i in range(1, 6):
            W = FunctionSpace(mesh, MixedElement(i * [P2]))
            assert W.dofmap.index_map.block_size == i

        V = VectorFunctionSpace(mesh, ("Lagrange", 2))
        assert V.dofmap.index_map.block_size == mesh.geometry.dim


@pytest.mark.skip
def test_block_size_real(mesh):
    mesh = UnitIntervalMesh(12)
    V = FiniteElement('DG', mesh.ufl_cell(), 0)
    R = FiniteElement('R', mesh.ufl_cell(), 0)
    X = FunctionSpace(mesh, V * R)
    assert X.dofmap.index_map.block_size == 1


@pytest.mark.skip
@pytest.mark.parametrize(
    'mesh_factory', [(UnitSquareMesh, (MPI.comm_world, 4, 4)),
                     (UnitSquareMesh,
                      (MPI.comm_world, 4, 4, CellType.quadrilateral))])
def test_local_dimension(mesh_factory):
    func, args = mesh_factory
    mesh = func(*args)

    v = FiniteElement("Lagrange", mesh.ufl_cell(), 1)
    q = VectorElement("Lagrange", mesh.ufl_cell(), 1)
    w = v * q

    V = FunctionSpace(mesh, v)
    Q = FunctionSpace(mesh, q)
    W = FunctionSpace(mesh, w)

    for space in [V, Q, W]:
        dofmap = space.dofmap
        local_to_global_map = dofmap.tabulate_local_to_global_dofs()
        ownership_range = dofmap.index_set.size_local * dofmap.index_set.block_size
        dim1 = dofmap().index_map.size_local()
        dim2 = dofmap().index_map.num_ghosts()
        assert dim1 == ownership_range[1] - ownership_range[0]
        assert dim1 + dim2 == local_to_global_map.size
        # with pytest.raises(RuntimeError):
        #    dofmap().index_map.size('foo')


# Failures in FFC on quads/hexes
xfail_ffc = pytest.mark.xfail(raises=Exception)


@skip_in_parallel
@pytest.mark.parametrize('space', [
    "FunctionSpace(UnitIntervalMesh(MPI.comm_world, 10),                                        ('P', 1))",
    "FunctionSpace(UnitSquareMesh(MPI.comm_world, 6, 6, CellType.triangle),                ('P', 1))",
    "FunctionSpace(UnitCubeMesh(MPI.comm_world, 2, 2, 2, CellType.tetrahedron),            ('P', 1))",
    "FunctionSpace(UnitSquareMesh(MPI.comm_world, 6, 6, CellType.quadrilateral),           ('Q', 1))",
    "FunctionSpace(UnitCubeMesh(MPI.comm_world, 2, 2, 2, CellType.hexahedron),             ('Q', 1))",
    "FunctionSpace(UnitIntervalMesh(MPI.comm_world, 10),                                        ('P', 2))",
    "FunctionSpace(UnitSquareMesh(MPI.comm_world, 6, 6, CellType.triangle),                ('P', 2))",
    "FunctionSpace(UnitCubeMesh(MPI.comm_world, 2, 2, 2, CellType.tetrahedron),            ('P', 2))",
    "FunctionSpace(UnitSquareMesh(MPI.comm_world, 6, 6, CellType.quadrilateral),           ('Q', 2))",
    "FunctionSpace(UnitCubeMesh(MPI.comm_world, 2, 2, 2, CellType.hexahedron),             ('Q', 2))",
    "FunctionSpace(UnitIntervalMesh(MPI.comm_world, 10),                                        ('P', 3))",
    "FunctionSpace(UnitSquareMesh(MPI.comm_world, 6, 6, CellType.triangle),                ('P', 3))",
    "FunctionSpace(UnitCubeMesh(MPI.comm_world, 2, 2, 2, CellType.tetrahedron),            ('P', 3))",
    "FunctionSpace(UnitSquareMesh(MPI.comm_world, 6, 6, CellType.quadrilateral),           ('Q', 3))",
    "FunctionSpace(UnitCubeMesh(MPI.comm_world, 2, 2, 2, CellType.hexahedron),             ('Q', 3))",
    "FunctionSpace(UnitIntervalMesh(MPI.comm_world, 10),                                        ('DP', 1))",
    "FunctionSpace(UnitSquareMesh(MPI.comm_world, 6, 6, CellType.triangle),                ('DP', 1))",
    "FunctionSpace(UnitCubeMesh(MPI.comm_world, 2, 2, 2, CellType.tetrahedron),            ('DP', 1))",
    "FunctionSpace(UnitSquareMesh(MPI.comm_world, 6, 6, CellType.quadrilateral),           ('DQ', 1))",
    "FunctionSpace(UnitCubeMesh(MPI.comm_world, 2, 2, 2, CellType.hexahedron),             ('DQ', 1))",
    "FunctionSpace(UnitIntervalMesh(MPI.comm_world, 10),                                        ('DP', 2))",
    "FunctionSpace(UnitSquareMesh(MPI.comm_world, 6, 6, CellType.triangle),                ('DP', 2))",
    "FunctionSpace(UnitCubeMesh(MPI.comm_world, 2, 2, 2, CellType.tetrahedron),            ('DP', 2))",
    "FunctionSpace(UnitSquareMesh(MPI.comm_world, 6, 6, CellType.quadrilateral),           ('DQ', 2))",
    "FunctionSpace(UnitCubeMesh(MPI.comm_world, 2, 2, 2, CellType.hexahedron),             ('DQ', 2))",
    "FunctionSpace(UnitSquareMesh(MPI.comm_world, 6, 6, CellType.triangle),                ('N1curl', 1))",
    "FunctionSpace(UnitCubeMesh(MPI.comm_world, 2, 2, 2, CellType.tetrahedron),            ('N1curl', 1))",
    pytest.param(
        "FunctionSpace(UnitSquareMesh(MPI.comm_world, 6, 6, CellType.quadrilateral),       ('N1curl', 1))",
        marks=pytest.mark.xfail),
    pytest.param(
        "FunctionSpace(UnitCubeMesh(MPI.comm_world, 2, 2, 2, CellType.hexahedron),         ('N1curl', 1))",
        marks=pytest.mark.xfail),
    pytest.param(
        "FunctionSpace(UnitSquareMesh(MPI.comm_world, 6, 6, CellType.triangle),            ('N1curl', 2))",
        marks=pytest.mark.xfail),
    "FunctionSpace(UnitCubeMesh(MPI.comm_world, 2, 2, 2, CellType.tetrahedron),            ('N1curl', 2))",
    pytest.param(
        "FunctionSpace(UnitSquareMesh(MPI.comm_world, 6, 6, CellType.quadrilateral),       ('N1curl', 2))",
        marks=pytest.mark.xfail),
    pytest.param(
        "FunctionSpace(UnitCubeMesh(MPI.comm_world, 2, 2, 2, CellType.hexahedron),         ('N1curl', 2))",
        marks=pytest.mark.xfail),
    "FunctionSpace(UnitSquareMesh(MPI.comm_world, 6, 6, CellType.triangle),                ('RT', 1))",
    "FunctionSpace(UnitCubeMesh(MPI.comm_world, 2, 2, 2, CellType.tetrahedron),            ('RT', 1))",
    pytest.param(
        "FunctionSpace(UnitSquareMesh(MPI.comm_world, 6, 6, CellType.quadrilateral),       ('RT', 1))",
        marks=pytest.mark.xfail),
    pytest.param(
        "FunctionSpace(UnitCubeMesh(MPI.comm_world, 2, 2, 2, CellType.hexahedron),         ('RT', 1))",
        marks=pytest.mark.xfail)
])
def test_dofs_dim(space):
    """Test function DofMap::dofs(mesh, dim)"""
    V = eval(space)
    dofmap = V.dofmap
    mesh = V.mesh
    for dim in range(0, mesh.topology.dim):
        edofs = dofmap.dofs(mesh, dim)
        if mesh.topology.connectivity(dim, 0) is not None:
            num_mesh_entities = mesh.num_entities(dim)
            dofs_per_entity = dofmap.dof_layout.num_entity_dofs(dim)
            assert len(edofs) == dofs_per_entity * num_mesh_entities


@pytest.mark.skip
def test_readonly_view_local_to_global_unwoned(mesh):
    """Test that local_to_global_unwoned() returns readonly
    view into the data; in particular test lifetime of data
    owner"""
    V = FunctionSpace(mesh, "P", 1)
    dofmap = V.dofmap
    index_map = dofmap().index_map

    rc = sys.getrefcount(dofmap)
    l2gu = dofmap.local_to_global_unowned()
    assert sys.getrefcount(dofmap) == rc + 1 if l2gu.size else rc
    assert not l2gu.flags.writeable
    assert all(l2gu < V.dofmap.global_dimension())
    del l2gu
    assert sys.getrefcount(dofmap) == rc

    rc = sys.getrefcount(index_map)
    l2gu = index_map.local_to_global_unowned()
    assert sys.getrefcount(index_map) == rc + 1 if l2gu.size else rc
    assert not l2gu.flags.writeable
    assert all(l2gu < V.dofmap.global_dimension())
    del l2gu
    assert sys.getrefcount(index_map) == rc


skip_in_parallel
@pytest.mark.parametrize('n', [1, 2, 3, 4, 5, 6])
def test_triangle_dof_ordering(n):
    """Checks that dofs on shared triangle edges match up"""
    # Create simple triangle mesh
    from itertools import permutations
    points = np.array([[0, 0], [1, 0], [0, 1]])
    cells = list(permutations(range(3)))
    mesh = cpp.mesh.Mesh(MPI.comm_world, CellType.triangle, points,
                         np.array(cells), [], cpp.mesh.GhostMode.none)
    V = FunctionSpace(mesh, ("Lagrange", n))

    dofmap = V.dofmap

    edges = []

    for face in range(6):
        dofs = dofmap.cell_dofs(face)
        edge_dofs_local = []
        for i in range(3):
            edge_dofs_local += list(dofmap.dof_layout.entity_dofs(1, i))
        edge_dofs = [dofs[i] for i in edge_dofs_local]

        X = V.element.dof_reference_coordinates()
        coord_dofs = mesh.coordinate_dofs().entity_points()
        x_g = mesh.geometry.points
        cmap = fem.create_coordinate_map(mesh.ufl_domain())
<<<<<<< HEAD

        x_coord_new = np.zeros([3, 2])
        for v in range(3):
            x_coord_new[v] = x_g[coord_dofs[face, v], :2]
        x = X.copy()
        cmap.push_forward(x, X, x_coord_new)

        edges.append({i: j for i, j in zip(edge_dofs, x[edge_dofs_local])})

    for i in edges[0]:
        for j in edges[1:]:
            assert np.allclose(edges[0][i], j[i])


skip_in_parallel
@pytest.mark.parametrize('n', [1, 2, 3, 4, 5, 6])
def test_tetrahedron_dof_ordering(n):
    """Checks that dofs on shared tetrahedron edges and faces match up"""
    # Create simple tetrahedron mesh
    from itertools import permutations
    points = np.array([[0, 0, 0], [1, 0, 0], [0, 1, 0], [0, 0, 1]])
    cells = list(permutations(range(4)))
    mesh = cpp.mesh.Mesh(MPI.comm_world, CellType.tetrahedron, points,
                         np.array(cells), [], cpp.mesh.GhostMode.none)
    V = FunctionSpace(mesh, ("Lagrange", n))

    dofmap = V.dofmap

    edges = []
    faces = []

    for tet in range(len(cells)):
        dofs = dofmap.cell_dofs(tet)
        edge_dofs_local = []
        for i in range(6):
            edge_dofs_local += list(dofmap.dof_layout.entity_dofs(1, i))
        edge_dofs = [dofs[i] for i in edge_dofs_local]

        face_dofs_local = []
        for i in range(4):
            face_dofs_local += list(dofmap.dof_layout.entity_dofs(2, i))
        face_dofs = [dofs[i] for i in face_dofs_local]

        X = V.element.dof_reference_coordinates()
        coord_dofs = mesh.coordinate_dofs().entity_points()
        x_g = mesh.geometry.points
        cmap = fem.create_coordinate_map(mesh.ufl_domain())

        x_coord_new = np.zeros([4, 3])
        for v in range(4):
            x_coord_new[v] = x_g[coord_dofs[tet, v], :3]
        x = X.copy()
        cmap.push_forward(x, X, x_coord_new)

        edges.append({i: j for i, j in zip(edge_dofs, x[edge_dofs_local])})
        faces.append({i: j for i, j in zip(face_dofs, x[face_dofs_local])})

    for i in edges[0]:
        for j in edges[1:]:
            assert np.allclose(edges[0][i], j[i])
    for i in faces[0]:
        for j in faces[1:]:
            assert np.allclose(faces[0][i], j[i])
=======
        for c in range(len(edges)):
            x_coord_new = np.zeros([3, 2])
            for v in range(3):
                x_coord_new[v] = x_g[coord_dofs[c, v], :2]
            x = X.copy()
            cmap.push_forward(x, X, x_coord_new)
            x_dofs.append(x[edge_dofs_local[c]])

        return x_dofs

    # Create simple mesh
    points = np.array([[0.0, 0.0], [1.0, 0.0], [1.0, 1.0], [0.0, 1.0]])
    cells = np.array([[0, 1, 2], [2, 3, 0], ])
    mesh = Mesh(MPI.comm_world, CellType.triangle, points,
                cells, [], cpp.mesh.GhostMode.none)
    mesh.create_connectivity(2, 1)

    c21 = mesh.topology.connectivity(2, 1)
    e0 = c21.connections(0)[1]
    e1 = c21.connections(1)[1]
    assert e0 == e1

    # Check un-ordered mesh
    x0, x1 = check(mesh, [1, 1])
    assert not np.allclose(x0, x1)
    x0.sort(axis=0)
    x1.sort(axis=0)
    assert np.allclose(x0, x1)

    # Check ordered mesh
    cpp.mesh.Ordering.order_simplex(mesh)
    c21 = mesh.topology.connectivity(2, 1)
    e0 = c21.connections(0)[1]
    e1 = c21.connections(1)[2]
    assert e0 == e1
    x0, x1 = check(mesh, [1, 2])
    assert np.allclose(x0, x1)
>>>>>>> 04fdb0d2
<|MERGE_RESOLUTION|>--- conflicted
+++ resolved
@@ -495,7 +495,6 @@
         coord_dofs = mesh.coordinate_dofs().entity_points()
         x_g = mesh.geometry.points
         cmap = fem.create_coordinate_map(mesh.ufl_domain())
-<<<<<<< HEAD
 
         x_coord_new = np.zeros([3, 2])
         for v in range(3):
@@ -558,43 +557,4 @@
             assert np.allclose(edges[0][i], j[i])
     for i in faces[0]:
         for j in faces[1:]:
-            assert np.allclose(faces[0][i], j[i])
-=======
-        for c in range(len(edges)):
-            x_coord_new = np.zeros([3, 2])
-            for v in range(3):
-                x_coord_new[v] = x_g[coord_dofs[c, v], :2]
-            x = X.copy()
-            cmap.push_forward(x, X, x_coord_new)
-            x_dofs.append(x[edge_dofs_local[c]])
-
-        return x_dofs
-
-    # Create simple mesh
-    points = np.array([[0.0, 0.0], [1.0, 0.0], [1.0, 1.0], [0.0, 1.0]])
-    cells = np.array([[0, 1, 2], [2, 3, 0], ])
-    mesh = Mesh(MPI.comm_world, CellType.triangle, points,
-                cells, [], cpp.mesh.GhostMode.none)
-    mesh.create_connectivity(2, 1)
-
-    c21 = mesh.topology.connectivity(2, 1)
-    e0 = c21.connections(0)[1]
-    e1 = c21.connections(1)[1]
-    assert e0 == e1
-
-    # Check un-ordered mesh
-    x0, x1 = check(mesh, [1, 1])
-    assert not np.allclose(x0, x1)
-    x0.sort(axis=0)
-    x1.sort(axis=0)
-    assert np.allclose(x0, x1)
-
-    # Check ordered mesh
-    cpp.mesh.Ordering.order_simplex(mesh)
-    c21 = mesh.topology.connectivity(2, 1)
-    e0 = c21.connections(0)[1]
-    e1 = c21.connections(1)[2]
-    assert e0 == e1
-    x0, x1 = check(mesh, [1, 2])
-    assert np.allclose(x0, x1)
->>>>>>> 04fdb0d2
+            assert np.allclose(faces[0][i], j[i])