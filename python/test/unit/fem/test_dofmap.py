--- conflicted
+++ resolved
@@ -590,8 +590,6 @@
 
 
 @skip_in_parallel
-<<<<<<< HEAD
-@skip_in_parallel
 @pytest.mark.parametrize('space_type', [
     ("P", 1), ("P", 2), ("P", 3), ("P", 4),
 ])
@@ -630,10 +628,19 @@
 
         edges.append({i: j for i, j in zip(edge_dofs, x[edge_dofs_local])})
 
+    for i in edges:
+        print(i)
+
     for i in edges[0]:
         for j in edges[1:]:
             assert np.allclose(edges[0][i], j[i])
-=======
+
+
+test_quadrilateral_dof_ordering(("P", 2))
+test_quadrilateral_dof_ordering(("P", 3))
+test_quadrilateral_dof_ordering(("P", 5))
+
+@skip_in_parallel
 @pytest.mark.parametrize("points, celltype", [(np.array([[0, 0], [0, 2], [1, 0], [1, 2]]),
                                                CellType.quadrilateral),
                                               (np.array([[0, 0], [0, 2], [0, 1], [1, 0],
@@ -747,5 +754,4 @@
     cmap.push_forward(x, X, x_coord_new)
     assert(np.allclose(x[:, 0], X[:, 0]))
     assert(np.allclose(x[:, 1], 2 * X[:, 1]))
-    assert(np.allclose(x[:, 2], 3 * X[:, 2]))
->>>>>>> d4105489
+    assert(np.allclose(x[:, 2], 3 * X[:, 2]))