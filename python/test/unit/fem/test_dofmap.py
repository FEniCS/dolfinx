"""Unit tests for the fem interface"""

# Copyright (C) 2009-2018 Garth N. Wells
#
# This file is part of DOLFIN (https://www.fenicsproject.org)
#
# SPDX-License-Identifier:    LGPL-3.0-or-later

import sys

import numpy as np
import pytest

from dolfin import (MPI, FunctionSpace, MeshEntity, UnitCubeMesh,
                    UnitIntervalMesh, UnitSquareMesh, VectorFunctionSpace, cpp,
                    fem)
from dolfin.cpp.mesh import CellType, GhostMode
from dolfin_utils.test.skips import skip_in_parallel
from ufl import FiniteElement, MixedElement, VectorElement

xfail = pytest.mark.xfail(strict=True)


@pytest.fixture
def mesh():
    return UnitSquareMesh(MPI.comm_world, 4, 4)


@pytest.mark.skip
@pytest.mark.parametrize(
    'mesh_factory',
    [
        (UnitIntervalMesh, (
            MPI.comm_world,
            8,
        )),
        (UnitSquareMesh, (MPI.comm_world, 4, 4)),
        (UnitCubeMesh, (MPI.comm_world, 2, 2, 2)),
        # cell.contains(Point) does not work correctly
        # for quad/hex cells once it is fixed, this test will pass
        pytest.param((UnitSquareMesh,
                      (MPI.comm_world, 4, 4, CellType.quadrilateral)),
                     marks=pytest.mark.xfail),
        pytest.param((UnitCubeMesh,
                      (MPI.comm_world, 2, 2, 2, CellType.hexahedron)),
                     marks=pytest.mark.xfail)
    ])
def test_tabulate_all_coordinates(mesh_factory):
    func, args = mesh_factory
    mesh = func(*args)
    V = FunctionSpace(mesh, ("Lagrange", 1))
    W0 = FiniteElement("Lagrange", mesh.ufl_cell(), 1)
    W1 = VectorElement("Lagrange", mesh.ufl_cell(), 1)
    W = FunctionSpace(mesh, W0 * W1)

    D = mesh.geometry.dim
    V_dofmap = V.dofmap
    W_dofmap = W.dofmap

    all_coords_V = V.tabulate_dof_coordinates()
    all_coords_W = W.tabulate_dof_coordinates()
    local_size_V = V_dofmap().index_map.size_local * V_dofmap().index_map.block_size
    local_size_W = W_dofmap().index_map.size_local * W_dofmap().index_map.block_size

    all_coords_V = all_coords_V.reshape(local_size_V, D)
    all_coords_W = all_coords_W.reshape(local_size_W, D)

    checked_V = [False] * local_size_V
    checked_W = [False] * local_size_W

    # Check that all coordinates are within the cell it should be
    for i in range(mesh.num_cells()):
        cell = MeshEntity(mesh, mesh.topology.dim, i)
        dofs_V = V_dofmap.cell_dofs(i)
        for di in dofs_V:
            if di >= local_size_V:
                continue
            assert cell.contains(all_coords_V[di])
            checked_V[di] = True

        dofs_W = W_dofmap.cell_dofs(cell.index())
        for di in dofs_W:
            if di >= local_size_W:
                continue
            assert cell.contains(all_coords_W[di])
            checked_W[di] = True

    # Assert that all dofs have been checked by the above
    assert all(checked_V)
    assert all(checked_W)


@pytest.mark.skip
@pytest.mark.parametrize(
    'mesh_factory', [(UnitSquareMesh, (MPI.comm_world, 4, 4)),
                     (UnitSquareMesh,
                      (MPI.comm_world, 4, 4, CellType.quadrilateral))])
def test_tabulate_dofs(mesh_factory):
    func, args = mesh_factory
    mesh = func(*args)
    W0 = FiniteElement("Lagrange", mesh.ufl_cell(), 1)
    W1 = VectorElement("Lagrange", mesh.ufl_cell(), 1)
    W = FunctionSpace(mesh, W0 * W1)

    L0 = W.sub(0)
    L1 = W.sub(1)
    L01 = L1.sub(0)
    L11 = L1.sub(1)

    for i in range(mesh.num_cells()):
        dofs0 = L0.dofmap.cell_dofs(i)
        dofs1 = L01.dofmap.cell_dofs(i)
        dofs2 = L11.dofmap.cell_dofs(i)
        dofs3 = L1.dofmap.cell_dofs(i)
        assert len(np.intersect1d(dofs0, dofs1)) == 0
        assert len(np.intersect1d(dofs0, dofs2)) == 0
        assert len(np.intersect1d(dofs1, dofs2)) == 0
        assert np.array_equal(np.append(dofs1, dofs2), dofs3)


@pytest.mark.skip
@pytest.mark.parametrize(
    'mesh_factory', [(UnitSquareMesh, (MPI.comm_world, 4, 4)),
                     (UnitSquareMesh,
                      (MPI.comm_world, 4, 4, CellType.quadrilateral))])
def test_tabulate_coord_periodic(mesh_factory):
    def periodic_boundary(x):
        return x[0] < np.finfo(float).eps

    func, args = mesh_factory
    mesh = func(*args)

    V = FiniteElement("Lagrange", mesh.ufl_cell(), 1)
    Q = VectorElement("Lagrange", mesh.ufl_cell(), 1)
    W = V * Q

    V = FunctionSpace(mesh, V, constrained_domain=periodic_boundary)
    W = FunctionSpace(mesh, W, constrained_domain=periodic_boundary)

    L0 = W.sub(0)
    L1 = W.sub(1)
    L01 = L1.sub(0)
    L11 = L1.sub(1)

    sdim = V.element.space_dimension()
    coord0 = np.zeros((sdim, 2), dtype="d")
    coord1 = np.zeros((sdim, 2), dtype="d")
    coord2 = np.zeros((sdim, 2), dtype="d")
    coord3 = np.zeros((sdim, 2), dtype="d")

    for i in range(mesh.num_cells()):
        cell = MeshEntity(mesh, mesh.topology.dim, i)
        coord0 = V.element.tabulate_dof_coordinates(cell)
        coord1 = L0.element.tabulate_dof_coordinates(cell)
        coord2 = L01.element.tabulate_dof_coordinates(cell)
        coord3 = L11.element.tabulate_dof_coordinates(cell)
        coord4 = L1.element.tabulate_dof_coordinates(cell)

        assert (coord0 == coord1).all()
        assert (coord0 == coord2).all()
        assert (coord0 == coord3).all()
        assert (coord4[:sdim] == coord0).all()
        assert (coord4[sdim:] == coord0).all()


@pytest.mark.skip
@pytest.mark.parametrize(
    'mesh_factory', [(UnitSquareMesh, (MPI.comm_world, 3, 3)),
                     (UnitSquareMesh,
                      (MPI.comm_world, 3, 3, CellType.quadrilateral))])
def test_global_dof_builder(mesh_factory):
    func, args = mesh_factory
    mesh = func(*args)

    V = VectorElement("CG", mesh.ufl_cell(), 1)
    Q = FiniteElement("CG", mesh.ufl_cell(), 1)
    R = FiniteElement("R", mesh.ufl_cell(), 0)

    W = FunctionSpace(mesh, MixedElement([Q, Q, Q, R]))
    W = FunctionSpace(mesh, MixedElement([Q, Q, R, Q]))
    W = FunctionSpace(mesh, V * R)
    W = FunctionSpace(mesh, R * V)
    assert (W)


def test_entity_dofs(mesh):
    """Test that num entity dofs is correctly wrapped to dolfin::DofMap"""
    V = FunctionSpace(mesh, ("CG", 1))
    assert V.dofmap.dof_layout.num_entity_dofs(0) == 1
    assert V.dofmap.dof_layout.num_entity_dofs(1) == 0
    assert V.dofmap.dof_layout.num_entity_dofs(2) == 0

    V = VectorFunctionSpace(mesh, ("CG", 1))
    assert V.dofmap.dof_layout.num_entity_dofs(0) == 2
    assert V.dofmap.dof_layout.num_entity_dofs(1) == 0
    assert V.dofmap.dof_layout.num_entity_dofs(2) == 0

    V = FunctionSpace(mesh, ("CG", 2))
    assert V.dofmap.dof_layout.num_entity_dofs(0) == 1
    assert V.dofmap.dof_layout.num_entity_dofs(1) == 1
    assert V.dofmap.dof_layout.num_entity_dofs(2) == 0

    V = FunctionSpace(mesh, ("CG", 3))
    assert V.dofmap.dof_layout.num_entity_dofs(0) == 1
    assert V.dofmap.dof_layout.num_entity_dofs(1) == 2
    assert V.dofmap.dof_layout.num_entity_dofs(2) == 1

    V = FunctionSpace(mesh, ("DG", 0))
    assert V.dofmap.dof_layout.num_entity_dofs(0) == 0
    assert V.dofmap.dof_layout.num_entity_dofs(1) == 0
    assert V.dofmap.dof_layout.num_entity_dofs(2) == 1

    V = FunctionSpace(mesh, ("DG", 1))
    assert V.dofmap.dof_layout.num_entity_dofs(0) == 0
    assert V.dofmap.dof_layout.num_entity_dofs(1) == 0
    assert V.dofmap.dof_layout.num_entity_dofs(2) == 3

    V = VectorFunctionSpace(mesh, ("CG", 1))

    # Note this numbering is dependent on FFC and can change This test
    # is here just to check that we get correct numbers mapped from ufc
    # generated code to dolfin
    for i, cdofs in enumerate([[0, 3], [1, 4], [2, 5]]):
        dofs = V.dofmap.dof_layout.entity_dofs(0, i)
        assert all(d == cd for d, cd in zip(dofs, cdofs))


@pytest.mark.skip
@skip_in_parallel
@pytest.mark.parametrize(
    'mesh_factory', [(UnitSquareMesh, (MPI.comm_world, 2, 2)),
                     (UnitSquareMesh,
                      (MPI.comm_world, 2, 2, CellType.quadrilateral))])
def test_entity_closure_dofs(mesh_factory):
    func, args = mesh_factory
    mesh = func(*args)
    tdim = mesh.topology.dim

    for degree in (1, 2, 3):
        V = FunctionSpace(mesh, ("CG", degree))
        for d in range(tdim + 1):
            covered = set()
            covered2 = set()
            all_entities = np.array(
                [entity for entity in range(mesh.num_entities(d))],
                dtype=np.uintp)
            for entity in all_entities:
                entities = np.array([entity], dtype=np.uintp)
                dofs_on_this_entity = V.dofmap.entity_dofs(mesh, d, entities)
                closure_dofs = V.dofmap.entity_closure_dofs(
                    mesh, d, entities)
                assert len(dofs_on_this_entity) == V.dofmap.dof_layout.num_entity_dofs(
                    d)
                assert len(dofs_on_this_entity) <= len(closure_dofs)
                covered.update(dofs_on_this_entity)
                covered2.update(closure_dofs)
            dofs_on_all_entities = V.dofmap.entity_dofs(
                mesh, d, all_entities)
            closure_dofs_on_all_entities = V.dofmap.entity_closure_dofs(
                mesh, d, all_entities)
            assert len(dofs_on_all_entities) == V.dofmap.dof_layout.num_entity_dofs(
                d) * mesh.num_entities(d)
            assert covered == set(dofs_on_all_entities)
            assert covered2 == set(closure_dofs_on_all_entities)
        d = tdim
        all_cells = np.array(
            [entity for entity in range(mesh.num_entities(d))], dtype=np.uintp)
        assert set(V.dofmap.entity_closure_dofs(mesh, d, all_cells)) == set(
            range(V.dim))


@pytest.mark.skip
def test_clear_sub_map_data_scalar(mesh):
    V = FunctionSpace(mesh, ("CG", 2))
    with pytest.raises(ValueError):
        V.sub(1)

    V = VectorFunctionSpace(mesh, ("CG", 2))
    V1 = V.sub(1)
    assert (V1)

    # Clean sub-map data
    V.dofmap.clear_sub_map_data()

    # Can still get previously computed map
    V1 = V.sub(1)

    # New sub-map should throw an error
    with pytest.raises(RuntimeError):
        V.sub(0)


@pytest.mark.skip
def test_clear_sub_map_data_vector(mesh):
    mesh = UnitSquareMesh(8, 8)
    P1 = FiniteElement("Lagrange", mesh.ufl_cell(), 1)
    W = FunctionSpace(mesh, P1 * P1)

    # Check block size
    assert W.dofmap.index_map.block_size == 2

    W.dofmap.clear_sub_map_data()
    with pytest.raises(RuntimeError):
        W0 = W.sub(0)
        assert (W0)
    with pytest.raises(RuntimeError):
        W1 = W.sub(1)
        assert (W1)


@pytest.mark.skip
def test_block_size(mesh):
    meshes = [
        UnitSquareMesh(8, 8),
        UnitCubeMesh(4, 4, 4),
        UnitSquareMesh(8, 8, CellType.quadrilateral),
        UnitCubeMesh(4, 4, 4, CellType.hexahedron)
    ]
    for mesh in meshes:
        P2 = FiniteElement("Lagrange", mesh.ufl_cell(), 2)

        V = FunctionSpace(mesh, P2)
        assert V.dofmap.block_size == 1

        V = FunctionSpace(mesh, P2 * P2)
        assert V.dofmap.index_map.block_size == 2

        for i in range(1, 6):
            W = FunctionSpace(mesh, MixedElement(i * [P2]))
            assert W.dofmap.index_map.block_size == i

        V = VectorFunctionSpace(mesh, ("Lagrange", 2))
        assert V.dofmap.index_map.block_size == mesh.geometry.dim


@pytest.mark.skip
def test_block_size_real(mesh):
    mesh = UnitIntervalMesh(12)
    V = FiniteElement('DG', mesh.ufl_cell(), 0)
    R = FiniteElement('R', mesh.ufl_cell(), 0)
    X = FunctionSpace(mesh, V * R)
    assert X.dofmap.index_map.block_size == 1


@pytest.mark.skip
@pytest.mark.parametrize(
    'mesh_factory', [(UnitSquareMesh, (MPI.comm_world, 4, 4)),
                     (UnitSquareMesh,
                      (MPI.comm_world, 4, 4, CellType.quadrilateral))])
def test_local_dimension(mesh_factory):
    func, args = mesh_factory
    mesh = func(*args)

    v = FiniteElement("Lagrange", mesh.ufl_cell(), 1)
    q = VectorElement("Lagrange", mesh.ufl_cell(), 1)
    w = v * q

    V = FunctionSpace(mesh, v)
    Q = FunctionSpace(mesh, q)
    W = FunctionSpace(mesh, w)

    for space in [V, Q, W]:
        dofmap = space.dofmap
        local_to_global_map = dofmap.tabulate_local_to_global_dofs()
        ownership_range = dofmap.index_set.size_local * dofmap.index_set.block_size
        dim1 = dofmap().index_map.size_local()
        dim2 = dofmap().index_map.num_ghosts()
        assert dim1 == ownership_range[1] - ownership_range[0]
        assert dim1 + dim2 == local_to_global_map.size
        # with pytest.raises(RuntimeError):
        #    dofmap().index_map.size('foo')


# Failures in FFC on quads/hexes
xfail_ffc = pytest.mark.xfail(raises=Exception)


@skip_in_parallel
@pytest.mark.parametrize('space', [
    "FunctionSpace(UnitIntervalMesh(MPI.comm_world, 10),                                        ('P', 1))",
    "FunctionSpace(UnitSquareMesh(MPI.comm_world, 6, 6, CellType.triangle),                ('P', 1))",
    "FunctionSpace(UnitCubeMesh(MPI.comm_world, 2, 2, 2, CellType.tetrahedron),            ('P', 1))",
    "FunctionSpace(UnitSquareMesh(MPI.comm_world, 6, 6, CellType.quadrilateral),           ('Q', 1))",
    "FunctionSpace(UnitCubeMesh(MPI.comm_world, 2, 2, 2, CellType.hexahedron),             ('Q', 1))",
    "FunctionSpace(UnitIntervalMesh(MPI.comm_world, 10),                                        ('P', 2))",
    "FunctionSpace(UnitSquareMesh(MPI.comm_world, 6, 6, CellType.triangle),                ('P', 2))",
    "FunctionSpace(UnitCubeMesh(MPI.comm_world, 2, 2, 2, CellType.tetrahedron),            ('P', 2))",
    "FunctionSpace(UnitSquareMesh(MPI.comm_world, 6, 6, CellType.quadrilateral),           ('Q', 2))",
    "FunctionSpace(UnitCubeMesh(MPI.comm_world, 2, 2, 2, CellType.hexahedron),             ('Q', 2))",
    "FunctionSpace(UnitIntervalMesh(MPI.comm_world, 10),                                        ('P', 3))",
    "FunctionSpace(UnitSquareMesh(MPI.comm_world, 6, 6, CellType.triangle),                ('P', 3))",
    "FunctionSpace(UnitCubeMesh(MPI.comm_world, 2, 2, 2, CellType.tetrahedron),            ('P', 3))",
    "FunctionSpace(UnitSquareMesh(MPI.comm_world, 6, 6, CellType.quadrilateral),           ('Q', 3))",
    "FunctionSpace(UnitCubeMesh(MPI.comm_world, 2, 2, 2, CellType.hexahedron),             ('Q', 3))",
    "FunctionSpace(UnitIntervalMesh(MPI.comm_world, 10),                                        ('DP', 1))",
    "FunctionSpace(UnitSquareMesh(MPI.comm_world, 6, 6, CellType.triangle),                ('DP', 1))",
    "FunctionSpace(UnitCubeMesh(MPI.comm_world, 2, 2, 2, CellType.tetrahedron),            ('DP', 1))",
    "FunctionSpace(UnitSquareMesh(MPI.comm_world, 6, 6, CellType.quadrilateral),           ('DQ', 1))",
    "FunctionSpace(UnitCubeMesh(MPI.comm_world, 2, 2, 2, CellType.hexahedron),             ('DQ', 1))",
    "FunctionSpace(UnitIntervalMesh(MPI.comm_world, 10),                                        ('DP', 2))",
    "FunctionSpace(UnitSquareMesh(MPI.comm_world, 6, 6, CellType.triangle),                ('DP', 2))",
    "FunctionSpace(UnitCubeMesh(MPI.comm_world, 2, 2, 2, CellType.tetrahedron),            ('DP', 2))",
    "FunctionSpace(UnitSquareMesh(MPI.comm_world, 6, 6, CellType.quadrilateral),           ('DQ', 2))",
    "FunctionSpace(UnitCubeMesh(MPI.comm_world, 2, 2, 2, CellType.hexahedron),             ('DQ', 2))",
    "FunctionSpace(UnitSquareMesh(MPI.comm_world, 6, 6, CellType.triangle),                ('N1curl', 1))",
    "FunctionSpace(UnitCubeMesh(MPI.comm_world, 2, 2, 2, CellType.tetrahedron),            ('N1curl', 1))",
    pytest.param(
        "FunctionSpace(UnitSquareMesh(MPI.comm_world, 6, 6, CellType.quadrilateral),       ('N1curl', 1))",
        marks=pytest.mark.xfail),
    pytest.param(
        "FunctionSpace(UnitCubeMesh(MPI.comm_world, 2, 2, 2, CellType.hexahedron),         ('N1curl', 1))",
        marks=pytest.mark.xfail),
    pytest.param(
        "FunctionSpace(UnitSquareMesh(MPI.comm_world, 6, 6, CellType.triangle),            ('N1curl', 2))",
        marks=pytest.mark.xfail),
    "FunctionSpace(UnitCubeMesh(MPI.comm_world, 2, 2, 2, CellType.tetrahedron),            ('N1curl', 2))",
    pytest.param(
        "FunctionSpace(UnitSquareMesh(MPI.comm_world, 6, 6, CellType.quadrilateral),       ('N1curl', 2))",
        marks=pytest.mark.xfail),
    pytest.param(
        "FunctionSpace(UnitCubeMesh(MPI.comm_world, 2, 2, 2, CellType.hexahedron),         ('N1curl', 2))",
        marks=pytest.mark.xfail),
    "FunctionSpace(UnitSquareMesh(MPI.comm_world, 6, 6, CellType.triangle),                ('RT', 1))",
    "FunctionSpace(UnitCubeMesh(MPI.comm_world, 2, 2, 2, CellType.tetrahedron),            ('RT', 1))",
    pytest.param(
        "FunctionSpace(UnitSquareMesh(MPI.comm_world, 6, 6, CellType.quadrilateral),       ('RT', 1))",
        marks=pytest.mark.xfail),
    pytest.param(
        "FunctionSpace(UnitCubeMesh(MPI.comm_world, 2, 2, 2, CellType.hexahedron),         ('RT', 1))",
        marks=pytest.mark.xfail)
])
def test_dofs_dim(space):
    """Test function DofMap::dofs(mesh, dim)"""
    V = eval(space)
    dofmap = V.dofmap
    mesh = V.mesh
    for dim in range(0, mesh.topology.dim):
        edofs = dofmap.dofs(mesh, dim)
        if mesh.topology.connectivity(dim, 0) is not None:
            num_mesh_entities = mesh.num_entities(dim)
            dofs_per_entity = dofmap.dof_layout.num_entity_dofs(dim)
            assert len(edofs) == dofs_per_entity * num_mesh_entities


@pytest.mark.skip
def test_readonly_view_local_to_global_unwoned(mesh):
    """Test that local_to_global_unwoned() returns readonly
    view into the data; in particular test lifetime of data
    owner"""
    V = FunctionSpace(mesh, "P", 1)
    dofmap = V.dofmap
    index_map = dofmap().index_map

    rc = sys.getrefcount(dofmap)
    l2gu = dofmap.local_to_global_unowned()
    assert sys.getrefcount(dofmap) == rc + 1 if l2gu.size else rc
    assert not l2gu.flags.writeable
    assert all(l2gu < V.dofmap.global_dimension())
    del l2gu
    assert sys.getrefcount(dofmap) == rc

    rc = sys.getrefcount(index_map)
    l2gu = index_map.local_to_global_unowned()
    assert sys.getrefcount(index_map) == rc + 1 if l2gu.size else rc
    assert not l2gu.flags.writeable
    assert all(l2gu < V.dofmap.global_dimension())
    del l2gu
    assert sys.getrefcount(index_map) == rc


@skip_in_parallel
@skip_in_parallel
@pytest.mark.parametrize('space_type', [
    ("P", 1), ("P", 2), ("P", 3), ("P", 4),
    ("N1curl", 1),
    pytest.param(("N1curl", 2), marks=pytest.mark.xfail),
    pytest.param(("N1curl", 3), marks=pytest.mark.xfail),
    pytest.param(("N1curl", 4), marks=pytest.mark.xfail),
    ("RT", 1), ("RT", 2), ("RT", 3), ("RT", 4),
    ("BDM", 1),
    pytest.param(("BDM", 2), marks=pytest.mark.xfail),
    pytest.param(("BDM", 3), marks=pytest.mark.xfail),
    pytest.param(("BDM", 4), marks=pytest.mark.xfail),
    ("N2curl", 1),
    pytest.param(("N2curl", 2), marks=pytest.mark.xfail),
    pytest.param(("N2curl", 3), marks=pytest.mark.xfail),
    pytest.param(("N2curl", 4), marks=pytest.mark.xfail),
])
def test_triangle_dof_ordering(space_type):
    """Checks that dofs on shared triangle edges match up"""
    # Create simple triangle mesh
    from itertools import permutations
    points = np.array([[0, 0], [1, 0], [0, 1]])
    cells = list(permutations(range(3)))
    mesh = cpp.mesh.Mesh(MPI.comm_world, CellType.triangle, points,
                         np.array(cells), [], cpp.mesh.GhostMode.none)
    V = FunctionSpace(mesh, space_type)

    dofmap = V.dofmap

    edges = []

    for face in range(6):
        dofs = dofmap.cell_dofs(face)
        edge_dofs_local = []
        for i in range(3):
            edge_dofs_local += list(dofmap.dof_layout.entity_dofs(1, i))
        edge_dofs = [dofs[i] for i in edge_dofs_local]

        X = V.element.dof_reference_coordinates()
        coord_dofs = mesh.coordinate_dofs().entity_points()
        x_g = mesh.geometry.points
        cmap = fem.create_coordinate_map(mesh.ufl_domain())

        x_coord_new = np.zeros([3, 2])
        for v in range(3):
            x_coord_new[v] = x_g[coord_dofs[face, v], :2]
        x = X.copy()
        cmap.push_forward(x, X, x_coord_new)

        edges.append({i: j for i, j in zip(edge_dofs, x[edge_dofs_local])})

    for i in edges[0]:
        for j in edges[1:]:
            assert np.allclose(edges[0][i], j[i])


@skip_in_parallel
@pytest.mark.parametrize('space_type', [
    ("P", 1), ("P", 2), ("P", 3), ("P", 4),
    ("N1curl", 1), ("N1curl", 2),
    pytest.param(("N1curl", 3), marks=pytest.mark.xfail),
    pytest.param(("N1curl", 4), marks=pytest.mark.xfail),
    ("RT", 1), ("RT", 2), ("RT", 3), ("RT", 4),
    ("BDM", 1),
    pytest.param(("BDM", 2), marks=pytest.mark.xfail),
    pytest.param(("BDM", 3), marks=pytest.mark.xfail),
    pytest.param(("BDM", 4), marks=pytest.mark.xfail),
    ("N2curl", 1),
    pytest.param(("N2curl", 2), marks=pytest.mark.xfail),
    pytest.param(("N2curl", 3), marks=pytest.mark.xfail),
    pytest.param(("N2curl", 4), marks=pytest.mark.xfail),
])
def test_tetrahedron_dof_ordering(space_type):
    """Checks that dofs on shared tetrahedron edges and faces match up"""
    # Create simple tetrahedron mesh
    from itertools import permutations
    points = np.array([[0, 0, 0], [1, 0, 0], [0, 1, 0], [0, 0, 1]])
    cells = list(permutations(range(4)))
    mesh = cpp.mesh.Mesh(MPI.comm_world, CellType.tetrahedron, points,
                         np.array(cells), [], cpp.mesh.GhostMode.none)
    V = FunctionSpace(mesh, space_type)

    dofmap = V.dofmap

    edges = []
    faces = []

    for tet in range(len(cells)):
        dofs = dofmap.cell_dofs(tet)
        edge_dofs_local = []
        for i in range(6):
            edge_dofs_local += list(dofmap.dof_layout.entity_dofs(1, i))
        edge_dofs = [dofs[i] for i in edge_dofs_local]

        face_dofs_local = []
        for i in range(4):
            face_dofs_local += list(dofmap.dof_layout.entity_dofs(2, i))
        face_dofs = [dofs[i] for i in face_dofs_local]

        X = V.element.dof_reference_coordinates()
        coord_dofs = mesh.coordinate_dofs().entity_points()
        x_g = mesh.geometry.points
        cmap = fem.create_coordinate_map(mesh.ufl_domain())
<<<<<<< HEAD
        for c in range(len(edges)):
            x_coord_new = np.zeros([3, 2])
            for v in range(3):
                x_coord_new[v] = x_g[coord_dofs[c, v], :2]
            x = X.copy()
            cmap.push_forward(x, X, x_coord_new)
            x_dofs.append(x[edge_dofs_local[c]])

        return x_dofs

    # Create simple mesh
    points = np.array([[0.0, 0.0], [1.0, 0.0], [1.0, 1.0], [0.0, 1.0]])
    cells = np.array([[0, 1, 2], [2, 3, 0], ])
    mesh = Mesh(MPI.comm_world, CellType.triangle, points,
                cells, [], cpp.mesh.GhostMode.none)
    mesh.create_connectivity(2, 1)

    c21 = mesh.topology.connectivity(2, 1)
    e0 = c21.connections(0)[1]
    e1 = c21.connections(1)[1]
    assert e0 == e1

    # Check un-ordered mesh
    x0, x1 = check(mesh, [1, 1])
    assert not np.allclose(x0, x1)
    x0.sort(axis=0)
    x1.sort(axis=0)
    assert np.allclose(x0, x1)

    # Check ordered mesh
    cpp.mesh.Ordering.order_simplex(mesh)
    c21 = mesh.topology.connectivity(2, 1)
    e0 = c21.connections(0)[1]
    e1 = c21.connections(1)[2]
    assert e0 == e1
    x0, x1 = check(mesh, [1, 2])
    assert np.allclose(x0, x1)


@skip_in_parallel
@pytest.mark.parametrize("points, celltype", [(np.array([[0, 0], [0, 2], [1, 0], [1, 2]]),
                                               CellType.quadrilateral),
                                              (np.array([[0, 0], [0, 2], [0, 1], [1, 0],
                                                         [1, 2], [1, 1], [0.5, 0], [0.5, 2],
                                                         [0.5, 1]]),
                                               CellType.quadrilateral),
                                              (np.array([[0, 0], [0, 2], [0, 2 / 3], [0, 4 / 3],
                                                         [1, 0], [1, 2], [1, 2 / 3], [1, 4 / 3],
                                                         [1 / 3, 0], [1 / 3, 2], [1 / 3, 2 / 3], [1 / 3, 4 / 3],
                                                         [2 / 3, 0], [2 / 3, 2], [2 / 3, 2 / 3], [2 / 3, 4 / 3]]),
                                               CellType.quadrilateral),
                                              (np.array([[0, 0], [0, 2], [0, 1 / 2], [0, 1], [0, 3 / 2],
                                                         [1, 0], [1, 2], [1, 1 / 2], [1, 1], [1, 3 / 2],
                                                         [1 / 4, 0], [1 / 4, 2], [1 / 4, 1 / 2], [1 / 4, 1],
                                                         [1 / 4, 3 / 2],
                                                         [2 / 4, 0], [2 / 4, 2], [2 / 4, 1 / 2], [2 / 4, 1],
                                                         [2 / 4, 3 / 2],
                                                         [3 / 4, 0], [3 / 4, 2], [3 / 4, 1 / 2], [3 / 4, 1],
                                                         [3 / 4, 3 / 2]]),
                                               CellType.quadrilateral),
                                              (np.array([[0, 0], [1, 0], [0, 2], [0.5, 1], [0, 1], [0.5, 0]]),
                                               CellType.triangle),
                                              (np.array([[0, 0], [1, 0], [0, 2], [2 / 3, 2 / 3], [1 / 3, 4 / 3],
                                                         [0, 2 / 3], [0, 4 / 3], [1 / 3, 0], [2 / 3, 0],
                                                         [1 / 3, 2 / 3]]),
                                               CellType.triangle),
                                              (np.array([[0, 0, 0], [0, 0, 3], [0, 2, 0], [0, 2, 3],
                                                         [1, 0, 0], [1, 0, 3], [1, 2, 0], [1, 2, 3]]),
                                               CellType.hexahedron),
                                              (np.array([[0, 0, 0], [0, 0, 3], [0, 0, 1.5],
                                                         [0, 2, 0], [0, 2, 3], [0, 2, 1.5],
                                                         [0, 1, 0], [0, 1, 3], [0, 1, 1.5],
                                                         [1, 0, 0], [1, 0, 3], [1, 0, 1.5],
                                                         [1, 2, 0], [1, 2, 3], [1, 2, 1.5],
                                                         [1, 1, 0], [1, 1, 3], [1, 1, 1.5],
                                                         [0.5, 0, 0], [0.5, 0, 3], [0.5, 0, 1.5],
                                                         [0.5, 2, 0], [0.5, 2, 3], [0.5, 2, 1.5],
                                                         [0.5, 1, 0], [0.5, 1, 3], [0.5, 1, 1.5]]),
                                               CellType.hexahedron)])
def test_higher_order_coordinate_map(points, celltype):
    """
    Computes physical coordinates of a cell, based on the coordinate map.
    """
    cells = np.array([range(len(points))])
    mesh = Mesh(MPI.comm_world, celltype, points,
                cells, [], GhostMode.none)
    V = FunctionSpace(mesh, ("Lagrange", mesh.degree()))

    X = V.element.dof_reference_coordinates()
    coord_dofs = mesh.coordinate_dofs().entity_points()
    x_g = mesh.geometry.points

    cmap = fem.create_coordinate_map(mesh.ufl_domain())
    x_coord_new = np.zeros([len(points), mesh.geometric_dimension()])

    i = 0
    for node in range(len(points)):
        x_coord_new[i] = x_g[coord_dofs[0, node], :mesh.geometric_dimension()]
        i += 1

    x = np.zeros(X.shape)
    cmap.push_forward(x, X, x_coord_new)

    assert(np.allclose(x[:, 0], X[:, 0]))
    assert(np.allclose(x[:, 1], 2 * X[:, 1]))

    if mesh.geometric_dimension() == 3:
        assert(np.allclose(x[:, 2], 3 * X[:, 2]))


@skip_in_parallel
@pytest.mark.parametrize("order", [1, 2, 3])
def test_higher_order_tetra_coordinate_map(order):
    """
    Computes physical coordinates of a cell, based on the coordinate map.
    """
    celltype = CellType.tetrahedron
    points = np.array([[0, 0, 0], [1, 0, 0], [0, 2, 0], [0, 0, 3],
                       [0, 4 / 3, 1], [0, 2 / 3, 2],
                       [2 / 3, 0, 1], [1 / 3, 0, 2],
                       [2 / 3, 2 / 3, 0], [1 / 3, 4 / 3, 0],
                       [0, 0, 1], [0, 0, 2],
                       [0, 2 / 3, 0], [0, 4 / 3, 0],
                       [1 / 3, 0, 0], [2 / 3, 0, 0],
                       [1 / 3, 2 / 3, 1], [0, 2 / 3, 1],
                       [1 / 3, 0, 1], [1 / 3, 2 / 3, 0]])

    if order == 1:
        points = np.array([points[0, :], points[1, :], points[2, :], points[3, :]])
    elif order == 2:
        points = np.array([points[0, :], points[1, :], points[2, :], points[3, :],
                           [0, 1, 3 / 2], [1 / 2, 0, 3 / 2], [1 / 2, 1, 0], [0, 0, 3 / 2],
                           [0, 1, 0], [1 / 2, 0, 0]])
    cells = np.array([range(len(points))])
    mesh = Mesh(MPI.comm_world, celltype, points,
                cells, [], GhostMode.none)
    V = FunctionSpace(mesh, ("Lagrange", order))
    X = V.element.dof_reference_coordinates()
    coord_dofs = mesh.coordinate_dofs().entity_points()
    x_g = mesh.geometry.points

    cmap = fem.create_coordinate_map(mesh.ufl_domain())
    x_coord_new = np.zeros([len(points), mesh.geometric_dimension()])

    i = 0
    for node in range(len(points)):
        x_coord_new[i] = x_g[coord_dofs[0, node], :mesh.geometric_dimension()]
        i += 1

    x = np.zeros(X.shape)
    cmap.push_forward(x, X, x_coord_new)
    assert(np.allclose(x[:, 0], X[:, 0]))
    assert(np.allclose(x[:, 1], 2 * X[:, 1]))
    assert(np.allclose(x[:, 2], 3 * X[:, 2]))
=======

        x_coord_new = np.zeros([4, 3])
        for v in range(4):
            x_coord_new[v] = x_g[coord_dofs[tet, v], :3]
        x = X.copy()
        cmap.push_forward(x, X, x_coord_new)

        edges.append({i: j for i, j in zip(edge_dofs, x[edge_dofs_local])})
        faces.append({i: j for i, j in zip(face_dofs, x[face_dofs_local])})

    for i in edges[0]:
        for j in edges[1:]:
            assert np.allclose(edges[0][i], j[i])
    for i in faces[0]:
        for j in faces[1:]:
            assert np.allclose(faces[0][i], j[i])
>>>>>>> 6c5d78bf
<|MERGE_RESOLUTION|>--- conflicted
+++ resolved
@@ -572,44 +572,23 @@
         coord_dofs = mesh.coordinate_dofs().entity_points()
         x_g = mesh.geometry.points
         cmap = fem.create_coordinate_map(mesh.ufl_domain())
-<<<<<<< HEAD
-        for c in range(len(edges)):
-            x_coord_new = np.zeros([3, 2])
-            for v in range(3):
-                x_coord_new[v] = x_g[coord_dofs[c, v], :2]
-            x = X.copy()
-            cmap.push_forward(x, X, x_coord_new)
-            x_dofs.append(x[edge_dofs_local[c]])
-
-        return x_dofs
-
-    # Create simple mesh
-    points = np.array([[0.0, 0.0], [1.0, 0.0], [1.0, 1.0], [0.0, 1.0]])
-    cells = np.array([[0, 1, 2], [2, 3, 0], ])
-    mesh = Mesh(MPI.comm_world, CellType.triangle, points,
-                cells, [], cpp.mesh.GhostMode.none)
-    mesh.create_connectivity(2, 1)
-
-    c21 = mesh.topology.connectivity(2, 1)
-    e0 = c21.connections(0)[1]
-    e1 = c21.connections(1)[1]
-    assert e0 == e1
-
-    # Check un-ordered mesh
-    x0, x1 = check(mesh, [1, 1])
-    assert not np.allclose(x0, x1)
-    x0.sort(axis=0)
-    x1.sort(axis=0)
-    assert np.allclose(x0, x1)
-
-    # Check ordered mesh
-    cpp.mesh.Ordering.order_simplex(mesh)
-    c21 = mesh.topology.connectivity(2, 1)
-    e0 = c21.connections(0)[1]
-    e1 = c21.connections(1)[2]
-    assert e0 == e1
-    x0, x1 = check(mesh, [1, 2])
-    assert np.allclose(x0, x1)
+
+        x_coord_new = np.zeros([4, 3])
+        for v in range(4):
+            x_coord_new[v] = x_g[coord_dofs[tet, v], :3]
+        x = X.copy()
+        cmap.push_forward(x, X, x_coord_new)
+
+        edges.append({i: j for i, j in zip(edge_dofs, x[edge_dofs_local])})
+        faces.append({i: j for i, j in zip(face_dofs, x[face_dofs_local])})
+
+    for i in edges[0]:
+        for j in edges[1:]:
+            assert np.allclose(edges[0][i], j[i])
+    for i in faces[0]:
+        for j in faces[1:]:
+            assert np.allclose(faces[0][i], j[i])
+
 
 
 @skip_in_parallel
@@ -726,22 +705,4 @@
     cmap.push_forward(x, X, x_coord_new)
     assert(np.allclose(x[:, 0], X[:, 0]))
     assert(np.allclose(x[:, 1], 2 * X[:, 1]))
-    assert(np.allclose(x[:, 2], 3 * X[:, 2]))
-=======
-
-        x_coord_new = np.zeros([4, 3])
-        for v in range(4):
-            x_coord_new[v] = x_g[coord_dofs[tet, v], :3]
-        x = X.copy()
-        cmap.push_forward(x, X, x_coord_new)
-
-        edges.append({i: j for i, j in zip(edge_dofs, x[edge_dofs_local])})
-        faces.append({i: j for i, j in zip(face_dofs, x[face_dofs_local])})
-
-    for i in edges[0]:
-        for j in edges[1:]:
-            assert np.allclose(edges[0][i], j[i])
-    for i in faces[0]:
-        for j in faces[1:]:
-            assert np.allclose(faces[0][i], j[i])
->>>>>>> 6c5d78bf
+    assert(np.allclose(x[:, 2], 3 * X[:, 2]))