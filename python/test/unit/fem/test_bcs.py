# Copyright (C) 2020-2021 Joseph P. Dean, Massimiliano Leoni and Jørgen S. Dokken
#
# This file is part of DOLFINx (https://www.fenicsproject.org)
#
# SPDX-License-Identifier:    LGPL-3.0-or-later

import numpy as np
import pytest
import ufl
from basix.ufl import element, mixed_element
from dolfinx.fem import (Constant, Function, FunctionSpace,
                         TensorFunctionSpace, VectorFunctionSpace, dirichletbc,
                         form, locate_dofs_geometrical,
                         locate_dofs_topological)
from dolfinx.fem.petsc import (apply_lifting, assemble_matrix, assemble_vector,
                               create_matrix, create_vector, set_bc)
from dolfinx.mesh import (CellType, create_unit_cube, create_unit_square,
                          locate_entities_boundary)
from mpi4py import MPI
from petsc4py import PETSc
from ufl import dx, inner

from dolfinx import default_real_type


def test_locate_dofs_geometrical():
    """Test that locate_dofs_geometrical, when passed two function
    spaces, returns the correct degrees of freedom in each space"""
    mesh = create_unit_square(MPI.COMM_WORLD, 4, 8)
    p0, p1 = 1, 2
    P0 = element("Lagrange", mesh.basix_cell(), p0)
    P1 = element("Lagrange", mesh.basix_cell(), p1)

    W = FunctionSpace(mesh, mixed_element([P0, P1]))
    V = W.sub(0).collapse()[0]

    with pytest.raises(RuntimeError):
        locate_dofs_geometrical(W, lambda x: np.isclose(x.T, [0, 0, 0]).all(axis=1))

    dofs = locate_dofs_geometrical((W.sub(0), V), lambda x: np.isclose(x.T, [0, 0, 0]).all(axis=1))

    # Collect dofs (global indices) from all processes
    dofs0_global = W.sub(0).dofmap.index_map.local_to_global(dofs[0])
    dofs1_global = V.dofmap.index_map.local_to_global(dofs[1])
    all_dofs0 = set(np.concatenate(MPI.COMM_WORLD.allgather(dofs0_global)))
    all_dofs1 = set(np.concatenate(MPI.COMM_WORLD.allgather(dofs1_global)))

    # Check only one dof pair is found globally
    assert len(all_dofs0) == 1
    assert len(all_dofs1) == 1

    # On process with the dof pair
    if len(dofs) == 1:
        # Check correct dof returned in W
        coords_W = W.tabulate_dof_coordinates()
        assert np.isclose(coords_W[dofs[0][0]], [0, 0, 0]).all()
        # Check correct dof returned in V
        coords_V = V.tabulate_dof_coordinates()
        assert np.isclose(coords_V[dofs[0][1]], [0, 0, 0]).all()


def test_overlapping_bcs():
    """Test that, when boundaries condition overlap, the last provided
    boundary condition is applied"""
    n = 23
    mesh = create_unit_square(MPI.COMM_WORLD, n, n)
    V = FunctionSpace(mesh, ("Lagrange", 1))
    u, v = ufl.TrialFunction(V), ufl.TestFunction(V)
    a = form(inner(u, v) * dx)
    L = form(inner(1, v) * dx)

    dofs_left = locate_dofs_geometrical(V, lambda x: x[0] < 1.0 / (2.0 * n))
    dofs_top = locate_dofs_geometrical(V, lambda x: x[1] > 1.0 - 1.0 / (2.0 * n))
    dof_corner = np.array(list(set(dofs_left).intersection(set(dofs_top))), dtype=np.int64)

    # Check only one dof pair is found globally
    assert len(set(np.concatenate(MPI.COMM_WORLD.allgather(dof_corner)))) == 1

    bcs = [dirichletbc(PETSc.ScalarType(0), dofs_left, V),
           dirichletbc(PETSc.ScalarType(123.456), dofs_top, V)]

    A, b = create_matrix(a), create_vector(L)
    assemble_matrix(A, a, bcs=bcs)
    A.assemble()

    # Check the diagonal (only on the rank that owns the row)
    d = A.getDiagonal()
    if len(dof_corner) > 0 and dof_corner[0] < V.dofmap.index_map.size_local:
        assert np.isclose(d.array_r[dof_corner[0]], 1.0)

    with b.localForm() as b_loc:
        b_loc.set(0)
    assemble_vector(b, L)
    apply_lifting(b, [a], [bcs])
    b.ghostUpdate(addv=PETSc.InsertMode.ADD, mode=PETSc.ScatterMode.REVERSE)
    set_bc(b, bcs)
    b.ghostUpdate(addv=PETSc.InsertMode.INSERT, mode=PETSc.ScatterMode.FORWARD)

    if len(dof_corner) > 0:
        with b.localForm() as b_loc:
            assert b_loc[dof_corner[0]] == default_real_type(123.456)


def test_constant_bc_constructions():
    """Test construction from constant values"""
    msh = create_unit_square(MPI.COMM_WORLD, 4, 4, dtype=default_real_type)
    V0 = FunctionSpace(msh, ("Lagrange", 1))
    V1 = VectorFunctionSpace(msh, ("Lagrange", 1))
    V2 = TensorFunctionSpace(msh, ("Lagrange", 1))

    tdim = msh.topology.dim
    boundary_facets = locate_entities_boundary(msh, tdim - 1, lambda x: np.ones(x.shape[1], dtype=bool))
    boundary_dofs0 = locate_dofs_topological(V0, tdim - 1, boundary_facets)
    boundary_dofs1 = locate_dofs_topological(V1, tdim - 1, boundary_facets)
    boundary_dofs2 = locate_dofs_topological(V2, tdim - 1, boundary_facets)

<<<<<<< HEAD
    bc0 = dirichletbc(1.0 + 2.2j, boundary_dofs0, V0)
    assert bc0.g.value.dtype == np.complex128
    assert bc0.g.value.shape == tuple()
    assert bc0.g.value == 1.0 + 2.2j

    bc1 = dirichletbc(np.array([1.0 + 2.2j, 3.0 + 2.2j], dtype=np.complex128), boundary_dofs1, V1)
    assert bc1.g.value.dtype == np.complex128
    assert bc1.g.value.shape == (tdim,)
    assert (bc1.g.value == [1.0 + 2.2j, 3.0 + 2.2j]).all()

    bc2 = dirichletbc(np.array([[1.0, 3.0], [3.0, -2.0]], dtype=np.float32), boundary_dofs2, V2)
    assert bc2.g.value.dtype == np.float32
    assert bc2.g.value.shape == (tdim, tdim)
    assert (bc2.g.value == [[1.0, 3.0], [3.0, -2.0]]).all()
=======
    if default_real_type == np.float64:
        dtype = np.complex128
    else:
        dtype = np.complex64

    bc0 = dirichletbc(dtype(1.0 + 2.2j), boundary_dofs0, V0)
    assert bc0.value.value.dtype == dtype
    assert bc0.value.value.shape == tuple()
    assert bc0.value.value == dtype(1.0 + 2.2j)

    bc1 = dirichletbc(np.array([1.0 + 2.2j, 3.0 + 2.2j], dtype=dtype), boundary_dofs1, V1)
    assert bc1.value.value.dtype == dtype
    assert bc1.value.value.shape == (tdim,)
    assert (bc1.value.value == [dtype(1.0 + 2.2j), dtype(3.0 + 2.2j)]).all()

    bc2 = dirichletbc(np.array([[1.0, 3.0], [3.0, -2.0]], dtype=default_real_type), boundary_dofs2, V2)
    assert bc2.value.value.dtype == default_real_type
    assert bc2.value.value.shape == (tdim, tdim)
    assert (bc2.value.value == [[1.0, 3.0], [3.0, -2.0]]).all()
>>>>>>> 547e645b


@pytest.mark.parametrize('mesh_factory',
                         [(create_unit_square, (MPI.COMM_WORLD, 4, 4)),
                          (create_unit_square, (MPI.COMM_WORLD, 8, 8, CellType.quadrilateral)),
                          (create_unit_cube, (MPI.COMM_WORLD, 3, 3, 3)),
                          (create_unit_cube, (MPI.COMM_WORLD, 3, 3, 3, CellType.hexahedron))
                          ])
def test_constant_bc(mesh_factory):
    """Test that setting a dirichletbc with a constant yields the same
    result as setting it with a function"""
    func, args = mesh_factory
    mesh = func(*args)
    V = FunctionSpace(mesh, ("Lagrange", 1))
    c = PETSc.ScalarType(2)
    tdim = mesh.topology.dim
    boundary_facets = locate_entities_boundary(mesh, tdim - 1, lambda x: np.ones(x.shape[1], dtype=bool))

    boundary_dofs = locate_dofs_topological(V, tdim - 1, boundary_facets)

    u_bc = Function(V)
    u_bc.x.array[:] = c

    bc_f = dirichletbc(u_bc, boundary_dofs)
    bc_c = dirichletbc(c, boundary_dofs, V)

    u_f = Function(V)
    set_bc(u_f.vector, [bc_f])

    u_c = Function(V)
    set_bc(u_c.vector, [bc_c])
    assert np.allclose(u_f.vector.array, u_c.vector.array)


@pytest.mark.parametrize(
    'mesh_factory', [(create_unit_square, (MPI.COMM_WORLD, 4, 4)),
                     (create_unit_square, (MPI.COMM_WORLD, 8, 8, CellType.quadrilateral)),
                     (create_unit_cube, (MPI.COMM_WORLD, 3, 3, 3)),
                     (create_unit_cube, (MPI.COMM_WORLD, 3, 3, 3, CellType.hexahedron))
                     ])
def test_vector_constant_bc(mesh_factory):
    """Test that setting a dirichletbc with a vector valued constant
    yields the same result as setting it with a function"""
    func, args = mesh_factory
    mesh = func(*args)
    tdim = mesh.topology.dim
    V = VectorFunctionSpace(mesh, ("Lagrange", 1))
    assert V.num_sub_spaces == mesh.geometry.dim
    c = np.arange(1, mesh.geometry.dim + 1, dtype=PETSc.ScalarType)
    boundary_facets = locate_entities_boundary(mesh, tdim - 1, lambda x: np.ones(x.shape[1], dtype=bool))

    # Set using sub-functions
    Vs = [V.sub(i).collapse()[0] for i in range(V.num_sub_spaces)]
    boundary_dofs = [locate_dofs_topological((V.sub(i), Vs[i]), tdim - 1, boundary_facets)
                     for i in range(len(Vs))]
    u_bcs = [Function(Vs[i]) for i in range(len(Vs))]
    bcs_f = []
    for i, u in enumerate(u_bcs):
        u_bcs[i].x.array[:] = c[i]
        bcs_f.append(dirichletbc(u_bcs[i], boundary_dofs[i], V.sub(i)))
    u_f = Function(V)
    set_bc(u_f.vector, bcs_f)

    # Set using constant
    boundary_dofs = locate_dofs_topological(V, tdim - 1, boundary_facets)
    bc_c = dirichletbc(c, boundary_dofs, V)
    u_c = Function(V)
    u_c.x.array[:] = 0.0
    set_bc(u_c.vector, [bc_c])

    assert np.allclose(u_f.x.array, u_c.x.array)


@pytest.mark.parametrize(
    'mesh_factory', [(create_unit_square, (MPI.COMM_WORLD, 4, 4)),
                     (create_unit_square, (MPI.COMM_WORLD, 8, 8, CellType.quadrilateral)),
                     (create_unit_cube, (MPI.COMM_WORLD, 3, 3, 3)),
                     (create_unit_cube, (MPI.COMM_WORLD, 3, 3, 3, CellType.hexahedron))])
def test_sub_constant_bc(mesh_factory):
    """Test that setting a dirichletbc with on a component of a vector
    valued function yields the same result as setting it with a
    function"""
    func, args = mesh_factory
    mesh = func(*args)
    tdim = mesh.topology.dim
    V = VectorFunctionSpace(mesh, ("Lagrange", 1))
    c = Constant(mesh, PETSc.ScalarType(3.14))
    boundary_facets = locate_entities_boundary(mesh, tdim - 1, lambda x: np.ones(x.shape[1], dtype=bool))

    for i in range(V.num_sub_spaces):
        Vi = V.sub(i).collapse()[0]
        u_bci = Function(Vi)
        u_bci.x.array[:] = PETSc.ScalarType(c.value)

        boundary_dofsi = locate_dofs_topological((V.sub(i), Vi), tdim - 1, boundary_facets)
        bc_fi = dirichletbc(u_bci, boundary_dofsi, V.sub(i))
        boundary_dofs = locate_dofs_topological(V.sub(i), tdim - 1, boundary_facets)
        bc_c = dirichletbc(c, boundary_dofs, V.sub(i))

        u_f = Function(V)
        set_bc(u_f.vector, [bc_fi])
        u_c = Function(V)
        set_bc(u_c.vector, [bc_c])
        assert np.allclose(u_f.vector.array, u_c.vector.array)


@pytest.mark.parametrize(
    'mesh_factory', [(create_unit_square, (MPI.COMM_WORLD, 4, 4)),
                     (create_unit_square, (MPI.COMM_WORLD, 8, 8, CellType.quadrilateral)),
                     (create_unit_cube, (MPI.COMM_WORLD, 3, 3, 3)),
                     (create_unit_cube, (MPI.COMM_WORLD, 3, 3, 3, CellType.hexahedron))])
def test_mixed_constant_bc(mesh_factory):
    """Test that setting a dirichletbc with on a component of a mixed
    function yields the same result as setting it with a function"""
    func, args = mesh_factory
    mesh = func(*args)
    tdim = mesh.topology.dim
    boundary_facets = locate_entities_boundary(mesh, tdim - 1, lambda x: np.ones(x.shape[1], dtype=bool))
    TH = mixed_element([
        element("Lagrange", mesh.basix_cell(), 1),
        element("Lagrange", mesh.basix_cell(), 2)])
    W = FunctionSpace(mesh, TH)
    u = Function(W)

    bc_val = PETSc.ScalarType(3)
    c = Constant(mesh, bc_val)
    u_func = Function(W)
    for i in range(2):
        u_func.x.array[:] = 0
        u.x.array[:] = 0

        # Apply BC to scalar component of a mixed space using a Constant
        dofs = locate_dofs_topological(W.sub(i), tdim - 1, boundary_facets)
        bc = dirichletbc(c, dofs, W.sub(i))
        set_bc(u.vector, [bc])

        # Apply BC to scalar component of a mixed space using a Function
        ubc = u.sub(i).collapse()
        ubc.interpolate(lambda x: np.full(x.shape[1], bc_val))
        dofs_both = locate_dofs_topological((W.sub(i), ubc.function_space), tdim - 1, boundary_facets)
        bc_func = dirichletbc(ubc, dofs_both, W.sub(i))
        set_bc(u_func.vector, [bc_func])

        # Check that both approaches yield the same vector
        assert np.allclose(u.x.array, u_func.x.array)


def test_mixed_blocked_constant():
    """Check that mixed space with blocked component cannot have
    Dirichlet BC based on a vector valued Constant."""
    mesh = create_unit_square(MPI.COMM_WORLD, 4, 4)
    tdim = mesh.topology.dim
    boundary_facets = locate_entities_boundary(mesh, tdim - 1, lambda x: np.ones(x.shape[1], dtype=bool))

    TH = mixed_element([
        element("Lagrange", mesh.basix_cell(), 1),
        element("Lagrange", mesh.basix_cell(), 2, rank=1)])
    W = FunctionSpace(mesh, TH)
    u = Function(W)
    c0 = PETSc.ScalarType(3)
    dofs0 = locate_dofs_topological(W.sub(0), tdim - 1, boundary_facets)
    bc0 = dirichletbc(c0, dofs0, W.sub(0))
    set_bc(u.vector, [bc0])

    # Apply BC to scalar component of a mixed space using a Function
    ubc = u.sub(0).collapse()
    ubc.interpolate(lambda x: np.full(x.shape[1], c0))
    dofs_both = locate_dofs_topological((W.sub(0), ubc.function_space), tdim - 1, boundary_facets)
    bc_func = dirichletbc(ubc, dofs_both, W.sub(0))
    u_func = Function(W)
    set_bc(u_func.vector, [bc_func])
    assert np.allclose(u.x.array, u_func.x.array)

    # Check that vector space throws error
    c1 = PETSc.ScalarType((5, 7))
    with pytest.raises(RuntimeError):
        dofs1 = locate_dofs_topological(W.sub(1), tdim - 1, boundary_facets)
        dirichletbc(c1, dofs1, W.sub(1))<|MERGE_RESOLUTION|>--- conflicted
+++ resolved
@@ -114,42 +114,25 @@
     boundary_dofs1 = locate_dofs_topological(V1, tdim - 1, boundary_facets)
     boundary_dofs2 = locate_dofs_topological(V2, tdim - 1, boundary_facets)
 
-<<<<<<< HEAD
-    bc0 = dirichletbc(1.0 + 2.2j, boundary_dofs0, V0)
-    assert bc0.g.value.dtype == np.complex128
-    assert bc0.g.value.shape == tuple()
-    assert bc0.g.value == 1.0 + 2.2j
-
-    bc1 = dirichletbc(np.array([1.0 + 2.2j, 3.0 + 2.2j], dtype=np.complex128), boundary_dofs1, V1)
-    assert bc1.g.value.dtype == np.complex128
-    assert bc1.g.value.shape == (tdim,)
-    assert (bc1.g.value == [1.0 + 2.2j, 3.0 + 2.2j]).all()
-
-    bc2 = dirichletbc(np.array([[1.0, 3.0], [3.0, -2.0]], dtype=np.float32), boundary_dofs2, V2)
-    assert bc2.g.value.dtype == np.float32
-    assert bc2.g.value.shape == (tdim, tdim)
-    assert (bc2.g.value == [[1.0, 3.0], [3.0, -2.0]]).all()
-=======
     if default_real_type == np.float64:
         dtype = np.complex128
     else:
         dtype = np.complex64
 
     bc0 = dirichletbc(dtype(1.0 + 2.2j), boundary_dofs0, V0)
-    assert bc0.value.value.dtype == dtype
-    assert bc0.value.value.shape == tuple()
-    assert bc0.value.value == dtype(1.0 + 2.2j)
+    assert bc0.g.value.dtype == dtype
+    assert bc0.g.value.shape == tuple()
+    assert bc0.g.value == dtype(1.0 + 2.2j)
 
     bc1 = dirichletbc(np.array([1.0 + 2.2j, 3.0 + 2.2j], dtype=dtype), boundary_dofs1, V1)
-    assert bc1.value.value.dtype == dtype
-    assert bc1.value.value.shape == (tdim,)
-    assert (bc1.value.value == [dtype(1.0 + 2.2j), dtype(3.0 + 2.2j)]).all()
+    assert bc1.g.value.dtype == dtype
+    assert bc1.g.value.shape == (tdim,)
+    assert (bc1.g.value == [dtype(1.0 + 2.2j), dtype(3.0 + 2.2j)]).all()
 
     bc2 = dirichletbc(np.array([[1.0, 3.0], [3.0, -2.0]], dtype=default_real_type), boundary_dofs2, V2)
-    assert bc2.value.value.dtype == default_real_type
-    assert bc2.value.value.shape == (tdim, tdim)
-    assert (bc2.value.value == [[1.0, 3.0], [3.0, -2.0]]).all()
->>>>>>> 547e645b
+    assert bc2.g.value.dtype == default_real_type
+    assert bc2.g.value.shape == (tdim, tdim)
+    assert (bc2.g.value == [[1.0, 3.0], [3.0, -2.0]]).all()
 
 
 @pytest.mark.parametrize('mesh_factory',
