--- conflicted
+++ resolved
@@ -9,17 +9,14 @@
 
 import ufl
 from dolfinx.fem import (Constant, DirichletBC, Function, FunctionSpace,
-                         VectorFunctionSpace, apply_lifting,
-                         assemble_matrix, assemble_vector, create_matrix,
-                         create_vector, locate_dofs_geometrical,
-                         locate_dofs_topological, set_bc)
+                         VectorFunctionSpace, apply_lifting, assemble_matrix,
+                         assemble_vector, create_matrix, create_vector,
+                         locate_dofs_geometrical, locate_dofs_topological,
+                         set_bc)
 from dolfinx.generation import UnitSquareMesh
-<<<<<<< HEAD
 from dolfinx.mesh import locate_entities_boundary
-=======
 from ufl import dx, inner
 
->>>>>>> a5b84c10
 from mpi4py import MPI
 from petsc4py import PETSc
 
