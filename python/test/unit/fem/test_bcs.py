<<<<<<< HEAD
# Copyright (C) 2020-2021 Joseph P. Dean, Massimiliano Leoni
=======
# Copyright (C) 2020-2021 Joseph P. Dean and Massimiliano Leoni
>>>>>>> 2659bef1
#
# This file is part of DOLFINx (https://www.fenicsproject.org)
#
# SPDX-License-Identifier:    LGPL-3.0-or-later

import dolfinx
import numpy as np
import pytest
import ufl
from mpi4py import MPI
from petsc4py import PETSc
from ufl import dx, inner


def test_locate_dofs_geometrical():
    """Test that locate_dofs_geometrical, when passed two function
    spaces, returns the correct degrees of freedom in each space.
    """
    mesh = dolfinx.generation.UnitSquareMesh(MPI.COMM_WORLD, 4, 8)
    p0, p1 = 1, 2
    P0 = ufl.FiniteElement("Lagrange", mesh.ufl_cell(), p0)
    P1 = ufl.FiniteElement("Lagrange", mesh.ufl_cell(), p1)

    W = dolfinx.fem.FunctionSpace(mesh, P0 * P1)
    V = W.sub(0).collapse()

    with pytest.raises(RuntimeError):
        dolfinx.fem.locate_dofs_geometrical(W, lambda x: np.isclose(x.T, [0, 0, 0]).all(axis=1))

    dofs = dolfinx.fem.locate_dofs_geometrical((W.sub(0), V), lambda x: np.isclose(x.T, [0, 0, 0]).all(axis=1))

    # Collect dofs (global indices) from all processes
    dofs0_global = W.sub(0).dofmap.index_map.local_to_global(dofs[0])
    dofs1_global = V.dofmap.index_map.local_to_global(dofs[1])
    all_dofs0 = set(np.concatenate(MPI.COMM_WORLD.allgather(dofs0_global)))
    all_dofs1 = set(np.concatenate(MPI.COMM_WORLD.allgather(dofs1_global)))

    # Check only one dof pair is found globally
    assert len(all_dofs0) == 1
    assert len(all_dofs1) == 1

    # On process with the dof pair
    if len(dofs) == 1:
        # Check correct dof returned in W
        coords_W = W.tabulate_dof_coordinates()
        assert np.isclose(coords_W[dofs[0][0]], [0, 0, 0]).all()
        # Check correct dof returned in V
        coords_V = V.tabulate_dof_coordinates()
        assert np.isclose(coords_V[dofs[0][1]], [0, 0, 0]).all()


def test_overlapping_bcs():
    """Test that, when boundaries condition overlap, the last provided
    boundary condition is applied.
    """
<<<<<<< HEAD
    n = 123
    mesh = dolfinx.generation.UnitSquareMesh(MPI.COMM_WORLD, n, n)
    V = dolfinx.fem.FunctionSpace(mesh, ("Lagrange", 1))
    u, v = ufl.TrialFunction(V), ufl.TestFunction(V)

    a = inner(u, v) * dx
    L = inner(1, v) * dx

    dofsLeft = dolfinx.fem.locate_dofs_geometrical(
        V, lambda x: x[0] < 1 / (2 * n))
    dofsTop = dolfinx.fem.locate_dofs_geometrical(
        V, lambda x: x[1] > 1 - 1 / (2 * n))
    dofCorner = list(set(dofsLeft).intersection(set(dofsTop)))

    # Check only one dof pair is found globally
    assert len(dofCorner) == 1

    u0 = dolfinx.Function(V)
    with u0.vector.localForm() as u0_loc:
        u0_loc.set(0)
    u1 = dolfinx.Function(V)
    with u1.vector.localForm() as u1_loc:
        u1_loc.set(123.456)
    bcs = [dolfinx.DirichletBC(u0, dofsLeft), dolfinx.DirichletBC(u1, dofsTop)]

    A = dolfinx.fem.create_matrix(a)
    b = dolfinx.fem.create_vector(L)

    dolfinx.fem.assemble_matrix(A, a, bcs=bcs)
    A.assemble()

=======
    n = 23
    mesh = dolfinx.generation.UnitSquareMesh(MPI.COMM_WORLD, n, n)
    V = dolfinx.fem.FunctionSpace(mesh, ("Lagrange", 1))
    u, v = ufl.TrialFunction(V), ufl.TestFunction(V)
    a = inner(u, v) * dx
    L = inner(1, v) * dx

    dofs_left = dolfinx.fem.locate_dofs_geometrical(V, lambda x: x[0] < 1.0 / (2.0 * n))
    dofs_top = dolfinx.fem.locate_dofs_geometrical(V, lambda x: x[1] > 1.0 - 1.0 / (2.0 * n))
    dof_corner = np.array(list(set(dofs_left).intersection(set(dofs_top))), dtype=np.int64)

    # Check only one dof pair is found globally
    assert len(set(np.concatenate(MPI.COMM_WORLD.allgather(dof_corner)))) == 1

    u0, u1 = dolfinx.Function(V), dolfinx.Function(V)
    with u0.vector.localForm() as u0_loc:
        u0_loc.set(0)
    with u1.vector.localForm() as u1_loc:
        u1_loc.set(123.456)
    bcs = [dolfinx.DirichletBC(u0, dofs_left), dolfinx.DirichletBC(u1, dofs_top)]

    A, b = dolfinx.fem.create_matrix(a), dolfinx.fem.create_vector(L)
    dolfinx.fem.assemble_matrix(A, a, bcs=bcs)
    A.assemble()

    # Check the diagonal (only on the rank that owns the row)
    d = A.getDiagonal()
    if len(dof_corner) > 0 and dof_corner[0] < V.dofmap.index_map.size_local:
        d.array_r[dof_corner[0]] == 1.0

>>>>>>> 2659bef1
    with b.localForm() as b_loc:
        b_loc.set(0)
    dolfinx.fem.assemble_vector(b, L)
    dolfinx.fem.apply_lifting(b, [a], [bcs])
    b.ghostUpdate(addv=PETSc.InsertMode.ADD, mode=PETSc.ScatterMode.REVERSE)
    dolfinx.fem.set_bc(b, bcs)
<<<<<<< HEAD

    assert b[dofCorner[0]] == 123.456
    assert A.getDiagonal()[dofCorner[0]] == 1
=======
    b.ghostUpdate(addv=PETSc.InsertMode.INSERT, mode=PETSc.ScatterMode.FORWARD)

    if len(dof_corner) > 0:
        with b.localForm() as b_loc:
            print(b_loc[dof_corner[0]])
            assert b_loc[dof_corner[0]] == 123.456
>>>>>>> 2659bef1
<|MERGE_RESOLUTION|>--- conflicted
+++ resolved
@@ -1,8 +1,4 @@
-<<<<<<< HEAD
-# Copyright (C) 2020-2021 Joseph P. Dean, Massimiliano Leoni
-=======
 # Copyright (C) 2020-2021 Joseph P. Dean and Massimiliano Leoni
->>>>>>> 2659bef1
 #
 # This file is part of DOLFINx (https://www.fenicsproject.org)
 #
@@ -58,39 +54,6 @@
     """Test that, when boundaries condition overlap, the last provided
     boundary condition is applied.
     """
-<<<<<<< HEAD
-    n = 123
-    mesh = dolfinx.generation.UnitSquareMesh(MPI.COMM_WORLD, n, n)
-    V = dolfinx.fem.FunctionSpace(mesh, ("Lagrange", 1))
-    u, v = ufl.TrialFunction(V), ufl.TestFunction(V)
-
-    a = inner(u, v) * dx
-    L = inner(1, v) * dx
-
-    dofsLeft = dolfinx.fem.locate_dofs_geometrical(
-        V, lambda x: x[0] < 1 / (2 * n))
-    dofsTop = dolfinx.fem.locate_dofs_geometrical(
-        V, lambda x: x[1] > 1 - 1 / (2 * n))
-    dofCorner = list(set(dofsLeft).intersection(set(dofsTop)))
-
-    # Check only one dof pair is found globally
-    assert len(dofCorner) == 1
-
-    u0 = dolfinx.Function(V)
-    with u0.vector.localForm() as u0_loc:
-        u0_loc.set(0)
-    u1 = dolfinx.Function(V)
-    with u1.vector.localForm() as u1_loc:
-        u1_loc.set(123.456)
-    bcs = [dolfinx.DirichletBC(u0, dofsLeft), dolfinx.DirichletBC(u1, dofsTop)]
-
-    A = dolfinx.fem.create_matrix(a)
-    b = dolfinx.fem.create_vector(L)
-
-    dolfinx.fem.assemble_matrix(A, a, bcs=bcs)
-    A.assemble()
-
-=======
     n = 23
     mesh = dolfinx.generation.UnitSquareMesh(MPI.COMM_WORLD, n, n)
     V = dolfinx.fem.FunctionSpace(mesh, ("Lagrange", 1))
@@ -121,22 +84,15 @@
     if len(dof_corner) > 0 and dof_corner[0] < V.dofmap.index_map.size_local:
         d.array_r[dof_corner[0]] == 1.0
 
->>>>>>> 2659bef1
     with b.localForm() as b_loc:
         b_loc.set(0)
     dolfinx.fem.assemble_vector(b, L)
     dolfinx.fem.apply_lifting(b, [a], [bcs])
     b.ghostUpdate(addv=PETSc.InsertMode.ADD, mode=PETSc.ScatterMode.REVERSE)
     dolfinx.fem.set_bc(b, bcs)
-<<<<<<< HEAD
-
-    assert b[dofCorner[0]] == 123.456
-    assert A.getDiagonal()[dofCorner[0]] == 1
-=======
     b.ghostUpdate(addv=PETSc.InsertMode.INSERT, mode=PETSc.ScatterMode.FORWARD)
 
     if len(dof_corner) > 0:
         with b.localForm() as b_loc:
             print(b_loc[dof_corner[0]])
-            assert b_loc[dof_corner[0]] == 123.456
->>>>>>> 2659bef1
+            assert b_loc[dof_corner[0]] == 123.456