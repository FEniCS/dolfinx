--- conflicted
+++ resolved
@@ -547,43 +547,9 @@
         snes.getKSP().getPC().setType("fieldsplit")
         snes.getKSP().getPC().setFieldSplitIS(["u", nested_IS[0][0]], ["p", nested_IS[1][1]])
 
-<<<<<<< HEAD
-    x1 = create_vector_nest(F)
-    for x1_soln_pair in zip(x1.getNestSubVecs(), (u, p)):
-        x1_sub, soln_sub = x1_soln_pair
-        soln_sub.vector.ghostUpdate(addv=PETSc.InsertMode.INSERT, mode=PETSc.ScatterMode.FORWARD)
-        soln_sub.vector.copy(result=x1_sub)
-        x1_sub.ghostUpdate(addv=PETSc.InsertMode.INSERT, mode=PETSc.ScatterMode.FORWARD)
-
-    x1.set(0.0)
-    snes.solve(None, x1)
-
-    assert snes.getConvergedReason() > 0
-    assert nest_matrix_norm(Jmat1) == pytest.approx(Jmat0.norm(), 1.0e-12)
-    assert Fvec1.norm() == pytest.approx(Fvec0.norm(), 1.0e-12)
-    assert x1.norm() == pytest.approx(x0.norm(), 1.0e-12)
-
-    # -- Monolithic
-
-    P2_el = create_vector_element("Lagrange", mesh.ufl_cell().cellname(), 2)
-    P1_el = create_element("Lagrange", mesh.ufl_cell().cellname(), 1)
-    TH = P2_el * P1_el
-    W = FunctionSpace(mesh, TH)
-    U = Function(W)
-    dU = ufl.TrialFunction(W)
-    u, p = ufl.split(U)
-    du, dp = ufl.split(dU)
-    v, q = ufl.TestFunctions(W)
-
-    F = inner(ufl.grad(u), ufl.grad(v)) * dx + inner(p, ufl.div(v)) * dx \
-        + inner(ufl.div(u), q) * dx
-    J = derivative(F, U, dU)
-    P = inner(ufl.grad(du), ufl.grad(v)) * dx + inner(dp, q) * dx
-=======
         problem = NonlinearPDE_SNESProblem(F, J, [u, p], bcs, P=P)
         snes.setFunction(problem.F_nest, Fvec)
         snes.setJacobian(problem.J_nest, J=Jmat, P=Pmat)
->>>>>>> 3784623b
 
         u.interpolate(initial_guess_u)
         p.interpolate(initial_guess_p)
@@ -608,8 +574,8 @@
 
     def monolithic():
         """Monolithic"""
-        P2_el = ufl.VectorElement("Lagrange", mesh.ufl_cell(), 2)
-        P1_el = ufl.FiniteElement("Lagrange", mesh.ufl_cell(), 1)
+        P2_el = create_vector_element("Lagrange", mesh.ufl_cell().cellname(), 2)
+        P1_el = create_vector_element("Lagrange", mesh.ufl_cell().cellname(), 1)
         TH = P2_el * P1_el
         W = FunctionSpace(mesh, TH)
         U = Function(W)
