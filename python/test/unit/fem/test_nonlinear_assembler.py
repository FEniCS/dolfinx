--- conflicted
+++ resolved
@@ -55,22 +55,16 @@
 
     def bc_value(x):
         return numpy.cos(x[0]) * numpy.cos(x[1])
-<<<<<<< HEAD
 
     facetdim = mesh.topology.dim - 1
-    mf = dolfin.MeshFunction("size_t", mesh, facetdim, 0)
+    mf = dolfinx.MeshFunction("size_t", mesh, facetdim, 0)
     mf.mark(boundary, 1)
     bndry_facets = numpy.where(mf.values == 1)[0]
 
-    u_bc = dolfin.function.Function(V1)
-    u_bc.interpolate(bc_value)
-    bdofs = dolfin.fem.locate_dofs_topological(V1, facetdim, bndry_facets)
-    bc = dolfin.fem.dirichletbc.DirichletBC(u_bc, bdofs)
-=======
     u_bc = dolfinx.function.Function(V1)
     u_bc.interpolate(bc_value)
-    bc = dolfinx.fem.dirichletbc.DirichletBC(V1, u_bc, boundary)
->>>>>>> e37ee4f7
+    bdofs = dolfinx.fem.locate_dofs_topological(V1, facetdim, bndry_facets)
+    bc = dolfinx.fem.dirichletbc.DirichletBC(u_bc, bdofs)
 
     # Define variational problem
     du, dp = ufl.TrialFunction(V0), ufl.TrialFunction(V1)
@@ -140,15 +134,10 @@
         - inner(f, v0) * ufl.dx - inner(g, v1) * dx
     J = derivative(F, U, dU)
 
-<<<<<<< HEAD
-    bdofsW_V1 = dolfin.fem.locate_dofs_topological(W.sub(1), facetdim, bndry_facets, V1)
-
-    bc = dolfin.fem.dirichletbc.DirichletBC(u_bc, bdofsW_V1, W.sub(1))
-    A2 = dolfin.fem.assemble_matrix(J, [bc])
-=======
-    bc = dolfinx.fem.dirichletbc.DirichletBC(W.sub(1), u_bc, boundary)
+    bdofsW_V1 = dolfinx.fem.locate_dofs_topological(W.sub(1), facetdim, bndry_facets, V1)
+
+    bc = dolfinx.fem.dirichletbc.DirichletBC(u_bc, bdofsW_V1, W.sub(1))
     A2 = dolfinx.fem.assemble_matrix(J, [bc])
->>>>>>> e37ee4f7
     A2.assemble()
     b2 = dolfinx.fem.assemble_vector(F)
     dolfinx.fem.apply_lifting(b2, [J], bcs=[[bc]], x0=[U.vector], scale=-1.0)
@@ -276,30 +265,21 @@
     def boundary(x):
         return numpy.logical_or(x[0] < 1.0e-6, x[0] > 1.0 - 1.0e-6)
 
-<<<<<<< HEAD
     facetdim = mesh.topology.dim - 1
-    mf = dolfin.MeshFunction("size_t", mesh, facetdim, 0)
+    mf = dolfinx.MeshFunction("size_t", mesh, facetdim, 0)
     mf.mark(boundary, 1)
     bndry_facets = numpy.where(mf.values == 1)[0]
 
-    u_bc0 = dolfin.function.Function(V0)
-=======
     u_bc0 = dolfinx.function.Function(V0)
->>>>>>> e37ee4f7
     u_bc0.interpolate(bc_val_0)
     u_bc1 = dolfinx.function.Function(V1)
     u_bc1.interpolate(bc_val_1)
-<<<<<<< HEAD
-
-    bdofs0 = dolfin.fem.locate_dofs_topological(V0, facetdim, bndry_facets)
-    bdofs1 = dolfin.fem.locate_dofs_topological(V1, facetdim, bndry_facets)
-
-    bcs = [dolfin.fem.dirichletbc.DirichletBC(u_bc0, bdofs0),
-           dolfin.fem.dirichletbc.DirichletBC(u_bc1, bdofs1)]
-=======
-    bcs = [dolfinx.fem.dirichletbc.DirichletBC(V0, u_bc0, boundary),
-           dolfinx.fem.dirichletbc.DirichletBC(V1, u_bc1, boundary)]
->>>>>>> e37ee4f7
+
+    bdofs0 = dolfinx.fem.locate_dofs_topological(V0, facetdim, bndry_facets)
+    bdofs1 = dolfinx.fem.locate_dofs_topological(V1, facetdim, bndry_facets)
+
+    bcs = [dolfinx.fem.dirichletbc.DirichletBC(u_bc0, bdofs0),
+           dolfinx.fem.dirichletbc.DirichletBC(u_bc1, bdofs1)]
 
     # Block and Nest variational problem
     u, p = dolfinx.function.Function(V0), dolfinx.function.Function(V1)
@@ -418,16 +398,11 @@
     u1_bc = dolfinx.function.Function(V1)
     u1_bc.interpolate(bc_val_1)
 
-<<<<<<< HEAD
-    bdofsW0_V0 = dolfin.fem.locate_dofs_topological(W.sub(0), facetdim, bndry_facets, V0)
-    bdofsW1_V1 = dolfin.fem.locate_dofs_topological(W.sub(1), facetdim, bndry_facets, V1)
-
-    bcs = [dolfin.fem.dirichletbc.DirichletBC(u0_bc, bdofsW0_V0, W.sub(0)),
-           dolfin.fem.dirichletbc.DirichletBC(u1_bc, bdofsW1_V1, W.sub(1))]
-=======
-    bcs = [dolfinx.fem.dirichletbc.DirichletBC(W.sub(0), u0_bc, boundary),
-           dolfinx.fem.dirichletbc.DirichletBC(W.sub(1), u1_bc, boundary)]
->>>>>>> e37ee4f7
+    bdofsW0_V0 = dolfinx.fem.locate_dofs_topological(W.sub(0), facetdim, bndry_facets, V0)
+    bdofsW1_V1 = dolfinx.fem.locate_dofs_topological(W.sub(1), facetdim, bndry_facets, V1)
+
+    bcs = [dolfinx.fem.dirichletbc.DirichletBC(u0_bc, bdofsW0_V0, W.sub(0)),
+           dolfinx.fem.dirichletbc.DirichletBC(u1_bc, bdofsW1_V1, W.sub(1))]
 
     Jmat2 = dolfinx.fem.create_matrix(J)
     Fvec2 = dolfinx.fem.create_vector(F)
@@ -496,23 +471,18 @@
     u_bc_1 = dolfinx.Function(P2)
     u_bc_1.interpolate(lambda x: numpy.row_stack(tuple(numpy.sin(x[j]) for j in range(gdim))))
 
-<<<<<<< HEAD
     facetdim = mesh.topology.dim - 1
-    mf = dolfin.MeshFunction("size_t", mesh, facetdim, 0)
+    mf = dolfinx.MeshFunction("size_t", mesh, facetdim, 0)
     mf.mark(boundary0, 1)
     mf.mark(boundary1, 2)
     bndry_facets0 = numpy.where(mf.values == 1)[0]
     bndry_facets1 = numpy.where(mf.values == 2)[0]
 
-    bdofs0 = dolfin.fem.locate_dofs_topological(P2, facetdim, bndry_facets0)
-    bdofs1 = dolfin.fem.locate_dofs_topological(P2, facetdim, bndry_facets1)
-
-    bcs = [dolfin.DirichletBC(u_bc_0, bdofs0),
-           dolfin.DirichletBC(u_bc_1, bdofs1)]
-=======
-    bcs = [dolfinx.DirichletBC(P2, u_bc_0, boundary0),
-           dolfinx.DirichletBC(P2, u_bc_1, boundary1)]
->>>>>>> e37ee4f7
+    bdofs0 = dolfinx.fem.locate_dofs_topological(P2, facetdim, bndry_facets0)
+    bdofs1 = dolfinx.fem.locate_dofs_topological(P2, facetdim, bndry_facets1)
+
+    bcs = [dolfinx.DirichletBC(u_bc_0, bdofs0),
+           dolfinx.DirichletBC(u_bc_1, bdofs1)]
 
     u, p = dolfinx.Function(P2), dolfinx.Function(P1)
     du, dp = ufl.TrialFunction(P2), ufl.TrialFunction(P1)
@@ -603,19 +573,11 @@
 
     # -- Monolithic
 
-<<<<<<< HEAD
     P2_el = ufl.VectorElement("Lagrange", mesh.ufl_cell(), 2)
     P1_el = ufl.FiniteElement("Lagrange", mesh.ufl_cell(), 1)
     TH = P2_el * P1_el
-    W = dolfin.FunctionSpace(mesh, TH)
-    U = dolfin.Function(W)
-=======
-    P2 = ufl.VectorElement("Lagrange", mesh.ufl_cell(), 2)
-    P1 = ufl.FiniteElement("Lagrange", mesh.ufl_cell(), 1)
-    TH = P2 * P1
     W = dolfinx.FunctionSpace(mesh, TH)
     U = dolfinx.Function(W)
->>>>>>> e37ee4f7
     dU = ufl.TrialFunction(W)
     u, p = ufl.split(U)
     du, dp = ufl.split(dU)
@@ -626,16 +588,11 @@
     J = derivative(F, U, dU)
     P = inner(ufl.grad(du), ufl.grad(v)) * dx + inner(dp, q) * dx
 
-<<<<<<< HEAD
-    bdofsW0_P2_0 = dolfin.fem.locate_dofs_topological(W.sub(0), facetdim, bndry_facets0, P2)
-    bdofsW0_P2_1 = dolfin.fem.locate_dofs_topological(W.sub(0), facetdim, bndry_facets1, P2)
-
-    bcs = [dolfin.DirichletBC(u_bc_0, bdofsW0_P2_0, W.sub(0)),
-           dolfin.DirichletBC(u_bc_1, bdofsW0_P2_1, W.sub(0))]
-=======
-    bcs = [dolfinx.DirichletBC(W.sub(0), u_bc_0, boundary0),
-           dolfinx.DirichletBC(W.sub(0), u_bc_1, boundary1)]
->>>>>>> e37ee4f7
+    bdofsW0_P2_0 = dolfinx.fem.locate_dofs_topological(W.sub(0), facetdim, bndry_facets0, P2)
+    bdofsW0_P2_1 = dolfinx.fem.locate_dofs_topological(W.sub(0), facetdim, bndry_facets1, P2)
+
+    bcs = [dolfinx.DirichletBC(u_bc_0, bdofsW0_P2_0, W.sub(0)),
+           dolfinx.DirichletBC(u_bc_1, bdofsW0_P2_1, W.sub(0))]
 
     Jmat2 = dolfinx.fem.create_matrix(J)
     Pmat2 = dolfinx.fem.create_matrix(P)
