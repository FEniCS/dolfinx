# Copyright (C) 2019 Nathan Sime
#
# This file is part of DOLFINX (https://www.fenicsproject.org)
#
# SPDX-License-Identifier:    LGPL-3.0-or-later
"""Unit tests for assembly"""

import math

import dolfinx
import numpy
import pytest
import ufl
from dolfinx.mesh import locate_entities_boundary
from mpi4py import MPI
from petsc4py import PETSc
from ufl import derivative, dx, inner


def nest_matrix_norm(A):
    """Return norm of a MatNest matrix"""
    assert A.getType() == "nest"
    norm = 0.0
    nrows, ncols = A.getNestSize()
    for row in range(nrows):
        for col in range(ncols):
            A_sub = A.getNestSubMatrix(row, col)
            if A_sub:
                _norm = A_sub.norm()
                norm += _norm * _norm
    return math.sqrt(norm)


def test_matrix_assembly_block_nl():
    """Test assembly of block matrices and vectors into (a) monolithic
    blocked structures, PETSc Nest structures, and monolithic structures
    in the nonlinear setting
    """
    mesh = dolfinx.generation.UnitSquareMesh(MPI.COMM_WORLD, 4, 8)

    p0, p1 = 1, 2
    P0 = ufl.FiniteElement("Lagrange", mesh.ufl_cell(), p0)
    P1 = ufl.FiniteElement("Lagrange", mesh.ufl_cell(), p1)

    V0 = dolfinx.fem.FunctionSpace(mesh, P0)
    V1 = dolfinx.fem.FunctionSpace(mesh, P1)

    def boundary(x):
        return numpy.logical_or(x[0] < 1.0e-6, x[0] > 1.0 - 1.0e-6)

    def initial_guess_u(x):
        return numpy.sin(x[0]) * numpy.sin(x[1])

    def initial_guess_p(x):
        return -x[0]**2 - x[1]**3

    def bc_value(x):
        return numpy.cos(x[0]) * numpy.cos(x[1])

    facetdim = mesh.topology.dim - 1
    bndry_facets = locate_entities_boundary(mesh, facetdim, boundary)

    u_bc = dolfinx.fem.Function(V1)
    u_bc.interpolate(bc_value)
    bdofs = dolfinx.fem.locate_dofs_topological(V1, facetdim, bndry_facets)
    bc = dolfinx.fem.dirichletbc.DirichletBC(u_bc, bdofs)

    # Define variational problem
    du, dp = ufl.TrialFunction(V0), ufl.TrialFunction(V1)
    u, p = dolfinx.fem.Function(V0), dolfinx.fem.Function(V1)
    v, q = ufl.TestFunction(V0), ufl.TestFunction(V1)

    u.interpolate(initial_guess_u)
    p.interpolate(initial_guess_p)

    f = 1.0
    g = -3.0

    F0 = inner(u, v) * dx + inner(p, v) * dx - inner(f, v) * dx
    F1 = inner(u, q) * dx + inner(p, q) * dx - inner(g, q) * dx

    a_block = [[derivative(F0, u, du), derivative(F0, p, dp)],
               [derivative(F1, u, du), derivative(F1, p, dp)]]
    L_block = [F0, F1]

    # Monolithic blocked
    x0 = dolfinx.fem.create_vector_block(L_block)
    dolfinx.cpp.la.scatter_local_vectors(
        x0, [u.vector.array_r, p.vector.array_r],
        [(u.function_space.dofmap.index_map, u.function_space.dofmap.index_map_bs),
         (p.function_space.dofmap.index_map, p.function_space.dofmap.index_map_bs)])
    x0.ghostUpdate(addv=PETSc.InsertMode.INSERT, mode=PETSc.ScatterMode.FORWARD)

    # Ghosts are updated inside assemble_vector_block
    A0 = dolfinx.fem.assemble_matrix_block(a_block, [bc])
    b0 = dolfinx.fem.assemble_vector_block(L_block, a_block, [bc], x0=x0, scale=-1.0)
    A0.assemble()
    assert A0.getType() != "nest"
    Anorm0 = A0.norm()
    bnorm0 = b0.norm()

    # Nested (MatNest)
    x1 = dolfinx.fem.create_vector_nest(L_block)
    for x1_soln_pair in zip(x1.getNestSubVecs(), (u, p)):
        x1_sub, soln_sub = x1_soln_pair
        soln_sub.vector.ghostUpdate(addv=PETSc.InsertMode.INSERT, mode=PETSc.ScatterMode.FORWARD)
        soln_sub.vector.copy(result=x1_sub)
        x1_sub.ghostUpdate(addv=PETSc.InsertMode.INSERT, mode=PETSc.ScatterMode.FORWARD)

    A1 = dolfinx.fem.assemble_matrix_nest(a_block, [bc])
    b1 = dolfinx.fem.assemble_vector_nest(L_block)
    dolfinx.fem.apply_lifting_nest(b1, a_block, [bc], x1, scale=-1.0)
    for b_sub in b1.getNestSubVecs():
        b_sub.ghostUpdate(addv=PETSc.InsertMode.ADD, mode=PETSc.ScatterMode.REVERSE)
    bcs0 = dolfinx.cpp.fem.bcs_rows(dolfinx.fem.assemble._create_cpp_form(L_block), [bc])
    dolfinx.fem.set_bc_nest(b1, bcs0, x1, scale=-1.0)
    A1.assemble()

    assert A1.getType() == "nest"
    assert nest_matrix_norm(A1) == pytest.approx(Anorm0, 1.0e-12)
    assert b1.norm() == pytest.approx(bnorm0, 1.0e-12)

    # Monolithic version
    E = P0 * P1
    W = dolfinx.fem.FunctionSpace(mesh, E)
    dU = ufl.TrialFunction(W)
    U = dolfinx.fem.Function(W)
    u0, u1 = ufl.split(U)
    v0, v1 = ufl.TestFunctions(W)

    U.sub(0).interpolate(initial_guess_u)
    U.sub(1).interpolate(initial_guess_p)

    F = inner(u0, v0) * dx + inner(u1, v0) * dx + inner(u0, v1) * dx + inner(u1, v1) * dx \
        - inner(f, v0) * ufl.dx - inner(g, v1) * dx
    J = derivative(F, U, dU)

    bdofsW_V1 = dolfinx.fem.locate_dofs_topological((W.sub(1), V1), facetdim, bndry_facets)

    bc = dolfinx.fem.dirichletbc.DirichletBC(u_bc, bdofsW_V1, W.sub(1))
    A2 = dolfinx.fem.assemble_matrix(J, [bc])
    A2.assemble()
    b2 = dolfinx.fem.assemble_vector(F)
    dolfinx.fem.apply_lifting(b2, [J], bcs=[[bc]], x0=[U.vector], scale=-1.0)
    b2.ghostUpdate(addv=PETSc.InsertMode.ADD, mode=PETSc.ScatterMode.REVERSE)
    dolfinx.fem.set_bc(b2, [bc], x0=U.vector, scale=-1.0)
    assert A2.getType() != "nest"
    assert A2.norm() == pytest.approx(Anorm0, 1.0e-12)
    assert b2.norm() == pytest.approx(bnorm0, 1.0e-12)


class NonlinearPDE_SNESProblem():
    def __init__(self, F, J, soln_vars, bcs, P=None):
        self.L = F
        self.a = J
        self.a_precon = P
        self.bcs = bcs
        self.soln_vars = soln_vars

    def F_mono(self, snes, x, F):
        x.ghostUpdate(addv=PETSc.InsertMode.INSERT, mode=PETSc.ScatterMode.FORWARD)
        with x.localForm() as _x, self.soln_vars.vector.localForm() as _u:
            _u[:] = _x
        with F.localForm() as f_local:
            f_local.set(0.0)
        dolfinx.fem.assemble_vector(F, self.L)
        dolfinx.fem.apply_lifting(F, [self.a], [self.bcs], x0=[x], scale=-1.0)
        F.ghostUpdate(addv=PETSc.InsertMode.ADD, mode=PETSc.ScatterMode.REVERSE)
        dolfinx.fem.set_bc(F, self.bcs, x, -1.0)

    def J_mono(self, snes, x, J, P):
        J.zeroEntries()
        dolfinx.fem.assemble_matrix(J, self.a, self.bcs, diagonal=1.0)
        J.assemble()
        if self.a_precon is not None:
            P.zeroEntries()
            dolfinx.fem.assemble_matrix(P, self.a_precon, self.bcs, diagonal=1.0)
            P.assemble()

    def F_block(self, snes, x, F):
        assert x.getType() != "nest"
        assert F.getType() != "nest"
        x.ghostUpdate(addv=PETSc.InsertMode.INSERT, mode=PETSc.ScatterMode.FORWARD)
        with F.localForm() as f_local:
            f_local.set(0.0)

        offset = 0
        x_array = x.getArray(readonly=True)
        for var in self.soln_vars:
            size_local = var.vector.getLocalSize()
            var.vector.array[:] = x_array[offset: offset + size_local]
            var.vector.ghostUpdate(addv=PETSc.InsertMode.INSERT, mode=PETSc.ScatterMode.FORWARD)
            offset += size_local

        dolfinx.fem.assemble_vector_block(F, self.L, self.a, self.bcs, x0=x, scale=-1.0)

    def J_block(self, snes, x, J, P):
        assert x.getType() != "nest" and J.getType() != "nest" and P.getType() != "nest"
        J.zeroEntries()
        dolfinx.fem.assemble_matrix_block(J, self.a, self.bcs, diagonal=1.0)
        J.assemble()
        if self.a_precon is not None:
            P.zeroEntries()
            dolfinx.fem.assemble_matrix_block(P, self.a_precon, self.bcs, diagonal=1.0)
            P.assemble()

    def F_nest(self, snes, x, F):
        assert x.getType() == "nest" and F.getType() == "nest"
        # Update solution
        x = x.getNestSubVecs()
        for x_sub, var_sub in zip(x, self.soln_vars):
            x_sub.ghostUpdate(addv=PETSc.InsertMode.INSERT, mode=PETSc.ScatterMode.FORWARD)
            with x_sub.localForm() as _x, var_sub.vector.localForm() as _u:
                _u[:] = _x

        # Assemble
        bcs1 = dolfinx.cpp.fem.bcs_cols(dolfinx.fem.assemble._create_cpp_form(self.a), self.bcs)
        for L, F_sub, a, bc in zip(self.L, F.getNestSubVecs(), self.a, bcs1):
            with F_sub.localForm() as F_sub_local:
                F_sub_local.set(0.0)
            dolfinx.fem.assemble_vector(F_sub, L)
            dolfinx.fem.apply_lifting(F_sub, a, bc, x0=x, scale=-1.0)
            F_sub.ghostUpdate(addv=PETSc.InsertMode.ADD, mode=PETSc.ScatterMode.REVERSE)

        # Set bc value in RHS
        bcs0 = dolfinx.cpp.fem.bcs_rows(dolfinx.fem.assemble._create_cpp_form(self.L), self.bcs)
        for F_sub, bc, x_sub in zip(F.getNestSubVecs(), bcs0, x):
            dolfinx.fem.set_bc(F_sub, bc, x_sub, -1.0)

        # Must assemble F here in the case of nest matrices
        F.assemble()

    def J_nest(self, snes, x, J, P):
        assert J.getType() == "nest" and P.getType() == "nest"
        J.zeroEntries()
        dolfinx.fem.assemble_matrix_nest(J, self.a, self.bcs, diagonal=1.0)
        J.assemble()
        if self.a_precon is not None:
            P.zeroEntries()
            dolfinx.fem.assemble_matrix_nest(P, self.a_precon, self.bcs, diagonal=1.0)
            P.assemble()


def test_assembly_solve_block_nl():
    """Solve a two-field nonlinear diffusion like problem with block matrix
    approaches and test that solution is the same.
    """
    mesh = dolfinx.generation.UnitSquareMesh(MPI.COMM_WORLD, 12, 11)
    p = 1
    P = ufl.FiniteElement("Lagrange", mesh.ufl_cell(), p)
    V0 = dolfinx.fem.FunctionSpace(mesh, P)
    V1 = V0.clone()

    def bc_val_0(x):
        return x[0]**2 + x[1]**2

    def bc_val_1(x):
        return numpy.sin(x[0]) * numpy.cos(x[1])

    def initial_guess_u(x):
        return numpy.sin(x[0]) * numpy.sin(x[1])

    def initial_guess_p(x):
        return -x[0]**2 - x[1]**3

    def boundary(x):
        return numpy.logical_or(x[0] < 1.0e-6, x[0] > 1.0 - 1.0e-6)

    facetdim = mesh.topology.dim - 1
    bndry_facets = locate_entities_boundary(mesh, facetdim, boundary)

    u_bc0 = dolfinx.fem.Function(V0)
    u_bc0.interpolate(bc_val_0)
    u_bc1 = dolfinx.fem.Function(V1)
    u_bc1.interpolate(bc_val_1)

    bdofs0 = dolfinx.fem.locate_dofs_topological(V0, facetdim, bndry_facets)
    bdofs1 = dolfinx.fem.locate_dofs_topological(V1, facetdim, bndry_facets)

    bcs = [dolfinx.fem.dirichletbc.DirichletBC(u_bc0, bdofs0),
           dolfinx.fem.dirichletbc.DirichletBC(u_bc1, bdofs1)]

    # Block and Nest variational problem
    u, p = dolfinx.fem.Function(V0), dolfinx.fem.Function(V1)
    du, dp = ufl.TrialFunction(V0), ufl.TrialFunction(V1)
    v, q = ufl.TestFunction(V0), ufl.TestFunction(V1)

    f = 1.0
    g = -3.0

    F = [inner((u**2 + 1) * ufl.grad(u), ufl.grad(v)) * dx - inner(f, v) * dx,
         inner((p**2 + 1) * ufl.grad(p), ufl.grad(q)) * dx - inner(g, q) * dx]

    J = [[derivative(F[0], u, du), derivative(F[0], p, dp)],
         [derivative(F[1], u, du), derivative(F[1], p, dp)]]

    def blocked_solve():
        """Blocked version"""
        Jmat = dolfinx.fem.create_matrix_block(J)
        Fvec = dolfinx.fem.create_vector_block(F)

        snes = PETSc.SNES().create(MPI.COMM_WORLD)
        snes.setTolerances(rtol=1.0e-15, max_it=10)
        snes.getKSP().setType("preonly")
        snes.getKSP().getPC().setType("lu")

        problem = NonlinearPDE_SNESProblem(F, J, [u, p], bcs)
        snes.setFunction(problem.F_block, Fvec)
        snes.setJacobian(problem.J_block, J=Jmat, P=None)

        u.interpolate(initial_guess_u)
        p.interpolate(initial_guess_p)

        x = dolfinx.fem.create_vector_block(F)
        dolfinx.cpp.la.scatter_local_vectors(
            x, [u.vector.array_r, p.vector.array_r],
            [(u.function_space.dofmap.index_map, u.function_space.dofmap.index_map_bs),
             (p.function_space.dofmap.index_map, p.function_space.dofmap.index_map_bs)])
        x.ghostUpdate(addv=PETSc.InsertMode.INSERT, mode=PETSc.ScatterMode.FORWARD)

        snes.solve(None, x)
        assert snes.getKSP().getConvergedReason() > 0
        assert snes.getConvergedReason() > 0
        return x.norm()

    def nested_solve():
        """Nested version"""
        Jmat = dolfinx.fem.create_matrix_nest(J)
        assert Jmat.getType() == "nest"
        Fvec = dolfinx.fem.create_vector_nest(F)
        assert Fvec.getType() == "nest"

        snes = PETSc.SNES().create(MPI.COMM_WORLD)
        snes.setTolerances(rtol=1.0e-15, max_it=10)

        nested_IS = Jmat.getNestISs()

        snes.getKSP().setType("gmres")
        snes.getKSP().setTolerances(rtol=1e-12)
        snes.getKSP().getPC().setType("fieldsplit")
        snes.getKSP().getPC().setFieldSplitIS(["u", nested_IS[0][0]], ["p", nested_IS[1][1]])

        ksp_u, ksp_p = snes.getKSP().getPC().getFieldSplitSubKSP()
        ksp_u.setType("preonly")
        ksp_u.getPC().setType('lu')
        ksp_p.setType("preonly")
        ksp_p.getPC().setType('lu')

        problem = NonlinearPDE_SNESProblem(F, J, [u, p], bcs)
        snes.setFunction(problem.F_nest, Fvec)
        snes.setJacobian(problem.J_nest, J=Jmat, P=None)

        u.interpolate(initial_guess_u)
        p.interpolate(initial_guess_p)

        x = dolfinx.fem.create_vector_nest(F)
        assert x.getType() == "nest"
        for x_soln_pair in zip(x.getNestSubVecs(), (u, p)):
            x_sub, soln_sub = x_soln_pair
            soln_sub.vector.ghostUpdate(addv=PETSc.InsertMode.INSERT, mode=PETSc.ScatterMode.FORWARD)
            soln_sub.vector.copy(result=x_sub)
            x_sub.ghostUpdate(addv=PETSc.InsertMode.INSERT, mode=PETSc.ScatterMode.FORWARD)

        snes.solve(None, x)
        assert snes.getKSP().getConvergedReason() > 0
        assert snes.getConvergedReason() > 0
        return x.norm()

    def monolithic_solve():
        """Monolithic version"""
        E = P * P
        W = dolfinx.fem.FunctionSpace(mesh, E)
        U = dolfinx.fem.Function(W)
        dU = ufl.TrialFunction(W)
        u0, u1 = ufl.split(U)
        v0, v1 = ufl.TestFunctions(W)

        F = inner((u0**2 + 1) * ufl.grad(u0), ufl.grad(v0)) * dx \
            + inner((u1**2 + 1) * ufl.grad(u1), ufl.grad(v1)) * dx \
            - inner(f, v0) * ufl.dx - inner(g, v1) * dx
        J = derivative(F, U, dU)

        u0_bc = dolfinx.fem.Function(V0)
        u0_bc.interpolate(bc_val_0)
        u1_bc = dolfinx.fem.Function(V1)
        u1_bc.interpolate(bc_val_1)

        bdofsW0_V0 = dolfinx.fem.locate_dofs_topological((W.sub(0), V0), facetdim, bndry_facets)
        bdofsW1_V1 = dolfinx.fem.locate_dofs_topological((W.sub(1), V1), facetdim, bndry_facets)

        bcs = [dolfinx.fem.dirichletbc.DirichletBC(u0_bc, bdofsW0_V0, W.sub(0)),
               dolfinx.fem.dirichletbc.DirichletBC(u1_bc, bdofsW1_V1, W.sub(1))]

        Jmat = dolfinx.fem.create_matrix(J)
        Fvec = dolfinx.fem.create_vector(F)

        snes = PETSc.SNES().create(MPI.COMM_WORLD)
        snes.setTolerances(rtol=1.0e-15, max_it=10)

<<<<<<< HEAD
    U.sub(0).interpolate(initial_guess_u)
    U.sub(1).interpolate(initial_guess_p)
=======
        snes.getKSP().setType("preonly")
        snes.getKSP().getPC().setType("lu")
>>>>>>> b6161635

        problem = NonlinearPDE_SNESProblem(F, J, U, bcs)
        snes.setFunction(problem.F_mono, Fvec)
        snes.setJacobian(problem.J_mono, J=Jmat, P=None)

        U.interpolate(lambda x: numpy.row_stack((initial_guess_u(x), initial_guess_p(x))))

        x = dolfinx.fem.create_vector(F)
        x.array = U.vector.array_r

        snes.solve(None, x)
        assert snes.getKSP().getConvergedReason() > 0
        assert snes.getConvergedReason() > 0
        return x.norm()

    norm0 = blocked_solve()
    norm1 = nested_solve()
    norm2 = monolithic_solve()
    assert norm1 == pytest.approx(norm0, 1.0e-12)
    assert norm2 == pytest.approx(norm0, 1.0e-12)


@pytest.mark.parametrize("mesh", [
    dolfinx.generation.UnitSquareMesh(MPI.COMM_WORLD, 12, 11, ghost_mode=dolfinx.cpp.mesh.GhostMode.none),
    dolfinx.generation.UnitCubeMesh(MPI.COMM_WORLD, 3, 5, 4, ghost_mode=dolfinx.cpp.mesh.GhostMode.shared_facet),
    dolfinx.generation.UnitSquareMesh(MPI.COMM_WORLD, 12, 11, ghost_mode=dolfinx.cpp.mesh.GhostMode.none),
    dolfinx.generation.UnitCubeMesh(MPI.COMM_WORLD, 3, 5, 4, ghost_mode=dolfinx.cpp.mesh.GhostMode.shared_facet)
])
def test_assembly_solve_taylor_hood_nl(mesh):
    """Assemble Stokes problem with Taylor-Hood elements and solve."""
    gdim = mesh.geometry.dim
    P2 = dolfinx.fem.VectorFunctionSpace(mesh, ("Lagrange", 2))
    P1 = dolfinx.fem.FunctionSpace(mesh, ("Lagrange", 1))

    def boundary0(x):
        """Define boundary x = 0"""
        return x[0] < 10 * numpy.finfo(float).eps

    def boundary1(x):
        """Define boundary x = 1"""
        return x[0] > (1.0 - 10 * numpy.finfo(float).eps)

    def initial_guess_u(x):
        u_init = numpy.row_stack((numpy.sin(x[0]) * numpy.sin(x[1]),
                                  numpy.cos(x[0]) * numpy.cos(x[1])))
        if gdim == 3:
            u_init = numpy.row_stack((u_init, numpy.cos(x[2])))
        return u_init

    def initial_guess_p(x):
        return -x[0]**2 - x[1]**3

    u_bc_0 = dolfinx.Function(P2)
    u_bc_0.interpolate(lambda x: numpy.row_stack(tuple(x[j] + float(j) for j in range(gdim))))

    u_bc_1 = dolfinx.Function(P2)
    u_bc_1.interpolate(lambda x: numpy.row_stack(tuple(numpy.sin(x[j]) for j in range(gdim))))

    facetdim = mesh.topology.dim - 1
    bndry_facets0 = locate_entities_boundary(mesh, facetdim, boundary0)
    bndry_facets1 = locate_entities_boundary(mesh, facetdim, boundary1)

    bdofs0 = dolfinx.fem.locate_dofs_topological(P2, facetdim, bndry_facets0)
    bdofs1 = dolfinx.fem.locate_dofs_topological(P2, facetdim, bndry_facets1)

    bcs = [dolfinx.DirichletBC(u_bc_0, bdofs0),
           dolfinx.DirichletBC(u_bc_1, bdofs1)]

    u, p = dolfinx.Function(P2), dolfinx.Function(P1)
    du, dp = ufl.TrialFunction(P2), ufl.TrialFunction(P1)
    v, q = ufl.TestFunction(P2), ufl.TestFunction(P1)

    F = [inner(ufl.grad(u), ufl.grad(v)) * dx + inner(p, ufl.div(v)) * dx,
         inner(ufl.div(u), q) * dx]
    J = [[derivative(F[0], u, du), derivative(F[0], p, dp)],
         [derivative(F[1], u, du), derivative(F[1], p, dp)]]
    P = [[J[0][0], None],
         [None, inner(dp, q) * dx]]

    # -- Blocked and monolithic

    Jmat0 = dolfinx.fem.create_matrix_block(J)
    Pmat0 = dolfinx.fem.create_matrix_block(P)
    Fvec0 = dolfinx.fem.create_vector_block(F)

    snes = PETSc.SNES().create(MPI.COMM_WORLD)
    snes.setTolerances(rtol=1.0e-15, max_it=10)
    snes.getKSP().setType("minres")
    snes.getKSP().getPC().setType("lu")

    problem = NonlinearPDE_SNESProblem(F, J, [u, p], bcs, P=P)
    snes.setFunction(problem.F_block, Fvec0)
    snes.setJacobian(problem.J_block, J=Jmat0, P=Pmat0)

    u.interpolate(initial_guess_u)
    p.interpolate(initial_guess_p)

    x0 = dolfinx.fem.create_vector_block(F)
    with u.vector.localForm() as _u, p.vector.localForm() as _p:
        dolfinx.cpp.la.scatter_local_vectors(
            x0, [_u.array_r, _p.array_r],
            [(u.function_space.dofmap.index_map, u.function_space.dofmap.index_map_bs),
             (p.function_space.dofmap.index_map, p.function_space.dofmap.index_map_bs)])
    x0.ghostUpdate(addv=PETSc.InsertMode.INSERT, mode=PETSc.ScatterMode.FORWARD)

    snes.solve(None, x0)

    assert snes.getConvergedReason() > 0

    # -- Blocked and nested

    Jmat1 = dolfinx.fem.create_matrix_nest(J)
    Pmat1 = dolfinx.fem.create_matrix_nest(P)
    Fvec1 = dolfinx.fem.create_vector_nest(F)

    snes = PETSc.SNES().create(MPI.COMM_WORLD)
    snes.setTolerances(rtol=1.0e-15, max_it=10)

    nested_IS = Jmat1.getNestISs()

    snes.getKSP().setType("minres")
    snes.getKSP().setTolerances(rtol=1e-12)
    snes.getKSP().getPC().setType("fieldsplit")
    snes.getKSP().getPC().setFieldSplitIS(["u", nested_IS[0][0]], ["p", nested_IS[1][1]])

    ksp_u, ksp_p = snes.getKSP().getPC().getFieldSplitSubKSP()
    ksp_u.setType("preonly")
    ksp_u.getPC().setType('lu')
    ksp_p.setType("preonly")
    ksp_p.getPC().setType('lu')

    problem = NonlinearPDE_SNESProblem(F, J, [u, p], bcs, P=P)
    snes.setFunction(problem.F_nest, Fvec1)
    snes.setJacobian(problem.J_nest, J=Jmat1, P=Pmat1)

    u.interpolate(initial_guess_u)
    p.interpolate(initial_guess_p)

    x1 = dolfinx.fem.create_vector_nest(F)
    for x1_soln_pair in zip(x1.getNestSubVecs(), (u, p)):
        x1_sub, soln_sub = x1_soln_pair
        soln_sub.vector.ghostUpdate(addv=PETSc.InsertMode.INSERT, mode=PETSc.ScatterMode.FORWARD)
        soln_sub.vector.copy(result=x1_sub)
        x1_sub.ghostUpdate(addv=PETSc.InsertMode.INSERT, mode=PETSc.ScatterMode.FORWARD)

    x1.set(0.0)
    snes.solve(None, x1)

    assert snes.getConvergedReason() > 0
    assert nest_matrix_norm(Jmat1) == pytest.approx(Jmat0.norm(), 1.0e-12)
    assert Fvec1.norm() == pytest.approx(Fvec0.norm(), 1.0e-12)
    assert x1.norm() == pytest.approx(x0.norm(), 1.0e-12)

    # -- Monolithic

    P2_el = ufl.VectorElement("Lagrange", mesh.ufl_cell(), 2)
    P1_el = ufl.FiniteElement("Lagrange", mesh.ufl_cell(), 1)
    TH = P2_el * P1_el
    W = dolfinx.FunctionSpace(mesh, TH)
    U = dolfinx.Function(W)
    dU = ufl.TrialFunction(W)
    u, p = ufl.split(U)
    du, dp = ufl.split(dU)
    v, q = ufl.TestFunctions(W)

    F = inner(ufl.grad(u), ufl.grad(v)) * dx + inner(p, ufl.div(v)) * dx \
        + inner(ufl.div(u), q) * dx
    J = derivative(F, U, dU)
    P = inner(ufl.grad(du), ufl.grad(v)) * dx + inner(dp, q) * dx

    bdofsW0_P2_0 = dolfinx.fem.locate_dofs_topological((W.sub(0), P2), facetdim, bndry_facets0)
    bdofsW0_P2_1 = dolfinx.fem.locate_dofs_topological((W.sub(0), P2), facetdim, bndry_facets1)

    bcs = [dolfinx.DirichletBC(u_bc_0, bdofsW0_P2_0, W.sub(0)),
           dolfinx.DirichletBC(u_bc_1, bdofsW0_P2_1, W.sub(0))]

    Jmat2 = dolfinx.fem.create_matrix(J)
    Pmat2 = dolfinx.fem.create_matrix(P)
    Fvec2 = dolfinx.fem.create_vector(F)

    snes = PETSc.SNES().create(MPI.COMM_WORLD)
    snes.setTolerances(rtol=1.0e-15, max_it=10)
    snes.getKSP().setType("minres")
    snes.getKSP().getPC().setType("lu")

    problem = NonlinearPDE_SNESProblem(F, J, U, bcs, P=P)
    snes.setFunction(problem.F_mono, Fvec2)
    snes.setJacobian(problem.J_mono, J=Jmat2, P=Pmat2)

    U.sub(0).interpolate(initial_guess_u)
    U.sub(1).interpolate(initial_guess_p)

    x2 = dolfinx.fem.create_vector(F)
    x2.array = U.vector.array_r

    snes.solve(None, x2)

    assert snes.getConvergedReason() > 0
    assert Jmat2.norm() == pytest.approx(Jmat0.norm(), 1.0e-12)
    assert Fvec2.norm() == pytest.approx(Fvec0.norm(), 1.0e-12)
    assert x2.norm() == pytest.approx(x0.norm(), 1.0e-12)<|MERGE_RESOLUTION|>--- conflicted
+++ resolved
@@ -397,13 +397,8 @@
         snes = PETSc.SNES().create(MPI.COMM_WORLD)
         snes.setTolerances(rtol=1.0e-15, max_it=10)
 
-<<<<<<< HEAD
-    U.sub(0).interpolate(initial_guess_u)
-    U.sub(1).interpolate(initial_guess_p)
-=======
         snes.getKSP().setType("preonly")
         snes.getKSP().getPC().setType("lu")
->>>>>>> b6161635
 
         problem = NonlinearPDE_SNESProblem(F, J, U, bcs)
         snes.setFunction(problem.F_mono, Fvec)
