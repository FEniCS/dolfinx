# Copyright (C) 2009-2020 Garth N. Wells, Matthew W. Scroggs and Jorgen S. Dokken
#
# This file is part of DOLFINx (https://www.fenicsproject.org)
#
# SPDX-License-Identifier:    LGPL-3.0-or-later
"""Test that interpolation is done correctly"""

import random

import numpy as np
import pytest

import basix
from basix.ufl_wrapper import (MixedElement, create_vector_element, VectorElement, BasixElement,
                               _create_enriched_element, create_element)
import ufl
from dolfinx.fem import (Expression, Function, FunctionSpace,
                         VectorFunctionSpace, assemble_scalar, form)
from dolfinx.mesh import (CellType, create_mesh, create_unit_cube,
                          create_unit_square, locate_entities, meshtags)

from mpi4py import MPI

parametrize_cell_types = pytest.mark.parametrize(
    "cell_type", [
        CellType.interval,
        CellType.triangle,
        CellType.tetrahedron,
        CellType.quadrilateral,
        CellType.hexahedron
    ])


def random_point_in_reference(cell_type):
    if cell_type == CellType.interval:
        return (random.random(), 0, 0)
    elif cell_type == CellType.triangle:
        x, y = random.random(), random.random()
        # If point is outside cell, move it back inside
        if x + y > 1:
            x, y = 1 - x, 1 - y
        return (x, y, 0)
    elif cell_type == CellType.tetrahedron:
        x, y, z = random.random(), random.random(), random.random()
        # If point is outside cell, move it back inside
        if x + y > 1:
            x, y = 1 - x, 1 - y
        if y + z > 1:
            y, z = 1 - z, 1 - x - y
        if x + y + z > 1:
            x, z = 1 - x - y, x + y + z - 1
        return (x, y, z)
    elif cell_type == CellType.quadrilateral:
        x, y = random.random(), random.random()
        return (x, y, 0)
    elif cell_type == CellType.hexahedron:
        return (random.random(), random.random(), random.random())


def random_point_in_cell(mesh):
    cell_type = mesh.topology.cell_type
    point = random_point_in_reference(cell_type)

    if cell_type == CellType.interval:
        origin = mesh.geometry.x[0]
        axes = (mesh.geometry.x[1], )
    elif cell_type == CellType.triangle:
        origin = mesh.geometry.x[0]
        axes = (mesh.geometry.x[1], mesh.geometry.x[2])
    elif cell_type == CellType.tetrahedron:
        origin = mesh.geometry.x[0]
        axes = (mesh.geometry.x[1], mesh.geometry.x[2], mesh.geometry.x[3])
    elif cell_type == CellType.quadrilateral:
        origin = mesh.geometry.x[0]
        axes = (mesh.geometry.x[1], mesh.geometry.x[2])
    elif cell_type == CellType.hexahedron:
        origin = mesh.geometry.x[0]
        axes = (mesh.geometry.x[1], mesh.geometry.x[2], mesh.geometry.x[4])

    return tuple(origin[i] + sum((axis[i] - origin[i]) * p for axis, p in zip(axes, point)) for i in range(3))


def one_cell_mesh(cell_type):
    if cell_type == CellType.interval:
        points = np.array([[-1.], [2.]])
    if cell_type == CellType.triangle:
        points = np.array([[-1., -1.], [2., 0.], [0., 0.5]])
    elif cell_type == CellType.tetrahedron:
        points = np.array([[-1., -1., -1.], [2., 0., 0.], [0., 0.5, 0.], [0., 0., 1.]])
    elif cell_type == CellType.quadrilateral:
        points = np.array([[-1., 0.], [1., 0.], [-1., 1.5], [1., 1.5]])
    elif cell_type == CellType.hexahedron:
        points = np.array([[-1., -0.5, 0.], [1., -0.5, 0.], [-1., 1.5, 0.],
                           [1., 1.5, 0.], [0., -0.5, 1.], [1., -0.5, 1.],
                           [-1., 1.5, 1.], [1., 1.5, 1.]])
    num_points = len(points)

    # Randomly number the points and create the mesh
    order = list(range(num_points))
    random.shuffle(order)
    ordered_points = np.zeros(points.shape)
    for i, j in enumerate(order):
        ordered_points[j] = points[i]
    cells = np.array([order])

    domain = ufl.Mesh(create_vector_element("Lagrange", cell_type.name, 1))
    return create_mesh(MPI.COMM_WORLD, cells, ordered_points, domain)


def two_cell_mesh(cell_type):
    if cell_type == CellType.interval:
        points = np.array([[0.], [1.], [-1.]])
        cells = [[0, 1], [0, 2]]
    if cell_type == CellType.triangle:
        # Define equilateral triangles with area 1
        root = 3 ** 0.25  # 4th root of 3
        points = np.array([[0., 0.], [2 / root, 0.],
                           [1 / root, root], [1 / root, -root]])
        cells = [[0, 1, 2], [1, 0, 3]]
    elif cell_type == CellType.tetrahedron:
        # Define regular tetrahedra with volume 1
        s = 2 ** 0.5 * 3 ** (1 / 3)  # side length
        points = np.array([[0., 0., 0.], [s, 0., 0.],
                           [s / 2, s * np.sqrt(3) / 2, 0.],
                           [s / 2, s / 2 / np.sqrt(3), s * np.sqrt(2 / 3)],
                           [s / 2, s / 2 / np.sqrt(3), -s * np.sqrt(2 / 3)]])
        cells = [[0, 1, 2, 3], [0, 2, 1, 4]]
    elif cell_type == CellType.quadrilateral:
        # Define unit quadrilaterals (area 1)
        points = np.array([[0., 0.], [1., 0.], [0., 1.], [1., 1.], [0., -1.], [1., -1.]])
        cells = [[0, 1, 2, 3], [5, 1, 4, 0]]
    elif cell_type == CellType.hexahedron:
        # Define unit hexahedra (volume 1)
        points = np.array([[0., 0., 0.], [1., 0., 0.], [0., 1., 0.],
                           [1., 1., 0.], [0., 0., 1.], [1., 0., 1.],
                           [0., 1., 1.], [1., 1., 1.], [0., 0., -1.],
                           [1., 0., -1.], [0., 1., -1.], [1., 1., -1.]])
        cells = [[0, 1, 2, 3, 4, 5, 6, 7], [9, 11, 8, 10, 1, 3, 0, 2]]

    domain = ufl.Mesh(create_vector_element("Lagrange", cell_type.name, 1))
    mesh = create_mesh(MPI.COMM_WORLD, cells, points, domain)
    return mesh


def run_scalar_test(V, poly_order):
    """Test that interpolation is correct in a scalar valued space."""
    random.seed(13)
    tdim = V.mesh.topology.dim

    if tdim == 1:
        def f(x):
            return x[0] ** poly_order
    elif tdim == 2:
        def f(x):
            return x[1] ** poly_order + 2 * x[0] ** min(poly_order, 1)
    else:
        def f(x):
            return x[1] ** poly_order + 2 * x[0] ** min(poly_order, 1) - 3 * x[2] ** min(poly_order, 2)

    v = Function(V)
    v.interpolate(f)
    points = [random_point_in_cell(V.mesh) for count in range(5)]
    cells = [0 for count in range(5)]
    values = v.eval(points, cells)
    for p, val in zip(points, values):
        assert np.allclose(val, f(p))


def run_vector_test(V, poly_order):
    """Test that interpolation is correct in a scalar valued space."""
    random.seed(12)
    tdim = V.mesh.topology.dim

    if tdim == 1:
        def f(x):
            return x[0] ** poly_order
    elif tdim == 2:
        def f(x):
            return (x[1] ** min(poly_order, 1), 2 * x[0] ** poly_order)
    else:
        def f(x):
            return (x[1] ** min(poly_order, 1), 2 * x[0] ** poly_order, 3 * x[2] ** min(poly_order, 2))

    v = Function(V)
    v.interpolate(f)
    points = [random_point_in_cell(V.mesh) for count in range(5)]
    cells = [0 for count in range(5)]
    values = v.eval(points, cells)
    for p, val in zip(points, values):
        assert np.allclose(val, f(p))


@pytest.mark.skip_in_parallel
@parametrize_cell_types
@pytest.mark.parametrize("order", range(1, 5))
def test_Lagrange_interpolation(cell_type, order):
    """Test that interpolation is correct in a FunctionSpace"""
    mesh = one_cell_mesh(cell_type)
    V = FunctionSpace(mesh, ("Lagrange", order))
    run_scalar_test(V, order)


@pytest.mark.skip_in_parallel
@pytest.mark.parametrize("cell_type", [CellType.interval, CellType.quadrilateral, CellType.hexahedron])
@pytest.mark.parametrize("order", range(1, 5))
def test_serendipity_interpolation(cell_type, order):
    """Test that interpolation is correct in a FunctionSpace"""
    mesh = one_cell_mesh(cell_type)
    V = FunctionSpace(mesh, ("S", order))
    run_scalar_test(V, order)


@pytest.mark.skip_in_parallel
@parametrize_cell_types
@pytest.mark.parametrize('order', range(1, 5))
def test_vector_interpolation(cell_type, order):
    """Test that interpolation is correct in a VectorFunctionSpace."""
    mesh = one_cell_mesh(cell_type)
    V = VectorFunctionSpace(mesh, ("Lagrange", order))
    run_vector_test(V, order)


@pytest.mark.skip_in_parallel
@pytest.mark.parametrize("cell_type", [CellType.triangle, CellType.tetrahedron])
@pytest.mark.parametrize("order", range(1, 5))
def test_N1curl_interpolation(cell_type, order):
    random.seed(8)
    mesh = one_cell_mesh(cell_type)
    V = FunctionSpace(mesh, ("Nedelec 1st kind H(curl)", order))
    run_vector_test(V, order - 1)


@pytest.mark.skip_in_parallel
@pytest.mark.parametrize("cell_type", [CellType.triangle])
@pytest.mark.parametrize("order", [1, 2])
def test_N2curl_interpolation(cell_type, order):
    mesh = one_cell_mesh(cell_type)
    V = FunctionSpace(mesh, ("Nedelec 2nd kind H(curl)", order))
    run_vector_test(V, order)


@pytest.mark.skip_in_parallel
@pytest.mark.parametrize("cell_type", [CellType.quadrilateral])
@pytest.mark.parametrize("order", range(1, 5))
def test_RTCE_interpolation(cell_type, order):
    random.seed(8)
    mesh = one_cell_mesh(cell_type)
    V = FunctionSpace(mesh, ("RTCE", order))
    run_vector_test(V, order - 1)


@pytest.mark.skip_in_parallel
@pytest.mark.parametrize("cell_type", [CellType.hexahedron])
@pytest.mark.parametrize("order", range(1, 5))
def test_NCE_interpolation(cell_type, order):
    random.seed(8)
    mesh = one_cell_mesh(cell_type)
    V = FunctionSpace(mesh, ("NCE", order))
    run_vector_test(V, order - 1)


def test_mixed_sub_interpolation():
    """Test interpolation of sub-functions"""
    mesh = create_unit_cube(MPI.COMM_WORLD, 3, 3, 3)

    def f(x):
        return np.vstack((10 + x[0], -10 - x[1], 25 + x[0]))

    P2 = create_vector_element("Lagrange", mesh.ufl_cell().cellname(), 2)
    P1 = create_element("Lagrange", mesh.ufl_cell().cellname(), 1)
    for i, P in enumerate((P2 * P1, P1 * P2)):
        W = FunctionSpace(mesh, P)
        U = Function(W)
        U.sub(i).interpolate(f)

        # Same element
        V = FunctionSpace(mesh, P2)
        u, v = Function(V), Function(V)
        u.interpolate(U.sub(i))
        v.interpolate(f)
        assert np.allclose(u.vector.array, v.vector.array)

        # Same map, different elements
        V = VectorFunctionSpace(mesh, ("Lagrange", 1))
        u, v = Function(V), Function(V)
        u.interpolate(U.sub(i))
        v.interpolate(f)
        assert np.allclose(u.vector.array, v.vector.array)

        # Different maps (0)
        V = FunctionSpace(mesh, ("N1curl", 1))
        u, v = Function(V), Function(V)
        u.interpolate(U.sub(i))
        v.interpolate(f)
        assert np.allclose(u.vector.array, v.vector.array)

        # Different maps (1)
        V = FunctionSpace(mesh, ("RT", 2))
        u, v = Function(V), Function(V)
        u.interpolate(U.sub(i))
        v.interpolate(f)
        assert np.allclose(u.vector.array, v.vector.array)

        # Test with wrong shape
        V0 = FunctionSpace(mesh, P.sub_elements()[0])
        V1 = FunctionSpace(mesh, P.sub_elements()[1])
        v0, v1 = Function(V0), Function(V1)
        with pytest.raises(RuntimeError):
            v0.interpolate(U.sub(1))
        with pytest.raises(RuntimeError):
            v1.interpolate(U.sub(0))


@pytest.mark.skip_in_parallel
def test_mixed_interpolation():
    """Test that mixed interpolation raised an exception."""
    mesh = one_cell_mesh(CellType.triangle)
    A = create_element("Lagrange", mesh.ufl_cell().cellname(), 1)
    B = create_vector_element("Lagrange", mesh.ufl_cell().cellname(), 1)
    v = Function(FunctionSpace(mesh, MixedElement([A, B])))
    with pytest.raises(RuntimeError):
        v.interpolate(lambda x: (x[1], 2 * x[0], 3 * x[1]))


@pytest.mark.parametrize("order1", [2, 3, 4])
@pytest.mark.parametrize("order2", [2, 3, 4])
def test_interpolation_nedelec(order1, order2):
    mesh = create_unit_cube(MPI.COMM_WORLD, 2, 2, 2)
    V = FunctionSpace(mesh, ("N1curl", order1))
    V1 = FunctionSpace(mesh, ("N1curl", order2))
    u, v = Function(V), Function(V1)

    # The expression "lambda x: x" is contained in the N1curl function
    # space for order > 1
    u.interpolate(lambda x: x)
    v.interpolate(u)
    assert np.isclose(assemble_scalar(form(ufl.inner(u - v, u - v) * ufl.dx)), 0)

    # The target expression is also contained in N2curl space of any
    # order
    V2 = FunctionSpace(mesh, ("N2curl", 1))
    w = Function(V2)
    w.interpolate(u)
    assert np.isclose(assemble_scalar(form(ufl.inner(u - w, u - w) * ufl.dx)), 0)


@pytest.mark.parametrize("tdim", [2, 3])
@pytest.mark.parametrize("order", [1, 2, 3])
def test_interpolation_dg_to_n1curl(tdim, order):
    if tdim == 2:
        mesh = create_unit_square(MPI.COMM_WORLD, 5, 5)
    else:
        mesh = create_unit_cube(MPI.COMM_WORLD, 2, 2, 2)
    V = VectorFunctionSpace(mesh, ("DG", order))
    V1 = FunctionSpace(mesh, ("N1curl", order + 1))
    u, v = Function(V), Function(V1)
    u.interpolate(lambda x: x[:tdim] ** order)
    v.interpolate(u)
    s = assemble_scalar(form(ufl.inner(u - v, u - v) * ufl.dx))
    assert np.isclose(s, 0)


@pytest.mark.parametrize("tdim", [2, 3])
@pytest.mark.parametrize("order", [1, 2, 3])
def test_interpolation_n1curl_to_dg(tdim, order):
    if tdim == 2:
        mesh = create_unit_square(MPI.COMM_WORLD, 5, 5)
    else:
        mesh = create_unit_cube(MPI.COMM_WORLD, 2, 2, 2)
    V = FunctionSpace(mesh, ("N1curl", order + 1))
    V1 = VectorFunctionSpace(mesh, ("DG", order))
    u, v = Function(V), Function(V1)
    u.interpolate(lambda x: x[:tdim] ** order)
    v.interpolate(u)
    s = assemble_scalar(form(ufl.inner(u - v, u - v) * ufl.dx))
    assert np.isclose(s, 0)


@pytest.mark.parametrize("tdim", [2, 3])
@pytest.mark.parametrize("order", [1, 2, 3])
def test_interpolation_n2curl_to_bdm(tdim, order):
    if tdim == 2:
        mesh = create_unit_square(MPI.COMM_WORLD, 5, 5)
    else:
        mesh = create_unit_cube(MPI.COMM_WORLD, 2, 2, 2)
    V = FunctionSpace(mesh, ("N2curl", order))
    V1 = FunctionSpace(mesh, ("BDM", order))
    u, v = Function(V), Function(V1)
    u.interpolate(lambda x: x[:tdim] ** order)
    v.interpolate(u)
    s = assemble_scalar(form(ufl.inner(u - v, u - v) * ufl.dx))
    assert np.isclose(s, 0)


@pytest.mark.parametrize("order1", [1, 2, 3, 4, 5])
@pytest.mark.parametrize("order2", [1, 2, 3])
def test_interpolation_p2p(order1, order2):
    mesh = create_unit_cube(MPI.COMM_WORLD, 2, 2, 2)
    V = FunctionSpace(mesh, ("Lagrange", order1))
    V1 = FunctionSpace(mesh, ("Lagrange", order2))
    u, v = Function(V), Function(V1)

    u.interpolate(lambda x: x[0])
    v.interpolate(u)

    s = assemble_scalar(form(ufl.inner(u - v, u - v) * ufl.dx))
    assert np.isclose(s, 0)

    DG = FunctionSpace(mesh, ("DG", order2))
    w = Function(DG)
    w.interpolate(u)
    s = assemble_scalar(form(ufl.inner(u - w, u - w) * ufl.dx))
    assert np.isclose(s, 0)


@pytest.mark.parametrize("order1", [1, 2, 3])
@pytest.mark.parametrize("order2", [1, 2])
def test_interpolation_vector_elements(order1, order2):
    mesh = create_unit_cube(MPI.COMM_WORLD, 2, 2, 2)
    V = VectorFunctionSpace(mesh, ("Lagrange", order1))
    V1 = VectorFunctionSpace(mesh, ("Lagrange", order2))
    u, v = Function(V), Function(V1)

    u.interpolate(lambda x: x)
    v.interpolate(u)

    s = assemble_scalar(form(ufl.inner(u - v, u - v) * ufl.dx))
    assert np.isclose(s, 0)

    DG = VectorFunctionSpace(mesh, ("DG", order2))
    w = Function(DG)
    w.interpolate(u)
    s = assemble_scalar(form(ufl.inner(u - w, u - w) * ufl.dx))
    assert np.isclose(s, 0)


@pytest.mark.skip_in_parallel
def test_interpolation_non_affine():
    points = np.array([[0, 0, 0], [1, 0, 0], [0, 2, 0], [1, 2, 0],
                       [0, 0, 3], [1, 0, 3], [0, 2, 3], [1, 2, 3],
                       [0.5, 0, 0], [0, 1, 0], [0, 0, 1.5], [1, 1, 0],
                       [1, 0, 1.5], [0.5, 2, 0], [0, 2, 1.5], [1, 2, 1.5],
                       [0.5, 0, 3], [0, 1, 3], [1, 1, 3], [0.5, 2, 3],
                       [0.5, 1, 0], [0.5, 0, 1.5], [0, 1, 1.5], [1, 1, 1.5],
                       [0.5, 2, 1.5], [0.5, 1, 3], [0.5, 1, 1.5]], dtype=np.float64)

    cells = np.array([range(len(points))], dtype=np.int32)
    domain = ufl.Mesh(create_vector_element("Lagrange", "hexahedron", 2))
    mesh = create_mesh(MPI.COMM_WORLD, cells, points, domain)
    W = FunctionSpace(mesh, ("NCE", 1))
    V = FunctionSpace(mesh, ("NCE", 2))
    w, v = Function(W), Function(V)
    w.interpolate(lambda x: x)
    v.interpolate(w)
    s = assemble_scalar(form(ufl.inner(w - v, w - v) * ufl.dx))
    assert np.isclose(s, 0)


@pytest.mark.skip_in_parallel
def test_interpolation_non_affine_nonmatching_maps():
    points = np.array([[0, 0, 0], [1, 0, 0], [0, 2, 0], [1, 2, 0],
                       [0, 0, 3], [1, 0, 3], [0, 2, 3], [1, 2, 3],
                       [0.5, 0, 0], [0, 1, 0], [0, 0, 1.5], [1, 1, 0],
                       [1, 0, 1.5], [0.5, 2, 0], [0, 2, 1.5], [1, 2, 1.5],
                       [0.5, 0, 3], [0, 1, 3], [1, 1, 3], [0.5, 2, 3],
                       [0.5, 1, 0], [0.5, -0.1, 1.5], [0, 1, 1.5], [1, 1, 1.5],
                       [0.5, 2, 1.5], [0.5, 1, 3], [0.5, 1, 1.5]], dtype=np.float64)

    cells = np.array([range(len(points))], dtype=np.int32)
    domain = ufl.Mesh(create_vector_element("Lagrange", "hexahedron", 2))
    mesh = create_mesh(MPI.COMM_WORLD, cells, points, domain)
    W = VectorFunctionSpace(mesh, ("DG", 1))
    V = FunctionSpace(mesh, ("NCE", 4))
    w, v = Function(W), Function(V)
    w.interpolate(lambda x: x)
    v.interpolate(w)
    s = assemble_scalar(form(ufl.inner(w - v, w - v) * ufl.dx))
    assert np.isclose(s, 0)


@pytest.mark.parametrize("order", [2, 3, 4])
@pytest.mark.parametrize("dim", [2, 3])
def test_nedelec_spatial(order, dim):
    if dim == 2:
        mesh = create_unit_square(MPI.COMM_WORLD, 4, 4)
    elif dim == 3:
        mesh = create_unit_cube(MPI.COMM_WORLD, 2, 2, 2)

    V = FunctionSpace(mesh, ("N1curl", order))
    u = Function(V)
    x = ufl.SpatialCoordinate(mesh)

    # The expression (x,y,z) is contained in the N1curl function space
    # order>1
    f_ex = x
    f = Expression(f_ex, V.element.interpolation_points())
    u.interpolate(f)
    assert np.isclose(np.abs(assemble_scalar(form(ufl.inner(u - f_ex, u - f_ex) * ufl.dx))), 0)

    # The target expression is also contained in N2curl space of any
    # order
    V2 = FunctionSpace(mesh, ("N2curl", 1))
    w = Function(V2)
    f2 = Expression(f_ex, V2.element.interpolation_points())
    w.interpolate(f2)
    assert np.isclose(np.abs(assemble_scalar(form(ufl.inner(w - f_ex, w - f_ex) * ufl.dx))), 0)


@pytest.mark.parametrize("order", [1, 2, 3, 4])
@pytest.mark.parametrize("dim", [2, 3])
@pytest.mark.parametrize("affine", [True, False])
def test_vector_interpolation_spatial(order, dim, affine):
    if dim == 2:
        ct = CellType.triangle if affine else CellType.quadrilateral
        mesh = create_unit_square(MPI.COMM_WORLD, 3, 4, ct)
    elif dim == 3:
        ct = CellType.tetrahedron if affine else CellType.hexahedron
        mesh = create_unit_cube(MPI.COMM_WORLD, 3, 2, 2, ct)

    V = VectorFunctionSpace(mesh, ("Lagrange", order))
    u = Function(V)
    x = ufl.SpatialCoordinate(mesh)

    # The expression (x,y,z)^n is contained in space
    f = ufl.as_vector([x[i]**order for i in range(dim)])
    u.interpolate(Expression(f, V.element.interpolation_points()))
    assert np.isclose(np.abs(assemble_scalar(form(ufl.inner(u - f, u - f) * ufl.dx))), 0)


@pytest.mark.parametrize("order", [1, 2, 3, 4])
def test_2D_lagrange_to_curl(order):
    mesh = create_unit_square(MPI.COMM_WORLD, 3, 4)
    V = FunctionSpace(mesh, ("N1curl", order))
    u = Function(V)

    W = FunctionSpace(mesh, ("Lagrange", order))
    u0 = Function(W)
    u0.interpolate(lambda x: -x[1])
    u1 = Function(W)
    u1.interpolate(lambda x: x[0])

    f = ufl.as_vector((u0, u1))
    f_expr = Expression(f, V.element.interpolation_points())
    u.interpolate(f_expr)
    x = ufl.SpatialCoordinate(mesh)
    f_ex = ufl.as_vector((-x[1], x[0]))
    assert np.isclose(np.abs(assemble_scalar(form(ufl.inner(u - f_ex, u - f_ex) * ufl.dx))), 0)


@pytest.mark.parametrize("order", [2, 3, 4])
def test_de_rahm_2D(order):
    mesh = create_unit_square(MPI.COMM_WORLD, 3, 4)
    W = FunctionSpace(mesh, ("Lagrange", order))
    w = Function(W)
    w.interpolate(lambda x: x[0] + x[0] * x[1] + 2 * x[1]**2)

    g = ufl.grad(w)
    Q = FunctionSpace(mesh, ("N2curl", order - 1))
    q = Function(Q)
    q.interpolate(Expression(g, Q.element.interpolation_points()))

    x = ufl.SpatialCoordinate(mesh)
    g_ex = ufl.as_vector((1 + x[1], 4 * x[1] + x[0]))
    assert np.isclose(np.abs(assemble_scalar(form(ufl.inner(q - g_ex, q - g_ex) * ufl.dx))), 0)

    V = FunctionSpace(mesh, ("BDM", order - 1))
    v = Function(V)

    def curl2D(u):
        return ufl.as_vector((ufl.Dx(u[1], 0), - ufl.Dx(u[0], 1)))

    v.interpolate(Expression(curl2D(ufl.grad(w)), V.element.interpolation_points()))
    h_ex = ufl.as_vector((1, -1))
    assert np.isclose(np.abs(assemble_scalar(form(ufl.inner(v - h_ex, v - h_ex) * ufl.dx))), 0)


@pytest.mark.parametrize("order", [1, 2, 3, 4])
@pytest.mark.parametrize("dim", [2, 3])
@pytest.mark.parametrize("affine", [True, False])
def test_interpolate_subset(order, dim, affine):
    if dim == 2:
        ct = CellType.triangle if affine else CellType.quadrilateral
        mesh = create_unit_square(MPI.COMM_WORLD, 3, 4, ct)
    elif dim == 3:
        ct = CellType.tetrahedron if affine else CellType.hexahedron
        mesh = create_unit_cube(MPI.COMM_WORLD, 3, 2, 2, ct)

    V = FunctionSpace(mesh, ("DG", order))
    u = Function(V)

    cells = locate_entities(mesh, mesh.topology.dim, lambda x: x[1] <= 0.5 + 1e-10)
    num_local_cells = mesh.topology.index_map(mesh.topology.dim).size_local
    cells_local = cells[cells < num_local_cells]

    x = ufl.SpatialCoordinate(mesh)
    f = x[1]**order
    expr = Expression(f, V.element.interpolation_points())
    u.interpolate(expr, cells_local)
    mt = meshtags(mesh, mesh.topology.dim, cells_local, np.ones(cells_local.size, dtype=np.int32))
    dx = ufl.Measure("dx", domain=mesh, subdomain_data=mt)
    assert np.isclose(np.abs(form(assemble_scalar(form(ufl.inner(u - f, u - f) * dx(1))))), 0)
    integral = mesh.comm.allreduce(assemble_scalar(form(u * dx)), op=MPI.SUM)
    assert np.isclose(integral, 1 / (order + 1) * 0.5**(order + 1), 0)


def test_interpolate_callable():
    """Test interpolation with callables"""
    mesh = create_unit_square(MPI.COMM_WORLD, 2, 1)
    V = FunctionSpace(mesh, ("Lagrange", 2))
    u0, u1 = Function(V), Function(V)

    numba = pytest.importorskip("numba")

    @numba.njit
    def f(x):
        return x[0]

    u0.interpolate(lambda x: x[0])
    u1.interpolate(f)
    assert np.allclose(u0.x.array, u1.x.array)
    with pytest.raises(RuntimeError):
        u0.interpolate(lambda x: np.vstack([x[0], x[1]]))


@pytest.mark.parametrize("scalar_element", [
    create_element("P", "triangle", 1),
    create_element("P", "triangle", 2),
    create_element("P", "triangle", 3),
    create_element("Q", "quadrilateral", 1),
    create_element("Q", "quadrilateral", 2),
    create_element("Q", "quadrilateral", 3),
    create_element("S", "quadrilateral", 1),
    create_element("S", "quadrilateral", 2),
    create_element("S", "quadrilateral", 3),
    _create_enriched_element([
        create_element("P", "triangle", 1),
        create_element("Bubble", "triangle", 3)]),
    _create_enriched_element([
        create_element("P", "quadrilateral", 1),
        create_element("Bubble", "quadrilateral", 2)]),
])
def test_vector_element_interpolation(scalar_element):
    """Test interpolation into a range of vector elements."""
    mesh = create_unit_square(MPI.COMM_WORLD, 10, 10, getattr(CellType, scalar_element.cell().cellname()))
<<<<<<< HEAD

    V = FunctionSpace(mesh, VectorElement(scalar_element))

=======
    V = FunctionSpace(mesh, ufl.VectorElement(scalar_element))
>>>>>>> 3784623b
    u = Function(V)
    u.interpolate(lambda x: (x[0], x[1]))
    u2 = Function(V)
    u2.sub(0).interpolate(lambda x: x[0])
    u2.sub(1).interpolate(lambda x: x[1])
    assert np.allclose(u2.x.array, u.x.array)


def test_custom_vector_element():
    """Test interpolation into an element with a value size that uses an identity map."""
    mesh = create_unit_square(MPI.COMM_WORLD, 10, 10)

    wcoeffs = np.eye(6)

    x = [[], [], [], []]
    x[0].append(np.array([[0., 0.]]))
    x[0].append(np.array([[1., 0.]]))
    x[0].append(np.array([[0., 1.]]))
    for _ in range(3):
        x[1].append(np.zeros((0, 2)))
    x[2].append(np.zeros((0, 2)))

    M = [[], [], [], []]
    for _ in range(3):
        M[0].append(np.array([[[[1.]], [[0.]]], [[[0.]], [[1.]]]]))
    for _ in range(3):
        M[1].append(np.zeros((0, 2, 0, 1)))
    M[2].append(np.zeros((0, 2, 0, 1)))

    element = basix.create_custom_element(
        basix.CellType.triangle, [2], wcoeffs, x, M, 0, basix.MapType.identity,
        basix.SobolevSpace.H1, False, 1, 1)

    V = FunctionSpace(mesh, BasixElement(element))
    W = VectorFunctionSpace(mesh, ("Lagrange", 1))

    v = Function(V)
    w = Function(W)
    v.interpolate(lambda x: (x[0], x[1]))
    w.interpolate(lambda x: (x[0], x[1]))

    assert np.isclose(np.abs(assemble_scalar(form(ufl.inner(v - w, v - w) * ufl.dx))), 0)


@pytest.mark.skip_in_parallel
@pytest.mark.parametrize("cell_type", [CellType.triangle, CellType.tetrahedron])
@pytest.mark.parametrize("order", range(1, 5))
def test_mixed_interpolation_permuting(cell_type, order):
    random.seed(8)
    mesh = two_cell_mesh(cell_type)

    def g(x):
        return np.sin(x[1]) + 2 * x[0]

    x = ufl.SpatialCoordinate(mesh)
    dgdy = ufl.cos(x[1])

    curl_el = create_element("N1curl", mesh.ufl_cell().cellname(), 1)
    vlag_el = create_vector_element("Lagrange", mesh.ufl_cell().cellname(), 1)
    lagr_el = create_element("Lagrange", mesh.ufl_cell().cellname(), order)

    V = FunctionSpace(mesh, MixedElement([curl_el, lagr_el]))
    Eb_m = Function(V)
    Eb_m.sub(1).interpolate(g)
    diff = Eb_m[2].dx(1) - dgdy
    error = assemble_scalar(form(ufl.dot(diff, diff) * ufl.dx))

    V = FunctionSpace(mesh, MixedElement([vlag_el, lagr_el]))
    Eb_m = Function(V)
    Eb_m.sub(1).interpolate(g)
    diff = Eb_m[2].dx(1) - dgdy
    error2 = assemble_scalar(form(ufl.dot(diff, diff) * ufl.dx))
    assert np.isclose(error, error2)<|MERGE_RESOLUTION|>--- conflicted
+++ resolved
@@ -642,13 +642,7 @@
 def test_vector_element_interpolation(scalar_element):
     """Test interpolation into a range of vector elements."""
     mesh = create_unit_square(MPI.COMM_WORLD, 10, 10, getattr(CellType, scalar_element.cell().cellname()))
-<<<<<<< HEAD
-
     V = FunctionSpace(mesh, VectorElement(scalar_element))
-
-=======
-    V = FunctionSpace(mesh, ufl.VectorElement(scalar_element))
->>>>>>> 3784623b
     u = Function(V)
     u.interpolate(lambda x: (x[0], x[1]))
     u2 = Function(V)
