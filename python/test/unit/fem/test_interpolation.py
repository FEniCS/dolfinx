# Copyright (C) 2009-2020 Garth N. Wells, Matthew W. Scroggs and Jorgen S. Dokken
#
# This file is part of DOLFINx (https://www.fenicsproject.org)
#
# SPDX-License-Identifier:    LGPL-3.0-or-later
"""Test that interpolation is done correctly"""

import random

from mpi4py import MPI

import numpy as np
import pytest

import basix
import ufl
from basix.ufl import blocked_element, custom_element, element, enriched_element, mixed_element
from dolfinx import default_real_type, default_scalar_type
from dolfinx.fem import (
    Expression,
    Function,
    assemble_scalar,
    create_interpolation_data,
    form,
    functionspace,
)
from dolfinx.geometry import bb_tree, compute_collisions_points
from dolfinx.mesh import (
    CellType,
    create_mesh,
    create_rectangle,
    create_submesh,
    create_unit_cube,
    create_unit_square,
    locate_entities,
    locate_entities_boundary,
    meshtags,
)

parametrize_cell_types = pytest.mark.parametrize(
    "cell_type",
    [
        CellType.interval,
        CellType.triangle,
        CellType.tetrahedron,
        CellType.quadrilateral,
        CellType.hexahedron,
    ],
)


def random_point_in_reference(cell_type):
    if cell_type == CellType.interval:
        return (random.random(), 0, 0)
    elif cell_type == CellType.triangle:
        x, y = random.random(), random.random()
        # If point is outside cell, move it back inside
        if x + y > 1:
            x, y = 1 - x, 1 - y
        return (x, y, 0)
    elif cell_type == CellType.tetrahedron:
        x, y, z = random.random(), random.random(), random.random()
        # If point is outside cell, move it back inside
        if x + y > 1:
            x, y = 1 - x, 1 - y
        if y + z > 1:
            y, z = 1 - z, 1 - x - y
        if x + y + z > 1:
            x, z = 1 - x - y, x + y + z - 1
        return (x, y, z)
    elif cell_type == CellType.quadrilateral:
        x, y = random.random(), random.random()
        return (x, y, 0)
    elif cell_type == CellType.hexahedron:
        return (random.random(), random.random(), random.random())


def random_point_in_cell(mesh):
    cell_type = mesh.topology.cell_type
    point = random_point_in_reference(cell_type)

    if cell_type == CellType.interval:
        origin = mesh.geometry.x[0]
        axes = (mesh.geometry.x[1],)
    elif cell_type == CellType.triangle:
        origin = mesh.geometry.x[0]
        axes = (mesh.geometry.x[1], mesh.geometry.x[2])
    elif cell_type == CellType.tetrahedron:
        origin = mesh.geometry.x[0]
        axes = (mesh.geometry.x[1], mesh.geometry.x[2], mesh.geometry.x[3])
    elif cell_type == CellType.quadrilateral:
        origin = mesh.geometry.x[0]
        axes = (mesh.geometry.x[1], mesh.geometry.x[2])
    elif cell_type == CellType.hexahedron:
        origin = mesh.geometry.x[0]
        axes = (mesh.geometry.x[1], mesh.geometry.x[2], mesh.geometry.x[4])

    return tuple(
        origin[i] + sum((axis[i] - origin[i]) * p for axis, p in zip(axes, point)) for i in range(3)
    )


def one_cell_mesh(cell_type):
    if cell_type == CellType.interval:
        points = np.array([[-1.0], [2.0]], dtype=default_real_type)
    if cell_type == CellType.triangle:
        points = np.array([[-1.0, -1.0], [2.0, 0.0], [0.0, 0.5]], dtype=default_real_type)
    elif cell_type == CellType.tetrahedron:
        points = np.array(
            [[-1.0, -1.0, -1.0], [2.0, 0.0, 0.0], [0.0, 0.5, 0.0], [0.0, 0.0, 1.0]],
            dtype=default_real_type,
        )
    elif cell_type == CellType.quadrilateral:
        points = np.array(
            [[-1.0, 0.0], [1.0, 0.0], [-1.0, 1.5], [1.0, 1.5]], dtype=default_real_type
        )
    elif cell_type == CellType.hexahedron:
        points = np.array(
            [
                [-1.0, -0.5, 0.0],
                [1.0, -0.5, 0.0],
                [-1.0, 1.5, 0.0],
                [1.0, 1.5, 0.0],
                [0.0, -0.5, 1.0],
                [1.0, -0.5, 1.0],
                [-1.0, 1.5, 1.0],
                [1.0, 1.5, 1.0],
            ],
            dtype=default_real_type,
        )
    num_points = len(points)

    # Randomly number the points and create the mesh
    order = list(range(num_points))
    random.shuffle(order)
    ordered_points = np.zeros(points.shape, dtype=default_real_type)
    for i, j in enumerate(order):
        ordered_points[j] = points[i]
    cells = np.array([order])
    domain = ufl.Mesh(
        element(
            "Lagrange", cell_type.name, 1, shape=(ordered_points.shape[1],), dtype=default_real_type
        )
    )
    return create_mesh(MPI.COMM_WORLD, cells, ordered_points, domain)


def two_cell_mesh(cell_type):
    if cell_type == CellType.interval:
        points = np.array([[0.0], [1.0], [-1.0]], dtype=default_real_type)
        cells = [[0, 1], [0, 2]]
    if cell_type == CellType.triangle:
        # Define equilateral triangles with area 1
        root = 3**0.25  # 4th root of 3
        points = np.array(
            [[0.0, 0.0], [2 / root, 0.0], [1 / root, root], [1 / root, -root]],
            dtype=default_real_type,
        )
        cells = [[0, 1, 2], [1, 0, 3]]
    elif cell_type == CellType.tetrahedron:
        # Define regular tetrahedra with volume 1
        s = 2**0.5 * 3 ** (1 / 3)  # side length
        points = np.array(
            [
                [0.0, 0.0, 0.0],
                [s, 0.0, 0.0],
                [s / 2, s * np.sqrt(3) / 2, 0.0],
                [s / 2, s / 2 / np.sqrt(3), s * np.sqrt(2 / 3)],
                [s / 2, s / 2 / np.sqrt(3), -s * np.sqrt(2 / 3)],
            ],
            dtype=default_real_type,
        )
        cells = [[0, 1, 2, 3], [0, 2, 1, 4]]
    elif cell_type == CellType.quadrilateral:
        # Define unit quadrilaterals (area 1)
        points = np.array(
            [[0.0, 0.0], [1.0, 0.0], [0.0, 1.0], [1.0, 1.0], [0.0, -1.0], [1.0, -1.0]],
            dtype=default_real_type,
        )
        cells = [[0, 1, 2, 3], [5, 1, 4, 0]]
    elif cell_type == CellType.hexahedron:
        # Define unit hexahedra (volume 1)
        points = np.array(
            [
                [0.0, 0.0, 0.0],
                [1.0, 0.0, 0.0],
                [0.0, 1.0, 0.0],
                [1.0, 1.0, 0.0],
                [0.0, 0.0, 1.0],
                [1.0, 0.0, 1.0],
                [0.0, 1.0, 1.0],
                [1.0, 1.0, 1.0],
                [0.0, 0.0, -1.0],
                [1.0, 0.0, -1.0],
                [0.0, 1.0, -1.0],
                [1.0, 1.0, -1.0],
            ],
            dtype=default_real_type,
        )
        cells = [[0, 1, 2, 3, 4, 5, 6, 7], [9, 11, 8, 10, 1, 3, 0, 2]]

    domain = ufl.Mesh(
        element("Lagrange", cell_type.name, 1, shape=(points.shape[1],), dtype=default_real_type)
    )
    mesh = create_mesh(MPI.COMM_WORLD, cells, points, domain)
    return mesh


def run_scalar_test(V, poly_order):
    """Test that interpolation is correct in a scalar valued space."""
    random.seed(13)
    tdim = V.mesh.topology.dim
    if tdim == 1:

        def f(x):
            return x[0] ** poly_order
    elif tdim == 2:

        def f(x):
            return x[1] ** poly_order + 2 * x[0] ** min(poly_order, 1)
    else:

        def f(x):
            return (
                x[1] ** poly_order + 2 * x[0] ** min(poly_order, 1) - 3 * x[2] ** min(poly_order, 2)
            )

    v = Function(V)
    v.interpolate(f)
    points = [random_point_in_cell(V.mesh) for count in range(5)]
    points = np.asarray(points, dtype=default_real_type)
    cells = [0 for count in range(5)]
    values = v.eval(points, cells)
    for p, val in zip(points, values):
        assert np.allclose(val, f(p), atol=1.0e-5)


def run_vector_test(V, poly_order):
    """Test that interpolation is correct in a scalar valued space."""
    random.seed(12)
    tdim = V.mesh.topology.dim

    if tdim == 1:

        def f(x):
            return x[0] ** poly_order
    elif tdim == 2:

        def f(x):
            return (x[1] ** min(poly_order, 1), 2 * x[0] ** poly_order)
    else:

        def f(x):
            return (
                x[1] ** min(poly_order, 1),
                2 * x[0] ** poly_order,
                3 * x[2] ** min(poly_order, 2),
            )

    v = Function(V)
    v.interpolate(f)
    points = [random_point_in_cell(V.mesh) for count in range(5)]
    cells = [0 for count in range(5)]
    values = v.eval(points, cells)
    for p, val in zip(points, values):
        assert np.allclose(val, f(p), atol=1.0e-5)


@pytest.mark.skip_in_parallel
@parametrize_cell_types
@pytest.mark.parametrize("order", range(1, 5))
def test_Lagrange_interpolation(cell_type, order):
    """Test that interpolation is correct in a function space"""
    mesh = one_cell_mesh(cell_type)
    V = functionspace(mesh, ("Lagrange", order))
    run_scalar_test(V, order)


@pytest.mark.skip_in_parallel
@pytest.mark.parametrize(
    "cell_type", [CellType.interval, CellType.quadrilateral, CellType.hexahedron]
)
@pytest.mark.parametrize("order", range(1, 5))
def test_serendipity_interpolation(cell_type, order):
    """Test that interpolation is correct in a function space"""
    mesh = one_cell_mesh(cell_type)
    V = functionspace(mesh, ("S", order))
    run_scalar_test(V, order)


@pytest.mark.skip_in_parallel
@parametrize_cell_types
@pytest.mark.parametrize("order", range(1, 5))
def test_vector_interpolation(cell_type, order):
    """Test that interpolation is correct in a blocked (vector) function space."""
    mesh = one_cell_mesh(cell_type)
    gdim = mesh.geometry.dim
    V = functionspace(mesh, ("Lagrange", order, (gdim,)))
    run_vector_test(V, order)


@pytest.mark.skip_in_parallel
@pytest.mark.parametrize("cell_type", [CellType.triangle, CellType.tetrahedron])
@pytest.mark.parametrize("order", range(1, 5))
def test_N1curl_interpolation(cell_type, order):
    random.seed(8)
    mesh = one_cell_mesh(cell_type)
    V = functionspace(mesh, ("Nedelec 1st kind H(curl)", order))
    run_vector_test(V, order - 1)


@pytest.mark.skip_in_parallel
@pytest.mark.parametrize("cell_type", [CellType.triangle])
@pytest.mark.parametrize("order", [1, 2])
def test_N2curl_interpolation(cell_type, order):
    mesh = one_cell_mesh(cell_type)
    V = functionspace(mesh, ("Nedelec 2nd kind H(curl)", order))
    run_vector_test(V, order)


@pytest.mark.skip_in_parallel
@pytest.mark.parametrize("cell_type", [CellType.quadrilateral])
@pytest.mark.parametrize("order", range(1, 5))
def test_RTCE_interpolation(cell_type, order):
    random.seed(8)
    mesh = one_cell_mesh(cell_type)
    V = functionspace(mesh, ("RTCE", order))
    run_vector_test(V, order - 1)


@pytest.mark.skip_in_parallel
@pytest.mark.parametrize("cell_type", [CellType.hexahedron])
@pytest.mark.parametrize("order", range(1, 5))
def test_NCE_interpolation(cell_type, order):
    random.seed(8)
    mesh = one_cell_mesh(cell_type)
    V = functionspace(mesh, ("NCE", order))
    run_vector_test(V, order - 1)


def test_mixed_sub_interpolation():
    """Test interpolation of sub-functions"""
    mesh = create_unit_cube(MPI.COMM_WORLD, 3, 3, 3)

    def f(x):
        return np.vstack((10 + x[0], -10 - x[1], 25 + x[0]))

    P2 = element(
        "Lagrange", mesh.basix_cell(), 2, shape=(mesh.geometry.dim,), dtype=default_real_type
    )
    P1 = element("Lagrange", mesh.basix_cell(), 1, dtype=default_real_type)
    for i, P in enumerate((mixed_element([P2, P1]), mixed_element([P1, P2]))):
        W = functionspace(mesh, P)
        U = Function(W)
        U.sub(i).interpolate(f)

        # Same element
        V = functionspace(mesh, P2)
        u, v = Function(V), Function(V)
        u.interpolate(U.sub(i))
        v.interpolate(f)
        assert np.allclose(u.x.array, v.x.array)

        # Same map, different elements
        gdim = mesh.geometry.dim
        V = functionspace(mesh, ("Lagrange", 1, (gdim,)))
        u, v = Function(V), Function(V)
        u.interpolate(U.sub(i))
        v.interpolate(f)
        assert np.allclose(u.x.array, v.x.array)

        # Different maps (0)
        V = functionspace(mesh, ("N1curl", 1))
        u, v = Function(V), Function(V)
        u.interpolate(U.sub(i))
        v.interpolate(f)
        atol = 5 * np.finfo(u.x.array.dtype).resolution
        assert np.allclose(u.x.array, v.x.array, atol=atol)

        # Different maps (1)
        V = functionspace(mesh, ("RT", 2))
        u, v = Function(V), Function(V)
        u.interpolate(U.sub(i))
        v.interpolate(f)
        atol = 5 * np.finfo(u.x.array.dtype).resolution
        assert np.allclose(u.x.array, v.x.array, atol=atol)

        # Test with wrong shape
        V0 = functionspace(mesh, P.sub_elements[0])
        V1 = functionspace(mesh, P.sub_elements[1])
        v0, v1 = Function(V0), Function(V1)
        with pytest.raises(RuntimeError):
            v0.interpolate(U.sub(1))
        with pytest.raises(RuntimeError):
            v1.interpolate(U.sub(0))


@pytest.mark.skip_in_parallel
def test_mixed_interpolation():
    """Test that mixed interpolation raised an exception."""
    mesh = one_cell_mesh(CellType.triangle)
    A = element("Lagrange", mesh.basix_cell(), 1, dtype=default_real_type)
    B = element(
        "Lagrange", mesh.basix_cell(), 1, shape=(mesh.geometry.dim,), dtype=default_real_type
    )
    v = Function(functionspace(mesh, mixed_element([A, B])))
    with pytest.raises(RuntimeError):
        v.interpolate(lambda x: (x[1], 2 * x[0], 3 * x[1]))


@pytest.mark.parametrize("order1", [2, 3, 4])
@pytest.mark.parametrize("order2", [2, 3, 4])
def test_interpolation_nedelec(order1, order2):
    mesh = create_unit_cube(MPI.COMM_WORLD, 2, 2, 2)
    V = functionspace(mesh, ("N1curl", order1))
    V1 = functionspace(mesh, ("N1curl", order2))
    u, v = Function(V), Function(V1)

    # The expression "lambda x: x" is contained in the N1curl function
    # space for order > 1
    u.interpolate(lambda x: x)
    v.interpolate(u)
    assert assemble_scalar(form(ufl.inner(u - v, u - v) * ufl.dx)) == pytest.approx(0, abs=1.0e-10)

    # The target expression is also contained in N2curl space of any
    # order
    V2 = functionspace(mesh, ("N2curl", 1))
    w = Function(V2)
    w.interpolate(u)
    assert assemble_scalar(form(ufl.inner(u - w, u - w) * ufl.dx)) == pytest.approx(0, abs=1.0e-10)


@pytest.mark.parametrize("tdim", [2, 3])
@pytest.mark.parametrize("order", [1, 2, 3])
def test_interpolation_dg_to_n1curl(tdim, order):
    if tdim == 2:
        mesh = create_unit_square(MPI.COMM_WORLD, 5, 5)
    else:
        mesh = create_unit_cube(MPI.COMM_WORLD, 2, 2, 2)
    V = functionspace(mesh, ("DG", order, (tdim,)))
    V1 = functionspace(mesh, ("N1curl", order + 1))
    u, v = Function(V), Function(V1)
    u.interpolate(lambda x: x[:tdim] ** order)
    v.interpolate(u)
    assert assemble_scalar(form(ufl.inner(u - v, u - v) * ufl.dx)) == pytest.approx(0.0, abs=1.0e-8)


@pytest.mark.parametrize("tdim", [2, 3])
@pytest.mark.parametrize("order", [1, 2, 3])
def test_interpolation_n1curl_to_dg(tdim, order):
    if tdim == 2:
        mesh = create_unit_square(MPI.COMM_WORLD, 5, 5)
    else:
        mesh = create_unit_cube(MPI.COMM_WORLD, 2, 2, 2)
    V = functionspace(mesh, ("N1curl", order + 1))
    V1 = functionspace(mesh, ("DG", order, (tdim,)))
    u, v = Function(V), Function(V1)
    u.interpolate(lambda x: x[:tdim] ** order)
    v.interpolate(u)
    assert assemble_scalar(form(ufl.inner(u - v, u - v) * ufl.dx)) == pytest.approx(0.0, abs=1e-10)


@pytest.mark.parametrize("tdim", [2, 3])
@pytest.mark.parametrize("order", [1, 2, 3])
def test_interpolation_n2curl_to_bdm(tdim, order):
    if tdim == 2:
        mesh = create_unit_square(MPI.COMM_WORLD, 5, 5)
    else:
        mesh = create_unit_cube(MPI.COMM_WORLD, 2, 2, 2)
    V = functionspace(mesh, ("N2curl", order))
    V1 = functionspace(mesh, ("BDM", order))
    u, v = Function(V), Function(V1)
    u.interpolate(lambda x: x[:tdim] ** order)
    v.interpolate(u)
    assert assemble_scalar(form(ufl.inner(u - v, u - v) * ufl.dx)) == pytest.approx(
        0.0, abs=1.0e-10
    )


@pytest.mark.parametrize("order1", [1, 2, 3, 4, 5])
@pytest.mark.parametrize("order2", [1, 2, 3])
def test_interpolation_p2p(order1, order2):
    mesh = create_unit_cube(MPI.COMM_WORLD, 2, 2, 2)
    V = functionspace(mesh, ("Lagrange", order1))
    V1 = functionspace(mesh, ("Lagrange", order2))
    u, v = Function(V), Function(V1)
    u.interpolate(lambda x: x[0])
    v.interpolate(u)
    assert assemble_scalar(form(ufl.inner(u - v, u - v) * ufl.dx)) == pytest.approx(0.0, abs=1e-10)

    DG = functionspace(mesh, ("DG", order2))
    w = Function(DG)
    w.interpolate(u)
    assert assemble_scalar(form(ufl.inner(u - w, u - w) * ufl.dx)) == pytest.approx(0.0, abs=1e-10)


@pytest.mark.parametrize("order1", [1, 2, 3])
@pytest.mark.parametrize("order2", [1, 2])
def test_interpolation_vector_elements(order1, order2):
    mesh = create_unit_cube(MPI.COMM_WORLD, 2, 2, 2)
    gdim = mesh.geometry.dim
    V = functionspace(mesh, ("Lagrange", order1, (gdim,)))
    V1 = functionspace(mesh, ("Lagrange", order2, (gdim,)))
    u, v = Function(V), Function(V1)
    u.interpolate(lambda x: x)
    v.interpolate(u)
    assert assemble_scalar(form(ufl.inner(u - v, u - v) * ufl.dx)) == pytest.approx(0)

    DG = functionspace(mesh, ("DG", order2, (gdim,)))
    w = Function(DG)
    w.interpolate(u)
    assert assemble_scalar(form(ufl.inner(u - w, u - w) * ufl.dx)) == pytest.approx(0)


@pytest.mark.skip_in_parallel
def test_interpolation_non_affine():
    points = np.array(
        [
            [0, 0, 0],
            [1, 0, 0],
            [0, 2, 0],
            [1, 2, 0],
            [0, 0, 3],
            [1, 0, 3],
            [0, 2, 3],
            [1, 2, 3],
            [0.5, 0, 0],
            [0, 1, 0],
            [0, 0, 1.5],
            [1, 1, 0],
            [1, 0, 1.5],
            [0.5, 2, 0],
            [0, 2, 1.5],
            [1, 2, 1.5],
            [0.5, 0, 3],
            [0, 1, 3],
            [1, 1, 3],
            [0.5, 2, 3],
            [0.5, 1, 0],
            [0.5, 0, 1.5],
            [0, 1, 1.5],
            [1, 1, 1.5],
            [0.5, 2, 1.5],
            [0.5, 1, 3],
            [0.5, 1, 1.5],
        ],
        dtype=default_real_type,
    )
    cells = np.array([range(len(points))], dtype=np.int32)
    domain = ufl.Mesh(element("Lagrange", "hexahedron", 2, shape=(3,), dtype=default_real_type))
    mesh = create_mesh(MPI.COMM_WORLD, cells, points, domain)
    W = functionspace(mesh, ("NCE", 1))
    V = functionspace(mesh, ("NCE", 2))
    w, v = Function(W), Function(V)
    w.interpolate(lambda x: x)
    v.interpolate(w)
    assert assemble_scalar(form(ufl.inner(w - v, w - v) * ufl.dx)) == pytest.approx(0, abs=1e-10)


@pytest.mark.skip_in_parallel
def test_interpolation_non_affine_nonmatching_maps():
    points = np.array(
        [
            [0, 0, 0],
            [1, 0, 0],
            [0, 2, 0],
            [1, 2, 0],
            [0, 0, 3],
            [1, 0, 3],
            [0, 2, 3],
            [1, 2, 3],
            [0.5, 0, 0],
            [0, 1, 0],
            [0, 0, 1.5],
            [1, 1, 0],
            [1, 0, 1.5],
            [0.5, 2, 0],
            [0, 2, 1.5],
            [1, 2, 1.5],
            [0.5, 0, 3],
            [0, 1, 3],
            [1, 1, 3],
            [0.5, 2, 3],
            [0.5, 1, 0],
            [0.5, -0.1, 1.5],
            [0, 1, 1.5],
            [1, 1, 1.5],
            [0.5, 2, 1.5],
            [0.5, 1, 3],
            [0.5, 1, 1.5],
        ],
        dtype=default_real_type,
    )
    cells = np.array([range(len(points))], dtype=np.int32)
    domain = ufl.Mesh(element("Lagrange", "hexahedron", 2, shape=(3,), dtype=default_real_type))
    mesh = create_mesh(MPI.COMM_WORLD, cells, points, domain)
    gdim = mesh.geometry.dim
    W = functionspace(mesh, ("DG", 1, (gdim,)))
    V = functionspace(mesh, ("NCE", 4))
    w, v = Function(W), Function(V)
    w.interpolate(lambda x: x)
    v.interpolate(w)
    assert assemble_scalar(form(ufl.inner(w - v, w - v) * ufl.dx)) == pytest.approx(0, abs=1e-8)


@pytest.mark.parametrize("order", [2, 3, 4])
@pytest.mark.parametrize("dim", [2, 3])
def test_nedelec_spatial(order, dim):
    if dim == 2:
        mesh = create_unit_square(MPI.COMM_WORLD, 4, 4)
    elif dim == 3:
        mesh = create_unit_cube(MPI.COMM_WORLD, 2, 2, 2)

    V = functionspace(mesh, ("N1curl", order))
    u = Function(V)
    x = ufl.SpatialCoordinate(mesh)

    # The expression (x,y,z) is contained in the N1curl function space
    # order>1
    f_ex = x
    f = Expression(f_ex, V.element.interpolation_points())
    u.interpolate(f)
    assert np.abs(assemble_scalar(form(ufl.inner(u - f_ex, u - f_ex) * ufl.dx))) == pytest.approx(
        0, abs=1e-10
    )

    # The target expression is also contained in N2curl space of any
    # order
    V2 = functionspace(mesh, ("N2curl", 1))
    w = Function(V2)
    f2 = Expression(f_ex, V2.element.interpolation_points())
    w.interpolate(f2)
    assert np.abs(assemble_scalar(form(ufl.inner(w - f_ex, w - f_ex) * ufl.dx))) == pytest.approx(0)


@pytest.mark.parametrize("order", [1, 2, 3, 4])
@pytest.mark.parametrize("dim", [2, 3])
@pytest.mark.parametrize("affine", [True, False])
def test_vector_interpolation_spatial(order, dim, affine):
    if dim == 2:
        ct = CellType.triangle if affine else CellType.quadrilateral
        mesh = create_unit_square(MPI.COMM_WORLD, 3, 4, ct)
    elif dim == 3:
        ct = CellType.tetrahedron if affine else CellType.hexahedron
        mesh = create_unit_cube(MPI.COMM_WORLD, 3, 2, 2, ct)

    V = functionspace(mesh, ("Lagrange", order, (dim,)))
    u = Function(V)
    x = ufl.SpatialCoordinate(mesh)

    # The expression (x,y,z)^n is contained in space
    f = ufl.as_vector([x[i] ** order for i in range(dim)])
    u.interpolate(Expression(f, V.element.interpolation_points()))
    assert np.abs(assemble_scalar(form(ufl.inner(u - f, u - f) * ufl.dx))) == pytest.approx(0)


@pytest.mark.parametrize("order", [1, 2, 3, 4])
def test_2D_lagrange_to_curl(order):
    mesh = create_unit_square(MPI.COMM_WORLD, 3, 4)
    V, W = functionspace(mesh, ("N1curl", order)), functionspace(mesh, ("Lagrange", order))
    u, u0 = Function(V), Function(W)
    u0.interpolate(lambda x: -x[1])
    u1 = Function(W)
    u1.interpolate(lambda x: x[0])
    f = ufl.as_vector((u0, u1))
    f_expr = Expression(f, V.element.interpolation_points())
    u.interpolate(f_expr)
    x = ufl.SpatialCoordinate(mesh)
    f_ex = ufl.as_vector((-x[1], x[0]))
    assert np.abs(assemble_scalar(form(ufl.inner(u - f_ex, u - f_ex) * ufl.dx))) == pytest.approx(0)


@pytest.mark.parametrize("order", [2, 3, 4])
def test_de_rahm_2D(order):
    mesh = create_unit_square(MPI.COMM_WORLD, 3, 4)
    W = functionspace(mesh, ("Lagrange", order))
    w = Function(W)
    w.interpolate(lambda x: x[0] + x[0] * x[1] + 2 * x[1] ** 2)
    g = ufl.grad(w)
    Q = functionspace(mesh, ("N2curl", order - 1))
    q = Function(Q)
    q.interpolate(Expression(g, Q.element.interpolation_points()))
    x = ufl.SpatialCoordinate(mesh)
    g_ex = ufl.as_vector((1 + x[1], 4 * x[1] + x[0]))
    assert np.abs(assemble_scalar(form(ufl.inner(q - g_ex, q - g_ex) * ufl.dx))) == pytest.approx(
        0, abs=np.sqrt(np.finfo(mesh.geometry.x.dtype).eps)
    )

    V = functionspace(mesh, ("BDM", order - 1))
    v = Function(V)

    def curl2D(u):
        return ufl.as_vector((ufl.Dx(u[1], 0), -ufl.Dx(u[0], 1)))

    v.interpolate(Expression(curl2D(ufl.grad(w)), V.element.interpolation_points()))
    h_ex = ufl.as_vector((1, -1))
    assert np.abs(assemble_scalar(form(ufl.inner(v - h_ex, v - h_ex) * ufl.dx))) == pytest.approx(
        0, abs=np.sqrt(np.finfo(mesh.geometry.x.dtype).eps)
    )


@pytest.mark.parametrize("order", [1, 2, 3, 4])
@pytest.mark.parametrize("dim", [2, 3])
@pytest.mark.parametrize("affine", [True, False])
@pytest.mark.parametrize("callable_", [True, False])
def test_interpolate_subset(order, dim, affine, callable_):
    if dim == 2:
        ct = CellType.triangle if affine else CellType.quadrilateral
        mesh = create_unit_square(MPI.COMM_WORLD, 3, 4, ct)
    elif dim == 3:
        ct = CellType.tetrahedron if affine else CellType.hexahedron
        mesh = create_unit_cube(MPI.COMM_WORLD, 3, 2, 2, ct)

    V = functionspace(mesh, ("DG", order))
    u = Function(V)

    cells = locate_entities(mesh, mesh.topology.dim, lambda x: x[1] <= 0.5 + 1e-10)
    num_local_cells = mesh.topology.index_map(mesh.topology.dim).size_local
    cells_local = cells[cells < num_local_cells]
    x = ufl.SpatialCoordinate(mesh)
    f = x[1] ** order
    if not callable_:
        expr = Expression(f, V.element.interpolation_points())
        u.interpolate(expr, cells_local)
    else:
        u.interpolate(lambda x: x[1] ** order, cells_local)
    mt = meshtags(mesh, mesh.topology.dim, cells_local, np.ones(cells_local.size, dtype=np.int32))
    dx = ufl.Measure("dx", domain=mesh, subdomain_data=mt)
    assert np.abs(form(assemble_scalar(form(ufl.inner(u - f, u - f) * dx(1))))) == pytest.approx(0)
    integral = mesh.comm.allreduce(assemble_scalar(form(u * dx)), op=MPI.SUM)
    assert integral == pytest.approx(1 / (order + 1) * 0.5 ** (order + 1), abs=1.0e-6)


def test_interpolate_callable():
    """Test interpolation with callables"""
    numba = pytest.importorskip("numba")
    mesh = create_unit_square(MPI.COMM_WORLD, 2, 1)
    V = functionspace(mesh, ("Lagrange", 2))
    u0, u1 = Function(V), Function(V)

    @numba.njit
    def f(x):
        return x[0]

    u0.interpolate(lambda x: x[0])
    u1.interpolate(f)
    assert np.allclose(u0.x.array, u1.x.array)
    with pytest.raises(RuntimeError):
        u0.interpolate(lambda x: np.vstack([x[0], x[1]]))


@pytest.mark.parametrize("bound", [1.5, 0.5])
def test_interpolate_callable_subset(bound):
    """Test interpolation on subsets with callables"""
    mesh = create_unit_square(MPI.COMM_WORLD, 3, 4)
    cells = locate_entities(mesh, mesh.topology.dim, lambda x: x[1] <= bound + 1e-10)
    num_local_cells = mesh.topology.index_map(mesh.topology.dim).size_local
    cells_local = cells[cells < num_local_cells]
    V = functionspace(mesh, ("DG", 2))
    u0, u1 = Function(V), Function(V)
    x = ufl.SpatialCoordinate(mesh)
    f = x[0]
    expr = Expression(f, V.element.interpolation_points())
    u0.interpolate(lambda x: x[0], cells_local)
    u1.interpolate(expr, cells_local)
    assert np.allclose(u0.x.array, u1.x.array, rtol=1.0e-6, atol=1.0e-6)


@pytest.mark.parametrize(
    "scalar_element",
    [
        element("P", "triangle", 1, dtype=default_real_type),
        element("P", "triangle", 2, dtype=default_real_type),
        element("P", "triangle", 3, dtype=default_real_type),
        element("Q", "quadrilateral", 1, dtype=default_real_type),
        element("Q", "quadrilateral", 2, dtype=default_real_type),
        element("Q", "quadrilateral", 3, dtype=default_real_type),
        element("S", "quadrilateral", 1, dtype=default_real_type),
        element("S", "quadrilateral", 2, dtype=default_real_type),
        element("S", "quadrilateral", 3, dtype=default_real_type),
        enriched_element(
            [
                element("P", "triangle", 1, dtype=default_real_type),
                element("Bubble", "triangle", 3, dtype=default_real_type),
            ]
        ),
        enriched_element(
            [
                element("P", "quadrilateral", 1, dtype=default_real_type),
                element("Bubble", "quadrilateral", 2, dtype=default_real_type),
            ]
        ),
    ],
)
def test_vector_element_interpolation(scalar_element):
    """Test interpolation into a range of vector elements."""
    mesh = create_unit_square(
        MPI.COMM_WORLD, 10, 10, getattr(CellType, scalar_element.cell.cellname())
    )
    V = functionspace(mesh, blocked_element(scalar_element, shape=(2,)))
    u = Function(V)
    u.interpolate(lambda x: (x[0], x[1]))
    u2 = Function(V)
    u2.sub(0).interpolate(lambda x: x[0])
    u2.sub(1).interpolate(lambda x: x[1])
    assert np.allclose(u2.x.array, u.x.array)


def test_custom_vector_element():
    """Test interpolation into an element with a value size that uses an identity map."""
    mesh = create_unit_square(MPI.COMM_WORLD, 10, 10)
    wcoeffs = np.eye(6)
    x = [[], [], [], []]
    x[0].append(np.array([[0.0, 0.0]]))
    x[0].append(np.array([[1.0, 0.0]]))
    x[0].append(np.array([[0.0, 1.0]]))
    for _ in range(3):
        x[1].append(np.zeros((0, 2)))
    x[2].append(np.zeros((0, 2)))
    M = [[], [], [], []]
    for _ in range(3):
        M[0].append(np.array([[[[1.0]], [[0.0]]], [[[0.0]], [[1.0]]]]))
    for _ in range(3):
        M[1].append(np.zeros((0, 2, 0, 1)))
    M[2].append(np.zeros((0, 2, 0, 1)))
    e = custom_element(
        basix.CellType.triangle,
        [2],
        wcoeffs,
        x,
        M,
        0,
        basix.MapType.identity,
        basix.SobolevSpace.H1,
        False,
        1,
        1,
        dtype=default_real_type,
    )

    V = functionspace(mesh, e)
    gdim = mesh.geometry.dim
    W = functionspace(mesh, ("Lagrange", 1, (gdim,)))
    v = Function(V)
    w = Function(W)
    v.interpolate(lambda x: (x[0], x[1]))
    w.interpolate(lambda x: (x[0], x[1]))
    assert np.abs(assemble_scalar(form(ufl.inner(v - w, v - w) * ufl.dx))) == pytest.approx(0)


@pytest.mark.skip_in_parallel
@pytest.mark.parametrize("cell_type", [CellType.triangle, CellType.tetrahedron])
@pytest.mark.parametrize("order", range(1, 5))
def test_mixed_interpolation_permuting(cell_type, order):
    random.seed(8)
    mesh = two_cell_mesh(cell_type)

    def g(x):
        return np.sin(x[1]) + 2 * x[0]

    x = ufl.SpatialCoordinate(mesh)
    dgdy = ufl.cos(x[1])

    curl_el = element("N1curl", mesh.basix_cell(), 1, dtype=default_real_type)
    vlag_el = element(
        "Lagrange", mesh.basix_cell(), 1, shape=(mesh.geometry.dim,), dtype=default_real_type
    )
    lagr_el = element("Lagrange", mesh.basix_cell(), order, dtype=default_real_type)

    V = functionspace(mesh, mixed_element([curl_el, lagr_el]))
    Eb_m = Function(V)
    Eb_m.sub(1).interpolate(g)
    diff = Eb_m[2].dx(1) - dgdy
    error = assemble_scalar(form(ufl.dot(diff, diff) * ufl.dx))

    V = functionspace(mesh, mixed_element([vlag_el, lagr_el]))
    Eb_m = Function(V)
    Eb_m.sub(1).interpolate(g)
    diff = Eb_m[2].dx(1) - dgdy
    assert assemble_scalar(form(ufl.dot(diff, diff) * ufl.dx)) == pytest.approx(error)


@pytest.mark.parametrize("xtype", [np.float64])
@pytest.mark.parametrize("cell_type0", [CellType.hexahedron, CellType.tetrahedron])
@pytest.mark.parametrize("cell_type1", [CellType.triangle, CellType.quadrilateral])
def test_nonmatching_mesh_interpolation(xtype, cell_type0, cell_type1):
    mesh0 = create_unit_cube(MPI.COMM_WORLD, 5, 6, 7, cell_type=cell_type0, dtype=xtype)
    mesh1 = create_unit_square(MPI.COMM_WORLD, 5, 4, cell_type=cell_type1, dtype=xtype)

    def f(x):
        return (7 * x[1], 3 * x[0], x[2] + 0.4)

    el0 = element("Lagrange", mesh0.basix_cell(), 1, shape=(3,), dtype=xtype)
    V0 = functionspace(mesh0, el0)
    el1 = element("Lagrange", mesh1.basix_cell(), 1, shape=(3,), dtype=xtype)
    V1 = functionspace(mesh1, el1)

    # Interpolate on 3D mesh
    u0 = Function(V0, dtype=xtype)
    u0.interpolate(f)
    u0.x.scatter_forward()
    padding = 1e-14

    # Check that both interfaces of create nonmatching meshes interpolation data returns the same
    fine_mesh_cell_map = mesh1.topology.index_map(mesh1.topology.dim)
    num_cells_on_proc = fine_mesh_cell_map.size_local + fine_mesh_cell_map.num_ghosts
    cells = np.arange(num_cells_on_proc, dtype=np.int32)
    interpolation_data = create_interpolation_data(V1, V0, cells, padding=padding)

    # Interpolate 3D->2D
    u1 = Function(V1, dtype=xtype)

    u1.interpolate_nonmatching(u0, cells, interpolation_data=interpolation_data)
    u1.x.scatter_forward()

    # Exact interpolation on 2D mesh
    u1_ex = Function(V1, dtype=xtype)
    u1_ex.interpolate(f)
    u1_ex.x.scatter_forward()

    assert np.allclose(
        u1_ex.x.array,
        u1.x.array,
        rtol=np.sqrt(np.finfo(xtype).eps),
        atol=np.sqrt(np.finfo(xtype).eps),
    )

    # Interpolate 2D->3D
    cell_map0 = mesh0.topology.index_map(mesh0.topology.dim)
    num_cells_on_proc = cell_map0.size_local + cell_map0.num_ghosts
    cells0 = np.arange(num_cells_on_proc, dtype=np.int32)
    interpolation_data1 = create_interpolation_data(V0, V1, cells0, padding=padding)
    u0_2 = Function(V0, dtype=xtype)
    u0_2.interpolate_nonmatching(u1, cells0, interpolation_data1)

    # Check that function values over facets of 3D mesh of the twice
    # interpolated property is preserved
    def locate_bottom_facets(x):
        return np.isclose(x[2], 0)

    facets = locate_entities_boundary(mesh0, mesh0.topology.dim - 1, locate_bottom_facets)
    facet_tag = meshtags(
        mesh0, mesh0.topology.dim - 1, facets, np.full(len(facets), 1, dtype=np.int32)
    )
    residual = ufl.inner(u0 - u0_2, u0 - u0_2) * ufl.ds(
        domain=mesh0, subdomain_data=facet_tag, subdomain_id=1
    )
    assert np.isclose(assemble_scalar(form(residual, dtype=xtype)), 0)


@pytest.mark.parametrize("xtype", [np.float64])
def test_nonmatching_mesh_single_cell_overlap_interpolation(xtype):
    # mesh2 is contained by a single cell of mesh1. Here we test
    # interpolation when *not* every process has data to communicate

    # Test interpolation from mesh1 to mesh2
    n_mesh1 = 2
    mesh1 = create_rectangle(
        MPI.COMM_WORLD,
        [[0.0, 0.0], [1.0, 1.0]],
        [n_mesh1, n_mesh1],
        cell_type=CellType.quadrilateral,
        dtype=xtype,
    )

    n_mesh2 = 2
    p0_mesh2 = 1.0 / n_mesh1
    mesh2 = create_rectangle(
        MPI.COMM_WORLD,
        [[0.0, 0.0], [p0_mesh2, p0_mesh2]],
        [n_mesh2, n_mesh2],
        cell_type=CellType.triangle,
        dtype=xtype,
    )

    u1 = Function(functionspace(mesh1, ("Lagrange", 1)), name="u1", dtype=xtype)
    u2 = Function(functionspace(mesh2, ("Lagrange", 1)), name="u2", dtype=xtype)

    def f_test1(x):
        return 1.0 - x[0] * x[1]

    u1.interpolate(f_test1)
    u1.x.scatter_forward()
    padding = 1e-14
    cell_map2 = mesh2.topology.index_map(mesh2.topology.dim)
    num_cells2 = cell_map2.size_local + cell_map2.num_ghosts
    cells2 = np.arange(num_cells2, dtype=np.int32)
    u1_2_u2_nmm_data = create_interpolation_data(
        u2.function_space, u1.function_space, cells2, padding=padding
    )

    u2.interpolate_nonmatching(u1, cells2, interpolation_data=u1_2_u2_nmm_data)
    u2.x.scatter_forward()

    # interpolate f which is exactly represented on the element
    u2_exact = Function(u2.function_space, dtype=xtype)
    u2_exact.interpolate(f_test1)
    u2_exact.x.scatter_forward()

    l2_error = assemble_scalar(form((u2 - u2_exact) ** 2 * ufl.dx, dtype=xtype))
    assert np.isclose(l2_error, 0.0, rtol=np.finfo(xtype).eps, atol=np.finfo(xtype).eps)

    # Test interpolation from mesh2 to mesh1
    def f_test2(x):
        return x[0] * x[1]

    u1.x.array[:] = 0.0
    u1.x.scatter_forward()

    u2.interpolate(f_test2)
    u2.x.scatter_forward()
    padding = 1e-14
    cell_map1 = mesh1.topology.index_map(mesh1.topology.dim)
    num_cells1 = cell_map1.size_local + cell_map1.num_ghosts
    cells1 = np.arange(num_cells1, dtype=np.int32)
    u2_2_u1_nmm_data = create_interpolation_data(
        u1.function_space, u2.function_space, cells1, padding=padding
    )

    u1.interpolate_nonmatching(u2, cells1, interpolation_data=u2_2_u1_nmm_data)
    u1.x.scatter_forward()

    u1_exact = Function(u1.function_space, dtype=xtype)
    u1_exact.interpolate(f_test2)
    u1_exact.x.scatter_forward()

    # Find the single cell in mesh1 which is overlapped by mesh2
    tree1 = bb_tree(mesh1, mesh1.topology.dim)
    cells_overlapped1 = compute_collisions_points(
        tree1, np.array([p0_mesh2, p0_mesh2, 0.0]) / 2
    ).array
    assert cells_overlapped1.shape[0] <= 1

    # Construct the error measure on the overlapped cell
    cell_label = 1
    cts = meshtags(
        mesh1, mesh1.topology.dim, cells_overlapped1, np.full_like(cells_overlapped1, cell_label)
    )
    dx_cell = ufl.Measure("dx", subdomain_data=cts)

    l2_error = assemble_scalar(form((u1 - u1_exact) ** 2 * dx_cell(cell_label), dtype=xtype))
    assert np.isclose(l2_error, 0.0, rtol=np.finfo(xtype).eps, atol=np.finfo(xtype).eps)


def test_submesh_interpolation():
<<<<<<< HEAD
    """Test interpolation of a function between a submesh and its parent"""
=======
    """Test interpolation of a function between a sub-mesh and its parent mesh."""
>>>>>>> c5644696
    mesh = create_unit_square(MPI.COMM_WORLD, 6, 7)

    def left_locator(x):
        return x[0] <= 0.5 + 1e-14

    def ref_func(x):
        return x[0] + x[1] ** 2

    tdim = mesh.topology.dim
    cells = locate_entities(mesh, tdim, left_locator)
<<<<<<< HEAD
    submesh, sub_to_parent, _, _ = create_submesh(mesh, tdim, cells)

    V = functionspace(mesh, ("Lagrange", 2))
    u = Function(V)
    u.interpolate(ref_func)

    V_sub = functionspace(submesh, ("DG", 3))
    u_sub = Function(V_sub)

    # Map from parent to sub mesh
    u_sub.interpolate(u, cell_map=sub_to_parent)

    u_sub_exact = Function(V_sub)
    u_sub_exact.interpolate(ref_func)
    atol = 5 * np.finfo(default_scalar_type).resolution
    np.testing.assert_allclose(u_sub_exact.x.array, u_sub.x.array, atol=atol)
=======
    submesh, parent_cells, _, _ = create_submesh(mesh, tdim, cells)

    u0 = Function(functionspace(mesh, ("Lagrange", 2)))
    u0.interpolate(ref_func)

    V1 = functionspace(submesh, ("DG", 3))
    u1 = Function(V1)

    # Interpolate u0 (defined on 'full' mesh) into u0 (defined on
    # 'sub'0mesh)
    u1.interpolate(u0, cells0=parent_cells, cells1=np.arange(len(parent_cells)))

    u1_exact = Function(V1)
    u1_exact.interpolate(ref_func)
    atol = 5 * np.finfo(default_scalar_type).resolution
    np.testing.assert_allclose(u1_exact.x.array, u1.x.array, atol=atol)
>>>>>>> c5644696

    # Map from sub to parent
    W = functionspace(mesh, ("DG", 4))
    w = Function(W)

<<<<<<< HEAD
    cell_imap = mesh.topology.index_map(tdim)
    num_cells = cell_imap.size_local + cell_imap.num_ghosts
    parent_to_sub = np.full(num_cells, -1, dtype=np.int32)
    parent_to_sub[sub_to_parent] = np.arange(len(sub_to_parent))

    # Mapping back needs to be restricted to the subset of cells in the submesh
    w.interpolate(u_sub_exact, cells=sub_to_parent, cell_map=parent_to_sub)

    w_exact = Function(W)
    w_exact.interpolate(ref_func, cells=cells)

    np.testing.assert_allclose(w.x.array, w_exact.x.array, atol=atol)


def test_submesh_expression_interpolation():
=======
    # Interpolate Function defined on sub-mesh (u1_exact) to the part of
    # a Function on the full mesh (w)
    w.interpolate(u1_exact, cells0=np.arange(len(parent_cells)), cells1=parent_cells)
    w_exact = Function(W)
    w_exact.interpolate(ref_func, cells0=cells)
    np.testing.assert_allclose(w.x.array, w_exact.x.array, atol=atol)


def xtest_submesh_expression_interpolation():
>>>>>>> c5644696
    """Test interpolation of an expression between a submesh and its parent"""
    mesh = create_unit_square(MPI.COMM_WORLD, 10, 8, cell_type=CellType.quadrilateral)

    def left_locator(x):
        return x[0] <= 0.5 + 1e-14

    def ref_func(x):
        return -3 * x[0] ** 2 + x[1] ** 2

    def grad_ref_func(x):
        values = np.zeros((2, x.shape[1]), dtype=default_scalar_type)
        values[0] = -6 * x[0]
        values[1] = 2 * x[1]
        return values

    def modified_grad(x):
        grad = grad_ref_func(x)
        return -0.2 * grad[1], 0.1 * grad[0]

    tdim = mesh.topology.dim
    cells = locate_entities(mesh, tdim, left_locator)
    submesh, sub_to_parent, _, _ = create_submesh(mesh, tdim, cells)

    V = functionspace(mesh, ("Lagrange", 2))
    u = Function(V)
    u.interpolate(ref_func)

    V_sub = functionspace(submesh, ("N2curl", 1))
    u_sub = Function(V_sub)

    parent_expr = Expression(ufl.grad(u), V_sub.element.interpolation_points())

    # Map from parent to sub mesh

    u_sub.interpolate(parent_expr, expr_mesh=mesh, cell_map=sub_to_parent)

    u_sub_exact = Function(V_sub)
    u_sub_exact.interpolate(grad_ref_func)
    atol = 10 * np.finfo(default_scalar_type).resolution
    np.testing.assert_allclose(u_sub_exact.x.array, u_sub.x.array, atol=atol)

    # Map from sub to parent
    W = functionspace(mesh, ("DQ", 1, (mesh.geometry.dim,)))
    w = Function(W)

    cell_imap = mesh.topology.index_map(tdim)
    num_cells = cell_imap.size_local + cell_imap.num_ghosts
    parent_to_sub = np.full(num_cells, -1, dtype=np.int32)
    parent_to_sub[sub_to_parent] = np.arange(len(sub_to_parent))

    # Map exact solution (based on quadrature points) back to parent mesh
    sub_vec = ufl.as_vector((-0.2 * u_sub_exact[1], 0.1 * u_sub_exact[0]))
    sub_expr = Expression(sub_vec, W.element.interpolation_points())

    # Mapping back needs to be restricted to the subset of cells in the submesh
    w.interpolate(sub_expr, cells=sub_to_parent, expr_mesh=submesh, cell_map=parent_to_sub)

    w_exact = Function(W)
    w_exact.interpolate(modified_grad, cells=cells)
    w_exact.x.scatter_forward()
    np.testing.assert_allclose(w.x.array, w_exact.x.array, atol=atol)<|MERGE_RESOLUTION|>--- conflicted
+++ resolved
@@ -1043,11 +1043,7 @@
 
 
 def test_submesh_interpolation():
-<<<<<<< HEAD
-    """Test interpolation of a function between a submesh and its parent"""
-=======
     """Test interpolation of a function between a sub-mesh and its parent mesh."""
->>>>>>> c5644696
     mesh = create_unit_square(MPI.COMM_WORLD, 6, 7)
 
     def left_locator(x):
@@ -1058,24 +1054,6 @@
 
     tdim = mesh.topology.dim
     cells = locate_entities(mesh, tdim, left_locator)
-<<<<<<< HEAD
-    submesh, sub_to_parent, _, _ = create_submesh(mesh, tdim, cells)
-
-    V = functionspace(mesh, ("Lagrange", 2))
-    u = Function(V)
-    u.interpolate(ref_func)
-
-    V_sub = functionspace(submesh, ("DG", 3))
-    u_sub = Function(V_sub)
-
-    # Map from parent to sub mesh
-    u_sub.interpolate(u, cell_map=sub_to_parent)
-
-    u_sub_exact = Function(V_sub)
-    u_sub_exact.interpolate(ref_func)
-    atol = 5 * np.finfo(default_scalar_type).resolution
-    np.testing.assert_allclose(u_sub_exact.x.array, u_sub.x.array, atol=atol)
-=======
     submesh, parent_cells, _, _ = create_submesh(mesh, tdim, cells)
 
     u0 = Function(functionspace(mesh, ("Lagrange", 2)))
@@ -1092,29 +1070,11 @@
     u1_exact.interpolate(ref_func)
     atol = 5 * np.finfo(default_scalar_type).resolution
     np.testing.assert_allclose(u1_exact.x.array, u1.x.array, atol=atol)
->>>>>>> c5644696
 
     # Map from sub to parent
     W = functionspace(mesh, ("DG", 4))
     w = Function(W)
 
-<<<<<<< HEAD
-    cell_imap = mesh.topology.index_map(tdim)
-    num_cells = cell_imap.size_local + cell_imap.num_ghosts
-    parent_to_sub = np.full(num_cells, -1, dtype=np.int32)
-    parent_to_sub[sub_to_parent] = np.arange(len(sub_to_parent))
-
-    # Mapping back needs to be restricted to the subset of cells in the submesh
-    w.interpolate(u_sub_exact, cells=sub_to_parent, cell_map=parent_to_sub)
-
-    w_exact = Function(W)
-    w_exact.interpolate(ref_func, cells=cells)
-
-    np.testing.assert_allclose(w.x.array, w_exact.x.array, atol=atol)
-
-
-def test_submesh_expression_interpolation():
-=======
     # Interpolate Function defined on sub-mesh (u1_exact) to the part of
     # a Function on the full mesh (w)
     w.interpolate(u1_exact, cells0=np.arange(len(parent_cells)), cells1=parent_cells)
@@ -1124,7 +1084,6 @@
 
 
 def xtest_submesh_expression_interpolation():
->>>>>>> c5644696
     """Test interpolation of an expression between a submesh and its parent"""
     mesh = create_unit_square(MPI.COMM_WORLD, 10, 8, cell_type=CellType.quadrilateral)
 
