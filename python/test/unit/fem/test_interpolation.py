--- conflicted
+++ resolved
@@ -1028,7 +1028,6 @@
     assert np.isclose(l2_error, 0.0, rtol=np.finfo(xtype).eps, atol=np.finfo(xtype).eps)
 
 
-<<<<<<< HEAD
 @pytest.mark.parametrize("dtype", [np.float64])
 def test_symmetric_tensor_interpolation(dtype):
     mesh = create_unit_square(MPI.COMM_WORLD, 10, 10, dtype=dtype)
@@ -1090,7 +1089,8 @@
 
     l2_error = assemble_scalar(form((f - symm_f) ** 2 * ufl.dx, dtype=dtype))
     assert np.isclose(l2_error, 0.0, rtol=np.finfo(dtype).eps, atol=np.finfo(dtype).eps)
-=======
+
+
 def test_submesh_interpolation():
     """Test interpolation of a function between a submesh and its parent"""
     mesh = create_unit_square(MPI.COMM_WORLD, 6, 7)
@@ -1199,5 +1199,4 @@
     w_exact = Function(W)
     w_exact.interpolate(modified_grad, cells=cells)
     w_exact.x.scatter_forward()
-    np.testing.assert_allclose(w.x.array, w_exact.x.array, atol=atol)
->>>>>>> d4003bb0
+    np.testing.assert_allclose(w.x.array, w_exact.x.array, atol=atol)