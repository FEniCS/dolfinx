# Copyright (C) 2009-2020 Garth N. Wells, Matthew W. Scroggs and Jorgen S. Dokken
#
# This file is part of DOLFINx (https://www.fenicsproject.org)
#
# SPDX-License-Identifier:    LGPL-3.0-or-later
"""Test that interpolation is done correctly"""

import random

import basix
import basix.ufl_wrapper
import numpy as np
import pytest
import ufl
from dolfinx.fem import (Expression, Function, FunctionSpace,
                         VectorFunctionSpace, assemble_scalar, form)
from dolfinx.mesh import (CellType, create_mesh, create_unit_cube,
<<<<<<< HEAD
                          create_unit_square, locate_entities, meshtags,
                          GhostMode, create_rectangle, create_submesh)

=======
                          create_unit_square, locate_entities, meshtags)
>>>>>>> 57063367
from mpi4py import MPI

parametrize_cell_types = pytest.mark.parametrize(
    "cell_type", [
        CellType.interval,
        CellType.triangle,
        CellType.tetrahedron,
        CellType.quadrilateral,
        CellType.hexahedron
    ])


def random_point_in_reference(cell_type):
    if cell_type == CellType.interval:
        return (random.random(), 0, 0)
    elif cell_type == CellType.triangle:
        x, y = random.random(), random.random()
        # If point is outside cell, move it back inside
        if x + y > 1:
            x, y = 1 - x, 1 - y
        return (x, y, 0)
    elif cell_type == CellType.tetrahedron:
        x, y, z = random.random(), random.random(), random.random()
        # If point is outside cell, move it back inside
        if x + y > 1:
            x, y = 1 - x, 1 - y
        if y + z > 1:
            y, z = 1 - z, 1 - x - y
        if x + y + z > 1:
            x, z = 1 - x - y, x + y + z - 1
        return (x, y, z)
    elif cell_type == CellType.quadrilateral:
        x, y = random.random(), random.random()
        return (x, y, 0)
    elif cell_type == CellType.hexahedron:
        return (random.random(), random.random(), random.random())


def random_point_in_cell(mesh):
    cell_type = mesh.topology.cell_type
    point = random_point_in_reference(cell_type)

    if cell_type == CellType.interval:
        origin = mesh.geometry.x[0]
        axes = (mesh.geometry.x[1], )
    elif cell_type == CellType.triangle:
        origin = mesh.geometry.x[0]
        axes = (mesh.geometry.x[1], mesh.geometry.x[2])
    elif cell_type == CellType.tetrahedron:
        origin = mesh.geometry.x[0]
        axes = (mesh.geometry.x[1], mesh.geometry.x[2], mesh.geometry.x[3])
    elif cell_type == CellType.quadrilateral:
        origin = mesh.geometry.x[0]
        axes = (mesh.geometry.x[1], mesh.geometry.x[2])
    elif cell_type == CellType.hexahedron:
        origin = mesh.geometry.x[0]
        axes = (mesh.geometry.x[1], mesh.geometry.x[2], mesh.geometry.x[4])

    return tuple(origin[i] + sum((axis[i] - origin[i]) * p for axis, p in zip(axes, point)) for i in range(3))


def one_cell_mesh(cell_type):
    if cell_type == CellType.interval:
        points = np.array([[-1.], [2.]])
    if cell_type == CellType.triangle:
        points = np.array([[-1., -1.], [2., 0.], [0., 0.5]])
    elif cell_type == CellType.tetrahedron:
        points = np.array([[-1., -1., -1.], [2., 0., 0.], [0., 0.5, 0.], [0., 0., 1.]])
    elif cell_type == CellType.quadrilateral:
        points = np.array([[-1., 0.], [1., 0.], [-1., 1.5], [1., 1.5]])
    elif cell_type == CellType.hexahedron:
        points = np.array([[-1., -0.5, 0.], [1., -0.5, 0.], [-1., 1.5, 0.],
                           [1., 1.5, 0.], [0., -0.5, 1.], [1., -0.5, 1.],
                           [-1., 1.5, 1.], [1., 1.5, 1.]])
    num_points = len(points)

    # Randomly number the points and create the mesh
    order = list(range(num_points))
    random.shuffle(order)
    ordered_points = np.zeros(points.shape)
    for i, j in enumerate(order):
        ordered_points[j] = points[i]
    cells = np.array([order])

    domain = ufl.Mesh(ufl.VectorElement("Lagrange", cell_type.name, 1))
    return create_mesh(MPI.COMM_WORLD, cells, ordered_points, domain)


def two_cell_mesh(cell_type):
    if cell_type == CellType.interval:
        points = np.array([[0.], [1.], [-1.]])
        cells = [[0, 1], [0, 2]]
    if cell_type == CellType.triangle:
        # Define equilateral triangles with area 1
        root = 3 ** 0.25  # 4th root of 3
        points = np.array([[0., 0.], [2 / root, 0.],
                           [1 / root, root], [1 / root, -root]])
        cells = [[0, 1, 2], [1, 0, 3]]
    elif cell_type == CellType.tetrahedron:
        # Define regular tetrahedra with volume 1
        s = 2 ** 0.5 * 3 ** (1 / 3)  # side length
        points = np.array([[0., 0., 0.], [s, 0., 0.],
                           [s / 2, s * np.sqrt(3) / 2, 0.],
                           [s / 2, s / 2 / np.sqrt(3), s * np.sqrt(2 / 3)],
                           [s / 2, s / 2 / np.sqrt(3), -s * np.sqrt(2 / 3)]])
        cells = [[0, 1, 2, 3], [0, 2, 1, 4]]
    elif cell_type == CellType.quadrilateral:
        # Define unit quadrilaterals (area 1)
        points = np.array([[0., 0.], [1., 0.], [0., 1.], [1., 1.], [0., -1.], [1., -1.]])
        cells = [[0, 1, 2, 3], [5, 1, 4, 0]]
    elif cell_type == CellType.hexahedron:
        # Define unit hexahedra (volume 1)
        points = np.array([[0., 0., 0.], [1., 0., 0.], [0., 1., 0.],
                           [1., 1., 0.], [0., 0., 1.], [1., 0., 1.],
                           [0., 1., 1.], [1., 1., 1.], [0., 0., -1.],
                           [1., 0., -1.], [0., 1., -1.], [1., 1., -1.]])
        cells = [[0, 1, 2, 3, 4, 5, 6, 7], [9, 11, 8, 10, 1, 3, 0, 2]]

    domain = ufl.Mesh(ufl.VectorElement("Lagrange", cell_type.name, 1))
    mesh = create_mesh(MPI.COMM_WORLD, cells, points, domain)
    return mesh


def run_scalar_test(V, poly_order):
    """Test that interpolation is correct in a scalar valued space."""
    random.seed(13)
    tdim = V.mesh.topology.dim

    if tdim == 1:
        def f(x):
            return x[0] ** poly_order
    elif tdim == 2:
        def f(x):
            return x[1] ** poly_order + 2 * x[0] ** min(poly_order, 1)
    else:
        def f(x):
            return x[1] ** poly_order + 2 * x[0] ** min(poly_order, 1) - 3 * x[2] ** min(poly_order, 2)

    v = Function(V)
    v.interpolate(f)
    points = [random_point_in_cell(V.mesh) for count in range(5)]
    cells = [0 for count in range(5)]
    values = v.eval(points, cells)
    for p, val in zip(points, values):
        assert np.allclose(val, f(p))


def run_vector_test(V, poly_order):
    """Test that interpolation is correct in a scalar valued space."""
    random.seed(12)
    tdim = V.mesh.topology.dim

    if tdim == 1:
        def f(x):
            return x[0] ** poly_order
    elif tdim == 2:
        def f(x):
            return (x[1] ** min(poly_order, 1), 2 * x[0] ** poly_order)
    else:
        def f(x):
            return (x[1] ** min(poly_order, 1), 2 * x[0] ** poly_order, 3 * x[2] ** min(poly_order, 2))

    v = Function(V)
    v.interpolate(f)
    points = [random_point_in_cell(V.mesh) for count in range(5)]
    cells = [0 for count in range(5)]
    values = v.eval(points, cells)
    for p, val in zip(points, values):
        assert np.allclose(val, f(p))


@pytest.mark.skip_in_parallel
@parametrize_cell_types
@pytest.mark.parametrize("order", range(1, 5))
def test_Lagrange_interpolation(cell_type, order):
    """Test that interpolation is correct in a FunctionSpace"""
    mesh = one_cell_mesh(cell_type)
    V = FunctionSpace(mesh, ("Lagrange", order))
    run_scalar_test(V, order)


@pytest.mark.skip_in_parallel
@pytest.mark.parametrize("cell_type", [CellType.interval, CellType.quadrilateral, CellType.hexahedron])
@pytest.mark.parametrize("order", range(1, 5))
def test_serendipity_interpolation(cell_type, order):
    """Test that interpolation is correct in a FunctionSpace"""
    mesh = one_cell_mesh(cell_type)
    V = FunctionSpace(mesh, ("S", order))
    run_scalar_test(V, order)


@pytest.mark.skip_in_parallel
@parametrize_cell_types
@pytest.mark.parametrize('order', range(1, 5))
def test_vector_interpolation(cell_type, order):
    """Test that interpolation is correct in a VectorFunctionSpace."""
    mesh = one_cell_mesh(cell_type)
    V = VectorFunctionSpace(mesh, ("Lagrange", order))
    run_vector_test(V, order)


@pytest.mark.skip_in_parallel
@pytest.mark.parametrize("cell_type", [CellType.triangle, CellType.tetrahedron])
@pytest.mark.parametrize("order", range(1, 5))
def test_N1curl_interpolation(cell_type, order):
    random.seed(8)
    mesh = one_cell_mesh(cell_type)
    V = FunctionSpace(mesh, ("Nedelec 1st kind H(curl)", order))
    run_vector_test(V, order - 1)


@pytest.mark.skip_in_parallel
@pytest.mark.parametrize("cell_type", [CellType.triangle])
@pytest.mark.parametrize("order", [1, 2])
def test_N2curl_interpolation(cell_type, order):
    mesh = one_cell_mesh(cell_type)
    V = FunctionSpace(mesh, ("Nedelec 2nd kind H(curl)", order))
    run_vector_test(V, order)


@pytest.mark.skip_in_parallel
@pytest.mark.parametrize("cell_type", [CellType.quadrilateral])
@pytest.mark.parametrize("order", range(1, 5))
def test_RTCE_interpolation(cell_type, order):
    random.seed(8)
    mesh = one_cell_mesh(cell_type)
    V = FunctionSpace(mesh, ("RTCE", order))
    run_vector_test(V, order - 1)


@pytest.mark.skip_in_parallel
@pytest.mark.parametrize("cell_type", [CellType.hexahedron])
@pytest.mark.parametrize("order", range(1, 5))
def test_NCE_interpolation(cell_type, order):
    random.seed(8)
    mesh = one_cell_mesh(cell_type)
    V = FunctionSpace(mesh, ("NCE", order))
    run_vector_test(V, order - 1)


def test_mixed_sub_interpolation():
    """Test interpolation of sub-functions"""
    mesh = create_unit_cube(MPI.COMM_WORLD, 3, 3, 3)

    def f(x):
        return np.vstack((10 + x[0], -10 - x[1], 25 + x[0]))

    P2 = ufl.VectorElement("Lagrange", mesh.ufl_cell(), 2)
    P1 = ufl.FiniteElement("Lagrange", mesh.ufl_cell(), 1)
    for i, P in enumerate((P2 * P1, P1 * P2)):
        W = FunctionSpace(mesh, P)
        U = Function(W)
        U.sub(i).interpolate(f)

        # Same element
        V = FunctionSpace(mesh, P2)
        u, v = Function(V), Function(V)
        u.interpolate(U.sub(i))
        v.interpolate(f)
        assert np.allclose(u.vector.array, v.vector.array)

        # Same map, different elements
        V = VectorFunctionSpace(mesh, ("Lagrange", 1))
        u, v = Function(V), Function(V)
        u.interpolate(U.sub(i))
        v.interpolate(f)
        assert np.allclose(u.vector.array, v.vector.array)

        # Different maps (0)
        V = FunctionSpace(mesh, ("N1curl", 1))
        u, v = Function(V), Function(V)
        u.interpolate(U.sub(i))
        v.interpolate(f)
        assert np.allclose(u.vector.array, v.vector.array)

        # Different maps (1)
        V = FunctionSpace(mesh, ("RT", 2))
        u, v = Function(V), Function(V)
        u.interpolate(U.sub(i))
        v.interpolate(f)
        assert np.allclose(u.vector.array, v.vector.array)

        # Test with wrong shape
        V0 = FunctionSpace(mesh, P.sub_elements()[0])
        V1 = FunctionSpace(mesh, P.sub_elements()[1])
        v0, v1 = Function(V0), Function(V1)
        with pytest.raises(RuntimeError):
            v0.interpolate(U.sub(1))
        with pytest.raises(RuntimeError):
            v1.interpolate(U.sub(0))


@pytest.mark.skip_in_parallel
def test_mixed_interpolation():
    """Test that mixed interpolation raised an exception."""
    mesh = one_cell_mesh(CellType.triangle)
    A = ufl.FiniteElement("Lagrange", mesh.ufl_cell(), 1)
    B = ufl.VectorElement("Lagrange", mesh.ufl_cell(), 1)
    v = Function(FunctionSpace(mesh, ufl.MixedElement([A, B])))
    with pytest.raises(RuntimeError):
        v.interpolate(lambda x: (x[1], 2 * x[0], 3 * x[1]))


@pytest.mark.parametrize("order1", [2, 3, 4])
@pytest.mark.parametrize("order2", [2, 3, 4])
def test_interpolation_nedelec(order1, order2):
    mesh = create_unit_cube(MPI.COMM_WORLD, 2, 2, 2)
    V = FunctionSpace(mesh, ("N1curl", order1))
    V1 = FunctionSpace(mesh, ("N1curl", order2))
    u, v = Function(V), Function(V1)

    # The expression "lambda x: x" is contained in the N1curl function
    # space for order > 1
    u.interpolate(lambda x: x)
    v.interpolate(u)
    assert np.isclose(assemble_scalar(form(ufl.inner(u - v, u - v) * ufl.dx)), 0)

    # The target expression is also contained in N2curl space of any
    # order
    V2 = FunctionSpace(mesh, ("N2curl", 1))
    w = Function(V2)
    w.interpolate(u)
    assert np.isclose(assemble_scalar(form(ufl.inner(u - w, u - w) * ufl.dx)), 0)


@pytest.mark.parametrize("tdim", [2, 3])
@pytest.mark.parametrize("order", [1, 2, 3])
def test_interpolation_dg_to_n1curl(tdim, order):
    if tdim == 2:
        mesh = create_unit_square(MPI.COMM_WORLD, 5, 5)
    else:
        mesh = create_unit_cube(MPI.COMM_WORLD, 2, 2, 2)
    V = VectorFunctionSpace(mesh, ("DG", order))
    V1 = FunctionSpace(mesh, ("N1curl", order + 1))
    u, v = Function(V), Function(V1)
    u.interpolate(lambda x: x[:tdim] ** order)
    v.interpolate(u)
    s = assemble_scalar(form(ufl.inner(u - v, u - v) * ufl.dx))
    assert np.isclose(s, 0)


@pytest.mark.parametrize("tdim", [2, 3])
@pytest.mark.parametrize("order", [1, 2, 3])
def test_interpolation_n1curl_to_dg(tdim, order):
    if tdim == 2:
        mesh = create_unit_square(MPI.COMM_WORLD, 5, 5)
    else:
        mesh = create_unit_cube(MPI.COMM_WORLD, 2, 2, 2)
    V = FunctionSpace(mesh, ("N1curl", order + 1))
    V1 = VectorFunctionSpace(mesh, ("DG", order))
    u, v = Function(V), Function(V1)
    u.interpolate(lambda x: x[:tdim] ** order)
    v.interpolate(u)
    s = assemble_scalar(form(ufl.inner(u - v, u - v) * ufl.dx))
    assert np.isclose(s, 0)


@pytest.mark.parametrize("tdim", [2, 3])
@pytest.mark.parametrize("order", [1, 2, 3])
def test_interpolation_n2curl_to_bdm(tdim, order):
    if tdim == 2:
        mesh = create_unit_square(MPI.COMM_WORLD, 5, 5)
    else:
        mesh = create_unit_cube(MPI.COMM_WORLD, 2, 2, 2)
    V = FunctionSpace(mesh, ("N2curl", order))
    V1 = FunctionSpace(mesh, ("BDM", order))
    u, v = Function(V), Function(V1)
    u.interpolate(lambda x: x[:tdim] ** order)
    v.interpolate(u)
    s = assemble_scalar(form(ufl.inner(u - v, u - v) * ufl.dx))
    assert np.isclose(s, 0)


@pytest.mark.parametrize("order1", [1, 2, 3, 4, 5])
@pytest.mark.parametrize("order2", [1, 2, 3])
def test_interpolation_p2p(order1, order2):
    mesh = create_unit_cube(MPI.COMM_WORLD, 2, 2, 2)
    V = FunctionSpace(mesh, ("Lagrange", order1))
    V1 = FunctionSpace(mesh, ("Lagrange", order2))
    u, v = Function(V), Function(V1)

    u.interpolate(lambda x: x[0])
    v.interpolate(u)

    s = assemble_scalar(form(ufl.inner(u - v, u - v) * ufl.dx))
    assert np.isclose(s, 0)

    DG = FunctionSpace(mesh, ("DG", order2))
    w = Function(DG)
    w.interpolate(u)
    s = assemble_scalar(form(ufl.inner(u - w, u - w) * ufl.dx))
    assert np.isclose(s, 0)


@pytest.mark.parametrize("order1", [1, 2, 3])
@pytest.mark.parametrize("order2", [1, 2])
def test_interpolation_vector_elements(order1, order2):
    mesh = create_unit_cube(MPI.COMM_WORLD, 2, 2, 2)
    V = VectorFunctionSpace(mesh, ("Lagrange", order1))
    V1 = VectorFunctionSpace(mesh, ("Lagrange", order2))
    u, v = Function(V), Function(V1)

    u.interpolate(lambda x: x)
    v.interpolate(u)

    s = assemble_scalar(form(ufl.inner(u - v, u - v) * ufl.dx))
    assert np.isclose(s, 0)

    DG = VectorFunctionSpace(mesh, ("DG", order2))
    w = Function(DG)
    w.interpolate(u)
    s = assemble_scalar(form(ufl.inner(u - w, u - w) * ufl.dx))
    assert np.isclose(s, 0)


@pytest.mark.skip_in_parallel
def test_interpolation_non_affine():
    points = np.array([[0, 0, 0], [1, 0, 0], [0, 2, 0], [1, 2, 0],
                       [0, 0, 3], [1, 0, 3], [0, 2, 3], [1, 2, 3],
                       [0.5, 0, 0], [0, 1, 0], [0, 0, 1.5], [1, 1, 0],
                       [1, 0, 1.5], [0.5, 2, 0], [0, 2, 1.5], [1, 2, 1.5],
                       [0.5, 0, 3], [0, 1, 3], [1, 1, 3], [0.5, 2, 3],
                       [0.5, 1, 0], [0.5, 0, 1.5], [0, 1, 1.5], [1, 1, 1.5],
                       [0.5, 2, 1.5], [0.5, 1, 3], [0.5, 1, 1.5]], dtype=np.float64)

    cells = np.array([range(len(points))], dtype=np.int32)
    cell_type = CellType.hexahedron
    domain = ufl.Mesh(ufl.VectorElement("Lagrange", cell_type.name, 2))
    mesh = create_mesh(MPI.COMM_WORLD, cells, points, domain)
    W = FunctionSpace(mesh, ("NCE", 1))
    V = FunctionSpace(mesh, ("NCE", 2))
    w, v = Function(W), Function(V)
    w.interpolate(lambda x: x)
    v.interpolate(w)
    s = assemble_scalar(form(ufl.inner(w - v, w - v) * ufl.dx))
    assert np.isclose(s, 0)


@pytest.mark.skip_in_parallel
def test_interpolation_non_affine_nonmatching_maps():
    points = np.array([[0, 0, 0], [1, 0, 0], [0, 2, 0], [1, 2, 0],
                       [0, 0, 3], [1, 0, 3], [0, 2, 3], [1, 2, 3],
                       [0.5, 0, 0], [0, 1, 0], [0, 0, 1.5], [1, 1, 0],
                       [1, 0, 1.5], [0.5, 2, 0], [0, 2, 1.5], [1, 2, 1.5],
                       [0.5, 0, 3], [0, 1, 3], [1, 1, 3], [0.5, 2, 3],
                       [0.5, 1, 0], [0.5, -0.1, 1.5], [0, 1, 1.5], [1, 1, 1.5],
                       [0.5, 2, 1.5], [0.5, 1, 3], [0.5, 1, 1.5]], dtype=np.float64)

    cells = np.array([range(len(points))], dtype=np.int32)
    cell_type = CellType.hexahedron
    domain = ufl.Mesh(ufl.VectorElement("Lagrange", cell_type.name, 2))
    mesh = create_mesh(MPI.COMM_WORLD, cells, points, domain)
    W = VectorFunctionSpace(mesh, ("DG", 1))
    V = FunctionSpace(mesh, ("NCE", 4))
    w, v = Function(W), Function(V)
    w.interpolate(lambda x: x)
    v.interpolate(w)
    s = assemble_scalar(form(ufl.inner(w - v, w - v) * ufl.dx))
    assert np.isclose(s, 0)


@pytest.mark.parametrize("order", [2, 3, 4])
@pytest.mark.parametrize("dim", [2, 3])
def test_nedelec_spatial(order, dim):
    if dim == 2:
        mesh = create_unit_square(MPI.COMM_WORLD, 4, 4)
    elif dim == 3:
        mesh = create_unit_cube(MPI.COMM_WORLD, 2, 2, 2)

    V = FunctionSpace(mesh, ("N1curl", order))
    u = Function(V)
    x = ufl.SpatialCoordinate(mesh)

    # The expression (x,y,z) is contained in the N1curl function space
    # order>1
    f_ex = x
    f = Expression(f_ex, V.element.interpolation_points())
    u.interpolate(f)
    assert np.isclose(np.abs(assemble_scalar(form(ufl.inner(u - f_ex, u - f_ex) * ufl.dx))), 0)

    # The target expression is also contained in N2curl space of any
    # order
    V2 = FunctionSpace(mesh, ("N2curl", 1))
    w = Function(V2)
    f2 = Expression(f_ex, V2.element.interpolation_points())
    w.interpolate(f2)
    assert np.isclose(np.abs(assemble_scalar(form(ufl.inner(w - f_ex, w - f_ex) * ufl.dx))), 0)


@pytest.mark.parametrize("order", [1, 2, 3, 4])
@pytest.mark.parametrize("dim", [2, 3])
@pytest.mark.parametrize("affine", [True, False])
def test_vector_interpolation_spatial(order, dim, affine):
    if dim == 2:
        ct = CellType.triangle if affine else CellType.quadrilateral
        mesh = create_unit_square(MPI.COMM_WORLD, 3, 4, ct)
    elif dim == 3:
        ct = CellType.tetrahedron if affine else CellType.hexahedron
        mesh = create_unit_cube(MPI.COMM_WORLD, 3, 2, 2, ct)

    V = VectorFunctionSpace(mesh, ("Lagrange", order))
    u = Function(V)
    x = ufl.SpatialCoordinate(mesh)

    # The expression (x,y,z)^n is contained in space
    f = ufl.as_vector([x[i]**order for i in range(dim)])
    u.interpolate(Expression(f, V.element.interpolation_points()))
    assert np.isclose(np.abs(assemble_scalar(form(ufl.inner(u - f, u - f) * ufl.dx))), 0)


@pytest.mark.parametrize("order", [1, 2, 3, 4])
def test_2D_lagrange_to_curl(order):
    mesh = create_unit_square(MPI.COMM_WORLD, 3, 4)
    V = FunctionSpace(mesh, ("N1curl", order))
    u = Function(V)

    W = FunctionSpace(mesh, ("Lagrange", order))
    u0 = Function(W)
    u0.interpolate(lambda x: -x[1])
    u1 = Function(W)
    u1.interpolate(lambda x: x[0])

    f = ufl.as_vector((u0, u1))
    f_expr = Expression(f, V.element.interpolation_points())
    u.interpolate(f_expr)
    x = ufl.SpatialCoordinate(mesh)
    f_ex = ufl.as_vector((-x[1], x[0]))
    assert np.isclose(np.abs(assemble_scalar(form(ufl.inner(u - f_ex, u - f_ex) * ufl.dx))), 0)


@pytest.mark.parametrize("order", [2, 3, 4])
def test_de_rahm_2D(order):
    mesh = create_unit_square(MPI.COMM_WORLD, 3, 4)
    W = FunctionSpace(mesh, ("Lagrange", order))
    w = Function(W)
    w.interpolate(lambda x: x[0] + x[0] * x[1] + 2 * x[1]**2)

    g = ufl.grad(w)
    Q = FunctionSpace(mesh, ("N2curl", order - 1))
    q = Function(Q)
    q.interpolate(Expression(g, Q.element.interpolation_points()))

    x = ufl.SpatialCoordinate(mesh)
    g_ex = ufl.as_vector((1 + x[1], 4 * x[1] + x[0]))
    assert np.isclose(np.abs(assemble_scalar(form(ufl.inner(q - g_ex, q - g_ex) * ufl.dx))), 0)

    V = FunctionSpace(mesh, ("BDM", order - 1))
    v = Function(V)

    def curl2D(u):
        return ufl.as_vector((ufl.Dx(u[1], 0), - ufl.Dx(u[0], 1)))

    v.interpolate(Expression(curl2D(ufl.grad(w)), V.element.interpolation_points()))
    h_ex = ufl.as_vector((1, -1))
    assert np.isclose(np.abs(assemble_scalar(form(ufl.inner(v - h_ex, v - h_ex) * ufl.dx))), 0)


@pytest.mark.parametrize("order", [1, 2, 3, 4])
@pytest.mark.parametrize("dim", [2, 3])
@pytest.mark.parametrize("affine", [True, False])
def test_interpolate_subset(order, dim, affine):
    if dim == 2:
        ct = CellType.triangle if affine else CellType.quadrilateral
        mesh = create_unit_square(MPI.COMM_WORLD, 3, 4, ct)
    elif dim == 3:
        ct = CellType.tetrahedron if affine else CellType.hexahedron
        mesh = create_unit_cube(MPI.COMM_WORLD, 3, 2, 2, ct)

    V = FunctionSpace(mesh, ("DG", order))
    u = Function(V)

    cells = locate_entities(mesh, mesh.topology.dim, lambda x: x[1] <= 0.5 + 1e-10)
    num_local_cells = mesh.topology.index_map(mesh.topology.dim).size_local
    cells_local = cells[cells < num_local_cells]

    x = ufl.SpatialCoordinate(mesh)
    f = x[1]**order
    expr = Expression(f, V.element.interpolation_points())
    u.interpolate(expr, cells_local)
    mt = meshtags(mesh, mesh.topology.dim, cells_local, np.ones(cells_local.size, dtype=np.int32))
    dx = ufl.Measure("dx", domain=mesh, subdomain_data=mt)
    assert np.isclose(np.abs(form(assemble_scalar(form(ufl.inner(u - f, u - f) * dx(1))))), 0)
    integral = mesh.comm.allreduce(assemble_scalar(form(u * dx)), op=MPI.SUM)
    assert np.isclose(integral, 1 / (order + 1) * 0.5**(order + 1), 0)


def test_interpolate_callable():
    """Test interpolation with callables"""
    mesh = create_unit_square(MPI.COMM_WORLD, 2, 1)
    V = FunctionSpace(mesh, ("Lagrange", 2))
    u0, u1 = Function(V), Function(V)

    numba = pytest.importorskip("numba")

    @numba.njit
    def f(x):
        return x[0]

    u0.interpolate(lambda x: x[0])
    u1.interpolate(f)
    assert np.allclose(u0.x.array, u1.x.array)

    with pytest.raises(RuntimeError):
        u0.interpolate(lambda x: np.vstack([x[0], x[1]]))


@pytest.mark.parametrize("scalar_element", [
    ufl.FiniteElement("P", "triangle", 1),
    ufl.FiniteElement("P", "triangle", 2),
    ufl.FiniteElement("P", "triangle", 3),
    ufl.FiniteElement("Q", "quadrilateral", 1),
    ufl.FiniteElement("Q", "quadrilateral", 2),
    ufl.FiniteElement("Q", "quadrilateral", 3),
    ufl.FiniteElement("S", "quadrilateral", 1),
    ufl.FiniteElement("S", "quadrilateral", 2),
    ufl.FiniteElement("S", "quadrilateral", 3),
    ufl.EnrichedElement(ufl.FiniteElement("P", "triangle", 1), ufl.FiniteElement("Bubble", "triangle", 3)),
    basix.ufl_wrapper._create_enriched_element([
        basix.ufl_wrapper.create_element("P", "quadrilateral", 1),
        basix.ufl_wrapper.create_element("Bubble", "quadrilateral", 2)]),
])
def test_vector_element_interpolation(scalar_element):
    """Test interpolation into a range of vector elements."""
    mesh = create_unit_square(MPI.COMM_WORLD, 10, 10, getattr(CellType, scalar_element.cell().cellname()))

    V = FunctionSpace(mesh, ufl.VectorElement(scalar_element))

    u = Function(V)
    u.interpolate(lambda x: (x[0], x[1]))

    u2 = Function(V)
    u2.sub(0).interpolate(lambda x: x[0])
    u2.sub(1).interpolate(lambda x: x[1])

    assert np.allclose(u2.x.array, u.x.array)


def test_custom_vector_element():
    """Test interpolation into an element with a value size that uses an identity map."""
    mesh = create_unit_square(MPI.COMM_WORLD, 10, 10)

    wcoeffs = np.eye(6)

    x = [[], [], [], []]
    x[0].append(np.array([[0., 0.]]))
    x[0].append(np.array([[1., 0.]]))
    x[0].append(np.array([[0., 1.]]))
    for _ in range(3):
        x[1].append(np.zeros((0, 2)))
    x[2].append(np.zeros((0, 2)))

    M = [[], [], [], []]
    for _ in range(3):
        M[0].append(np.array([[[[1.]], [[0.]]], [[[0.]], [[1.]]]]))
    for _ in range(3):
        M[1].append(np.zeros((0, 2, 0, 1)))
    M[2].append(np.zeros((0, 2, 0, 1)))

    element = basix.create_custom_element(
        basix.CellType.triangle, [2], wcoeffs, x, M, 0, basix.MapType.identity,
        basix.SobolevSpace.H1, False, 1, 1)

    V = FunctionSpace(mesh, basix.ufl_wrapper.BasixElement(element))
    W = VectorFunctionSpace(mesh, ("Lagrange", 1))

    v = Function(V)
    w = Function(W)
    v.interpolate(lambda x: (x[0], x[1]))
    w.interpolate(lambda x: (x[0], x[1]))

    assert np.isclose(np.abs(assemble_scalar(form(ufl.inner(v - w, v - w) * ufl.dx))), 0)


@pytest.mark.skip_in_parallel
@pytest.mark.parametrize("cell_type", [CellType.triangle, CellType.tetrahedron])
@pytest.mark.parametrize("order", range(1, 5))
def test_mixed_interpolation_permuting(cell_type, order):
    random.seed(8)
    mesh = two_cell_mesh(cell_type)

    def g(x):
        return np.sin(x[1]) + 2 * x[0]

    x = ufl.SpatialCoordinate(mesh)
    dgdy = ufl.cos(x[1])

    curl_el = ufl.FiniteElement("N1curl", mesh.ufl_cell(), 1)
    vlag_el = ufl.VectorElement("Lagrange", mesh.ufl_cell(), 1)
    lagr_el = ufl.FiniteElement("Lagrange", mesh.ufl_cell(), order)

    V = FunctionSpace(mesh, ufl.MixedElement([curl_el, lagr_el]))
    Eb_m = Function(V)
    Eb_m.sub(1).interpolate(g)
    diff = Eb_m[2].dx(1) - dgdy
    error = assemble_scalar(form(ufl.dot(diff, diff) * ufl.dx))

    V = FunctionSpace(mesh, ufl.MixedElement([vlag_el, lagr_el]))
    Eb_m = Function(V)
    Eb_m.sub(1).interpolate(g)
    diff = Eb_m[2].dx(1) - dgdy
    error2 = assemble_scalar(form(ufl.dot(diff, diff) * ufl.dx))

    assert np.isclose(error, error2)


@pytest.mark.parametrize("n", [1, 6, 11])
@pytest.mark.parametrize("ghost_mode", [GhostMode.none,
                                        GhostMode.shared_facet])
def test_submesh_interpolation(n, ghost_mode):
    mesh = create_unit_square(
        MPI.COMM_WORLD, n, n, ghost_mode=ghost_mode)
    mesh_1 = create_rectangle(
        MPI.COMM_WORLD, ((0.0, 0.0), (2.0, 1.0)), (2 * n, n),
        ghost_mode=ghost_mode)

    edim = mesh_1.topology.dim
    entities = locate_entities(mesh_1, edim, lambda x: x[0] <= 1.0)
    submesh = create_submesh(mesh_1, edim, entities)[0]

    element = ("Lagrange", 1)

    V_mesh = FunctionSpace(mesh, element)
    V_submesh = FunctionSpace(submesh, element)

    def f_expr(x):
        return x[0]**2

    f_mesh = Function(V_mesh)
    f_mesh.interpolate(f_expr)
    f_mesh.x.scatter_forward()

    f_submesh = Function(V_submesh)
    f_submesh.interpolate(f_expr)
    f_mesh.x.scatter_forward()

    assert np.isclose(f_mesh.vector.norm(), f_submesh.vector.norm())<|MERGE_RESOLUTION|>--- conflicted
+++ resolved
@@ -15,13 +15,9 @@
 from dolfinx.fem import (Expression, Function, FunctionSpace,
                          VectorFunctionSpace, assemble_scalar, form)
 from dolfinx.mesh import (CellType, create_mesh, create_unit_cube,
-<<<<<<< HEAD
                           create_unit_square, locate_entities, meshtags,
                           GhostMode, create_rectangle, create_submesh)
 
-=======
-                          create_unit_square, locate_entities, meshtags)
->>>>>>> 57063367
 from mpi4py import MPI
 
 parametrize_cell_types = pytest.mark.parametrize(
