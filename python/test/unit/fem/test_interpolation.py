# Copyright (C) 2009-2020 Garth N. Wells, Matthew W. Scroggs and Jorgen S. Dokken
#
# This file is part of DOLFINx (https://www.fenicsproject.org)
#
# SPDX-License-Identifier:    LGPL-3.0-or-later
"""Test that interpolation is done correctly"""

import random

import basix
import basix.ufl_wrapper
import numpy as np
import pytest
import ufl
from dolfinx.fem import (Expression, Function, FunctionSpace,
                         VectorFunctionSpace, assemble_scalar, form)
from dolfinx.mesh import (CellType, create_mesh, create_unit_cube,
<<<<<<< HEAD
                          create_unit_square, locate_entities, meshtags,
                          GhostMode, create_rectangle, create_submesh,
                          create_cell_partitioner)

=======
                          create_unit_square, locate_entities, meshtags)
>>>>>>> 6e1c3cf6
from mpi4py import MPI

parametrize_cell_types = pytest.mark.parametrize(
    "cell_type", [
        CellType.interval,
        CellType.triangle,
        CellType.tetrahedron,
        CellType.quadrilateral,
        CellType.hexahedron
    ])


def random_point_in_reference(cell_type):
    if cell_type == CellType.interval:
        return (random.random(), 0, 0)
    elif cell_type == CellType.triangle:
        x, y = random.random(), random.random()
        # If point is outside cell, move it back inside
        if x + y > 1:
            x, y = 1 - x, 1 - y
        return (x, y, 0)
    elif cell_type == CellType.tetrahedron:
        x, y, z = random.random(), random.random(), random.random()
        # If point is outside cell, move it back inside
        if x + y > 1:
            x, y = 1 - x, 1 - y
        if y + z > 1:
            y, z = 1 - z, 1 - x - y
        if x + y + z > 1:
            x, z = 1 - x - y, x + y + z - 1
        return (x, y, z)
    elif cell_type == CellType.quadrilateral:
        x, y = random.random(), random.random()
        return (x, y, 0)
    elif cell_type == CellType.hexahedron:
        return (random.random(), random.random(), random.random())


def random_point_in_cell(mesh):
    cell_type = mesh.topology.cell_type
    point = random_point_in_reference(cell_type)

    if cell_type == CellType.interval:
        origin = mesh.geometry.x[0]
        axes = (mesh.geometry.x[1], )
    elif cell_type == CellType.triangle:
        origin = mesh.geometry.x[0]
        axes = (mesh.geometry.x[1], mesh.geometry.x[2])
    elif cell_type == CellType.tetrahedron:
        origin = mesh.geometry.x[0]
        axes = (mesh.geometry.x[1], mesh.geometry.x[2], mesh.geometry.x[3])
    elif cell_type == CellType.quadrilateral:
        origin = mesh.geometry.x[0]
        axes = (mesh.geometry.x[1], mesh.geometry.x[2])
    elif cell_type == CellType.hexahedron:
        origin = mesh.geometry.x[0]
        axes = (mesh.geometry.x[1], mesh.geometry.x[2], mesh.geometry.x[4])

    return tuple(origin[i] + sum((axis[i] - origin[i]) * p for axis, p in zip(axes, point)) for i in range(3))


def one_cell_mesh(cell_type):
    if cell_type == CellType.interval:
        points = np.array([[-1.], [2.]])
    if cell_type == CellType.triangle:
        points = np.array([[-1., -1.], [2., 0.], [0., 0.5]])
    elif cell_type == CellType.tetrahedron:
        points = np.array([[-1., -1., -1.], [2., 0., 0.], [0., 0.5, 0.], [0., 0., 1.]])
    elif cell_type == CellType.quadrilateral:
        points = np.array([[-1., 0.], [1., 0.], [-1., 1.5], [1., 1.5]])
    elif cell_type == CellType.hexahedron:
        points = np.array([[-1., -0.5, 0.], [1., -0.5, 0.], [-1., 1.5, 0.],
                           [1., 1.5, 0.], [0., -0.5, 1.], [1., -0.5, 1.],
                           [-1., 1.5, 1.], [1., 1.5, 1.]])
    num_points = len(points)

    # Randomly number the points and create the mesh
    order = list(range(num_points))
    random.shuffle(order)
    ordered_points = np.zeros(points.shape)
    for i, j in enumerate(order):
        ordered_points[j] = points[i]
    cells = np.array([order])

    domain = ufl.Mesh(ufl.VectorElement("Lagrange", cell_type.name, 1))
    return create_mesh(MPI.COMM_WORLD, cells, ordered_points, domain)


def two_cell_mesh(cell_type):
    if cell_type == CellType.interval:
        points = np.array([[0.], [1.], [-1.]])
        cells = [[0, 1], [0, 2]]
    if cell_type == CellType.triangle:
        # Define equilateral triangles with area 1
        root = 3 ** 0.25  # 4th root of 3
        points = np.array([[0., 0.], [2 / root, 0.],
                           [1 / root, root], [1 / root, -root]])
        cells = [[0, 1, 2], [1, 0, 3]]
    elif cell_type == CellType.tetrahedron:
        # Define regular tetrahedra with volume 1
        s = 2 ** 0.5 * 3 ** (1 / 3)  # side length
        points = np.array([[0., 0., 0.], [s, 0., 0.],
                           [s / 2, s * np.sqrt(3) / 2, 0.],
                           [s / 2, s / 2 / np.sqrt(3), s * np.sqrt(2 / 3)],
                           [s / 2, s / 2 / np.sqrt(3), -s * np.sqrt(2 / 3)]])
        cells = [[0, 1, 2, 3], [0, 2, 1, 4]]
    elif cell_type == CellType.quadrilateral:
        # Define unit quadrilaterals (area 1)
        points = np.array([[0., 0.], [1., 0.], [0., 1.], [1., 1.], [0., -1.], [1., -1.]])
        cells = [[0, 1, 2, 3], [5, 1, 4, 0]]
    elif cell_type == CellType.hexahedron:
        # Define unit hexahedra (volume 1)
        points = np.array([[0., 0., 0.], [1., 0., 0.], [0., 1., 0.],
                           [1., 1., 0.], [0., 0., 1.], [1., 0., 1.],
                           [0., 1., 1.], [1., 1., 1.], [0., 0., -1.],
                           [1., 0., -1.], [0., 1., -1.], [1., 1., -1.]])
        cells = [[0, 1, 2, 3, 4, 5, 6, 7], [9, 11, 8, 10, 1, 3, 0, 2]]

    domain = ufl.Mesh(ufl.VectorElement("Lagrange", cell_type.name, 1))
    mesh = create_mesh(MPI.COMM_WORLD, cells, points, domain)
    return mesh


def run_scalar_test(V, poly_order):
    """Test that interpolation is correct in a scalar valued space."""
    random.seed(13)
    tdim = V.mesh.topology.dim

    if tdim == 1:
        def f(x):
            return x[0] ** poly_order
    elif tdim == 2:
        def f(x):
            return x[1] ** poly_order + 2 * x[0] ** min(poly_order, 1)
    else:
        def f(x):
            return x[1] ** poly_order + 2 * x[0] ** min(poly_order, 1) - 3 * x[2] ** min(poly_order, 2)

    v = Function(V)
    v.interpolate(f)
    points = [random_point_in_cell(V.mesh) for count in range(5)]
    cells = [0 for count in range(5)]
    values = v.eval(points, cells)
    for p, val in zip(points, values):
        assert np.allclose(val, f(p))


def run_vector_test(V, poly_order):
    """Test that interpolation is correct in a scalar valued space."""
    random.seed(12)
    tdim = V.mesh.topology.dim

    if tdim == 1:
        def f(x):
            return x[0] ** poly_order
    elif tdim == 2:
        def f(x):
            return (x[1] ** min(poly_order, 1), 2 * x[0] ** poly_order)
    else:
        def f(x):
            return (x[1] ** min(poly_order, 1), 2 * x[0] ** poly_order, 3 * x[2] ** min(poly_order, 2))

    v = Function(V)
    v.interpolate(f)
    points = [random_point_in_cell(V.mesh) for count in range(5)]
    cells = [0 for count in range(5)]
    values = v.eval(points, cells)
    for p, val in zip(points, values):
        assert np.allclose(val, f(p))


@pytest.mark.skip_in_parallel
@parametrize_cell_types
@pytest.mark.parametrize("order", range(1, 5))
def test_Lagrange_interpolation(cell_type, order):
    """Test that interpolation is correct in a FunctionSpace"""
    mesh = one_cell_mesh(cell_type)
    V = FunctionSpace(mesh, ("Lagrange", order))
    run_scalar_test(V, order)


@pytest.mark.skip_in_parallel
@pytest.mark.parametrize("cell_type", [CellType.interval, CellType.quadrilateral, CellType.hexahedron])
@pytest.mark.parametrize("order", range(1, 5))
def test_serendipity_interpolation(cell_type, order):
    """Test that interpolation is correct in a FunctionSpace"""
    mesh = one_cell_mesh(cell_type)
    V = FunctionSpace(mesh, ("S", order))
    run_scalar_test(V, order)


@pytest.mark.skip_in_parallel
@parametrize_cell_types
@pytest.mark.parametrize('order', range(1, 5))
def test_vector_interpolation(cell_type, order):
    """Test that interpolation is correct in a VectorFunctionSpace."""
    mesh = one_cell_mesh(cell_type)
    V = VectorFunctionSpace(mesh, ("Lagrange", order))
    run_vector_test(V, order)


@pytest.mark.skip_in_parallel
@pytest.mark.parametrize("cell_type", [CellType.triangle, CellType.tetrahedron])
@pytest.mark.parametrize("order", range(1, 5))
def test_N1curl_interpolation(cell_type, order):
    random.seed(8)
    mesh = one_cell_mesh(cell_type)
    V = FunctionSpace(mesh, ("Nedelec 1st kind H(curl)", order))
    run_vector_test(V, order - 1)


@pytest.mark.skip_in_parallel
@pytest.mark.parametrize("cell_type", [CellType.triangle])
@pytest.mark.parametrize("order", [1, 2])
def test_N2curl_interpolation(cell_type, order):
    mesh = one_cell_mesh(cell_type)
    V = FunctionSpace(mesh, ("Nedelec 2nd kind H(curl)", order))
    run_vector_test(V, order)


@pytest.mark.skip_in_parallel
@pytest.mark.parametrize("cell_type", [CellType.quadrilateral])
@pytest.mark.parametrize("order", range(1, 5))
def test_RTCE_interpolation(cell_type, order):
    random.seed(8)
    mesh = one_cell_mesh(cell_type)
    V = FunctionSpace(mesh, ("RTCE", order))
    run_vector_test(V, order - 1)


@pytest.mark.skip_in_parallel
@pytest.mark.parametrize("cell_type", [CellType.hexahedron])
@pytest.mark.parametrize("order", range(1, 5))
def test_NCE_interpolation(cell_type, order):
    random.seed(8)
    mesh = one_cell_mesh(cell_type)
    V = FunctionSpace(mesh, ("NCE", order))
    run_vector_test(V, order - 1)


def test_mixed_sub_interpolation():
    """Test interpolation of sub-functions"""
    mesh = create_unit_cube(MPI.COMM_WORLD, 3, 3, 3)

    def f(x):
        return np.vstack((10 + x[0], -10 - x[1], 25 + x[0]))

    P2 = ufl.VectorElement("Lagrange", mesh.ufl_cell(), 2)
    P1 = ufl.FiniteElement("Lagrange", mesh.ufl_cell(), 1)
    for i, P in enumerate((P2 * P1, P1 * P2)):
        W = FunctionSpace(mesh, P)
        U = Function(W)
        U.sub(i).interpolate(f)

        # Same element
        V = FunctionSpace(mesh, P2)
        u, v = Function(V), Function(V)
        u.interpolate(U.sub(i))
        v.interpolate(f)
        assert np.allclose(u.vector.array, v.vector.array)

        # Same map, different elements
        V = VectorFunctionSpace(mesh, ("Lagrange", 1))
        u, v = Function(V), Function(V)
        u.interpolate(U.sub(i))
        v.interpolate(f)
        assert np.allclose(u.vector.array, v.vector.array)

        # Different maps (0)
        V = FunctionSpace(mesh, ("N1curl", 1))
        u, v = Function(V), Function(V)
        u.interpolate(U.sub(i))
        v.interpolate(f)
        assert np.allclose(u.vector.array, v.vector.array)

        # Different maps (1)
        V = FunctionSpace(mesh, ("RT", 2))
        u, v = Function(V), Function(V)
        u.interpolate(U.sub(i))
        v.interpolate(f)
        assert np.allclose(u.vector.array, v.vector.array)

        # Test with wrong shape
        V0 = FunctionSpace(mesh, P.sub_elements()[0])
        V1 = FunctionSpace(mesh, P.sub_elements()[1])
        v0, v1 = Function(V0), Function(V1)
        with pytest.raises(RuntimeError):
            v0.interpolate(U.sub(1))
        with pytest.raises(RuntimeError):
            v1.interpolate(U.sub(0))


@pytest.mark.skip_in_parallel
def test_mixed_interpolation():
    """Test that mixed interpolation raised an exception."""
    mesh = one_cell_mesh(CellType.triangle)
    A = ufl.FiniteElement("Lagrange", mesh.ufl_cell(), 1)
    B = ufl.VectorElement("Lagrange", mesh.ufl_cell(), 1)
    v = Function(FunctionSpace(mesh, ufl.MixedElement([A, B])))
    with pytest.raises(RuntimeError):
        v.interpolate(lambda x: (x[1], 2 * x[0], 3 * x[1]))


@pytest.mark.parametrize("order1", [2, 3, 4])
@pytest.mark.parametrize("order2", [2, 3, 4])
def test_interpolation_nedelec(order1, order2):
    mesh = create_unit_cube(MPI.COMM_WORLD, 2, 2, 2)
    V = FunctionSpace(mesh, ("N1curl", order1))
    V1 = FunctionSpace(mesh, ("N1curl", order2))
    u, v = Function(V), Function(V1)

    # The expression "lambda x: x" is contained in the N1curl function
    # space for order > 1
    u.interpolate(lambda x: x)
    v.interpolate(u)
    assert np.isclose(assemble_scalar(form(ufl.inner(u - v, u - v) * ufl.dx)), 0)

    # The target expression is also contained in N2curl space of any
    # order
    V2 = FunctionSpace(mesh, ("N2curl", 1))
    w = Function(V2)
    w.interpolate(u)
    assert np.isclose(assemble_scalar(form(ufl.inner(u - w, u - w) * ufl.dx)), 0)


@pytest.mark.parametrize("tdim", [2, 3])
@pytest.mark.parametrize("order", [1, 2, 3])
def test_interpolation_dg_to_n1curl(tdim, order):
    if tdim == 2:
        mesh = create_unit_square(MPI.COMM_WORLD, 5, 5)
    else:
        mesh = create_unit_cube(MPI.COMM_WORLD, 2, 2, 2)
    V = VectorFunctionSpace(mesh, ("DG", order))
    V1 = FunctionSpace(mesh, ("N1curl", order + 1))
    u, v = Function(V), Function(V1)
    u.interpolate(lambda x: x[:tdim] ** order)
    v.interpolate(u)
    s = assemble_scalar(form(ufl.inner(u - v, u - v) * ufl.dx))
    assert np.isclose(s, 0)


@pytest.mark.parametrize("tdim", [2, 3])
@pytest.mark.parametrize("order", [1, 2, 3])
def test_interpolation_n1curl_to_dg(tdim, order):
    if tdim == 2:
        mesh = create_unit_square(MPI.COMM_WORLD, 5, 5)
    else:
        mesh = create_unit_cube(MPI.COMM_WORLD, 2, 2, 2)
    V = FunctionSpace(mesh, ("N1curl", order + 1))
    V1 = VectorFunctionSpace(mesh, ("DG", order))
    u, v = Function(V), Function(V1)
    u.interpolate(lambda x: x[:tdim] ** order)
    v.interpolate(u)
    s = assemble_scalar(form(ufl.inner(u - v, u - v) * ufl.dx))
    assert np.isclose(s, 0)


@pytest.mark.parametrize("tdim", [2, 3])
@pytest.mark.parametrize("order", [1, 2, 3])
def test_interpolation_n2curl_to_bdm(tdim, order):
    if tdim == 2:
        mesh = create_unit_square(MPI.COMM_WORLD, 5, 5)
    else:
        mesh = create_unit_cube(MPI.COMM_WORLD, 2, 2, 2)
    V = FunctionSpace(mesh, ("N2curl", order))
    V1 = FunctionSpace(mesh, ("BDM", order))
    u, v = Function(V), Function(V1)
    u.interpolate(lambda x: x[:tdim] ** order)
    v.interpolate(u)
    s = assemble_scalar(form(ufl.inner(u - v, u - v) * ufl.dx))
    assert np.isclose(s, 0)


@pytest.mark.parametrize("order1", [1, 2, 3, 4, 5])
@pytest.mark.parametrize("order2", [1, 2, 3])
def test_interpolation_p2p(order1, order2):
    mesh = create_unit_cube(MPI.COMM_WORLD, 2, 2, 2)
    V = FunctionSpace(mesh, ("Lagrange", order1))
    V1 = FunctionSpace(mesh, ("Lagrange", order2))
    u, v = Function(V), Function(V1)

    u.interpolate(lambda x: x[0])
    v.interpolate(u)

    s = assemble_scalar(form(ufl.inner(u - v, u - v) * ufl.dx))
    assert np.isclose(s, 0)

    DG = FunctionSpace(mesh, ("DG", order2))
    w = Function(DG)
    w.interpolate(u)
    s = assemble_scalar(form(ufl.inner(u - w, u - w) * ufl.dx))
    assert np.isclose(s, 0)


@pytest.mark.parametrize("order1", [1, 2, 3])
@pytest.mark.parametrize("order2", [1, 2])
def test_interpolation_vector_elements(order1, order2):
    mesh = create_unit_cube(MPI.COMM_WORLD, 2, 2, 2)
    V = VectorFunctionSpace(mesh, ("Lagrange", order1))
    V1 = VectorFunctionSpace(mesh, ("Lagrange", order2))
    u, v = Function(V), Function(V1)

    u.interpolate(lambda x: x)
    v.interpolate(u)

    s = assemble_scalar(form(ufl.inner(u - v, u - v) * ufl.dx))
    assert np.isclose(s, 0)

    DG = VectorFunctionSpace(mesh, ("DG", order2))
    w = Function(DG)
    w.interpolate(u)
    s = assemble_scalar(form(ufl.inner(u - w, u - w) * ufl.dx))
    assert np.isclose(s, 0)


@pytest.mark.skip_in_parallel
def test_interpolation_non_affine():
    points = np.array([[0, 0, 0], [1, 0, 0], [0, 2, 0], [1, 2, 0],
                       [0, 0, 3], [1, 0, 3], [0, 2, 3], [1, 2, 3],
                       [0.5, 0, 0], [0, 1, 0], [0, 0, 1.5], [1, 1, 0],
                       [1, 0, 1.5], [0.5, 2, 0], [0, 2, 1.5], [1, 2, 1.5],
                       [0.5, 0, 3], [0, 1, 3], [1, 1, 3], [0.5, 2, 3],
                       [0.5, 1, 0], [0.5, 0, 1.5], [0, 1, 1.5], [1, 1, 1.5],
                       [0.5, 2, 1.5], [0.5, 1, 3], [0.5, 1, 1.5]], dtype=np.float64)

    cells = np.array([range(len(points))], dtype=np.int32)
    cell_type = CellType.hexahedron
    domain = ufl.Mesh(ufl.VectorElement("Lagrange", cell_type.name, 2))
    mesh = create_mesh(MPI.COMM_WORLD, cells, points, domain)
    W = FunctionSpace(mesh, ("NCE", 1))
    V = FunctionSpace(mesh, ("NCE", 2))
    w, v = Function(W), Function(V)
    w.interpolate(lambda x: x)
    v.interpolate(w)
    s = assemble_scalar(form(ufl.inner(w - v, w - v) * ufl.dx))
    assert np.isclose(s, 0)


@pytest.mark.skip_in_parallel
def test_interpolation_non_affine_nonmatching_maps():
    points = np.array([[0, 0, 0], [1, 0, 0], [0, 2, 0], [1, 2, 0],
                       [0, 0, 3], [1, 0, 3], [0, 2, 3], [1, 2, 3],
                       [0.5, 0, 0], [0, 1, 0], [0, 0, 1.5], [1, 1, 0],
                       [1, 0, 1.5], [0.5, 2, 0], [0, 2, 1.5], [1, 2, 1.5],
                       [0.5, 0, 3], [0, 1, 3], [1, 1, 3], [0.5, 2, 3],
                       [0.5, 1, 0], [0.5, -0.1, 1.5], [0, 1, 1.5], [1, 1, 1.5],
                       [0.5, 2, 1.5], [0.5, 1, 3], [0.5, 1, 1.5]], dtype=np.float64)

    cells = np.array([range(len(points))], dtype=np.int32)
    cell_type = CellType.hexahedron
    domain = ufl.Mesh(ufl.VectorElement("Lagrange", cell_type.name, 2))
    mesh = create_mesh(MPI.COMM_WORLD, cells, points, domain)
    W = VectorFunctionSpace(mesh, ("DG", 1))
    V = FunctionSpace(mesh, ("NCE", 4))
    w, v = Function(W), Function(V)
    w.interpolate(lambda x: x)
    v.interpolate(w)
    s = assemble_scalar(form(ufl.inner(w - v, w - v) * ufl.dx))
    assert np.isclose(s, 0)


@pytest.mark.parametrize("order", [2, 3, 4])
@pytest.mark.parametrize("dim", [2, 3])
def test_nedelec_spatial(order, dim):
    if dim == 2:
        mesh = create_unit_square(MPI.COMM_WORLD, 4, 4)
    elif dim == 3:
        mesh = create_unit_cube(MPI.COMM_WORLD, 2, 2, 2)

    V = FunctionSpace(mesh, ("N1curl", order))
    u = Function(V)
    x = ufl.SpatialCoordinate(mesh)

    # The expression (x,y,z) is contained in the N1curl function space
    # order>1
    f_ex = x
    f = Expression(f_ex, V.element.interpolation_points())
    u.interpolate(f)
    assert np.isclose(np.abs(assemble_scalar(form(ufl.inner(u - f_ex, u - f_ex) * ufl.dx))), 0)

    # The target expression is also contained in N2curl space of any
    # order
    V2 = FunctionSpace(mesh, ("N2curl", 1))
    w = Function(V2)
    f2 = Expression(f_ex, V2.element.interpolation_points())
    w.interpolate(f2)
    assert np.isclose(np.abs(assemble_scalar(form(ufl.inner(w - f_ex, w - f_ex) * ufl.dx))), 0)


@pytest.mark.parametrize("order", [1, 2, 3, 4])
@pytest.mark.parametrize("dim", [2, 3])
@pytest.mark.parametrize("affine", [True, False])
def test_vector_interpolation_spatial(order, dim, affine):
    if dim == 2:
        ct = CellType.triangle if affine else CellType.quadrilateral
        mesh = create_unit_square(MPI.COMM_WORLD, 3, 4, ct)
    elif dim == 3:
        ct = CellType.tetrahedron if affine else CellType.hexahedron
        mesh = create_unit_cube(MPI.COMM_WORLD, 3, 2, 2, ct)

    V = VectorFunctionSpace(mesh, ("Lagrange", order))
    u = Function(V)
    x = ufl.SpatialCoordinate(mesh)

    # The expression (x,y,z)^n is contained in space
    f = ufl.as_vector([x[i]**order for i in range(dim)])
    u.interpolate(Expression(f, V.element.interpolation_points()))
    assert np.isclose(np.abs(assemble_scalar(form(ufl.inner(u - f, u - f) * ufl.dx))), 0)


@pytest.mark.parametrize("order", [1, 2, 3, 4])
def test_2D_lagrange_to_curl(order):
    mesh = create_unit_square(MPI.COMM_WORLD, 3, 4)
    V = FunctionSpace(mesh, ("N1curl", order))
    u = Function(V)

    W = FunctionSpace(mesh, ("Lagrange", order))
    u0 = Function(W)
    u0.interpolate(lambda x: -x[1])
    u1 = Function(W)
    u1.interpolate(lambda x: x[0])

    f = ufl.as_vector((u0, u1))
    f_expr = Expression(f, V.element.interpolation_points())
    u.interpolate(f_expr)
    x = ufl.SpatialCoordinate(mesh)
    f_ex = ufl.as_vector((-x[1], x[0]))
    assert np.isclose(np.abs(assemble_scalar(form(ufl.inner(u - f_ex, u - f_ex) * ufl.dx))), 0)


@pytest.mark.parametrize("order", [2, 3, 4])
def test_de_rahm_2D(order):
    mesh = create_unit_square(MPI.COMM_WORLD, 3, 4)
    W = FunctionSpace(mesh, ("Lagrange", order))
    w = Function(W)
    w.interpolate(lambda x: x[0] + x[0] * x[1] + 2 * x[1]**2)

    g = ufl.grad(w)
    Q = FunctionSpace(mesh, ("N2curl", order - 1))
    q = Function(Q)
    q.interpolate(Expression(g, Q.element.interpolation_points()))

    x = ufl.SpatialCoordinate(mesh)
    g_ex = ufl.as_vector((1 + x[1], 4 * x[1] + x[0]))
    assert np.isclose(np.abs(assemble_scalar(form(ufl.inner(q - g_ex, q - g_ex) * ufl.dx))), 0)

    V = FunctionSpace(mesh, ("BDM", order - 1))
    v = Function(V)

    def curl2D(u):
        return ufl.as_vector((ufl.Dx(u[1], 0), - ufl.Dx(u[0], 1)))

    v.interpolate(Expression(curl2D(ufl.grad(w)), V.element.interpolation_points()))
    h_ex = ufl.as_vector((1, -1))
    assert np.isclose(np.abs(assemble_scalar(form(ufl.inner(v - h_ex, v - h_ex) * ufl.dx))), 0)


@pytest.mark.parametrize("order", [1, 2, 3, 4])
@pytest.mark.parametrize("dim", [2, 3])
@pytest.mark.parametrize("affine", [True, False])
def test_interpolate_subset(order, dim, affine):
    if dim == 2:
        ct = CellType.triangle if affine else CellType.quadrilateral
        mesh = create_unit_square(MPI.COMM_WORLD, 3, 4, ct)
    elif dim == 3:
        ct = CellType.tetrahedron if affine else CellType.hexahedron
        mesh = create_unit_cube(MPI.COMM_WORLD, 3, 2, 2, ct)

    V = FunctionSpace(mesh, ("DG", order))
    u = Function(V)

    cells = locate_entities(mesh, mesh.topology.dim, lambda x: x[1] <= 0.5 + 1e-10)
    num_local_cells = mesh.topology.index_map(mesh.topology.dim).size_local
    cells_local = cells[cells < num_local_cells]

    x = ufl.SpatialCoordinate(mesh)
    f = x[1]**order
    expr = Expression(f, V.element.interpolation_points())
    u.interpolate(expr, cells_local)
    mt = meshtags(mesh, mesh.topology.dim, cells_local, np.ones(cells_local.size, dtype=np.int32))
    dx = ufl.Measure("dx", domain=mesh, subdomain_data=mt)
    assert np.isclose(np.abs(form(assemble_scalar(form(ufl.inner(u - f, u - f) * dx(1))))), 0)
    integral = mesh.comm.allreduce(assemble_scalar(form(u * dx)), op=MPI.SUM)
    assert np.isclose(integral, 1 / (order + 1) * 0.5**(order + 1), 0)


def test_interpolate_callable():
    """Test interpolation with callables"""
    mesh = create_unit_square(MPI.COMM_WORLD, 2, 1)
    V = FunctionSpace(mesh, ("Lagrange", 2))
    u0, u1 = Function(V), Function(V)

    numba = pytest.importorskip("numba")

    @numba.njit
    def f(x):
        return x[0]

    u0.interpolate(lambda x: x[0])
    u1.interpolate(f)
    assert np.allclose(u0.x.array, u1.x.array)

    with pytest.raises(RuntimeError):
        u0.interpolate(lambda x: np.vstack([x[0], x[1]]))


@pytest.mark.parametrize("scalar_element", [
    ufl.FiniteElement("P", "triangle", 1),
    ufl.FiniteElement("P", "triangle", 2),
    ufl.FiniteElement("P", "triangle", 3),
    ufl.FiniteElement("Q", "quadrilateral", 1),
    ufl.FiniteElement("Q", "quadrilateral", 2),
    ufl.FiniteElement("Q", "quadrilateral", 3),
    ufl.FiniteElement("S", "quadrilateral", 1),
    ufl.FiniteElement("S", "quadrilateral", 2),
    ufl.FiniteElement("S", "quadrilateral", 3),
    ufl.EnrichedElement(ufl.FiniteElement("P", "triangle", 1), ufl.FiniteElement("Bubble", "triangle", 3)),
    basix.ufl_wrapper._create_enriched_element([
        basix.ufl_wrapper.create_element("P", "quadrilateral", 1),
        basix.ufl_wrapper.create_element("Bubble", "quadrilateral", 2)]),
])
def test_vector_element_interpolation(scalar_element):
    """Test interpolation into a range of vector elements."""
    mesh = create_unit_square(MPI.COMM_WORLD, 10, 10, getattr(CellType, scalar_element.cell().cellname()))

    V = FunctionSpace(mesh, ufl.VectorElement(scalar_element))

    u = Function(V)
    u.interpolate(lambda x: (x[0], x[1]))

    u2 = Function(V)
    u2.sub(0).interpolate(lambda x: x[0])
    u2.sub(1).interpolate(lambda x: x[1])

    assert np.allclose(u2.x.array, u.x.array)


def test_custom_vector_element():
    """Test interpolation into an element with a value size that uses an identity map."""
    mesh = create_unit_square(MPI.COMM_WORLD, 10, 10)

    wcoeffs = np.eye(6)

    x = [[], [], [], []]
    x[0].append(np.array([[0., 0.]]))
    x[0].append(np.array([[1., 0.]]))
    x[0].append(np.array([[0., 1.]]))
    for _ in range(3):
        x[1].append(np.zeros((0, 2)))
    x[2].append(np.zeros((0, 2)))

    M = [[], [], [], []]
    for _ in range(3):
        M[0].append(np.array([[[[1.]], [[0.]]], [[[0.]], [[1.]]]]))
    for _ in range(3):
        M[1].append(np.zeros((0, 2, 0, 1)))
    M[2].append(np.zeros((0, 2, 0, 1)))

    element = basix.create_custom_element(
        basix.CellType.triangle, [2], wcoeffs, x, M, 0, basix.MapType.identity,
        basix.SobolevSpace.H1, False, 1, 1)

    V = FunctionSpace(mesh, basix.ufl_wrapper.BasixElement(element))
    W = VectorFunctionSpace(mesh, ("Lagrange", 1))

    v = Function(V)
    w = Function(W)
    v.interpolate(lambda x: (x[0], x[1]))
    w.interpolate(lambda x: (x[0], x[1]))

    assert np.isclose(np.abs(assemble_scalar(form(ufl.inner(v - w, v - w) * ufl.dx))), 0)


@pytest.mark.skip_in_parallel
@pytest.mark.parametrize("cell_type", [CellType.triangle, CellType.tetrahedron])
@pytest.mark.parametrize("order", range(1, 5))
def test_mixed_interpolation_permuting(cell_type, order):
    random.seed(8)
    mesh = two_cell_mesh(cell_type)

    def g(x):
        return np.sin(x[1]) + 2 * x[0]

    x = ufl.SpatialCoordinate(mesh)
    dgdy = ufl.cos(x[1])

    curl_el = ufl.FiniteElement("N1curl", mesh.ufl_cell(), 1)
    vlag_el = ufl.VectorElement("Lagrange", mesh.ufl_cell(), 1)
    lagr_el = ufl.FiniteElement("Lagrange", mesh.ufl_cell(), order)

    V = FunctionSpace(mesh, ufl.MixedElement([curl_el, lagr_el]))
    Eb_m = Function(V)
    Eb_m.sub(1).interpolate(g)
    diff = Eb_m[2].dx(1) - dgdy
    error = assemble_scalar(form(ufl.dot(diff, diff) * ufl.dx))

    V = FunctionSpace(mesh, ufl.MixedElement([vlag_el, lagr_el]))
    Eb_m = Function(V)
    Eb_m.sub(1).interpolate(g)
    diff = Eb_m[2].dx(1) - dgdy
    error2 = assemble_scalar(form(ufl.dot(diff, diff) * ufl.dx))

    assert np.isclose(error, error2)


@pytest.mark.parametrize("n", [1, 6, 11])
@pytest.mark.parametrize("ghost_mode", [GhostMode.none,
                                        GhostMode.shared_facet])
def test_submesh_interpolation(n, ghost_mode):
    mesh = create_unit_square(
        MPI.COMM_WORLD, n, n, ghost_mode=ghost_mode)
    mesh_1 = create_rectangle(
        MPI.COMM_WORLD, ((0.0, 0.0), (2.0, 1.0)), (2 * n, n),
        ghost_mode=ghost_mode)

    edim = mesh_1.topology.dim
    entities = locate_entities(mesh_1, edim, lambda x: x[0] <= 1.0)
    submesh = create_submesh(mesh_1, edim, entities)[0]

    element = ("Lagrange", 1)

    V_mesh = FunctionSpace(mesh, element)
    V_submesh = FunctionSpace(submesh, element)

    def f_expr(x):
        return x[0]**2

    f_mesh = Function(V_mesh)
    f_mesh.interpolate(f_expr)
    f_mesh.x.scatter_forward()

    f_submesh = Function(V_submesh)
    f_submesh.interpolate(f_expr)
    f_mesh.x.scatter_forward()

    assert np.isclose(f_mesh.vector.norm(), f_submesh.vector.norm())


def create_random_mesh(comm, corners, n, ghost_mode):
    """Create a rectangular mesh made of randomly ordered simplices"""
    if MPI.COMM_WORLD.rank == 0:
        h_x = (corners[1][0] - corners[0][0]) / n[0]
        h_y = (corners[1][1] - corners[0][1]) / n[1]

        points = [(i * h_x, j * h_y)
                  for i in range(n[0] + 1) for j in range(n[1] + 1)]

        import random
        random.seed(6)

        cells = []
        for i in range(n[0]):
            for j in range(n[1]):
                v = (n[1] + 1) * i + j
                cell_0 = [v, v + 1, v + n[1] + 2]
                random.shuffle(cell_0)
                cells.append(cell_0)

                cell_1 = [v, v + n[1] + 1, v + n[1] + 2]
                random.shuffle(cell_1)
                cells.append(cell_1)
        cells = np.array(cells)
        points = np.array(points)
    else:
        cells, points = np.empty([0, 3]), np.empty([0, 2])

    domain = ufl.Mesh(ufl.VectorElement("Lagrange", "triangle", 1))
    partitioner = create_cell_partitioner(ghost_mode)
    return create_mesh(comm, cells, points, domain,
                       partitioner=partitioner)


# TODO Figure out where is best to put this
def test_submesh_ghost_cell_ordering():
    comm = MPI.COMM_WORLD
    ghost_mode = GhostMode.none
    msh = create_random_mesh(comm, ((0.0, 0.0), (1.0, 1.0)), (2, 2), ghost_mode)

    tdim = msh.topology.dim
    msh.topology.create_entities(tdim - 1)
    facet_imap = msh.topology.index_map(tdim - 1)
    num_facets = facet_imap.size_local + facet_imap.num_ghosts
    facets = np.arange(num_facets, dtype=np.int32)

    submesh = create_submesh(msh, tdim - 1, facets)[0]
    V = FunctionSpace(submesh, ("Discontinuous Lagrange", 1))

    f = Function(V)
    f.interpolate(lambda x: x[0])

    vec_before_scatter = f.x.array.copy()
    f.x.scatter_forward()

    assert np.allclose(vec_before_scatter, f.x.array)<|MERGE_RESOLUTION|>--- conflicted
+++ resolved
@@ -15,14 +15,10 @@
 from dolfinx.fem import (Expression, Function, FunctionSpace,
                          VectorFunctionSpace, assemble_scalar, form)
 from dolfinx.mesh import (CellType, create_mesh, create_unit_cube,
-<<<<<<< HEAD
                           create_unit_square, locate_entities, meshtags,
                           GhostMode, create_rectangle, create_submesh,
                           create_cell_partitioner)
 
-=======
-                          create_unit_square, locate_entities, meshtags)
->>>>>>> 6e1c3cf6
 from mpi4py import MPI
 
 parametrize_cell_types = pytest.mark.parametrize(
