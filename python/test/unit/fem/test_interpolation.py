# Copyright (C) 2009-2020 Garth N. Wells, Matthew W. Scroggs and Jorgen S. Dokken
#
# This file is part of DOLFINx (https://www.fenicsproject.org)
#
# SPDX-License-Identifier:    LGPL-3.0-or-later
"""Test that interpolation is done correctly"""

import random

from mpi4py import MPI

import numpy as np
import pytest

import basix
import ufl
from basix.ufl import (blocked_element, custom_element, element,
                       enriched_element, mixed_element)
from dolfinx import default_real_type
from dolfinx.fem import (Expression, Function, assemble_scalar,
                         create_nonmatching_meshes_interpolation_data, form,
                         functionspace)
from dolfinx.geometry import bb_tree, compute_collisions_points
from dolfinx.mesh import (CellType, create_mesh, create_rectangle,
                          create_unit_cube, create_unit_square,
                          locate_entities, locate_entities_boundary, meshtags)

parametrize_cell_types = pytest.mark.parametrize(
    "cell_type", [
        CellType.interval,
        CellType.triangle,
        CellType.tetrahedron,
        CellType.quadrilateral,
        CellType.hexahedron
    ])


def random_point_in_reference(cell_type):
    if cell_type == CellType.interval:
        return (random.random(), 0, 0)
    elif cell_type == CellType.triangle:
        x, y = random.random(), random.random()
        # If point is outside cell, move it back inside
        if x + y > 1:
            x, y = 1 - x, 1 - y
        return (x, y, 0)
    elif cell_type == CellType.tetrahedron:
        x, y, z = random.random(), random.random(), random.random()
        # If point is outside cell, move it back inside
        if x + y > 1:
            x, y = 1 - x, 1 - y
        if y + z > 1:
            y, z = 1 - z, 1 - x - y
        if x + y + z > 1:
            x, z = 1 - x - y, x + y + z - 1
        return (x, y, z)
    elif cell_type == CellType.quadrilateral:
        x, y = random.random(), random.random()
        return (x, y, 0)
    elif cell_type == CellType.hexahedron:
        return (random.random(), random.random(), random.random())


def random_point_in_cell(mesh):
    cell_type = mesh.topology.cell_type
    point = random_point_in_reference(cell_type)

    if cell_type == CellType.interval:
        origin = mesh.geometry.x[0]
        axes = (mesh.geometry.x[1], )
    elif cell_type == CellType.triangle:
        origin = mesh.geometry.x[0]
        axes = (mesh.geometry.x[1], mesh.geometry.x[2])
    elif cell_type == CellType.tetrahedron:
        origin = mesh.geometry.x[0]
        axes = (mesh.geometry.x[1], mesh.geometry.x[2], mesh.geometry.x[3])
    elif cell_type == CellType.quadrilateral:
        origin = mesh.geometry.x[0]
        axes = (mesh.geometry.x[1], mesh.geometry.x[2])
    elif cell_type == CellType.hexahedron:
        origin = mesh.geometry.x[0]
        axes = (mesh.geometry.x[1], mesh.geometry.x[2], mesh.geometry.x[4])

    return tuple(origin[i] + sum((axis[i] - origin[i]) * p for axis, p in zip(axes, point)) for i in range(3))


def one_cell_mesh(cell_type):
    if cell_type == CellType.interval:
        points = np.array([[-1.], [2.]], dtype=default_real_type)
    if cell_type == CellType.triangle:
        points = np.array([[-1., -1.], [2., 0.], [0., 0.5]], dtype=default_real_type)
    elif cell_type == CellType.tetrahedron:
        points = np.array([[-1., -1., -1.], [2., 0., 0.], [0., 0.5, 0.], [0., 0., 1.]], dtype=default_real_type)
    elif cell_type == CellType.quadrilateral:
        points = np.array([[-1., 0.], [1., 0.], [-1., 1.5], [1., 1.5]], dtype=default_real_type)
    elif cell_type == CellType.hexahedron:
        points = np.array([[-1., -0.5, 0.], [1., -0.5, 0.], [-1., 1.5, 0.],
                           [1., 1.5, 0.], [0., -0.5, 1.], [1., -0.5, 1.],
                           [-1., 1.5, 1.], [1., 1.5, 1.]], dtype=default_real_type)
    num_points = len(points)

    # Randomly number the points and create the mesh
    order = list(range(num_points))
    random.shuffle(order)
    ordered_points = np.zeros(points.shape, dtype=default_real_type)
    for i, j in enumerate(order):
        ordered_points[j] = points[i]
    cells = np.array([order])
<<<<<<< HEAD
    domain = ufl.Mesh(element("Lagrange", cell_type.name, 1, shape=(ordered_points.shape[1],)))
=======

    domain = ufl.Mesh(element("Lagrange", cell_type.name, 1, shape=(ordered_points.shape[1],),
                              dtype=default_real_type))
>>>>>>> f29dcb65
    return create_mesh(MPI.COMM_WORLD, cells, ordered_points, domain)


def two_cell_mesh(cell_type):
    if cell_type == CellType.interval:
        points = np.array([[0.], [1.], [-1.]], dtype=default_real_type)
        cells = [[0, 1], [0, 2]]
    if cell_type == CellType.triangle:
        # Define equilateral triangles with area 1
        root = 3 ** 0.25  # 4th root of 3
        points = np.array([[0., 0.], [2 / root, 0.], [1 / root, root], [1 / root, -root]], dtype=default_real_type)
        cells = [[0, 1, 2], [1, 0, 3]]
    elif cell_type == CellType.tetrahedron:
        # Define regular tetrahedra with volume 1
        s = 2 ** 0.5 * 3 ** (1 / 3)  # side length
        points = np.array([[0., 0., 0.], [s, 0., 0.],
                           [s / 2, s * np.sqrt(3) / 2, 0.],
                           [s / 2, s / 2 / np.sqrt(3), s * np.sqrt(2 / 3)],
                           [s / 2, s / 2 / np.sqrt(3), -s * np.sqrt(2 / 3)]], dtype=default_real_type)
        cells = [[0, 1, 2, 3], [0, 2, 1, 4]]
    elif cell_type == CellType.quadrilateral:
        # Define unit quadrilaterals (area 1)
        points = np.array([[0., 0.], [1., 0.], [0., 1.], [1., 1.], [0., -1.], [1., -1.]], dtype=default_real_type)
        cells = [[0, 1, 2, 3], [5, 1, 4, 0]]
    elif cell_type == CellType.hexahedron:
        # Define unit hexahedra (volume 1)
        points = np.array([[0., 0., 0.], [1., 0., 0.], [0., 1., 0.],
                           [1., 1., 0.], [0., 0., 1.], [1., 0., 1.],
                           [0., 1., 1.], [1., 1., 1.], [0., 0., -1.],
                           [1., 0., -1.], [0., 1., -1.], [1., 1., -1.]], dtype=default_real_type)
        cells = [[0, 1, 2, 3, 4, 5, 6, 7], [9, 11, 8, 10, 1, 3, 0, 2]]

<<<<<<< HEAD
    domain = ufl.Mesh(element("Lagrange", cell_type.name, 1, shape=(points.shape[1],)))
    mesh = create_mesh(MPI.COMM_WORLD, np.array(cells), points, domain)
=======
    domain = ufl.Mesh(element("Lagrange", cell_type.name, 1, shape=(points.shape[1],),
                              dtype=default_real_type))
    mesh = create_mesh(MPI.COMM_WORLD, cells, points, domain)
>>>>>>> f29dcb65
    return mesh


def run_scalar_test(V, poly_order):
    """Test that interpolation is correct in a scalar valued space."""
    random.seed(13)
    tdim = V.mesh.topology.dim
    if tdim == 1:
        def f(x):
            return x[0] ** poly_order
    elif tdim == 2:
        def f(x):
            return x[1] ** poly_order + 2 * x[0] ** min(poly_order, 1)
    else:
        def f(x):
            return x[1] ** poly_order + 2 * x[0] ** min(poly_order, 1) - 3 * x[2] ** min(poly_order, 2)

    v = Function(V)
    v.interpolate(f)
    points = [random_point_in_cell(V.mesh) for count in range(5)]
    points = np.asarray(points, dtype=default_real_type)
    cells = [0 for count in range(5)]
    values = v.eval(points, cells)
    for p, val in zip(points, values):
        assert np.allclose(val, f(p), atol=1.0e-5)


def run_vector_test(V, poly_order):
    """Test that interpolation is correct in a scalar valued space."""
    random.seed(12)
    tdim = V.mesh.topology.dim

    if tdim == 1:
        def f(x):
            return x[0] ** poly_order
    elif tdim == 2:
        def f(x):
            return (x[1] ** min(poly_order, 1), 2 * x[0] ** poly_order)
    else:
        def f(x):
            return (x[1] ** min(poly_order, 1), 2 * x[0] ** poly_order, 3 * x[2] ** min(poly_order, 2))

    v = Function(V)
    v.interpolate(f)
    points = [random_point_in_cell(V.mesh) for count in range(5)]
    cells = [0 for count in range(5)]
    values = v.eval(points, cells)
    for p, val in zip(points, values):
        assert np.allclose(val, f(p), atol=1.0e-5)


@pytest.mark.skip_in_parallel
@parametrize_cell_types
@pytest.mark.parametrize("order", range(1, 5))
def test_Lagrange_interpolation(cell_type, order):
    """Test that interpolation is correct in a function space"""
    mesh = one_cell_mesh(cell_type)
    V = functionspace(mesh, ("Lagrange", order))
    run_scalar_test(V, order)


@pytest.mark.skip_in_parallel
@pytest.mark.parametrize("cell_type", [CellType.interval, CellType.quadrilateral, CellType.hexahedron])
@pytest.mark.parametrize("order", range(1, 5))
def test_serendipity_interpolation(cell_type, order):
    """Test that interpolation is correct in a function space"""
    mesh = one_cell_mesh(cell_type)
    V = functionspace(mesh, ("S", order))
    run_scalar_test(V, order)


@pytest.mark.skip_in_parallel
@parametrize_cell_types
@pytest.mark.parametrize('order', range(1, 5))
def test_vector_interpolation(cell_type, order):
    """Test that interpolation is correct in a blocked (vector) function space."""
    mesh = one_cell_mesh(cell_type)
    gdim = mesh.geometry.dim
    V = functionspace(mesh, ("Lagrange", order, (gdim,)))
    run_vector_test(V, order)


@pytest.mark.skip_in_parallel
@pytest.mark.parametrize("cell_type", [CellType.triangle, CellType.tetrahedron])
@pytest.mark.parametrize("order", range(1, 5))
def test_N1curl_interpolation(cell_type, order):
    random.seed(8)
    mesh = one_cell_mesh(cell_type)
    V = functionspace(mesh, ("Nedelec 1st kind H(curl)", order))
    run_vector_test(V, order - 1)


@pytest.mark.skip_in_parallel
@pytest.mark.parametrize("cell_type", [CellType.triangle])
@pytest.mark.parametrize("order", [1, 2])
def test_N2curl_interpolation(cell_type, order):
    mesh = one_cell_mesh(cell_type)
    V = functionspace(mesh, ("Nedelec 2nd kind H(curl)", order))
    run_vector_test(V, order)


@pytest.mark.skip_in_parallel
@pytest.mark.parametrize("cell_type", [CellType.quadrilateral])
@pytest.mark.parametrize("order", range(1, 5))
def test_RTCE_interpolation(cell_type, order):
    random.seed(8)
    mesh = one_cell_mesh(cell_type)
    V = functionspace(mesh, ("RTCE", order))
    run_vector_test(V, order - 1)


@pytest.mark.skip_in_parallel
@pytest.mark.parametrize("cell_type", [CellType.hexahedron])
@pytest.mark.parametrize("order", range(1, 5))
def test_NCE_interpolation(cell_type, order):
    random.seed(8)
    mesh = one_cell_mesh(cell_type)
    V = functionspace(mesh, ("NCE", order))
    run_vector_test(V, order - 1)


def test_mixed_sub_interpolation():
    """Test interpolation of sub-functions"""
    mesh = create_unit_cube(MPI.COMM_WORLD, 3, 3, 3)

    def f(x):
        return np.vstack((10 + x[0], -10 - x[1], 25 + x[0]))

    P2 = element("Lagrange", mesh.basix_cell(), 2, shape=(mesh.geometry.dim,))
    P1 = element("Lagrange", mesh.basix_cell(), 1)
    for i, P in enumerate((mixed_element([P2, P1]), mixed_element([P1, P2]))):
        W = functionspace(mesh, P)
        U = Function(W)
        U.sub(i).interpolate(f)

        # Same element
        V = functionspace(mesh, P2)
        u, v = Function(V), Function(V)
        u.interpolate(U.sub(i))
        v.interpolate(f)
        assert np.allclose(u.x.array, v.x.array)

        # Same map, different elements
        gdim = mesh.geometry.dim
        V = functionspace(mesh, ("Lagrange", 1, (gdim,)))
        u, v = Function(V), Function(V)
        u.interpolate(U.sub(i))
        v.interpolate(f)
        assert np.allclose(u.x.array, v.x.array)

        # Different maps (0)
        V = functionspace(mesh, ("N1curl", 1))
        u, v = Function(V), Function(V)
        u.interpolate(U.sub(i))
        v.interpolate(f)
        atol = 5 * np.finfo(u.x.array.dtype).resolution
        assert np.allclose(u.x.array, v.x.array, atol=atol)

        # Different maps (1)
        V = functionspace(mesh, ("RT", 2))
        u, v = Function(V), Function(V)
        u.interpolate(U.sub(i))
        v.interpolate(f)
        atol = 5 * np.finfo(u.x.array.dtype).resolution
        assert np.allclose(u.x.array, v.x.array, atol=atol)

        # Test with wrong shape
        V0 = functionspace(mesh, P.sub_elements[0])
        V1 = functionspace(mesh, P.sub_elements[1])
        v0, v1 = Function(V0), Function(V1)
        with pytest.raises(RuntimeError):
            v0.interpolate(U.sub(1))
        with pytest.raises(RuntimeError):
            v1.interpolate(U.sub(0))


@pytest.mark.skip_in_parallel
def test_mixed_interpolation():
    """Test that mixed interpolation raised an exception."""
    mesh = one_cell_mesh(CellType.triangle)
    A = element("Lagrange", mesh.basix_cell(), 1)
    B = element("Lagrange", mesh.basix_cell(), 1, shape=(mesh.geometry.dim,))
    v = Function(functionspace(mesh, mixed_element([A, B])))
    with pytest.raises(RuntimeError):
        v.interpolate(lambda x: (x[1], 2 * x[0], 3 * x[1]))


@pytest.mark.parametrize("order1", [2, 3, 4])
@pytest.mark.parametrize("order2", [2, 3, 4])
def test_interpolation_nedelec(order1, order2):
    mesh = create_unit_cube(MPI.COMM_WORLD, 2, 2, 2)
    V = functionspace(mesh, ("N1curl", order1))
    V1 = functionspace(mesh, ("N1curl", order2))
    u, v = Function(V), Function(V1)

    # The expression "lambda x: x" is contained in the N1curl function
    # space for order > 1
    u.interpolate(lambda x: x)
    v.interpolate(u)
    assert assemble_scalar(form(ufl.inner(u - v, u - v) * ufl.dx)) == pytest.approx(0, abs=1.0e-10)

    # The target expression is also contained in N2curl space of any
    # order
    V2 = functionspace(mesh, ("N2curl", 1))
    w = Function(V2)
    w.interpolate(u)
    assert assemble_scalar(form(ufl.inner(u - w, u - w) * ufl.dx)) == pytest.approx(0, abs=1.0e-10)


@pytest.mark.parametrize("tdim", [2, 3])
@pytest.mark.parametrize("order", [1, 2, 3])
def test_interpolation_dg_to_n1curl(tdim, order):
    if tdim == 2:
        mesh = create_unit_square(MPI.COMM_WORLD, 5, 5)
    else:
        mesh = create_unit_cube(MPI.COMM_WORLD, 2, 2, 2)
    V = functionspace(mesh, ("DG", order, (tdim,)))
    V1 = functionspace(mesh, ("N1curl", order + 1))
    u, v = Function(V), Function(V1)
    u.interpolate(lambda x: x[:tdim] ** order)
    v.interpolate(u)
    assert assemble_scalar(form(ufl.inner(u - v, u - v) * ufl.dx)) == pytest.approx(0.0, abs=1.0e-8)


@pytest.mark.parametrize("tdim", [2, 3])
@pytest.mark.parametrize("order", [1, 2, 3])
def test_interpolation_n1curl_to_dg(tdim, order):
    if tdim == 2:
        mesh = create_unit_square(MPI.COMM_WORLD, 5, 5)
    else:
        mesh = create_unit_cube(MPI.COMM_WORLD, 2, 2, 2)
    V = functionspace(mesh, ("N1curl", order + 1))
    V1 = functionspace(mesh, ("DG", order, (tdim,)))
    u, v = Function(V), Function(V1)
    u.interpolate(lambda x: x[:tdim] ** order)
    v.interpolate(u)
    assert assemble_scalar(form(ufl.inner(u - v, u - v) * ufl.dx)) == pytest.approx(0.0, abs=1e-10)


@pytest.mark.parametrize("tdim", [2, 3])
@pytest.mark.parametrize("order", [1, 2, 3])
def test_interpolation_n2curl_to_bdm(tdim, order):
    if tdim == 2:
        mesh = create_unit_square(MPI.COMM_WORLD, 5, 5)
    else:
        mesh = create_unit_cube(MPI.COMM_WORLD, 2, 2, 2)
    V = functionspace(mesh, ("N2curl", order))
    V1 = functionspace(mesh, ("BDM", order))
    u, v = Function(V), Function(V1)
    u.interpolate(lambda x: x[:tdim] ** order)
    v.interpolate(u)
    assert assemble_scalar(form(ufl.inner(u - v, u - v) * ufl.dx)) == pytest.approx(0.0, abs=1.0e-10)


@pytest.mark.parametrize("order1", [1, 2, 3, 4, 5])
@pytest.mark.parametrize("order2", [1, 2, 3])
def test_interpolation_p2p(order1, order2):
    mesh = create_unit_cube(MPI.COMM_WORLD, 2, 2, 2)
    V = functionspace(mesh, ("Lagrange", order1))
    V1 = functionspace(mesh, ("Lagrange", order2))
    u, v = Function(V), Function(V1)
    u.interpolate(lambda x: x[0])
    v.interpolate(u)
    assert assemble_scalar(form(ufl.inner(u - v, u - v) * ufl.dx)) == pytest.approx(0.0, abs=1e-10)

    DG = functionspace(mesh, ("DG", order2))
    w = Function(DG)
    w.interpolate(u)
    assert assemble_scalar(form(ufl.inner(u - w, u - w) * ufl.dx)) == pytest.approx(0.0, abs=1e-10)


@pytest.mark.parametrize("order1", [1, 2, 3])
@pytest.mark.parametrize("order2", [1, 2])
def test_interpolation_vector_elements(order1, order2):
    mesh = create_unit_cube(MPI.COMM_WORLD, 2, 2, 2)
    gdim = mesh.geometry.dim
    V = functionspace(mesh, ("Lagrange", order1, (gdim,)))
    V1 = functionspace(mesh, ("Lagrange", order2, (gdim,)))
    u, v = Function(V), Function(V1)
    u.interpolate(lambda x: x)
    v.interpolate(u)
    assert assemble_scalar(form(ufl.inner(u - v, u - v) * ufl.dx)) == pytest.approx(0)

    DG = functionspace(mesh, ("DG", order2, (gdim,)))
    w = Function(DG)
    w.interpolate(u)
    assert assemble_scalar(form(ufl.inner(u - w, u - w) * ufl.dx)) == pytest.approx(0)


@pytest.mark.skip_in_parallel
def test_interpolation_non_affine():
    points = np.array([[0, 0, 0], [1, 0, 0], [0, 2, 0], [1, 2, 0],
                       [0, 0, 3], [1, 0, 3], [0, 2, 3], [1, 2, 3],
                       [0.5, 0, 0], [0, 1, 0], [0, 0, 1.5], [1, 1, 0],
                       [1, 0, 1.5], [0.5, 2, 0], [0, 2, 1.5], [1, 2, 1.5],
                       [0.5, 0, 3], [0, 1, 3], [1, 1, 3], [0.5, 2, 3],
                       [0.5, 1, 0], [0.5, 0, 1.5], [0, 1, 1.5], [1, 1, 1.5],
                       [0.5, 2, 1.5], [0.5, 1, 3], [0.5, 1, 1.5]], dtype=default_real_type)
    cells = np.array([range(len(points))], dtype=np.int32)
    domain = ufl.Mesh(element("Lagrange", "hexahedron", 2, shape=(3,), dtype=default_real_type))
    mesh = create_mesh(MPI.COMM_WORLD, cells, points, domain)
    W = functionspace(mesh, ("NCE", 1))
    V = functionspace(mesh, ("NCE", 2))
    w, v = Function(W), Function(V)
    w.interpolate(lambda x: x)
    v.interpolate(w)
    assert assemble_scalar(form(ufl.inner(w - v, w - v) * ufl.dx)) == pytest.approx(0, abs=1e-10)


@pytest.mark.skip_in_parallel
def test_interpolation_non_affine_nonmatching_maps():
    points = np.array([[0, 0, 0], [1, 0, 0], [0, 2, 0], [1, 2, 0],
                       [0, 0, 3], [1, 0, 3], [0, 2, 3], [1, 2, 3],
                       [0.5, 0, 0], [0, 1, 0], [0, 0, 1.5], [1, 1, 0],
                       [1, 0, 1.5], [0.5, 2, 0], [0, 2, 1.5], [1, 2, 1.5],
                       [0.5, 0, 3], [0, 1, 3], [1, 1, 3], [0.5, 2, 3],
                       [0.5, 1, 0], [0.5, -0.1, 1.5], [0, 1, 1.5], [1, 1, 1.5],
                       [0.5, 2, 1.5], [0.5, 1, 3], [0.5, 1, 1.5]], dtype=default_real_type)
    cells = np.array([range(len(points))], dtype=np.int32)
    domain = ufl.Mesh(element("Lagrange", "hexahedron", 2, shape=(3,), dtype=default_real_type))
    mesh = create_mesh(MPI.COMM_WORLD, cells, points, domain)
    gdim = mesh.geometry.dim
    W = functionspace(mesh, ("DG", 1, (gdim,)))
    V = functionspace(mesh, ("NCE", 4))
    w, v = Function(W), Function(V)
    w.interpolate(lambda x: x)
    v.interpolate(w)
    assert assemble_scalar(form(ufl.inner(w - v, w - v) * ufl.dx)) == pytest.approx(0, abs=1e-8)


@pytest.mark.parametrize("order", [2, 3, 4])
@pytest.mark.parametrize("dim", [2, 3])
def test_nedelec_spatial(order, dim):
    if dim == 2:
        mesh = create_unit_square(MPI.COMM_WORLD, 4, 4)
    elif dim == 3:
        mesh = create_unit_cube(MPI.COMM_WORLD, 2, 2, 2)

    V = functionspace(mesh, ("N1curl", order))
    u = Function(V)
    x = ufl.SpatialCoordinate(mesh)

    # The expression (x,y,z) is contained in the N1curl function space
    # order>1
    f_ex = x
    f = Expression(f_ex, V.element.interpolation_points())
    u.interpolate(f)
    assert np.abs(assemble_scalar(form(ufl.inner(u - f_ex, u - f_ex) * ufl.dx))) == pytest.approx(0, abs=1e-10)

    # The target expression is also contained in N2curl space of any
    # order
    V2 = functionspace(mesh, ("N2curl", 1))
    w = Function(V2)
    f2 = Expression(f_ex, V2.element.interpolation_points())
    w.interpolate(f2)
    assert np.abs(assemble_scalar(form(ufl.inner(w - f_ex, w - f_ex) * ufl.dx))) == pytest.approx(0)


@pytest.mark.parametrize("order", [1, 2, 3, 4])
@pytest.mark.parametrize("dim", [2, 3])
@pytest.mark.parametrize("affine", [True, False])
def test_vector_interpolation_spatial(order, dim, affine):
    if dim == 2:
        ct = CellType.triangle if affine else CellType.quadrilateral
        mesh = create_unit_square(MPI.COMM_WORLD, 3, 4, ct)
    elif dim == 3:
        ct = CellType.tetrahedron if affine else CellType.hexahedron
        mesh = create_unit_cube(MPI.COMM_WORLD, 3, 2, 2, ct)

    V = functionspace(mesh, ("Lagrange", order, (dim,)))
    u = Function(V)
    x = ufl.SpatialCoordinate(mesh)

    # The expression (x,y,z)^n is contained in space
    f = ufl.as_vector([x[i]**order for i in range(dim)])
    u.interpolate(Expression(f, V.element.interpolation_points()))
    assert np.abs(assemble_scalar(form(ufl.inner(u - f, u - f) * ufl.dx))) == pytest.approx(0)


@pytest.mark.parametrize("order", [1, 2, 3, 4])
def test_2D_lagrange_to_curl(order):
    mesh = create_unit_square(MPI.COMM_WORLD, 3, 4)
    V, W = functionspace(mesh, ("N1curl", order)), functionspace(mesh, ("Lagrange", order))
    u, u0 = Function(V), Function(W)
    u0.interpolate(lambda x: -x[1])
    u1 = Function(W)
    u1.interpolate(lambda x: x[0])
    f = ufl.as_vector((u0, u1))
    f_expr = Expression(f, V.element.interpolation_points())
    u.interpolate(f_expr)
    x = ufl.SpatialCoordinate(mesh)
    f_ex = ufl.as_vector((-x[1], x[0]))
    assert np.abs(assemble_scalar(form(ufl.inner(u - f_ex, u - f_ex) * ufl.dx))) == pytest.approx(0)


@pytest.mark.parametrize("order", [2, 3, 4])
def test_de_rahm_2D(order):
    mesh = create_unit_square(MPI.COMM_WORLD, 3, 4)
    W = functionspace(mesh, ("Lagrange", order))
    w = Function(W)
    w.interpolate(lambda x: x[0] + x[0] * x[1] + 2 * x[1]**2)
    g = ufl.grad(w)
    Q = functionspace(mesh, ("N2curl", order - 1))
    q = Function(Q)
    q.interpolate(Expression(g, Q.element.interpolation_points()))
    x = ufl.SpatialCoordinate(mesh)
    g_ex = ufl.as_vector((1 + x[1], 4 * x[1] + x[0]))
    assert np.abs(assemble_scalar(form(ufl.inner(q - g_ex, q - g_ex) * ufl.dx))) == pytest.approx(0, abs=1e-10)

    V = functionspace(mesh, ("BDM", order - 1))
    v = Function(V)

    def curl2D(u):
        return ufl.as_vector((ufl.Dx(u[1], 0), - ufl.Dx(u[0], 1)))

    v.interpolate(Expression(curl2D(ufl.grad(w)), V.element.interpolation_points()))
    h_ex = ufl.as_vector((1, -1))
    assert np.abs(assemble_scalar(form(ufl.inner(v - h_ex, v - h_ex) * ufl.dx))) == pytest.approx(0, abs=1.0e-6)


@pytest.mark.parametrize("order", [1, 2, 3, 4])
@pytest.mark.parametrize("dim", [2, 3])
@pytest.mark.parametrize("affine", [True, False])
@pytest.mark.parametrize("callable_", [True, False])
def test_interpolate_subset(order, dim, affine, callable_):
    if dim == 2:
        ct = CellType.triangle if affine else CellType.quadrilateral
        mesh = create_unit_square(MPI.COMM_WORLD, 3, 4, ct)
    elif dim == 3:
        ct = CellType.tetrahedron if affine else CellType.hexahedron
        mesh = create_unit_cube(MPI.COMM_WORLD, 3, 2, 2, ct)

    V = functionspace(mesh, ("DG", order))
    u = Function(V)

    cells = locate_entities(mesh, mesh.topology.dim, lambda x: x[1] <= 0.5 + 1e-10)
    num_local_cells = mesh.topology.index_map(mesh.topology.dim).size_local
    cells_local = cells[cells < num_local_cells]
    x = ufl.SpatialCoordinate(mesh)
    f = x[1]**order
    if not callable_:
        expr = Expression(f, V.element.interpolation_points())
        u.interpolate(expr, cells_local)
    else:
        u.interpolate(lambda x: x[1]**order, cells_local)
    mt = meshtags(mesh, mesh.topology.dim, cells_local, np.ones(cells_local.size, dtype=np.int32))
    dx = ufl.Measure("dx", domain=mesh, subdomain_data=mt)
    assert np.abs(form(assemble_scalar(form(ufl.inner(u - f, u - f) * dx(1))))) == pytest.approx(0)
    integral = mesh.comm.allreduce(assemble_scalar(form(u * dx)), op=MPI.SUM)
    assert integral == pytest.approx(1 / (order + 1) * 0.5**(order + 1), abs=1.0e-6)


def test_interpolate_callable():
    """Test interpolation with callables"""
    numba = pytest.importorskip("numba")
    mesh = create_unit_square(MPI.COMM_WORLD, 2, 1)
    V = functionspace(mesh, ("Lagrange", 2))
    u0, u1 = Function(V), Function(V)

    @ numba.njit
    def f(x):
        return x[0]

    u0.interpolate(lambda x: x[0])
    u1.interpolate(f)
    assert np.allclose(u0.x.array, u1.x.array)
    with pytest.raises(RuntimeError):
        u0.interpolate(lambda x: np.vstack([x[0], x[1]]))


@pytest.mark.parametrize("bound", [1.5, 0.5])
def test_interpolate_callable_subset(bound):
    """Test interpolation on subsets with callables"""
    mesh = create_unit_square(MPI.COMM_WORLD, 3, 4)
    cells = locate_entities(mesh, mesh.topology.dim, lambda x: x[1] <= bound + 1e-10)
    num_local_cells = mesh.topology.index_map(mesh.topology.dim).size_local
    cells_local = cells[cells < num_local_cells]
    V = functionspace(mesh, ("DG", 2))
    u0, u1 = Function(V), Function(V)
    x = ufl.SpatialCoordinate(mesh)
    f = x[0]
    expr = Expression(f, V.element.interpolation_points())
    u0.interpolate(lambda x: x[0], cells_local)
    u1.interpolate(expr, cells_local)
    assert np.allclose(u0.x.array, u1.x.array, rtol=1.0e-6, atol=1.0e-6)


@pytest.mark.parametrize("scalar_element", [
    element("P", "triangle", 1),
    element("P", "triangle", 2),
    element("P", "triangle", 3),
    element("Q", "quadrilateral", 1),
    element("Q", "quadrilateral", 2),
    element("Q", "quadrilateral", 3),
    element("S", "quadrilateral", 1),
    element("S", "quadrilateral", 2),
    element("S", "quadrilateral", 3),
    enriched_element([element("P", "triangle", 1), element("Bubble", "triangle", 3)]),
    enriched_element([element("P", "quadrilateral", 1), element("Bubble", "quadrilateral", 2)]),
])
def test_vector_element_interpolation(scalar_element):
    """Test interpolation into a range of vector elements."""
    mesh = create_unit_square(MPI.COMM_WORLD, 10, 10, getattr(CellType, scalar_element.cell.cellname()))
    V = functionspace(mesh, blocked_element(scalar_element, shape=(2, )))
    u = Function(V)
    u.interpolate(lambda x: (x[0], x[1]))
    u2 = Function(V)
    u2.sub(0).interpolate(lambda x: x[0])
    u2.sub(1).interpolate(lambda x: x[1])
    assert np.allclose(u2.x.array, u.x.array)


def test_custom_vector_element():
    """Test interpolation into an element with a value size that uses an identity map."""
    mesh = create_unit_square(MPI.COMM_WORLD, 10, 10)
    wcoeffs = np.eye(6)
    x = [[], [], [], []]
    x[0].append(np.array([[0., 0.]]))
    x[0].append(np.array([[1., 0.]]))
    x[0].append(np.array([[0., 1.]]))
    for _ in range(3):
        x[1].append(np.zeros((0, 2)))
    x[2].append(np.zeros((0, 2)))
    M = [[], [], [], []]
    for _ in range(3):
        M[0].append(np.array([[[[1.]], [[0.]]], [[[0.]], [[1.]]]]))
    for _ in range(3):
        M[1].append(np.zeros((0, 2, 0, 1)))
    M[2].append(np.zeros((0, 2, 0, 1)))
    e = custom_element(basix.CellType.triangle, [2], wcoeffs, x, M, 0, basix.MapType.identity,
                       basix.SobolevSpace.H1, False, 1, 1)

    V = functionspace(mesh, e)
    gdim = mesh.geometry.dim
    W = functionspace(mesh, ("Lagrange", 1, (gdim,)))
    v = Function(V)
    w = Function(W)
    v.interpolate(lambda x: (x[0], x[1]))
    w.interpolate(lambda x: (x[0], x[1]))
    assert np.abs(assemble_scalar(form(ufl.inner(v - w, v - w) * ufl.dx))) == pytest.approx(0)


@pytest.mark.skip_in_parallel
@pytest.mark.parametrize("cell_type", [CellType.triangle, CellType.tetrahedron])
@pytest.mark.parametrize("order", range(1, 5))
def test_mixed_interpolation_permuting(cell_type, order):
    random.seed(8)
    mesh = two_cell_mesh(cell_type)

    def g(x):
        return np.sin(x[1]) + 2 * x[0]

    x = ufl.SpatialCoordinate(mesh)
    dgdy = ufl.cos(x[1])

    curl_el = element("N1curl", mesh.basix_cell(), 1)
    vlag_el = element("Lagrange", mesh.basix_cell(), 1, shape=(mesh.geometry.dim,))
    lagr_el = element("Lagrange", mesh.basix_cell(), order)

    V = functionspace(mesh, mixed_element([curl_el, lagr_el]))
    Eb_m = Function(V)
    Eb_m.sub(1).interpolate(g)
    diff = Eb_m[2].dx(1) - dgdy
    error = assemble_scalar(form(ufl.dot(diff, diff) * ufl.dx))

    V = functionspace(mesh, mixed_element([vlag_el, lagr_el]))
    Eb_m = Function(V)
    Eb_m.sub(1).interpolate(g)
    diff = Eb_m[2].dx(1) - dgdy
    assert assemble_scalar(form(ufl.dot(diff, diff) * ufl.dx)) == pytest.approx(error)


@pytest.mark.parametrize("xtype", [np.float64])
@pytest.mark.parametrize("cell_type0", [CellType.hexahedron, CellType.tetrahedron])
@pytest.mark.parametrize("cell_type1", [CellType.triangle, CellType.quadrilateral])
def test_nonmatching_mesh_interpolation(xtype, cell_type0, cell_type1):
    mesh0 = create_unit_cube(MPI.COMM_WORLD, 5, 6, 7, cell_type=cell_type0, dtype=xtype)
    mesh1 = create_unit_square(MPI.COMM_WORLD, 5, 4, cell_type=cell_type1, dtype=xtype)

    def f(x):
        return (7 * x[1], 3 * x[0], x[2] + 0.4)

    el0 = element("Lagrange", mesh0.basix_cell(), 1, shape=(3, ))
    V0 = functionspace(mesh0, el0)
    el1 = element("Lagrange", mesh1.basix_cell(), 1, shape=(3, ))
    V1 = functionspace(mesh1, el1)

    # Interpolate on 3D mesh
    u0 = Function(V0, dtype=xtype)
    u0.interpolate(f)
    u0.x.scatter_forward()
    padding = 1e-14
    # Interpolate 3D->2D
    u1 = Function(V1, dtype=xtype)
    u1.interpolate(u0, nmm_interpolation_data=create_nonmatching_meshes_interpolation_data(
        u1.function_space.mesh._cpp_object,
        u1.function_space.element,
        u0.function_space.mesh._cpp_object, padding=padding))
    u1.x.scatter_forward()

    # Exact interpolation on 2D mesh
    u1_ex = Function(V1, dtype=xtype)
    u1_ex.interpolate(f)
    u1_ex.x.scatter_forward()

    assert np.allclose(u1_ex.x.array, u1.x.array, rtol=1.0e-4, atol=1.0e-6)

    # Interpolate 2D->3D
    u0_2 = Function(V0, dtype=xtype)
    u0_2.interpolate(u1, nmm_interpolation_data=create_nonmatching_meshes_interpolation_data(
        u0_2.function_space.mesh._cpp_object,
        u0_2.function_space.element,
        u1.function_space.mesh._cpp_object, padding=padding))

    # Check that function values over facets of 3D mesh of the twice interpolated property is preserved
    def locate_bottom_facets(x):
        return np.isclose(x[2], 0)
    facets = locate_entities_boundary(mesh0, mesh0.topology.dim - 1, locate_bottom_facets)
    facet_tag = meshtags(mesh0, mesh0.topology.dim - 1, facets, np.full(len(facets), 1, dtype=np.int32))
    residual = ufl.inner(u0 - u0_2, u0 - u0_2) * ufl.ds(domain=mesh0, subdomain_data=facet_tag, subdomain_id=1)
    assert np.isclose(assemble_scalar(form(residual, dtype=xtype)), 0)


@pytest.mark.parametrize("xtype", [np.float64])
def test_nonmatching_mesh_single_cell_overlap_interpolation(xtype):
    # mesh2 is contained by a single cell of mesh1. Here we test
    # interpolation when *not* every process has data to communicate

    # Test interpolation from mesh1 to mesh2
    n_mesh1 = 2
    mesh1 = create_rectangle(MPI.COMM_WORLD, [[0.0, 0.0], [1.0, 1.0]], [n_mesh1, n_mesh1],
                             cell_type=CellType.quadrilateral, dtype=xtype)

    n_mesh2 = 2
    p0_mesh2 = 1.0 / n_mesh1
    mesh2 = create_rectangle(MPI.COMM_WORLD, [[0.0, 0.0], [p0_mesh2, p0_mesh2]], [n_mesh2, n_mesh2],
                             cell_type=CellType.triangle, dtype=xtype)

    u1 = Function(functionspace(mesh1, ("Lagrange", 1)), name="u1", dtype=xtype)
    u2 = Function(functionspace(mesh2, ("Lagrange", 1)), name="u2", dtype=xtype)

    def f_test1(x):
        return 1.0 - x[0] * x[1]

    u1.interpolate(f_test1)
    u1.x.scatter_forward()
    padding = 1e-14
    u1_2_u2_nmm_data = create_nonmatching_meshes_interpolation_data(
        u2.function_space.mesh._cpp_object,
        u2.function_space.element,
        u1.function_space.mesh._cpp_object, padding=padding)

    u2.interpolate(u1, nmm_interpolation_data=u1_2_u2_nmm_data)
    u2.x.scatter_forward()

    # interpolate f which is exactly represented on the element
    u2_exact = Function(u2.function_space, dtype=xtype)
    u2_exact.interpolate(f_test1)
    u2_exact.x.scatter_forward()

    l2_error = assemble_scalar(form((u2 - u2_exact)**2 * ufl.dx, dtype=xtype))
    assert np.isclose(l2_error, 0.0, rtol=np.finfo(xtype).eps, atol=np.finfo(xtype).eps)

    # Test interpolation from mesh2 to mesh1
    def f_test2(x):
        return x[0] * x[1]

    u1.x.array[:] = 0.0
    u1.x.scatter_forward()

    u2.interpolate(f_test2)
    u2.x.scatter_forward()
    padding = 1e-14
    u2_2_u1_nmm_data = \
        create_nonmatching_meshes_interpolation_data(
            u1.function_space.mesh._cpp_object,
            u1.function_space.element,
            u2.function_space.mesh._cpp_object, padding)

    u1.interpolate(u2, nmm_interpolation_data=u2_2_u1_nmm_data)
    u1.x.scatter_forward()

    u1_exact = Function(u1.function_space, dtype=xtype)
    u1_exact.interpolate(f_test2)
    u1_exact.x.scatter_forward()

    # Find the single cell in mesh1 which is overlapped by mesh2
    tree1 = bb_tree(mesh1, mesh1.topology.dim)
    cells_overlapped1 = compute_collisions_points(tree1, np.array([p0_mesh2, p0_mesh2, 0.0]) / 2).array
    assert cells_overlapped1.shape[0] <= 1

    # Construct the error measure on the overlapped cell
    cell_label = 1
    cts = meshtags(mesh1, mesh1.topology.dim, cells_overlapped1,
                   np.full_like(cells_overlapped1, cell_label))
    dx_cell = ufl.Measure("dx", subdomain_data=cts)

    l2_error = assemble_scalar(form((u1 - u1_exact)**2 * dx_cell(cell_label), dtype=xtype))
    assert np.isclose(l2_error, 0.0, rtol=np.finfo(xtype).eps, atol=np.finfo(xtype).eps)<|MERGE_RESOLUTION|>--- conflicted
+++ resolved
@@ -106,13 +106,8 @@
     for i, j in enumerate(order):
         ordered_points[j] = points[i]
     cells = np.array([order])
-<<<<<<< HEAD
-    domain = ufl.Mesh(element("Lagrange", cell_type.name, 1, shape=(ordered_points.shape[1],)))
-=======
-
     domain = ufl.Mesh(element("Lagrange", cell_type.name, 1, shape=(ordered_points.shape[1],),
                               dtype=default_real_type))
->>>>>>> f29dcb65
     return create_mesh(MPI.COMM_WORLD, cells, ordered_points, domain)
 
 
@@ -145,14 +140,9 @@
                            [1., 0., -1.], [0., 1., -1.], [1., 1., -1.]], dtype=default_real_type)
         cells = [[0, 1, 2, 3, 4, 5, 6, 7], [9, 11, 8, 10, 1, 3, 0, 2]]
 
-<<<<<<< HEAD
-    domain = ufl.Mesh(element("Lagrange", cell_type.name, 1, shape=(points.shape[1],)))
-    mesh = create_mesh(MPI.COMM_WORLD, np.array(cells), points, domain)
-=======
     domain = ufl.Mesh(element("Lagrange", cell_type.name, 1, shape=(points.shape[1],),
                               dtype=default_real_type))
     mesh = create_mesh(MPI.COMM_WORLD, cells, points, domain)
->>>>>>> f29dcb65
     return mesh
 
 
