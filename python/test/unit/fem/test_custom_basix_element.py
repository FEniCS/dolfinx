--- conflicted
+++ resolved
@@ -7,16 +7,6 @@
 import basix
 import basix.ufl
 import ufl
-<<<<<<< HEAD
-from dolfinx.fem import (Function, FunctionSpace, assemble_scalar, dirichletbc,
-                         form, locate_dofs_topological)
-from dolfinx.fem.petsc import (apply_lifting, assemble_matrix, assemble_vector,
-                               set_bc)
-from dolfinx.mesh import (CellType, create_unit_cube, create_unit_square,
-                          exterior_facet_indices)
-from ufl import (SpatialCoordinate, TestFunction, TrialFunction, div, dx, grad,
-                 inner)
-=======
 from dolfinx.fem import (
     Function,
     assemble_scalar,
@@ -28,7 +18,6 @@
 from dolfinx.fem.petsc import apply_lifting, assemble_matrix, assemble_vector, set_bc
 from dolfinx.mesh import CellType, create_unit_cube, create_unit_square, exterior_facet_indices
 from ufl import SpatialCoordinate, TestFunction, TrialFunction, div, dx, grad, inner
->>>>>>> 91d3beee
 
 
 def run_scalar_test(V, degree):
