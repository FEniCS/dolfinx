--- conflicted
+++ resolved
@@ -436,12 +436,7 @@
     # Assemble vector on 5 randomly numbered cells
     for i in range(5):
         random.shuffle(cell)
-<<<<<<< HEAD
-
         domain = ufl.Mesh(create_vector_element("Lagrange", "tetrahedron", 1))
-=======
-        domain = ufl.Mesh(ufl.VectorElement("Lagrange", ufl.tetrahedron, 1))
->>>>>>> 3784623b
         mesh = create_mesh(MPI.COMM_WORLD, [cell], points, domain)
         V = FunctionSpace(mesh, (space_type, order))
         v = ufl.TestFunction(V)
