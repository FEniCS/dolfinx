# Copyright (C) 2009-2020 Garth N. Wells, Matthew W. Scroggs and Jorgen S. Dokken
#
# This file is part of DOLFIN (https://www.fenicsproject.org)
#
# SPDX-License-Identifier:    LGPL-3.0-or-later
"""Unit tests for the fem interface"""

from itertools import combinations, product
from random import shuffle

import numpy as np
import pytest
from mpi4py import MPI

from dolfinx import (FacetNormal, Function, FunctionSpace, Mesh,
                     VectorFunctionSpace, fem)
from dolfinx.cpp.mesh import CellType
from dolfinx.mesh import MeshTags
from dolfinx_utils.test.skips import skip_in_parallel
from ufl import TestFunction, TrialFunction, ds, dS, inner

parametrize_cell_types = pytest.mark.parametrize(
    "cell_type",
    [CellType.interval, CellType.triangle, CellType.tetrahedron, CellType.quadrilateral, CellType.hexahedron])


def unit_cell(cell_type, random_order=True):
    if cell_type == CellType.interval:
        points = np.array([[0.], [1.]])
    if cell_type == CellType.triangle:
        # Define equilateral triangle with area 1
        root = 3 ** 0.25  # 4th root of 3
        points = np.array([[0., 0.], [2 / root, 0.],
                           [1 / root, root]])
    elif cell_type == CellType.tetrahedron:
        # Define regular tetrahedron with volume 1
        s = 2 ** 0.5 * 3 ** (1 / 3)  # side length
        points = np.array([[0., 0., 0.], [s, 0., 0.],
                           [s / 2, s * np.sqrt(3) / 2, 0.],
                           [s / 2, s / 2 / np.sqrt(3), s * np.sqrt(2 / 3)]])
    elif cell_type == CellType.quadrilateral:
        # Define unit quadrilateral (area 1)
        points = np.array([[0., 0.], [1., 0.], [0., 1.], [1., 1.]])
    elif cell_type == CellType.hexahedron:
        # Define unit hexahedron (volume 1)
        points = np.array([[0., 0., 0.], [1., 0., 0.], [0., 1., 0.],
                           [1., 1., 0.], [0., 0., 1.], [1., 0., 1.],
                           [0., 1., 1.], [1., 1., 1.]])
    num_points = len(points)

    # Randomly number the points and create the mesh
    order = list(range(num_points))
    if random_order:
        shuffle(order)
    ordered_points = np.zeros(points.shape)
    for i, j in enumerate(order):
        ordered_points[j] = points[i]
    cells = np.array([order])
<<<<<<< HEAD
    mesh = Mesh(MPI.comm_world, cell_type, ordered_points, cells,
                [], cpp.mesh.GhostMode.none)
    mesh.geometry.coord_mapping = fem.create_coordinate_map(mesh)
    mesh.topology.create_connectivity_all()
=======
    mesh = Mesh(MPI.COMM_WORLD, cell_type, ordered_points, cells, [])
    mesh.create_connectivity_all()
>>>>>>> d0707050
    return mesh


def two_unit_cells(cell_type, agree=False, random_order=True, return_order=False):
    if cell_type == CellType.interval:
        points = np.array([[0.], [1.], [-1.]])
        if agree:
            cells = [[0, 1], [2, 0]]
        else:
            cells = [[0, 1], [0, 2]]
    if cell_type == CellType.triangle:
        # Define equilateral triangles with area 1
        root = 3 ** 0.25  # 4th root of 3
        points = np.array([[0., 0.], [2 / root, 0.],
                           [1 / root, root], [1 / root, -root]])
        if agree:
            cells = [[0, 1, 2], [0, 3, 1]]
        else:
            cells = [[0, 1, 2], [1, 0, 3]]
    elif cell_type == CellType.tetrahedron:
        # Define regular tetrahedra with volume 1
        s = 2 ** 0.5 * 3 ** (1 / 3)  # side length
        points = np.array([[0., 0., 0.], [s, 0., 0.],
                           [s / 2, s * np.sqrt(3) / 2, 0.],
                           [s / 2, s / 2 / np.sqrt(3), s * np.sqrt(2 / 3)],
                           [s / 2, s / 2 / np.sqrt(3), -s * np.sqrt(2 / 3)]])
        if agree:
            cells = [[0, 1, 2, 3], [0, 1, 4, 2]]
        else:
            cells = [[0, 1, 2, 3], [0, 2, 1, 4]]
    elif cell_type == CellType.quadrilateral:
        # Define unit quadrilaterals (area 1)
        points = np.array([[0., 0.], [1., 0.], [0., 1.], [1., 1.], [0., -1.], [1., -1.]])
        if agree:
            cells = [[0, 1, 2, 3], [4, 5, 0, 1]]
        else:
            cells = [[0, 1, 2, 3], [5, 1, 4, 0]]
    elif cell_type == CellType.hexahedron:
        # Define unit hexahedra (volume 1)
        points = np.array([[0., 0., 0.], [1., 0., 0.], [0., 1., 0.],
                           [1., 1., 0.], [0., 0., 1.], [1., 0., 1.],
                           [0., 1., 1.], [1., 1., 1.], [0., 0., -1.],
                           [1., 0., -1.], [0., 1., -1.], [1., 1., -1.]])
        if agree:
            cells = [[0, 1, 2, 3, 4, 5, 6, 7], [8, 9, 10, 11, 0, 1, 2, 3]]
        else:
            cells = [[0, 1, 2, 3, 4, 5, 6, 7], [9, 11, 8, 10, 1, 3, 0, 2]]
    num_points = len(points)

    # Randomly number the points and create the mesh
    order = list(range(num_points))
    if random_order:
        shuffle(order)
    ordered_points = np.zeros(points.shape)
    for i, j in enumerate(order):
        ordered_points[j] = points[i]
    ordered_cells = np.array([[order[i] for i in c] for c in cells])
<<<<<<< HEAD
    mesh = Mesh(MPI.comm_world, cell_type, ordered_points, ordered_cells,
                [], cpp.mesh.GhostMode.none)
    mesh.geometry.coord_mapping = fem.create_coordinate_map(mesh)
    mesh.topology.create_connectivity_all()
=======
    mesh = Mesh(MPI.COMM_WORLD, cell_type, ordered_points, ordered_cells, [])
    mesh.create_connectivity_all()
>>>>>>> d0707050
    if return_order:
        return mesh, order
    return mesh


@skip_in_parallel
@parametrize_cell_types
def test_facet_integral(cell_type):
    """Test that the integral of a function over a facet is correct"""
    for count in range(5):
        mesh = unit_cell(cell_type)
        tdim = mesh.topology.dim

        V = FunctionSpace(mesh, ("Lagrange", 2))
        v = Function(V)

        map_f = mesh.topology.index_map(tdim - 1)
        num_facets = map_f.size_local + map_f.num_ghosts
        indices = np.arange(0, num_facets)
        values = np.arange(0, num_facets, dtype=np.intc)
        marker = MeshTags(mesh, tdim - 1, indices, values, sorted=True, unique=True)

        # Functions that will have the same integral over each facet
        if cell_type == CellType.triangle:
            root = 3 ** 0.25  # 4th root of 3
            v.interpolate(lambda x: (x[0] - 1 / root) ** 2 + (x[1] - root / 3) ** 2)
        elif cell_type == CellType.quadrilateral:
            v.interpolate(lambda x: x[0] * (1 - x[0]) + x[1] * (1 - x[1]))
        elif cell_type == CellType.tetrahedron:
            s = 2 ** 0.5 * 3 ** (1 / 3)  # side length
            v.interpolate(lambda x: (x[0] - s / 2) ** 2 + (x[1] - s / 2 / np.sqrt(3)) ** 2
                          + (x[2] - s * np.sqrt(2 / 3) / 4) ** 2)
        elif cell_type == CellType.hexahedron:
            v.interpolate(lambda x: x[0] * (1 - x[0]) + x[1] * (1 - x[1]) + x[2] * (1 - x[2]))

        # assert that the integral of these functions over each face are equal
        out = []
        for j in range(num_facets):
            a = v * ds(subdomain_data=marker, subdomain_id=j)
            result = fem.assemble_scalar(a)
            out.append(result)
            assert np.isclose(result, out[0])


@skip_in_parallel
@parametrize_cell_types
def test_facet_normals(cell_type):
    """Test that FacetNormal is outward facing"""
    for count in range(5):
        mesh = unit_cell(cell_type)
        tdim = mesh.topology.dim

        V = VectorFunctionSpace(mesh, ("Lagrange", 1))
        normal = FacetNormal(mesh)
        v = Function(V)

        map_f = mesh.topology.index_map(tdim - 1)
        num_facets = map_f.size_local + map_f.num_ghosts
        indices = np.arange(0, num_facets)
        values = np.arange(0, num_facets, dtype=np.intc)
        marker = MeshTags(mesh, tdim - 1, indices, values)

        # For each facet, check that the inner product of the normal and
        # the vector that has a positive normal component on only that facet
        # is positive
        for i in range(num_facets):
            if cell_type == CellType.interval:
                co = mesh.geometry.x[i]
                v.interpolate(lambda x: x[0] - co[0])
            if cell_type == CellType.triangle:
                co = mesh.geometry.x[i]
                # Vector function that is zero at `co` and points away from `co`
                # so that there is no normal component on two edges and the integral
                # over the other edge is 1
                v.interpolate(lambda x: ((x[0] - co[0]) / 2, (x[1] - co[1]) / 2))
            elif cell_type == CellType.tetrahedron:
                co = mesh.geometry.x[i]
                # Vector function that is zero at `co` and points away from `co`
                # so that there is no normal component on three faces and the integral
                # over the other edge is 1
                v.interpolate(lambda x: ((x[0] - co[0]) / 3, (x[1] - co[1]) / 3, (x[2] - co[2]) / 3))
            elif cell_type == CellType.quadrilateral:
                # function that is 0 on one edge and points away from that edge
                # so that there is no normal component on three edges
                v.interpolate(lambda x: tuple(x[j] - i % 2 if j == i // 2 else 0 * x[j] for j in range(2)))
            elif cell_type == CellType.hexahedron:
                # function that is 0 on one face and points away from that face
                # so that there is no normal component on five faces
                v.interpolate(lambda x: tuple(x[j] - i % 2 if j == i // 3 else 0 * x[j] for j in range(3)))

            # assert that the integrals these functions dotted with the normal over a face
            # is 1 on one face and 0 on the others
            ones = 0
            for j in range(num_facets):
                a = inner(v, normal) * ds(subdomain_data=marker, subdomain_id=j)
                result = fem.assemble_scalar(a)
                if np.isclose(result, 1):
                    ones += 1
                else:
                    assert np.isclose(result, 0)
            assert ones == 1


@skip_in_parallel
@pytest.mark.parametrize('space_type', ["CG", "DG"])
@parametrize_cell_types
def test_plus_minus(cell_type, space_type):
    """Test that ('+') and ('-') give the same value for continuous functions"""
    results = []
    for count in range(3):
        for agree in [True, False]:
            mesh = two_unit_cells(cell_type, agree)

            V = FunctionSpace(mesh, (space_type, 1))
            v = Function(V)
            v.interpolate(lambda x: x[0] - 2 * x[1])
            # Check that these two integrals are equal
            for pm1, pm2 in product(["+", "-"], repeat=2):
                a = v(pm1) * v(pm2) * dS
                results.append(fem.assemble_scalar(a))
    for i, j in combinations(results, 2):
        assert np.isclose(i, j)


@skip_in_parallel
@pytest.mark.parametrize('pm', ["+", "-"])
@parametrize_cell_types
def test_plus_minus_simple_vector(cell_type, pm):
    """Test that ('+') and ('-') match up with the correct DOFs for DG functions"""
    results = []
    orders = []
    spaces = []
    for count in range(3):
        for agree in [True, False]:
            # Two cell mesh with randomly numbered points
            mesh, order = two_unit_cells(cell_type, agree, return_order=True)
            if cell_type in [CellType.interval, CellType.triangle, CellType.tetrahedron]:
                V = FunctionSpace(mesh, ("DG", 1))
            else:
                V = FunctionSpace(mesh, ("DQ", 1))

            # Assemble vectors v['+'] * dS and v['-'] * dS for a few different numberings
            v = TestFunction(V)
            a = inner(1, v(pm)) * dS
            result = fem.assemble_vector(a)
            result.assemble()
            spaces.append(V)
            results.append(result)
            orders.append(order)

    # Check that the above vectors all have the same values as the first one,
    # but permuted due to differently ordered dofs
    dofmap0 = spaces[0].mesh.geometry.dofmap
    for result, space in zip(results[1:], spaces[1:]):
        # Get the data relating to two results
        dofmap1 = space.mesh.geometry.dofmap

        # For each cell
        for cell in range(2):
            # For each point in cell 0 in the the first mesh
            for dof0, point0 in zip(spaces[0].dofmap.cell_dofs(cell), dofmap0.links(cell)):
                # Find the point in the cell 0 in the second mesh
                for dof1, point1 in zip(space.dofmap.cell_dofs(cell), dofmap1.links(cell)):
                    if np.allclose(spaces[0].mesh.geometry.x[point0],
                                   space.mesh.geometry.x[point1]):
                        break
                else:
                    # If no matching point found, fail
                    assert False

                assert np.isclose(results[0][dof0], result[dof1])


@skip_in_parallel
@pytest.mark.parametrize('pm1', ["+", "-"])
@pytest.mark.parametrize('pm2', ["+", "-"])
@parametrize_cell_types
def test_plus_minus_vector(cell_type, pm1, pm2):
    """Test that ('+') and ('-') match up with the correct DOFs for DG functions"""
    results = []
    orders = []
    spaces = []
    for count in range(3):
        for agree in [True, False]:
            # Two cell mesh with randomly numbered points
            mesh, order = two_unit_cells(cell_type, agree, return_order=True)

            if cell_type in [CellType.interval, CellType.triangle, CellType.tetrahedron]:
                V = FunctionSpace(mesh, ("DG", 1))
            else:
                V = FunctionSpace(mesh, ("DQ", 1))

            # Assemble vectors with combinations of + and - for a few different numberings
            f = Function(V)
            f.interpolate(lambda x: x[0] - 2 * x[1])
            v = TestFunction(V)
            a = inner(f(pm1), v(pm2)) * dS
            result = fem.assemble_vector(a)
            result.assemble()
            spaces.append(V)
            results.append(result)
            orders.append(order)

    # Check that the above vectors all have the same values as the first one,
    # but permuted due to differently ordered dofs
    dofmap0 = spaces[0].mesh.geometry.dofmap
    for result, space in zip(results[1:], spaces[1:]):
        # Get the data relating to two results
        dofmap1 = space.mesh.geometry.dofmap

        # For each cell
        for cell in range(2):
            # For each point in cell 0 in the the first mesh
            for dof0, point0 in zip(spaces[0].dofmap.cell_dofs(cell), dofmap0.links(cell)):
                # Find the point in the cell 0 in the second mesh
                for dof1, point1 in zip(space.dofmap.cell_dofs(cell), dofmap1.links(cell)):
                    if np.allclose(spaces[0].mesh.geometry.x[point0],
                                   space.mesh.geometry.x[point1]):
                        break
                else:
                    # If no matching point found, fail
                    assert False

                assert np.isclose(results[0][dof0], result[dof1])


@skip_in_parallel
@pytest.mark.parametrize('pm1', ["+", "-"])
@pytest.mark.parametrize('pm2', ["+", "-"])
@parametrize_cell_types
def test_plus_minus_matrix(cell_type, pm1, pm2):
    """Test that ('+') and ('-') match up with the correct DOFs for DG functions"""
    results = []
    spaces = []
    orders = []
    for count in range(3):
        for agree in [True, False]:
            # Two cell mesh with randomly numbered points
            mesh, order = two_unit_cells(cell_type, agree, return_order=True)

            V = FunctionSpace(mesh, ("DG", 1))
            u, v = TrialFunction(V), TestFunction(V)

            # Assemble matrices with combinations of + and - for a few different numberings
            a = inner(u(pm1), v(pm2)) * dS
            result = fem.assemble_matrix(a, [])
            result.assemble()
            spaces.append(V)
            results.append(result)
            orders.append(order)

    # Check that the above matrices all have the same values, but permuted due to differently
    # ordered dofs
    dofmap0 = spaces[0].mesh.geometry.dofmap
    for result, space in zip(results[1:], spaces[1:]):
        # Get the data relating to two results
        dofmap1 = space.mesh.geometry.dofmap

        dof_order = []

        # For each cell
        for cell in range(2):
            # For each point in cell 0 in the the first mesh
            for dof0, point0 in zip(spaces[0].dofmap.cell_dofs(cell), dofmap0.links(cell)):
                # Find the point in the cell 0 in the second mesh
                for dof1, point1 in zip(space.dofmap.cell_dofs(cell), dofmap1.links(cell)):
                    if np.allclose(spaces[0].mesh.geometry.x[point0],
                                   space.mesh.geometry.x[point1]):
                        break
                else:
                    # If no matching point found, fail
                    assert False

                dof_order.append((dof0, dof1))

        # For all dof pairs, check that entries in the matrix agree
        for a, b in dof_order:
            for c, d in dof_order:
                assert np.isclose(results[0][a, c], result[b, d])<|MERGE_RESOLUTION|>--- conflicted
+++ resolved
@@ -56,15 +56,8 @@
     for i, j in enumerate(order):
         ordered_points[j] = points[i]
     cells = np.array([order])
-<<<<<<< HEAD
-    mesh = Mesh(MPI.comm_world, cell_type, ordered_points, cells,
-                [], cpp.mesh.GhostMode.none)
-    mesh.geometry.coord_mapping = fem.create_coordinate_map(mesh)
+    mesh = Mesh(MPI.COMM_WORLD, cell_type, ordered_points, cells, [])
     mesh.topology.create_connectivity_all()
-=======
-    mesh = Mesh(MPI.COMM_WORLD, cell_type, ordered_points, cells, [])
-    mesh.create_connectivity_all()
->>>>>>> d0707050
     return mesh
 
 
@@ -122,15 +115,8 @@
     for i, j in enumerate(order):
         ordered_points[j] = points[i]
     ordered_cells = np.array([[order[i] for i in c] for c in cells])
-<<<<<<< HEAD
-    mesh = Mesh(MPI.comm_world, cell_type, ordered_points, ordered_cells,
-                [], cpp.mesh.GhostMode.none)
-    mesh.geometry.coord_mapping = fem.create_coordinate_map(mesh)
+    mesh = Mesh(MPI.COMM_WORLD, cell_type, ordered_points, ordered_cells, [])
     mesh.topology.create_connectivity_all()
-=======
-    mesh = Mesh(MPI.COMM_WORLD, cell_type, ordered_points, ordered_cells, [])
-    mesh.create_connectivity_all()
->>>>>>> d0707050
     if return_order:
         return mesh, order
     return mesh
