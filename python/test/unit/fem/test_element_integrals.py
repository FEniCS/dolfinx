# Copyright (C) 2009-2020 Garth N. Wells, Matthew W. Scroggs and Jorgen S. Dokken
#
# This file is part of DOLFINx (https://www.fenicsproject.org)
#
# SPDX-License-Identifier:    LGPL-3.0-or-later
"""Unit tests for the fem interface"""

import random
from itertools import combinations, product

import numpy as np
import pytest
import ufl
from basix.ufl import element
from dolfinx.fem import (Constant, Function, FunctionSpace,
<<<<<<< HEAD
                         VectorFunctionSpace, assemble_scalar, form)
from dolfinx.fem import assemble_matrix, assemble_vector
=======
                         VectorFunctionSpace, assemble_matrix, assemble_scalar,
                         assemble_vector, form)
>>>>>>> 6034c266
from dolfinx.mesh import CellType, create_mesh, meshtags
from mpi4py import MPI

import dolfinx
<<<<<<< HEAD
from dolfinx import default_real_type, default_scalar_type
=======
>>>>>>> 6034c266

parametrize_cell_types = pytest.mark.parametrize(
    "cell_type",
    [CellType.interval, CellType.triangle, CellType.tetrahedron, CellType.quadrilateral, CellType.hexahedron])


def unit_cell_points(cell_type, dtype):
    if cell_type == CellType.interval:
        return np.array([[0.], [1.]], dtype=dtype)
    if cell_type == CellType.triangle:
        # Define equilateral triangle with area 1
        root = 3 ** 0.25  # 4th root of 3
        return np.array([[0., 0.], [2 / root, 0.],
                         [1 / root, root]], dtype=dtype)
    if cell_type == CellType.tetrahedron:
        # Define regular tetrahedron with volume 1
        s = 2 ** 0.5 * 3 ** (1 / 3)  # side length
        return np.array([[0., 0., 0.], [s, 0., 0.],
                         [s / 2, s * np.sqrt(3) / 2, 0.],
                         [s / 2, s / 2 / np.sqrt(3), s * np.sqrt(2 / 3)]], dtype=dtype)
    elif cell_type == CellType.quadrilateral:
        # Define unit quadrilateral (area 1)
        return np.array([[0., 0.], [1., 0.], [0., 1.], [1., 1.]], dtype=dtype)
    elif cell_type == CellType.hexahedron:
        # Define unit hexahedron (volume 1)
        return np.array([[0., 0., 0.], [1., 0., 0.], [0., 1., 0.],
                         [1., 1., 0.], [0., 0., 1.], [1., 0., 1.],
                         [0., 1., 1.], [1., 1., 1.]], dtype=dtype)


def unit_cell(cell_type, dtype, random_order=True):
    points = unit_cell_points(cell_type, dtype)
    num_points = len(points)

    # Randomly number the points and create the mesh
    order = list(range(num_points))
    if random_order:
        random.shuffle(order)
    ordered_points = np.zeros(points.shape, dtype=dtype)
    for i, j in enumerate(order):
        ordered_points[j] = points[i]
    cells = np.array([order])

    domain = ufl.Mesh(element("Lagrange", cell_type.name, 1, rank=1))
    mesh = create_mesh(MPI.COMM_WORLD, cells, ordered_points, domain)
    return mesh


def two_unit_cells(cell_type, dtype, agree=False, random_order=True, return_order=False):
    if cell_type == CellType.interval:
        points = np.array([[0.], [1.], [-1.]], dtype=dtype)
        if agree:
            cells = [[0, 1], [2, 0]]
        else:
            cells = [[0, 1], [0, 2]]
    if cell_type == CellType.triangle:
        # Define equilateral triangles with area 1
        root = 3 ** 0.25  # 4th root of 3
        points = np.array([[0., 0.], [2 / root, 0.],
                           [1 / root, root], [1 / root, -root]], dtype=dtype)
        if agree:
            cells = [[0, 1, 2], [0, 3, 1]]
        else:
            cells = [[0, 1, 2], [1, 0, 3]]
    elif cell_type == CellType.tetrahedron:
        # Define regular tetrahedra with volume 1
        s = 2 ** 0.5 * 3 ** (1 / 3)  # side length
        points = np.array([[0., 0., 0.], [s, 0., 0.],
                           [s / 2, s * np.sqrt(3) / 2, 0.],
                           [s / 2, s / 2 / np.sqrt(3), s * np.sqrt(2 / 3)],
                           [s / 2, s / 2 / np.sqrt(3), -s * np.sqrt(2 / 3)]], dtype=dtype)
        if agree:
            cells = [[0, 1, 2, 3], [0, 1, 4, 2]]
        else:
            cells = [[0, 1, 2, 3], [0, 2, 1, 4]]
    elif cell_type == CellType.quadrilateral:
        # Define unit quadrilaterals (area 1)
        points = np.array([[0., 0.], [1., 0.], [0., 1.], [1., 1.], [0., -1.], [1., -1.]], dtype=dtype)
        if agree:
            cells = [[0, 1, 2, 3], [4, 5, 0, 1]]
        else:
            cells = [[0, 1, 2, 3], [5, 1, 4, 0]]
    elif cell_type == CellType.hexahedron:
        # Define unit hexahedra (volume 1)
        points = np.array([[0., 0., 0.], [1., 0., 0.], [0., 1., 0.],
                           [1., 1., 0.], [0., 0., 1.], [1., 0., 1.],
                           [0., 1., 1.], [1., 1., 1.], [0., 0., -1.],
                           [1., 0., -1.], [0., 1., -1.], [1., 1., -1.]], dtype=dtype)
        if agree:
            cells = [[0, 1, 2, 3, 4, 5, 6, 7], [8, 9, 10, 11, 0, 1, 2, 3]]
        else:
            cells = [[0, 1, 2, 3, 4, 5, 6, 7], [9, 11, 8, 10, 1, 3, 0, 2]]
    num_points = len(points)

    # Randomly number the points and create the mesh
    order = list(range(num_points))
    if random_order:
        random.shuffle(order)
    ordered_points = np.zeros(points.shape, dtype=dtype)
    for i, j in enumerate(order):
        ordered_points[j] = points[i]
    ordered_cells = np.array([[order[i] for i in c] for c in cells])

    domain = ufl.Mesh(element("Lagrange", cell_type.name, 1, rank=1))
    mesh = create_mesh(MPI.COMM_WORLD, ordered_cells, ordered_points, domain)
    if return_order:
        return mesh, order
    return mesh


@pytest.mark.skip_in_parallel
@parametrize_cell_types
@pytest.mark.parametrize("dtype", [np.float32, np.float64, np.complex64, np.complex128])
def test_facet_integral(cell_type, dtype):
    """Test that the integral of a function over a facet is correct"""
    xtype = np.real(dtype(0)).dtype
    for count in range(5):
        mesh = unit_cell(cell_type, xtype)
        tdim = mesh.topology.dim

        V = FunctionSpace(mesh, ("Lagrange", 2))
        v = Function(V, dtype=dtype)

        mesh.topology.create_entities(tdim - 1)
        map_f = mesh.topology.index_map(tdim - 1)
        num_facets = map_f.size_local + map_f.num_ghosts
        indices = np.arange(0, num_facets)
        values = np.arange(0, num_facets, dtype=np.intc)
        marker = meshtags(mesh, tdim - 1, indices, values)

        # Functions that will have the same integral over each facet
        if cell_type == CellType.triangle:
            root = 3 ** 0.25  # 4th root of 3
            v.interpolate(lambda x: (x[0] - 1 / root) ** 2 + (x[1] - root / 3) ** 2)
        elif cell_type == CellType.quadrilateral:
            v.interpolate(lambda x: x[0] * (1 - x[0]) + x[1] * (1 - x[1]))
        elif cell_type == CellType.tetrahedron:
            s = 2 ** 0.5 * 3 ** (1 / 3)  # side length
            v.interpolate(lambda x: (x[0] - s / 2) ** 2 + (x[1] - s / 2 / np.sqrt(3)) ** 2
                          + (x[2] - s * np.sqrt(2 / 3) / 4) ** 2)
        elif cell_type == CellType.hexahedron:
            v.interpolate(lambda x: x[0] * (1 - x[0]) + x[1] * (1 - x[1]) + x[2] * (1 - x[2]))

        # Check that integral of these functions over each face are
        # equal
        mesh.topology.create_connectivity(tdim - 1, tdim)
        mesh.topology.create_connectivity(tdim, tdim - 1)
        out = []
        for j in range(num_facets):
            a = form(v * ufl.ds(subdomain_data=marker, subdomain_id=j), dtype=dtype)
            result = assemble_scalar(a)
            out.append(result)
            assert np.isclose(result, out[0])


@pytest.mark.skip_in_parallel
@parametrize_cell_types
@pytest.mark.parametrize("dtype", [np.float32, np.float64, np.complex64, np.complex128])
def test_facet_normals(cell_type, dtype):
    """Test that FacetNormal is outward facing"""
    xtype = np.real(dtype(0)).dtype
    for count in range(5):
        mesh = unit_cell(cell_type, xtype)
        tdim = mesh.topology.dim
        mesh.topology.create_entities(tdim - 1)

        V = VectorFunctionSpace(mesh, ("Lagrange", 1))
        normal = ufl.FacetNormal(mesh)
        v = Function(V, dtype=dtype)

        mesh.topology.create_entities(tdim - 1)
        map_f = mesh.topology.index_map(tdim - 1)
        num_facets = map_f.size_local + map_f.num_ghosts
        indices = np.arange(0, num_facets)
        values = np.arange(0, num_facets, dtype=np.intc)
        marker = meshtags(mesh, tdim - 1, indices, values)

        # For each facet, check that the inner product of the normal and
        # the vector that has a positive normal component on only that
        # facet is positive
        for i in range(num_facets):
            if cell_type == CellType.interval:
                co = mesh.geometry.x[i]
                v.interpolate(lambda x: x[0] - co[0])
            if cell_type == CellType.triangle:
                co = mesh.geometry.x[i]
                # Vector function that is zero at `co` and points away
                # from `co` so that there is no normal component on two
                # edges and the integral over the other edge is 1
                v.interpolate(lambda x: ((x[0] - co[0]) / 2, (x[1] - co[1]) / 2))
            elif cell_type == CellType.tetrahedron:
                co = mesh.geometry.x[i]
                # Vector function that is zero at `co` and points away
                # from `co` so that there is no normal component on
                # three faces and the integral over the other edge is 1
                v.interpolate(lambda x: ((x[0] - co[0]) / 3, (x[1] - co[1]) / 3, (x[2] - co[2]) / 3))
            elif cell_type == CellType.quadrilateral:
                # function that is 0 on one edge and points away from
                # that edge so that there is no normal component on
                # three edges
                v.interpolate(lambda x: tuple(x[j] - i % 2 if j == i // 2 else 0 * x[j] for j in range(2)))
            elif cell_type == CellType.hexahedron:
                # function that is 0 on one face and points away from
                # that face so that there is no normal component on five
                # faces
                v.interpolate(lambda x: tuple(x[j] - i % 2 if j == i // 3 else 0 * x[j] for j in range(3)))

            # Check that integrals these functions dotted with the
            # normal over a face is 1 on one face and 0 on the others
            ones = 0
            for j in range(num_facets):
                a = form(ufl.inner(v, normal) * ufl.ds(subdomain_data=marker, subdomain_id=j), dtype=dtype)
                result = assemble_scalar(a)
                if np.isclose(result, 1):
                    ones += 1
                else:
                    assert np.isclose(result, 0, atol=1.0e-6)
            assert ones == 1


@pytest.mark.skip_in_parallel
@pytest.mark.parametrize('space_type', ["Lagrange", "DG"])
@parametrize_cell_types
@pytest.mark.parametrize("dtype", [np.float32, np.float64, np.complex64, np.complex128])
def test_plus_minus(cell_type, space_type, dtype):
    """Test that ('+') and ('-') give the same value for continuous functions"""
    xtype = np.real(dtype(0)).dtype
    results = []
    for count in range(3):
        for agree in [True, False]:
            mesh = two_unit_cells(cell_type, xtype, agree)
            V = FunctionSpace(mesh, (space_type, 1))
            v = Function(V, dtype=dtype)
            v.interpolate(lambda x: x[0] - 2 * x[1])
            # Check that these two integrals are equal
            for pm1, pm2 in product(["+", "-"], repeat=2):
                a = form(v(pm1) * v(pm2) * ufl.dS, dtype=dtype)
                results.append(assemble_scalar(a))
    for i, j in combinations(results, 2):
        assert np.isclose(i, j)


@pytest.mark.skip_in_parallel
@pytest.mark.parametrize('pm', ["+", "-"])
@parametrize_cell_types
@pytest.mark.parametrize("dtype", [np.float32, np.float64, np.complex64, np.complex128])
def test_plus_minus_simple_vector(cell_type, pm, dtype):
    """Test that ('+') and ('-') match up with the correct DOFs for DG functions"""
    xtype = np.real(dtype(0)).dtype
    results = []
    orders = []
    spaces = []
    for count in range(3):
        for agree in [True, False]:
            # Two cell mesh with randomly numbered points
            mesh, order = two_unit_cells(cell_type, xtype, agree, return_order=True)
            if cell_type in [CellType.interval, CellType.triangle, CellType.tetrahedron]:
                V = FunctionSpace(mesh, ("DG", 1))
            else:
                V = FunctionSpace(mesh, ("DQ", 1))

            # Assemble vectors v['+'] * dS and v['-'] * dS for a few
            # different numberings
            v = ufl.TestFunction(V)
            a = form(ufl.inner(1, v(pm)) * ufl.dS, dtype=dtype)
            result = assemble_vector(a)
<<<<<<< HEAD
=======
            # result.assemble()
>>>>>>> 6034c266
            spaces.append(V)
            results.append(result.array)
            orders.append(order)

    # Check that the above vectors all have the same values as the first
    # one, but permuted due to differently ordered dofs
    dofmap0 = spaces[0].mesh.geometry.dofmap
    for result, space in zip(results[1:], spaces[1:]):
        # Get the data relating to two results
        dofmap1 = space.mesh.geometry.dofmap

        # For each cell
        for cell in range(2):
            # For each point in cell 0 in the first mesh
            for dof0, point0 in zip(spaces[0].dofmap.cell_dofs(cell), dofmap0[cell]):
                # Find the point in the cell 0 in the second mesh
                for dof1, point1 in zip(space.dofmap.cell_dofs(cell), dofmap1[cell]):
                    if np.allclose(spaces[0].mesh.geometry.x[point0], space.mesh.geometry.x[point1]):
                        break
                else:
                    # If no matching point found, fail
                    assert False

                assert np.isclose(results[0][dof0], result[dof1])


@pytest.mark.skip_in_parallel
@pytest.mark.parametrize('pm1', ["+", "-"])
@pytest.mark.parametrize('pm2', ["+", "-"])
@parametrize_cell_types
@pytest.mark.parametrize("dtype", [np.float32, np.float64, np.complex64, np.complex128])
def test_plus_minus_vector(cell_type, pm1, pm2, dtype):
    """Test that ('+') and ('-') match up with the correct DOFs for DG functions"""
    xtype = np.real(dtype(0)).dtype
    results = []
    orders = []
    spaces = []
    for count in range(3):
        for agree in [True, False]:
            # Two cell mesh with randomly numbered points
            mesh, order = two_unit_cells(cell_type, xtype, agree, return_order=True)
            if cell_type in [CellType.interval, CellType.triangle, CellType.tetrahedron]:
                V = FunctionSpace(mesh, ("DG", 1))
            else:
                V = FunctionSpace(mesh, ("DQ", 1))

            # Assemble vectors with combinations of + and - for a few
            # different numberings
            f = Function(V, dtype=dtype)
            f.interpolate(lambda x: x[0] - 2 * x[1])
            v = ufl.TestFunction(V)
            a = form(ufl.inner(f(pm1), v(pm2)) * ufl.dS, dtype=dtype)
            result = assemble_vector(a)
            spaces.append(V)
            results.append(result.array)
            orders.append(order)

    # Check that the above vectors all have the same values as the first
    # one, but permuted due to differently ordered dofs
    dofmap0 = spaces[0].mesh.geometry.dofmap
    for result, space in zip(results[1:], spaces[1:]):
        # Get the data relating to two results
        dofmap1 = space.mesh.geometry.dofmap

        # For each cell
        for cell in range(2):
            # For each point in cell 0 in the first mesh
            for dof0, point0 in zip(spaces[0].dofmap.cell_dofs(cell), dofmap0[cell]):
                # Find the point in the cell 0 in the second mesh
                for dof1, point1 in zip(space.dofmap.cell_dofs(cell), dofmap1[cell]):
                    if np.allclose(spaces[0].mesh.geometry.x[point0], space.mesh.geometry.x[point1]):
                        break
                else:
                    # If no matching point found, fail
                    assert False

                assert np.isclose(results[0][dof0], result[dof1], atol=1.0e-6)


@pytest.mark.skip_in_parallel
@pytest.mark.parametrize('pm1', ["+", "-"])
@pytest.mark.parametrize('pm2', ["+", "-"])
@parametrize_cell_types
@pytest.mark.parametrize("dtype", [np.float32, np.float64, np.complex64, np.complex128])
def test_plus_minus_matrix(cell_type, pm1, pm2, dtype):
    """Test that ('+') and ('-') match up with the correct DOFs for DG functions"""
    xtype = np.real(dtype(0)).dtype
    results = []
    spaces = []
    orders = []
    for count in range(3):
        for agree in [True, False]:
            # Two cell mesh with randomly numbered points
            mesh, order = two_unit_cells(cell_type, xtype, agree, return_order=True)
            V = FunctionSpace(mesh, ("DG", 1))
            u, v = ufl.TrialFunction(V), ufl.TestFunction(V)

            # Assemble matrices with combinations of + and - for a few
            # different numberings
            a = form(ufl.inner(u(pm1), v(pm2)) * ufl.dS, dtype=dtype)
            result = assemble_matrix(a, [])
<<<<<<< HEAD
            result.finalize()
=======
>>>>>>> 6034c266
            spaces.append(V)
            results.append(result.to_dense())
            orders.append(order)

    # Check that the above matrices all have the same values, but
    # permuted due to differently ordered dofs
    dofmap0 = spaces[0].mesh.geometry.dofmap
    for result, space in zip(results[1:], spaces[1:]):
        # Get the data relating to two results
        dofmap1 = space.mesh.geometry.dofmap
        dof_order = []

        # For each cell
        for cell in range(2):
            # For each point in cell 0 in the first mesh
            for dof0, point0 in zip(spaces[0].dofmap.cell_dofs(cell), dofmap0[cell]):
                # Find the point in the cell 0 in the second mesh
                for dof1, point1 in zip(space.dofmap.cell_dofs(cell), dofmap1[cell]):
                    if np.allclose(spaces[0].mesh.geometry.x[point0], space.mesh.geometry.x[point1]):
                        break
                else:
                    # If no matching point found, fail
                    assert False

                dof_order.append((dof0, dof1))

        # For all dof pairs, check that entries in the matrix agree
        for a, b in dof_order:
            for c, d in dof_order:
                assert np.isclose(results[0][a, c], result[b, d])


@pytest.mark.skip(reason="This test relies on the mesh constructor not re-ordering the mesh points. Needs replacing.")
@pytest.mark.skip_in_parallel
@pytest.mark.parametrize('order', [1, 2])
@pytest.mark.parametrize('space_type', ["N1curl", "N2curl"])
@pytest.mark.parametrize("dtype", [np.float32, np.float64, np.complex64, np.complex128])
def test_curl(space_type, order, dtype):
    """Test that curl is consistent for different cell permutations of a tetrahedron."""
    xtype = np.real(dtype(0)).dtype
    tdim = dolfinx.mesh.cell_dim(CellType.tetrahedron)
    points = unit_cell_points(CellType.tetrahedron, xtype)

    spaces = []
    results = []
    cell = list(range(len(points)))
    random.seed(2)

    # Assemble vector on 5 randomly numbered cells
    for i in range(5):
        random.shuffle(cell)
        domain = ufl.Mesh(element("Lagrange", "tetrahedron", 1, rank=1))
        mesh = create_mesh(MPI.COMM_WORLD, [cell], points, domain)
        V = FunctionSpace(mesh, (space_type, order))
        v = ufl.TestFunction(V)
        f = ufl.as_vector(tuple(1 if i == 0 else 0 for i in range(tdim)))
        L = form(ufl.inner(f, ufl.curl(v)) * ufl.dx)
        result = assemble_vector(L)
        spaces.append(V)
        results.append(result.array)

    # Set data for first space
    V0 = spaces[0]
    c10_0 = V.mesh.topology.connectivity(1, 0)

    # Check that all DOFs on edges agree

    # Loop over cell edges
    for i, edge in enumerate(V0.mesh.topology.connectivity(tdim, 1).links(0)):

        # Get the edge vertices
        vertices0 = c10_0.links(edge)  # Need to map back

        # Get assembled values on edge
        values0 = sorted([result[V0.dofmap.cell_dofs(0)[a]] for a in V0.dofmap.dof_layout.entity_dofs(1, i)])

        for V, result in zip(spaces[1:], results[1:]):
            # Get edge->vertex connectivity
            c10 = V.mesh.topology.connectivity(1, 0)

            # Loop over cell edges
            for j, e in enumerate(V.mesh.topology.connectivity(tdim, 1).links(0)):
                if sorted(c10.links(e)) == sorted(vertices0):  # need to map back c.links(e)
                    values = sorted([result[V.dofmap.cell_dofs(0)[a]] for a in V.dofmap.dof_layout.entity_dofs(1, j)])
                    assert np.allclose(values0, values)
                    break
            else:
                continue
            break


<<<<<<< HEAD
def create_quad_mesh(offset):
=======
def create_quad_mesh(offset, dtype):
>>>>>>> 6034c266
    """Creates a mesh of a single square element if offset = 0, or a
    trapezium element if |offset| > 0."""
    x = np.array([[0, 0],
                  [1, 0],
                  [0, 0.5 + offset],
                  [1, 0.5 - offset]], dtype=dtype)
    cells = np.array([[0, 1, 2, 3]])
    ufl_mesh = ufl.Mesh(element("Lagrange", "quadrilateral", 1, rank=1))
    mesh = create_mesh(MPI.COMM_WORLD, cells, x, ufl_mesh)
    return mesh


<<<<<<< HEAD
def assemble_div_matrix(k, offset):
    mesh = create_quad_mesh(offset)
    V = FunctionSpace(mesh, ("DQ", k))
    W = FunctionSpace(mesh, ("RTCF", k + 1))
    u, w = ufl.TrialFunction(V), ufl.TestFunction(W)
    a = form(ufl.inner(u, ufl.div(w)) * ufl.dx)
    A = assemble_matrix(a)
    A.finalize()
    _A = A.to_dense()
    return _A


def assemble_div_vector(k, offset):
    mesh = create_quad_mesh(offset)
    V = FunctionSpace(mesh, ("RTCF", k + 1))
    v = ufl.TestFunction(V)
    L = form(ufl.inner(Constant(mesh, default_scalar_type(1)), ufl.div(v)) * ufl.dx)
    b = assemble_vector(L)
    _b = b.array[:]
    return _b


=======
>>>>>>> 6034c266
@pytest.mark.skip_in_parallel
@pytest.mark.parametrize("k", [0, 1, 2])
@pytest.mark.parametrize("dtype", [np.float32, np.float64, np.complex64, np.complex128])
def test_div_general_quads_mat(k, dtype):
    """Tests that assembling inner(u, div(w)) * dx, where u is from a
    "DQ" space and w is from an "RTCF" space, gives the same matrix for
    square and trapezoidal elements. This should be the case due to the
    properties of the Piola transform."""
    # Assemble matrix on a mesh of square elements and on a mesh of
    # trapezium elements
    xtype = np.real(dtype(0)).dtype

    def assemble_div_matrix(k, offset):
        mesh = create_quad_mesh(offset, dtype=xtype)
        V = FunctionSpace(mesh, ("DQ", k))
        W = FunctionSpace(mesh, ("RTCF", k + 1))
        u, w = ufl.TrialFunction(V), ufl.TestFunction(W)
        a = form(ufl.inner(u, ufl.div(w)) * ufl.dx, dtype=dtype)
        A = assemble_matrix(a)
        return A.to_dense()

    A_square = assemble_div_matrix(k, 0)
    A_trap = assemble_div_matrix(k, 0.25)

    # Due to the properties of the Piola transform, A_square and A_trap
    # should be equal
    assert np.allclose(A_square, A_trap, atol=1e-6)


@pytest.mark.skip_in_parallel
@pytest.mark.parametrize("k", [0, 1, 2])
@pytest.mark.parametrize("dtype", [np.float32, np.float64, np.complex64, np.complex128])
def test_div_general_quads_vec(k, dtype):
    """Tests that assembling inner(1, div(w)) * dx, where w is from an
    "RTCF" space, gives the same matrix for square and trapezoidal
    elements. This should be the case due to the properties of the Piola
    transform."""
    # Assemble vector on a mesh of square elements and on a mesh of
    # trapezium elements
    xtype = np.real(dtype(0)).dtype

    def assemble_div_vector(k, offset):
        mesh = create_quad_mesh(offset, dtype=xtype)
        V = FunctionSpace(mesh, ("RTCF", k + 1))
        v = ufl.TestFunction(V)
        L = form(ufl.inner(Constant(mesh, dtype(1)), ufl.div(v)) * ufl.dx, dtype=dtype)
        b = assemble_vector(L)
        return b.array

    L_square = assemble_div_vector(k, 0)
    L_trap = assemble_div_vector(k, 0.25)

    # Due to the properties of the Piola transform, L_square and L_trap
    # should be equal
    assert np.allclose(L_square, L_trap, atol=1e-5)<|MERGE_RESOLUTION|>--- conflicted
+++ resolved
@@ -13,21 +13,12 @@
 import ufl
 from basix.ufl import element
 from dolfinx.fem import (Constant, Function, FunctionSpace,
-<<<<<<< HEAD
-                         VectorFunctionSpace, assemble_scalar, form)
-from dolfinx.fem import assemble_matrix, assemble_vector
-=======
                          VectorFunctionSpace, assemble_matrix, assemble_scalar,
                          assemble_vector, form)
->>>>>>> 6034c266
 from dolfinx.mesh import CellType, create_mesh, meshtags
 from mpi4py import MPI
 
 import dolfinx
-<<<<<<< HEAD
-from dolfinx import default_real_type, default_scalar_type
-=======
->>>>>>> 6034c266
 
 parametrize_cell_types = pytest.mark.parametrize(
     "cell_type",
@@ -294,10 +285,6 @@
             v = ufl.TestFunction(V)
             a = form(ufl.inner(1, v(pm)) * ufl.dS, dtype=dtype)
             result = assemble_vector(a)
-<<<<<<< HEAD
-=======
-            # result.assemble()
->>>>>>> 6034c266
             spaces.append(V)
             results.append(result.array)
             orders.append(order)
@@ -399,10 +386,7 @@
             # different numberings
             a = form(ufl.inner(u(pm1), v(pm2)) * ufl.dS, dtype=dtype)
             result = assemble_matrix(a, [])
-<<<<<<< HEAD
             result.finalize()
-=======
->>>>>>> 6034c266
             spaces.append(V)
             results.append(result.to_dense())
             orders.append(order)
@@ -494,11 +478,7 @@
             break
 
 
-<<<<<<< HEAD
-def create_quad_mesh(offset):
-=======
 def create_quad_mesh(offset, dtype):
->>>>>>> 6034c266
     """Creates a mesh of a single square element if offset = 0, or a
     trapezium element if |offset| > 0."""
     x = np.array([[0, 0],
@@ -511,31 +491,6 @@
     return mesh
 
 
-<<<<<<< HEAD
-def assemble_div_matrix(k, offset):
-    mesh = create_quad_mesh(offset)
-    V = FunctionSpace(mesh, ("DQ", k))
-    W = FunctionSpace(mesh, ("RTCF", k + 1))
-    u, w = ufl.TrialFunction(V), ufl.TestFunction(W)
-    a = form(ufl.inner(u, ufl.div(w)) * ufl.dx)
-    A = assemble_matrix(a)
-    A.finalize()
-    _A = A.to_dense()
-    return _A
-
-
-def assemble_div_vector(k, offset):
-    mesh = create_quad_mesh(offset)
-    V = FunctionSpace(mesh, ("RTCF", k + 1))
-    v = ufl.TestFunction(V)
-    L = form(ufl.inner(Constant(mesh, default_scalar_type(1)), ufl.div(v)) * ufl.dx)
-    b = assemble_vector(L)
-    _b = b.array[:]
-    return _b
-
-
-=======
->>>>>>> 6034c266
 @pytest.mark.skip_in_parallel
 @pytest.mark.parametrize("k", [0, 1, 2])
 @pytest.mark.parametrize("dtype", [np.float32, np.float64, np.complex64, np.complex128])
