# Copyright (C) 2009-2020 Garth N. Wells, Matthew W. Scroggs and Jorgen S. Dokken
#
# This file is part of DOLFIN (https://www.fenicsproject.org)
#
# SPDX-License-Identifier:    LGPL-3.0-or-later
"""Unit tests for the fem interface"""

from itertools import combinations, product
from random import shuffle

import numpy as np
import pytest
<<<<<<< HEAD

from dolfinx import (MPI, FacetNormal, Function, FunctionSpace, Mesh,
                     VectorFunctionSpace, fem)
=======
from mpi4py import MPI
from dolfinx_utils.test.skips import skip_in_parallel

from dolfinx import (FacetNormal, Function, FunctionSpace, Mesh,
                     VectorFunctionSpace, cpp, fem)
>>>>>>> 3f5bca39
from dolfinx.cpp.mesh import CellType
from dolfinx.mesh import MeshTags
from dolfinx_utils.test.skips import skip_in_parallel
from ufl import TestFunction, TrialFunction, ds, dS, inner

parametrize_cell_types = pytest.mark.parametrize(
    "cell_type",
    [CellType.interval, CellType.triangle, CellType.tetrahedron, CellType.quadrilateral, CellType.hexahedron])


def unit_cell(cell_type, random_order=True):
    if cell_type == CellType.interval:
        points = np.array([[0.], [1.]])
    if cell_type == CellType.triangle:
        # Define equilateral triangle with area 1
        root = 3 ** 0.25  # 4th root of 3
        points = np.array([[0., 0.], [2 / root, 0.],
                           [1 / root, root]])
    elif cell_type == CellType.tetrahedron:
        # Define regular tetrahedron with volume 1
        s = 2 ** 0.5 * 3 ** (1 / 3)  # side length
        points = np.array([[0., 0., 0.], [s, 0., 0.],
                           [s / 2, s * np.sqrt(3) / 2, 0.],
                           [s / 2, s / 2 / np.sqrt(3), s * np.sqrt(2 / 3)]])
    elif cell_type == CellType.quadrilateral:
        # Define unit quadrilateral (area 1)
        points = np.array([[0., 0.], [1., 0.], [0., 1.], [1., 1.]])
    elif cell_type == CellType.hexahedron:
        # Define unit hexahedron (volume 1)
        points = np.array([[0., 0., 0.], [1., 0., 0.], [0., 1., 0.],
                           [1., 1., 0.], [0., 0., 1.], [1., 0., 1.],
                           [0., 1., 1.], [1., 1., 1.]])
    num_points = len(points)

    # Randomly number the points and create the mesh
    order = list(range(num_points))
    if random_order:
        shuffle(order)
    ordered_points = np.zeros(points.shape)
    for i, j in enumerate(order):
        ordered_points[j] = points[i]
    cells = np.array([order])
<<<<<<< HEAD
    mesh = Mesh(MPI.comm_world, cell_type, ordered_points, cells, [])
=======
    mesh = Mesh(MPI.COMM_WORLD, cell_type, ordered_points, cells,
                [], cpp.mesh.GhostMode.none)
    mesh.geometry.coord_mapping = fem.create_coordinate_map(mesh)
>>>>>>> 3f5bca39
    mesh.create_connectivity_all()
    return mesh


def two_unit_cells(cell_type, agree=False, random_order=True, return_order=False):
    if cell_type == CellType.interval:
        points = np.array([[0.], [1.], [-1.]])
        if agree:
            cells = [[0, 1], [2, 0]]
        else:
            cells = [[0, 1], [0, 2]]
    if cell_type == CellType.triangle:
        # Define equilateral triangles with area 1
        root = 3 ** 0.25  # 4th root of 3
        points = np.array([[0., 0.], [2 / root, 0.],
                           [1 / root, root], [1 / root, -root]])
        if agree:
            cells = [[0, 1, 2], [0, 3, 1]]
        else:
            cells = [[0, 1, 2], [1, 0, 3]]
    elif cell_type == CellType.tetrahedron:
        # Define regular tetrahedra with volume 1
        s = 2 ** 0.5 * 3 ** (1 / 3)  # side length
        points = np.array([[0., 0., 0.], [s, 0., 0.],
                           [s / 2, s * np.sqrt(3) / 2, 0.],
                           [s / 2, s / 2 / np.sqrt(3), s * np.sqrt(2 / 3)],
                           [s / 2, s / 2 / np.sqrt(3), -s * np.sqrt(2 / 3)]])
        if agree:
            cells = [[0, 1, 2, 3], [0, 1, 4, 2]]
        else:
            cells = [[0, 1, 2, 3], [0, 2, 1, 4]]
    elif cell_type == CellType.quadrilateral:
        # Define unit quadrilaterals (area 1)
        points = np.array([[0., 0.], [1., 0.], [0., 1.], [1., 1.], [0., -1.], [1., -1.]])
        if agree:
            cells = [[0, 1, 2, 3], [4, 5, 0, 1]]
        else:
            cells = [[0, 1, 2, 3], [5, 1, 4, 0]]
    elif cell_type == CellType.hexahedron:
        # Define unit hexahedra (volume 1)
        points = np.array([[0., 0., 0.], [1., 0., 0.], [0., 1., 0.],
                           [1., 1., 0.], [0., 0., 1.], [1., 0., 1.],
                           [0., 1., 1.], [1., 1., 1.], [0., 0., -1.],
                           [1., 0., -1.], [0., 1., -1.], [1., 1., -1.]])
        if agree:
            cells = [[0, 1, 2, 3, 4, 5, 6, 7], [8, 9, 10, 11, 0, 1, 2, 3]]
        else:
            cells = [[0, 1, 2, 3, 4, 5, 6, 7], [9, 11, 8, 10, 1, 3, 0, 2]]
    num_points = len(points)

    # Randomly number the points and create the mesh
    order = list(range(num_points))
    if random_order:
        shuffle(order)
    ordered_points = np.zeros(points.shape)
    for i, j in enumerate(order):
        ordered_points[j] = points[i]
    ordered_cells = np.array([[order[i] for i in c] for c in cells])
<<<<<<< HEAD
    mesh = Mesh(MPI.comm_world, cell_type, ordered_points, ordered_cells, [])
=======
    mesh = Mesh(MPI.COMM_WORLD, cell_type, ordered_points, ordered_cells,
                [], cpp.mesh.GhostMode.none)
    mesh.geometry.coord_mapping = fem.create_coordinate_map(mesh)
>>>>>>> 3f5bca39
    mesh.create_connectivity_all()
    if return_order:
        return mesh, order
    return mesh


@skip_in_parallel
@parametrize_cell_types
def test_facet_integral(cell_type):
    """Test that the integral of a function over a facet is correct"""
    for count in range(5):
        mesh = unit_cell(cell_type)
        tdim = mesh.topology.dim

        V = FunctionSpace(mesh, ("Lagrange", 2))
        v = Function(V)

        map_f = mesh.topology.index_map(tdim - 1)
        num_facets = map_f.size_local + map_f.num_ghosts
        indices = np.arange(0, num_facets)
        values = np.arange(0, num_facets, dtype=np.intc)
        marker = MeshTags(mesh, tdim - 1, indices, values, sorted=True, unique=True)

        # Functions that will have the same integral over each facet
        if cell_type == CellType.triangle:
            root = 3 ** 0.25  # 4th root of 3
            v.interpolate(lambda x: (x[0] - 1 / root) ** 2 + (x[1] - root / 3) ** 2)
        elif cell_type == CellType.quadrilateral:
            v.interpolate(lambda x: x[0] * (1 - x[0]) + x[1] * (1 - x[1]))
        elif cell_type == CellType.tetrahedron:
            s = 2 ** 0.5 * 3 ** (1 / 3)  # side length
            v.interpolate(lambda x: (x[0] - s / 2) ** 2 + (x[1] - s / 2 / np.sqrt(3)) ** 2
                          + (x[2] - s * np.sqrt(2 / 3) / 4) ** 2)
        elif cell_type == CellType.hexahedron:
            v.interpolate(lambda x: x[0] * (1 - x[0]) + x[1] * (1 - x[1]) + x[2] * (1 - x[2]))

        # assert that the integral of these functions over each face are equal
        out = []
        for j in range(num_facets):
            a = v * ds(subdomain_data=marker, subdomain_id=j)
            result = fem.assemble_scalar(a)
            out.append(result)
            assert np.isclose(result, out[0])


@skip_in_parallel
@parametrize_cell_types
def test_facet_normals(cell_type):
    """Test that FacetNormal is outward facing"""
    for count in range(5):
        mesh = unit_cell(cell_type)
        tdim = mesh.topology.dim

        V = VectorFunctionSpace(mesh, ("Lagrange", 1))
        normal = FacetNormal(mesh)
        v = Function(V)

        map_f = mesh.topology.index_map(tdim - 1)
        num_facets = map_f.size_local + map_f.num_ghosts
        indices = np.arange(0, num_facets)
        values = np.arange(0, num_facets, dtype=np.intc)
        marker = MeshTags(mesh, tdim - 1, indices, values)

        # For each facet, check that the inner product of the normal and
        # the vector that has a positive normal component on only that facet
        # is positive
        for i in range(num_facets):
            if cell_type == CellType.interval:
                co = mesh.geometry.x[i]
                v.interpolate(lambda x: x[0] - co[0])
            if cell_type == CellType.triangle:
                co = mesh.geometry.x[i]
                # Vector function that is zero at `co` and points away from `co`
                # so that there is no normal component on two edges and the integral
                # over the other edge is 1
                v.interpolate(lambda x: ((x[0] - co[0]) / 2, (x[1] - co[1]) / 2))
            elif cell_type == CellType.tetrahedron:
                co = mesh.geometry.x[i]
                # Vector function that is zero at `co` and points away from `co`
                # so that there is no normal component on three faces and the integral
                # over the other edge is 1
                v.interpolate(lambda x: ((x[0] - co[0]) / 3, (x[1] - co[1]) / 3, (x[2] - co[2]) / 3))
            elif cell_type == CellType.quadrilateral:
                # function that is 0 on one edge and points away from that edge
                # so that there is no normal component on three edges
                v.interpolate(lambda x: tuple(x[j] - i % 2 if j == i // 2 else 0 * x[j] for j in range(2)))
            elif cell_type == CellType.hexahedron:
                # function that is 0 on one face and points away from that face
                # so that there is no normal component on five faces
                v.interpolate(lambda x: tuple(x[j] - i % 2 if j == i // 3 else 0 * x[j] for j in range(3)))

            # assert that the integrals these functions dotted with the normal over a face
            # is 1 on one face and 0 on the others
            ones = 0
            for j in range(num_facets):
                a = inner(v, normal) * ds(subdomain_data=marker, subdomain_id=j)
                result = fem.assemble_scalar(a)
                if np.isclose(result, 1):
                    ones += 1
                else:
                    assert np.isclose(result, 0)
            assert ones == 1


@skip_in_parallel
@pytest.mark.parametrize('space_type', ["CG", "DG"])
@parametrize_cell_types
def test_plus_minus(cell_type, space_type):
    """Test that ('+') and ('-') give the same value for continuous functions"""
    results = []
    for count in range(3):
        for agree in [True, False]:
            mesh = two_unit_cells(cell_type, agree)

            V = FunctionSpace(mesh, (space_type, 1))
            v = Function(V)
            v.interpolate(lambda x: x[0] - 2 * x[1])
            # Check that these two integrals are equal
            for pm1, pm2 in product(["+", "-"], repeat=2):
                a = v(pm1) * v(pm2) * dS
                results.append(fem.assemble_scalar(a))
    for i, j in combinations(results, 2):
        assert np.isclose(i, j)


@skip_in_parallel
@pytest.mark.parametrize('pm', ["+", "-"])
@parametrize_cell_types
def test_plus_minus_simple_vector(cell_type, pm):
    """Test that ('+') and ('-') match up with the correct DOFs for DG functions"""
    results = []
    orders = []
    spaces = []
    for count in range(3):
        for agree in [True, False]:
            # Two cell mesh with randomly numbered points
            mesh, order = two_unit_cells(cell_type, agree, return_order=True)
            if cell_type in [CellType.interval, CellType.triangle, CellType.tetrahedron]:
                V = FunctionSpace(mesh, ("DG", 1))
            else:
                V = FunctionSpace(mesh, ("DQ", 1))

            # Assemble vectors v['+'] * dS and v['-'] * dS for a few different numberings
            v = TestFunction(V)
            a = inner(1, v(pm)) * dS
            result = fem.assemble_vector(a)
            result.assemble()
            spaces.append(V)
            results.append(result)
            orders.append(order)

    # Check that the above vectors all have the same values as the first one,
    # but permuted due to differently ordered dofs
    dofmap0 = spaces[0].mesh.geometry.dofmap
    for result, space in zip(results[1:], spaces[1:]):
        # Get the data relating to two results
        dofmap1 = space.mesh.geometry.dofmap

        # For each cell
        for cell in range(2):
            # For each point in cell 0 in the the first mesh
            for dof0, point0 in zip(spaces[0].dofmap.cell_dofs(cell), dofmap0.links(cell)):
                # Find the point in the cell 0 in the second mesh
                for dof1, point1 in zip(space.dofmap.cell_dofs(cell), dofmap1.links(cell)):
                    if np.allclose(spaces[0].mesh.geometry.x[point0],
                                   space.mesh.geometry.x[point1]):
                        break
                else:
                    # If no matching point found, fail
                    assert False

                assert np.isclose(results[0][dof0], result[dof1])


@skip_in_parallel
@pytest.mark.parametrize('pm1', ["+", "-"])
@pytest.mark.parametrize('pm2', ["+", "-"])
@parametrize_cell_types
def test_plus_minus_vector(cell_type, pm1, pm2):
    """Test that ('+') and ('-') match up with the correct DOFs for DG functions"""
    results = []
    orders = []
    spaces = []
    for count in range(3):
        for agree in [True, False]:
            # Two cell mesh with randomly numbered points
            mesh, order = two_unit_cells(cell_type, agree, return_order=True)

            if cell_type in [CellType.interval, CellType.triangle, CellType.tetrahedron]:
                V = FunctionSpace(mesh, ("DG", 1))
            else:
                V = FunctionSpace(mesh, ("DQ", 1))

            # Assemble vectors with combinations of + and - for a few different numberings
            f = Function(V)
            f.interpolate(lambda x: x[0] - 2 * x[1])
            v = TestFunction(V)
            a = inner(f(pm1), v(pm2)) * dS
            result = fem.assemble_vector(a)
            result.assemble()
            spaces.append(V)
            results.append(result)
            orders.append(order)

    # Check that the above vectors all have the same values as the first one,
    # but permuted due to differently ordered dofs
    dofmap0 = spaces[0].mesh.geometry.dofmap
    for result, space in zip(results[1:], spaces[1:]):
        # Get the data relating to two results
        dofmap1 = space.mesh.geometry.dofmap

        # For each cell
        for cell in range(2):
            # For each point in cell 0 in the the first mesh
            for dof0, point0 in zip(spaces[0].dofmap.cell_dofs(cell), dofmap0.links(cell)):
                # Find the point in the cell 0 in the second mesh
                for dof1, point1 in zip(space.dofmap.cell_dofs(cell), dofmap1.links(cell)):
                    if np.allclose(spaces[0].mesh.geometry.x[point0],
                                   space.mesh.geometry.x[point1]):
                        break
                else:
                    # If no matching point found, fail
                    assert False

                assert np.isclose(results[0][dof0], result[dof1])


@skip_in_parallel
@pytest.mark.parametrize('pm1', ["+", "-"])
@pytest.mark.parametrize('pm2', ["+", "-"])
@parametrize_cell_types
def test_plus_minus_matrix(cell_type, pm1, pm2):
    """Test that ('+') and ('-') match up with the correct DOFs for DG functions"""
    results = []
    spaces = []
    orders = []
    for count in range(3):
        for agree in [True, False]:
            # Two cell mesh with randomly numbered points
            mesh, order = two_unit_cells(cell_type, agree, return_order=True)

            V = FunctionSpace(mesh, ("DG", 1))
            u, v = TrialFunction(V), TestFunction(V)

            # Assemble matrices with combinations of + and - for a few different numberings
            a = inner(u(pm1), v(pm2)) * dS
            result = fem.assemble_matrix(a, [])
            result.assemble()
            spaces.append(V)
            results.append(result)
            orders.append(order)

    # Check that the above matrices all have the same values, but permuted due to differently
    # ordered dofs
    dofmap0 = spaces[0].mesh.geometry.dofmap
    for result, space in zip(results[1:], spaces[1:]):
        # Get the data relating to two results
        dofmap1 = space.mesh.geometry.dofmap

        dof_order = []

        # For each cell
        for cell in range(2):
            # For each point in cell 0 in the the first mesh
            for dof0, point0 in zip(spaces[0].dofmap.cell_dofs(cell), dofmap0.links(cell)):
                # Find the point in the cell 0 in the second mesh
                for dof1, point1 in zip(space.dofmap.cell_dofs(cell), dofmap1.links(cell)):
                    if np.allclose(spaces[0].mesh.geometry.x[point0],
                                   space.mesh.geometry.x[point1]):
                        break
                else:
                    # If no matching point found, fail
                    assert False

                dof_order.append((dof0, dof1))

        # For all dof pairs, check that entries in the matrix agree
        for a, b in dof_order:
            for c, d in dof_order:
                assert np.isclose(results[0][a, c], result[b, d])<|MERGE_RESOLUTION|>--- conflicted
+++ resolved
@@ -10,17 +10,10 @@
 
 import numpy as np
 import pytest
-<<<<<<< HEAD
-
-from dolfinx import (MPI, FacetNormal, Function, FunctionSpace, Mesh,
+from mpi4py import MPI
+
+from dolfinx import (FacetNormal, Function, FunctionSpace, Mesh,
                      VectorFunctionSpace, fem)
-=======
-from mpi4py import MPI
-from dolfinx_utils.test.skips import skip_in_parallel
-
-from dolfinx import (FacetNormal, Function, FunctionSpace, Mesh,
-                     VectorFunctionSpace, cpp, fem)
->>>>>>> 3f5bca39
 from dolfinx.cpp.mesh import CellType
 from dolfinx.mesh import MeshTags
 from dolfinx_utils.test.skips import skip_in_parallel
@@ -63,13 +56,7 @@
     for i, j in enumerate(order):
         ordered_points[j] = points[i]
     cells = np.array([order])
-<<<<<<< HEAD
-    mesh = Mesh(MPI.comm_world, cell_type, ordered_points, cells, [])
-=======
-    mesh = Mesh(MPI.COMM_WORLD, cell_type, ordered_points, cells,
-                [], cpp.mesh.GhostMode.none)
-    mesh.geometry.coord_mapping = fem.create_coordinate_map(mesh)
->>>>>>> 3f5bca39
+    mesh = Mesh(MPI.COMM_WORLD, cell_type, ordered_points, cells, [])
     mesh.create_connectivity_all()
     return mesh
 
@@ -128,13 +115,7 @@
     for i, j in enumerate(order):
         ordered_points[j] = points[i]
     ordered_cells = np.array([[order[i] for i in c] for c in cells])
-<<<<<<< HEAD
-    mesh = Mesh(MPI.comm_world, cell_type, ordered_points, ordered_cells, [])
-=======
-    mesh = Mesh(MPI.COMM_WORLD, cell_type, ordered_points, ordered_cells,
-                [], cpp.mesh.GhostMode.none)
-    mesh.geometry.coord_mapping = fem.create_coordinate_map(mesh)
->>>>>>> 3f5bca39
+    mesh = Mesh(MPI.COMM_WORLD, cell_type, ordered_points, ordered_cells, [])
     mesh.create_connectivity_all()
     if return_order:
         return mesh, order
