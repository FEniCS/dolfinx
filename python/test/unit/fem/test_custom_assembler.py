# Copyright (C) 2019-2024 Garth N. Wells
#
# This file is part of DOLFINx (https://www.fenicsproject.org)
#
# SPDX-License-Identifier:    LGPL-3.0-or-later
"""Tests for custom Python assemblers."""

import importlib
import math
import os
import pathlib
import time

import petsc4py.lib
from mpi4py import MPI
from petsc4py import PETSc
from petsc4py import get_config as PETSc_get_config

<<<<<<< HEAD
import cffi
=======
>>>>>>> 91d3beee
import numpy as np
import pytest

import dolfinx
import dolfinx.pkgconfig
import ufl
from dolfinx.fem import Function, form, functionspace
from dolfinx.fem.petsc import assemble_matrix
from dolfinx.mesh import create_unit_square
from dolfinx.utils import cffi_utils as petsc_cffi
from dolfinx.utils import ctypes_utils as petsc_ctypes
from dolfinx.utils import numba_utils as petsc_numba

<<<<<<< HEAD
numba = pytest.importorskip("numba")
=======
cffi = pytest.importorskip("cffi")
>>>>>>> 91d3beee
cffi_support = pytest.importorskip("numba.core.typing.cffi_utils")
numba = pytest.importorskip("numba")

# Get PETSc MatSetValuesLocal interfaces
MatSetValuesLocal = petsc_numba.MatSetValuesLocal
MatSetValuesLocal_ctypes = petsc_ctypes.MatSetValuesLocal
try:
    MatSetValuesLocal_abi = petsc_cffi.MatSetValuesLocal
except AttributeError:
    MatSetValuesLocal_abi = None


@numba.njit
def set_vals_numba(A, m, rows, n, cols, data, mode):
    MatSetValuesLocal(A, 3, rows.ctypes, 3, cols.ctypes, data.ctypes, mode)


@numba.njit
def set_vals_cffi(A, m, rows, n, cols, data, mode):
    MatSetValuesLocal_abi(
        A, m, ffi.from_buffer(rows), n, ffi.from_buffer(cols), ffi.from_buffer(data), mode
    )


@numba.njit
def set_vals_ctypes(A, m, rows, n, cols, data, mode):
    MatSetValuesLocal_ctypes(A, m, rows.ctypes, n, cols.ctypes, data.ctypes, mode)


ffi = cffi.FFI()


def get_matsetvalues_cffi_api():
    """Make MatSetValuesLocal from PETSc available via cffi in API mode.

    This function is not (yet) in the DOLFINx module because it is complicated
    by needing to compile code.
    """
    if dolfinx.pkgconfig.exists("dolfinx"):
        dolfinx_pc = dolfinx.pkgconfig.parse("dolfinx")
    else:
        raise RuntimeError("Could not find DOLFINx pkgconfig file")

    cffi_support.register_type(ffi.typeof("float _Complex"), numba.types.complex64)
    cffi_support.register_type(ffi.typeof("double _Complex"), numba.types.complex128)

    petsc_dir = PETSc_get_config()["PETSC_DIR"]
    petsc_arch = petsc4py.lib.getPathArchPETSc()[1]

    worker = os.getenv("PYTEST_XDIST_WORKER", None)
    module_name = f"_petsc_cffi_{worker}"
    if MPI.COMM_WORLD.Get_rank() == 0:
        ffibuilder = cffi.FFI()
        ffibuilder.cdef(
            """typedef int... PetscInt;
                           typedef ... PetscScalar;
                           typedef int... InsertMode;
                           int MatSetValuesLocal(void* mat, PetscInt nrow, const PetscInt* irow,
                                PetscInt ncol, const PetscInt* icol,
                                const PetscScalar* y, InsertMode addv);"""
        )
        ffibuilder.set_source(
            module_name,
            '#include "petscmat.h"',
            libraries=["petsc"],
            include_dirs=[
                os.path.join(petsc_dir, petsc_arch, "include"),
                os.path.join(petsc_dir, "include"),
            ]
            + dolfinx_pc["include_dirs"],
            library_dirs=[os.path.join(petsc_dir, petsc_arch, "lib")],
            extra_compile_args=[],
        )

        # Build module in same directory as test file
        path = pathlib.Path(__file__).parent.absolute()
        ffibuilder.compile(tmpdir=path, verbose=True)

    MPI.COMM_WORLD.Barrier()
    spec = importlib.util.find_spec(module_name)
    if spec is None:
        raise ImportError("Failed to find CFFI generated module")
    module = importlib.util.module_from_spec(spec)
    cffi_support.register_module(module)
    cffi_support.register_type(module.ffi.typeof("PetscScalar"), petsc_numba._scalar)
    return module.lib.MatSetValuesLocal


# See https://github.com/numba/numba/issues/4036 for why we need 'sink'
@numba.njit
def sink(*args):
    pass


@numba.njit(fastmath=True)
def area(x0, x1, x2) -> float:
    """Compute the area of a triangle embedded in 2D from the three vertices"""
    a = (x1[0] - x2[0]) ** 2 + (x1[1] - x2[1]) ** 2
    b = (x0[0] - x2[0]) ** 2 + (x0[1] - x2[1]) ** 2
    c = (x0[0] - x1[0]) ** 2 + (x0[1] - x1[1]) ** 2
    return math.sqrt(2 * (a * b + a * c + b * c) - (a**2 + b**2 + c**2)) / 4.0


@numba.njit(fastmath=True)
def assemble_vector(b, mesh, dofmap, num_cells):
    """Assemble simple linear form over a mesh into the array b"""
    v, x = mesh
    q0, q1 = 1 / 3.0, 1 / 3.0
    for cell in range(num_cells):
        # FIXME: This assumes a particular geometry dof layout
        A = area(x[v[cell, 0]], x[v[cell, 1]], x[v[cell, 2]])
        b[dofmap[cell, 0]] += A * (1.0 - q0 - q1)
        b[dofmap[cell, 1]] += A * q0
        b[dofmap[cell, 2]] += A * q1


@numba.njit(parallel=True, fastmath=True)
def assemble_vector_parallel(b, v, x, dofmap_t_data, dofmap_t_offsets, num_cells):
    """Assemble simple linear form over a mesh into the array b using a parallel loop"""
    q0 = 1 / 3.0
    q1 = 1 / 3.0
    b_unassembled = np.empty((num_cells, 3), dtype=b.dtype)
    for cell in numba.prange(num_cells):
        # FIXME: This assumes a particular geometry dof layout
        A = area(x[v[cell, 0]], x[v[cell, 1]], x[v[cell, 2]])
        b_unassembled[cell, 0] = A * (1.0 - q0 - q1)
        b_unassembled[cell, 1] = A * q0
        b_unassembled[cell, 2] = A * q1

    # Accumulate values in RHS
    _b_unassembled = b_unassembled.reshape(num_cells * 3)
    for index in numba.prange(dofmap_t_offsets.shape[0] - 1):
        for p in range(dofmap_t_offsets[index], dofmap_t_offsets[index + 1]):
            b[index] += _b_unassembled[dofmap_t_data[p]]


@numba.njit(fastmath=True)
def assemble_vector_ufc(b, kernel, mesh, dofmap, num_cells, dtype):
    """Assemble provided FFCx/UFC kernel over a mesh into the array b"""
    v, x = mesh
    entity_local_index = np.array([0], dtype=np.intc)
    perm = np.array([0], dtype=np.uint8)
    geometry = np.zeros((3, 3), dtype=x.dtype)
    coeffs = np.zeros(1, dtype=dtype)
    constants = np.zeros(1, dtype=dtype)

    b_local = np.zeros(3, dtype=dtype)
    for cell in range(num_cells):
        # FIXME: This assumes a particular geometry dof layout
        for j in range(3):
            geometry[j] = x[v[cell, j], :]
        b_local.fill(0.0)
        kernel(
            ffi.from_buffer(b_local),
            ffi.from_buffer(coeffs),
            ffi.from_buffer(constants),
            ffi.from_buffer(geometry),
            ffi.from_buffer(entity_local_index),
            ffi.from_buffer(perm),
        )
        for j in range(3):
            b[dofmap[cell, j]] += b_local[j]


@numba.njit(fastmath=True)
def assemble_petsc_matrix(A, mesh, dofmap, num_cells, set_vals, mode):
    """Assemble P1 mass matrix over a mesh into the PETSc matrix A"""
    # Mesh data
    v, x = mesh

    # Quadrature points and weights
    q = np.array([[0.5, 0.0], [0.5, 0.5], [0.0, 0.5]], dtype=np.double)
    weights = np.full(3, 1.0 / 3.0, dtype=np.double)

    # Loop over cells
    N = np.empty(3, dtype=np.double)
    A_local = np.empty((3, 3), dtype=PETSc.ScalarType)
    for cell in range(num_cells):
        cell_area = area(x[v[cell, 0]], x[v[cell, 1]], x[v[cell, 2]])

        # Loop over quadrature points
        A_local[:] = 0.0
        for j in range(q.shape[0]):
            N[0], N[1], N[2] = 1.0 - q[j, 0] - q[j, 1], q[j, 0], q[j, 1]
            for row in range(3):
                for col in range(3):
                    A_local[row, col] += weights[j] * cell_area * N[row] * N[col]

        # Add to global tensor
        pos = dofmap[cell, :]
        set_vals(A, 3, pos, 3, pos, A_local, mode)
    sink(A_local, dofmap)


@pytest.mark.parametrize("dtype", [np.float32, np.float64, np.complex64, np.complex128])
def test_custom_mesh_loop_rank1(dtype):
    mesh = create_unit_square(MPI.COMM_WORLD, 64, 64, dtype=dtype(0).real.dtype)
    V = functionspace(mesh, ("Lagrange", 1))

    # Unpack mesh and dofmap data
    num_owned_cells = mesh.topology.index_map(mesh.topology.dim).size_local
    x_dofs = mesh.geometry.dofmap
    x = mesh.geometry.x
    dofmap = V.dofmap.list

    # Assemble with pure Numba function (two passes, first will include
    # JIT overhead)
    b0 = Function(V, dtype=dtype)
    for i in range(2):
        b = b0.x.array
        b[:] = 0.0
        start = time.time()
        assemble_vector(b, (x_dofs, x), dofmap, num_owned_cells)
        end = time.time()
        print(f"Time (numba, pass {i}): {end - start}")
    b0.x.scatter_reverse(dolfinx.la.InsertMode.add)
    b0sum = np.sum(b0.x.array[: b0.x.index_map.size_local * b0.x.block_size])
    assert mesh.comm.allreduce(b0sum, op=MPI.SUM) == pytest.approx(1.0)

    # NOTE: Parallel (threaded) Numba can cause problems with MPI
    # Assemble with pure Numba function using parallel loop (two passes,
    # first will include JIT overhead)
    # from dolfinx.fem import transpose_dofmap
    # dofmap_t = transpose_dofmap(V.dofmap.list, num_owned_cells)
    # btmp = Function(V)
    # for i in range(2):
    #     b = btmp.x.array
    #     b[:] = 0.0
    #     start = time.time()
    #     assemble_vector_parallel(b, x_dofs, x, dofmap_t.array, dofmap_t.offsets, num_owned_cells)
    #     end = time.time()
    #     print("Time (numba parallel, pass {}): {}".format(i, end - start))
    # btmp.x.petsc_vec.ghostUpdate(addv=PETSc.InsertMode.ADD, mode=PETSc.ScatterMode.REVERSE)
    # assert (btmp.x.petsc_vec - b0.x.petsc_vec).norm() == pytest.approx(0.0)

    # Test against generated code and general assembler
    v = ufl.TestFunction(V)
    L = ufl.inner(1.0, v) * ufl.dx
    Lf = form(L, dtype=dtype)
    start = time.time()
    b1 = dolfinx.fem.assemble_vector(Lf)
    end = time.time()
    print("Time (C++, pass 0):", end - start)

    b1.array[:] = 0
    start = time.time()
    dolfinx.fem.assemble_vector(b1.array, Lf)
    end = time.time()
    print("Time (C++, pass 1):", end - start)
    b1.scatter_reverse(dolfinx.la.InsertMode.add)
    assert np.linalg.norm(b1.array - b0.x.array) == pytest.approx(0.0, abs=1.0e-8)

    # Assemble using generated tabulate_tensor kernel and Numba
    # assembler
    b3 = Function(V, dtype=dtype)
    ufcx_form, module, code = dolfinx.jit.ffcx_jit(
        mesh.comm, L, form_compiler_options={"scalar_type": dtype}
    )

    # Get the one and only kernel
    kernel = getattr(ufcx_form.form_integrals[0], f"tabulate_tensor_{np.dtype(dtype).name}")
    for i in range(2):
        b = b3.x.array
        b[:] = 0.0
        start = time.time()
        assemble_vector_ufc(b, kernel, (x_dofs, x), dofmap, num_owned_cells, dtype)
        end = time.time()
        print(f"Time (numba/cffi, pass {i}): {end - start}")
    b3.x.scatter_reverse(dolfinx.la.InsertMode.add)
    assert np.linalg.norm(b3.x.array - b0.x.array) == pytest.approx(0.0, abs=1e-8)


@pytest.mark.parametrize(
    "set_vals,backend",
    [
        (set_vals_numba, "numba"),
        (set_vals_ctypes, "ctypes"),
        (set_vals_cffi, "cffi_abi"),
    ],
)
def test_custom_mesh_loop_petsc_rank2(set_vals, backend):
    """Test numba assembler for a bilinear form."""

    mesh = create_unit_square(MPI.COMM_WORLD, 64, 64)
    V = functionspace(mesh, ("Lagrange", 1))

    # Test against generated code and general assembler
    u, v = ufl.TrialFunction(V), ufl.TestFunction(V)
    a = form(ufl.inner(u, v) * ufl.dx)
    A0 = assemble_matrix(a)
    A0.assemble()

    A0.zeroEntries()
    start = time.time()
    assemble_matrix(A0, a)
    end = time.time()
    print("Time (C++, pass 2):", end - start)
    A0.assemble()

    # Unpack mesh and dofmap data
    num_owned_cells = mesh.topology.index_map(mesh.topology.dim).size_local
    x_dofs = mesh.geometry.dofmap
    x = mesh.geometry.x
    dofmap = V.dofmap.list.astype(np.dtype(PETSc.IntType))

    A1 = A0.copy()
    for i in range(2):
        A1.zeroEntries()
        start = time.time()
        assemble_petsc_matrix(
            A1.handle, (x_dofs, x), dofmap, num_owned_cells, set_vals, PETSc.InsertMode.ADD_VALUES
        )
        end = time.time()
        print(f"Time (Numba/{backend}, pass {i}): {end - start}")
        A1.assemble()
    assert (A1 - A0).norm() == pytest.approx(0.0, abs=1.0e-9)

    A0.destroy()
    A1.destroy()<|MERGE_RESOLUTION|>--- conflicted
+++ resolved
@@ -16,10 +16,6 @@
 from petsc4py import PETSc
 from petsc4py import get_config as PETSc_get_config
 
-<<<<<<< HEAD
-import cffi
-=======
->>>>>>> 91d3beee
 import numpy as np
 import pytest
 
@@ -33,11 +29,7 @@
 from dolfinx.utils import ctypes_utils as petsc_ctypes
 from dolfinx.utils import numba_utils as petsc_numba
 
-<<<<<<< HEAD
-numba = pytest.importorskip("numba")
-=======
 cffi = pytest.importorskip("cffi")
->>>>>>> 91d3beee
 cffi_support = pytest.importorskip("numba.core.typing.cffi_utils")
 numba = pytest.importorskip("numba")
 
