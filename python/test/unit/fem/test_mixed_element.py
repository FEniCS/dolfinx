# Copyright (C) 2021 Matthew W. Scroggs and Jack Hale
#
# This file is part of DOLFINx (https://www.fenicsproject.org)
#
# SPDX-License-Identifier:    LGPL-3.0-or-later

import numpy as np
import pytest

from basix.ufl_wrapper import MixedElement, create_element, create_vector_element
import dolfinx
import ufl
from dolfinx.fem import FunctionSpace, VectorFunctionSpace, form
from dolfinx.mesh import (CellType, GhostMode, create_unit_cube,
                          create_unit_square)

from mpi4py import MPI


@pytest.mark.skip_in_parallel
@pytest.mark.parametrize("cell", [ufl.triangle, ufl.tetrahedron])
@pytest.mark.parametrize("degree", [1, 2])
<<<<<<< HEAD
@pytest.mark.parametrize("create_element_function, family",
                         [
                             (create_element, "Lagrange"),
                             (create_vector_element, "Lagrange"),
                             (create_element, "N1curl")
                         ])
def test_mixed_element(create_element_function, family, cell, degree):
=======
@pytest.mark.parametrize("ElementType, family",
                         [(ufl.FiniteElement, "Lagrange"),
                          (ufl.VectorElement, "Lagrange"),
                          (ufl.FiniteElement, "N1curl")])
def test_mixed_element(ElementType, family, cell, degree):
>>>>>>> 3784623b
    if cell == ufl.triangle:
        mesh = create_unit_square(MPI.COMM_WORLD, 1, 1, CellType.triangle, GhostMode.shared_facet)
    else:
        mesh = create_unit_cube(MPI.COMM_WORLD, 1, 1, 1, CellType.tetrahedron, GhostMode.shared_facet)

    norms = []
    U_el = create_element_function(family, cell.cellname(), degree)
    for i in range(3):
        U = FunctionSpace(mesh, U_el)
        u = ufl.TrialFunction(U)
        v = ufl.TestFunction(U)
        a = form(ufl.inner(u, v) * ufl.dx)

        A = dolfinx.fem.petsc.assemble_matrix(a)
        A.assemble()
        norms.append(A.norm())
        A.destroy()

        U_el = MixedElement([U_el])

    for i in norms[1:]:
        assert np.isclose(norms[0], i)


@pytest.mark.skip_in_parallel
def test_vector_element():
    # VectorFunctionSpace containing a scalar should work
    mesh = create_unit_square(MPI.COMM_WORLD, 1, 1, CellType.triangle, GhostMode.shared_facet)
    U = VectorFunctionSpace(mesh, ("P", 2))
    u = ufl.TrialFunction(U)
    v = ufl.TestFunction(U)
    a = form(ufl.inner(u, v) * ufl.dx)
    A = dolfinx.fem.petsc.assemble_matrix(a)
    A.assemble()
    A.destroy()

    with pytest.raises(ValueError):
        # VectorFunctionSpace containing a vector should throw an error
        # rather than segfaulting
        U = VectorFunctionSpace(mesh, ("RT", 2))
        u = ufl.TrialFunction(U)
        v = ufl.TestFunction(U)
        a = form(ufl.inner(u, v) * ufl.dx)
        A = dolfinx.fem.petsc.assemble_matrix(a)
        A.assemble()
        A.destroy()


@pytest.mark.skip_in_parallel
@pytest.mark.parametrize("d1", range(1, 4))
@pytest.mark.parametrize("d2", range(1, 4))
def test_element_product(d1, d2):
    mesh = create_unit_square(MPI.COMM_WORLD, 2, 2)
    P3 = create_vector_element("Lagrange", mesh.ufl_cell().cellname(), d1)
    P1 = create_element("Lagrange", mesh.ufl_cell().cellname(), d2)
    TH = P3 * P1
    W = FunctionSpace(mesh, TH)

    u = ufl.TrialFunction(W)
    v = ufl.TestFunction(W)
    a = form(ufl.inner(u[0], v[0]) * ufl.dx)
    A = dolfinx.fem.petsc.assemble_matrix(a)
    A.assemble()

    W = FunctionSpace(mesh, P3)
    u = ufl.TrialFunction(W)
    v = ufl.TestFunction(W)
    a = form(ufl.inner(u[0], v[0]) * ufl.dx)
    B = dolfinx.fem.petsc.assemble_matrix(a)
    B.assemble()

    assert np.isclose(A.norm(), B.norm())

    A.destroy()
    B.destroy()<|MERGE_RESOLUTION|>--- conflicted
+++ resolved
@@ -20,7 +20,6 @@
 @pytest.mark.skip_in_parallel
 @pytest.mark.parametrize("cell", [ufl.triangle, ufl.tetrahedron])
 @pytest.mark.parametrize("degree", [1, 2])
-<<<<<<< HEAD
 @pytest.mark.parametrize("create_element_function, family",
                          [
                              (create_element, "Lagrange"),
@@ -28,13 +27,6 @@
                              (create_element, "N1curl")
                          ])
 def test_mixed_element(create_element_function, family, cell, degree):
-=======
-@pytest.mark.parametrize("ElementType, family",
-                         [(ufl.FiniteElement, "Lagrange"),
-                          (ufl.VectorElement, "Lagrange"),
-                          (ufl.FiniteElement, "N1curl")])
-def test_mixed_element(ElementType, family, cell, degree):
->>>>>>> 3784623b
     if cell == ufl.triangle:
         mesh = create_unit_square(MPI.COMM_WORLD, 1, 1, CellType.triangle, GhostMode.shared_facet)
     else:
