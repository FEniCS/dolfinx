# Copyright (C) 2021 Matthew W. Scroggs and Jack Hale
#
# This file is part of DOLFINx (https://www.fenicsproject.org)
#
# SPDX-License-Identifier:    LGPL-3.0-or-later

import numpy as np
import pytest

import dolfinx
import ufl
from basix.ufl import element, mixed_element
from dolfinx.fem import FunctionSpace, VectorFunctionSpace, form
from dolfinx.mesh import (CellType, GhostMode, create_unit_cube,
                          create_unit_square)

from mpi4py import MPI


@pytest.mark.skip_in_parallel
@pytest.mark.parametrize("cell", [ufl.triangle, ufl.tetrahedron])
@pytest.mark.parametrize("degree", [1, 2])
@pytest.mark.parametrize("rank, family", [(0, "Lagrange"), (1, "Lagrange"), (1, "N1curl")])
def test_mixed_element(rank, family, cell, degree):
    if cell == ufl.triangle:
        mesh = create_unit_square(MPI.COMM_WORLD, 1, 1, CellType.triangle, ghost_mode=GhostMode.shared_facet)
    else:
        mesh = create_unit_cube(MPI.COMM_WORLD, 1, 1, 1, CellType.tetrahedron, ghost_mode=GhostMode.shared_facet)

    norms = []
    U_el = element(family, cell.cellname(), degree, rank=rank)
    for i in range(3):
        U = FunctionSpace(mesh, U_el)
        u = ufl.TrialFunction(U)
        v = ufl.TestFunction(U)
        a = form(ufl.inner(u, v) * ufl.dx)

        A = dolfinx.fem.assemble_matrix(a)
        A.finalize()
<<<<<<< HEAD
        norms.append(np.sqrt(A.squared_norm()))
=======
        norms.append(A.squared_norm())
>>>>>>> 6034c266

        U_el = mixed_element([U_el])

    for i in norms[1:]:
        assert np.isclose(norms[0], i)


@pytest.mark.skip_in_parallel
def test_vector_element():
    # VectorFunctionSpace containing a scalar should work
    mesh = create_unit_square(MPI.COMM_WORLD, 1, 1, CellType.triangle,
                              ghost_mode=GhostMode.shared_facet)
    U = VectorFunctionSpace(mesh, ("P", 2))
    u = ufl.TrialFunction(U)
    v = ufl.TestFunction(U)
    a = form(ufl.inner(u, v) * ufl.dx)
    A = dolfinx.fem.assemble_matrix(a)
    A.finalize()

    with pytest.raises(ValueError):
        # VectorFunctionSpace containing a vector should throw an error
        # rather than segfaulting
        U = VectorFunctionSpace(mesh, ("RT", 2))
        u = ufl.TrialFunction(U)
        v = ufl.TestFunction(U)
        a = form(ufl.inner(u, v) * ufl.dx)
        A = dolfinx.fem.assemble_matrix(a)
        A.finalize()


@pytest.mark.skip_in_parallel
@pytest.mark.parametrize("d1", range(1, 4))
@pytest.mark.parametrize("d2", range(1, 4))
def test_element_product(d1, d2):
    mesh = create_unit_square(MPI.COMM_WORLD, 2, 2)
    P3 = element("Lagrange", mesh.basix_cell(), d1, rank=1)
    P1 = element("Lagrange", mesh.basix_cell(), d2)
    TH = mixed_element([P3, P1])
    W = FunctionSpace(mesh, TH)

    u = ufl.TrialFunction(W)
    v = ufl.TestFunction(W)
    a = form(ufl.inner(u[0], v[0]) * ufl.dx)
    A = dolfinx.fem.assemble_matrix(a)
    A.finalize()

    W = FunctionSpace(mesh, P3)
    u = ufl.TrialFunction(W)
    v = ufl.TestFunction(W)
    a = form(ufl.inner(u[0], v[0]) * ufl.dx)
    B = dolfinx.fem.assemble_matrix(a)
    B.finalize()

    assert np.isclose(A.squared_norm(), B.squared_norm())<|MERGE_RESOLUTION|>--- conflicted
+++ resolved
@@ -37,11 +37,7 @@
 
         A = dolfinx.fem.assemble_matrix(a)
         A.finalize()
-<<<<<<< HEAD
-        norms.append(np.sqrt(A.squared_norm()))
-=======
         norms.append(A.squared_norm())
->>>>>>> 6034c266
 
         U_el = mixed_element([U_el])
 
