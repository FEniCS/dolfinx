"""Unit tests for assembly"""

# Copyright (C) 2018 Garth N. Wells
#
# This file is part of DOLFIN (https://www.fenicsproject.org)
#
# SPDX-License-Identifier:    LGPL-3.0-or-later

import pytest
import os
import numpy
import dolfin
import ufl
from ufl import dx

from dolfin_utils.test import skip_in_parallel

def xtest_initialisation():
    "Test intialisation of the assembler"
    mesh = dolfin.generation.UnitCubeMesh(dolfin.MPI.comm_world, 4, 4, 4)
    V = dolfin.function.functionspace.FunctionSpace(mesh, "Lagrange", 1)
    v = dolfin.function.argument.TestFunction(V)
    u = dolfin.function.argument.TrialFunction(V)
    f = dolfin.function.constant.Constant(0.0)
    a = v * u * dx
    L = v * f * dx

    assembler = dolfin.fem.assembling.Assembler(a, L)
    assembler = dolfin.fem.assembling.Assembler([[a, a], [a, a]], [L, L])

    # TODO: test that exceptions are raised for incorrect input
    # arguments


def xtest_matrix_assembly():
    "Test basic assembly without Dirichlet boundary conditions"
    mesh = dolfin.generation.UnitSquareMesh(dolfin.MPI.comm_world, 8, 8)
    V = dolfin.function.functionspace.FunctionSpace(mesh, "Lagrange", 1)
    v = dolfin.function.argument.TestFunction(V)
    u = dolfin.function.argument.TrialFunction(V)
    f = dolfin.function.constant.Constant(1.0)
    a = v * u * dx
    L = v * f * dx

    assembler = dolfin.fem.assembling.Assembler(a, L)
    A, b = assembler.assemble()

    # Old assembler for reference (requires petsc4py)
    B = dolfin.cpp.la.PETScMatrix(mesh.mpi_comm())
    c = dolfin.cpp.la.PETScVector(mesh.mpi_comm())
    ass0 = dolfin.fem.assembling.SystemAssembler(a, L)
    ass0.assemble(B, c)

    assert pytest.approx(0.0, 1.0e-17) == (A.mat() - B.mat()).norm()
    assert pytest.approx(0.0, 1.0e-17) == (b.vec() - c.vec()).norm()

    # b.vec().view()
    # c.vec().view()

    # A.mat().view()
    # B.mat().view()
    # print(c.vec().getArray())


def xtest_matrix_assembly_bc():
    mesh = dolfin.generation.UnitSquareMesh(dolfin.MPI.comm_world, 2, 1)
    V = dolfin.function.functionspace.FunctionSpace(mesh, "Lagrange", 1)
    v = dolfin.function.argument.TestFunction(V)
    u = dolfin.function.argument.TrialFunction(V)
    f = dolfin.function.constant.Constant(1.0)
    a = v * u * dx
    L = v * f * dx

    # Define Dirichlet boundary (x = 0 or x = 1)
    def boundary(x):
        return numpy.logical_or(x[:, 0] < 1.0e-6, x[:, 0] > 1.0 - 1.0e-6)

    u0 = dolfin.function.constant.Constant(2.0)
    bc = dolfin.fem.dirichletbc.DirichletBC(V, u0, boundary)

    assembler = dolfin.fem.assembling.Assembler(a, L, [bc])
    A, b = assembler.assemble()

    # Old assembler for reference (requires petsc4py)
    B = dolfin.cpp.la.PETScMatrix(mesh.mpi_comm())
    c = dolfin.cpp.la.PETScVector(mesh.mpi_comm())
    ass0 = dolfin.fem.assembling.SystemAssembler(a, L, [bc])
    ass0.assemble(B, c)

    b.vec().view()
    c.vec().view()
    # A.mat().view()
    # B.mat().view()

@skip_in_parallel
def test_matrix_assembly_block():
<<<<<<< HEAD
    mesh = dolfin.generation.UnitSquareMesh(dolfin.MPI.comm_world, 2, 1)
=======
    mesh = dolfin.generation.UnitSquareMesh(dolfin.MPI.comm_world, 2, 2)
>>>>>>> 61791cd6

    V0 = dolfin.function.functionspace.FunctionSpace(mesh, "Lagrange", 1)
    V1 = dolfin.function.functionspace.FunctionSpace(mesh, "Lagrange", 1)

    # Define variational problem
    u, p = dolfin.function.argument.TrialFunction(
        V0), dolfin.function.argument.TrialFunction(V1)
    v, q = dolfin.function.argument.TestFunction(
        V0), dolfin.function.argument.TestFunction(V1)
    f = dolfin.function.constant.Constant(-1.0)
    g = dolfin.function.constant.Constant(1.0)

    a00 = u*v*dx
    a01 = v*p * dx
    a10 = q * u * dx
    a11 = q * p * dx
    # a11 = None

    L0 = f*v * dx
    L1 = g*q * dx

    # Define Dirichlet boundary (x = 0 or x = 1)
    def boundary(x):
        return numpy.logical_or(x[:, 0] < 1.0e-6,  x[:, 0] > 1.0 - 1.0e-6)

    u_bc = dolfin.function.constant.Constant(2.0)
    bc = dolfin.fem.dirichletbc.DirichletBC(V1, u_bc, boundary)

    # Create assembler
    assembler = dolfin.fem.assembling.Assembler([[a00, a01], [a10, a11]],
                                                [L0, L1], [bc])

    print("--------------------")

    # Monolithic blocked

    A, b = assembler.assemble(
       mat_type=dolfin.cpp.fem.Assembler.BlockType.monolithic)
    # A.mat().view()
    # b.vec().view()
    norm = A.mat().norm()
    if dolfin.MPI.rank(mesh.mpi_comm()) == 0:
        print("Norm (block, non-nest)", norm)

    dolfin.MPI.barrier(mesh.mpi_comm())
    print("--------------------")
    dolfin.MPI.barrier(mesh.mpi_comm())

    # Nested (MatNest)

    dolfin.MPI.barrier(mesh.mpi_comm())
    A, b = assembler.assemble(
        mat_type=dolfin.cpp.fem.Assembler.BlockType.nested)
    dolfin.MPI.barrier(mesh.mpi_comm())

    # A.mat().view()
    # b.vec().view()

    # try:
    #     IS = A.mat().getNestISs()
    #     print(IS)
    #     IS[0][0].view()
    #     IS[1][0].view()
    #     # IS[1][0].view()
    #     # IS[1][1].view()
    #     # print(A.mat().norm())

    #     print("*** get sub mat")
    #     # A00 = A.mat().getLocalSubMatrix(IS[0][0], IS[1][0])
    #     # A00.view()
    #     # A01 = A.mat().getLocalSubMatrix(IS[0][0], IS[1][1])
    #     print("******")
    #     # A01.view()
    #     # A10 = A.mat().getLocalSubMatrix(IS[0][1], IS[1][0])
    #     # A10.view()
    #     # A11 = A.mat().getLocalSubMatrix(IS[0][1], IS[1][1])
    #     # A11.view()
    # except AttributeError:
    #     print("Recent version of petsc4py required to get MatNest IS.")

    # Monolithic version

    P0 = ufl.FiniteElement("Lagrange", mesh.ufl_cell(), 1)
    P1 = ufl.FiniteElement("Lagrange", mesh.ufl_cell(), 1)
    E = P0 * P1
    W = dolfin.function.functionspace.FunctionSpace(mesh, E)

    u0, u1 = dolfin.function.argument.TrialFunctions(W)
    v0, v1 = dolfin.function.argument.TestFunctions(W)

    a = u0*v0*dx + u1*v1*dx + u0*v1*dx + u1*v0*dx
    L = f*v0*ufl.dx + g*v1*dx

    dolfin.MPI.barrier(mesh.mpi_comm())
    print("--- Monolithic version --")
    dolfin.MPI.barrier(mesh.mpi_comm())

    bc = dolfin.fem.dirichletbc.DirichletBC(W.sub(1), u_bc, boundary)
    assembler1 = dolfin.fem.assembling.Assembler([[a]], [L], [bc])

    dolfin.MPI.barrier(mesh.mpi_comm())
    A, b = assembler1.assemble(
        mat_type=dolfin.cpp.fem.Assembler.BlockType.monolithic)
    dolfin.MPI.barrier(mesh.mpi_comm())

    # A.mat().view()
    # b.vec().view()
    norm = A.mat().norm()
    if dolfin.MPI.rank(mesh.mpi_comm()) == 0:
        print("Norm (monolithic)", norm)

    # Reference assembler
    # A, b = dolfin.fem.assembling.assemble_system(a, L, bc)
    # A.mat().view()
    # print(A.mat().norm())


def xtest_matrix_assembly_block():
    mesh = dolfin.generation.UnitSquareMesh(dolfin.MPI.comm_world, 1, 1)

    # P2 = ufl.VectorElement("Lagrange", mesh.ufl_cell(), 2)
    # P1 = ufl.FiniteElement("Lagrange", mesh.ufl_cell(), 1)
    # TH = P2 * P1
    # W = dolfin.function.functionspace.FunctionSpace(mesh, TH)

    P2 = dolfin.function.functionspace.VectorFunctionSpace(mesh, "Lagrange", 1)
    P1 = dolfin.function.functionspace.FunctionSpace(mesh, "Lagrange", 1)

    # Define variational problem
    u, p = dolfin.function.argument.TrialFunction(
        P2), dolfin.function.argument.TrialFunction(P1)
    v, q = dolfin.function.argument.TestFunction(
        P2), dolfin.function.argument.TestFunction(P1)
    #(u, p) = dolfin.function.argument.TrialFunctions(W)
    #(v, q) = dolfin.function.argument.TestFunctions(W)
    f = dolfin.function.constant.Constant((0, 0))

    # a = (ufl.inner(ufl.grad(u), ufl.grad(v)) - ufl.div(v)*p + q*ufl.div(u))*dx
    # L = ufl.inner(f, v)*dx

    a00 = ufl.inner(ufl.grad(u), ufl.grad(v)) * dx
    a01 = -ufl.div(v) * p * dx
    a10 = q * ufl.div(u) * dx
    a11 = dolfin.function.constant.Constant(0.0) * q * p * dx
    # a11 = None

    L0 = ufl.inner(f, v) * dx
    L1 = dolfin.function.constant.Constant(0.0)*q * dx
    # L1 = None

    # Define Dirichlet boundary (x = 0 or x = 1)
    def boundary(x):
        return numpy.logical_or(x[:, 0] < 1.0e-6, x[:, 0] > 1.0 - 1.0e-6)

    u0 = dolfin.function.constant.Constant((2.0, 1.0))
    bc = dolfin.fem.dirichletbc.DirichletBC(P2, u0, boundary)

    assembler = dolfin.fem.assembling.Assembler([[a00, a01], [a10, a11]],
                                                [L0, L1], [bc])
    A, b = assembler.assemble()

    A.mat().view()

    IS = A.mat().getNestISs()
    # print(IS[0][0].view())
    # print(IS[0][1].view())
    print(IS[0][1].view())
    # print(IS[1][1].view())
    # print(A.mat().norm())

    # A00 = A.mat().getLocalSubMatrix(0, 0)<|MERGE_RESOLUTION|>--- conflicted
+++ resolved
@@ -94,11 +94,7 @@
 
 @skip_in_parallel
 def test_matrix_assembly_block():
-<<<<<<< HEAD
     mesh = dolfin.generation.UnitSquareMesh(dolfin.MPI.comm_world, 2, 1)
-=======
-    mesh = dolfin.generation.UnitSquareMesh(dolfin.MPI.comm_world, 2, 2)
->>>>>>> 61791cd6
 
     V0 = dolfin.function.functionspace.FunctionSpace(mesh, "Lagrange", 1)
     V1 = dolfin.function.functionspace.FunctionSpace(mesh, "Lagrange", 1)
