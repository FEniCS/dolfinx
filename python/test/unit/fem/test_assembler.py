# Copyright (C) 2018-2022 Garth N. Wells
#
# This file is part of DOLFINx (https://www.fenicsproject.org)
#
# SPDX-License-Identifier:    LGPL-3.0-or-later
"""Unit tests for assembly"""

import math

import numpy as np
import pytest
import scipy.sparse

import basix
from basix.ufl_wrapper import MixedElement, create_element, create_vector_element
import ufl
from dolfinx import cpp as _cpp
from dolfinx import fem, graph, la
from dolfinx.fem import (Constant, Function, FunctionSpace,
                         VectorFunctionSpace, assemble_scalar, bcs_by_block,
                         dirichletbc, extract_function_spaces, form,
                         locate_dofs_geometrical, locate_dofs_topological)
from dolfinx.fem.petsc import (apply_lifting, apply_lifting_nest,
                               assemble_matrix, assemble_matrix_block,
                               assemble_matrix_nest, assemble_vector,
                               assemble_vector_block, assemble_vector_nest,
                               set_bc, set_bc_nest)
from dolfinx.mesh import (CellType, GhostMode, create_mesh, create_rectangle,
                          create_unit_cube, create_unit_square,
                          locate_entities_boundary)
from ufl import derivative, ds, dx, inner
from ufl.geometry import SpatialCoordinate

from mpi4py import MPI
from petsc4py import PETSc


def nest_matrix_norm(A):
    """Return norm of a MatNest matrix"""
    assert A.getType() == "nest"
    norm = 0.0
    nrows, ncols = A.getNestSize()
    for row in range(nrows):
        for col in range(ncols):
            A_sub = A.getNestSubMatrix(row, col)
            if A_sub:
                _norm = A_sub.norm()
                norm += _norm * _norm
    return math.sqrt(norm)


@pytest.mark.parametrize("mode", [GhostMode.none, GhostMode.shared_facet])
def test_assemble_functional_dx(mode):
    mesh = create_unit_square(MPI.COMM_WORLD, 12, 12, ghost_mode=mode)
    M = form(1.0 * dx(domain=mesh))
    value = assemble_scalar(M)
    value = mesh.comm.allreduce(value, op=MPI.SUM)
    assert value == pytest.approx(1.0, 1e-12)
    x = ufl.SpatialCoordinate(mesh)
    M = form(x[0] * dx(domain=mesh))
    value = assemble_scalar(M)
    value = mesh.comm.allreduce(value, op=MPI.SUM)
    assert value == pytest.approx(0.5, 1e-12)


@pytest.mark.parametrize("mode", [GhostMode.none, GhostMode.shared_facet])
def test_assemble_functional_ds(mode):
    mesh = create_unit_square(MPI.COMM_WORLD, 12, 12, ghost_mode=mode)
    M = form(1.0 * ds(domain=mesh))
    value = assemble_scalar(M)
    value = mesh.comm.allreduce(value, op=MPI.SUM)
    assert value == pytest.approx(4.0, 1e-12)


def test_assemble_derivatives():
    """This test checks the original_coefficient_positions, which may change
    under differentiation (some coefficients and constants are
    eliminated)"""
    mesh = create_unit_square(MPI.COMM_WORLD, 12, 12)
    Q = FunctionSpace(mesh, ("Lagrange", 1))
    u = Function(Q)
    v = ufl.TestFunction(Q)
    du = ufl.TrialFunction(Q)
    b = Function(Q)
    c1 = Constant(mesh, np.array([[1.0, 0.0], [3.0, 4.0]], PETSc.ScalarType))
    c2 = Constant(mesh, PETSc.ScalarType(2.0))

    b.x.array[:] = 2.0

    # derivative eliminates 'u' and 'c1'
    L = ufl.inner(c1, c1) * v * dx + c2 * b * inner(u, v) * dx
    a = form(derivative(L, u, du))

    A1 = assemble_matrix(a)
    A1.assemble()
    a = form(c2 * b * inner(du, v) * dx)
    A2 = assemble_matrix(a)
    A2.assemble()
    assert (A1 - A2).norm() == pytest.approx(0.0, rel=1e-12, abs=1e-12)
    A1.destroy(), A2.destroy()


@pytest.mark.parametrize("mode", [GhostMode.none, GhostMode.shared_facet])
def test_basic_assembly(mode):
    mesh = create_unit_square(MPI.COMM_WORLD, 12, 12, ghost_mode=mode)
    V = FunctionSpace(mesh, ("Lagrange", 1))
    u, v = ufl.TrialFunction(V), ufl.TestFunction(V)

    f = Function(V)
    f.x.array[:] = 10.0
    a = inner(f * u, v) * dx + inner(u, v) * ds
    L = inner(f, v) * dx + inner(2.0, v) * ds
    a, L = form(a), form(L)

    # Initial assembly
    A = assemble_matrix(a)
    A.assemble()
    assert isinstance(A, PETSc.Mat)
    b = assemble_vector(L)
    b.ghostUpdate(addv=PETSc.InsertMode.ADD, mode=PETSc.ScatterMode.REVERSE)
    assert isinstance(b, PETSc.Vec)

    # Second assembly
    normA = A.norm()
    A.zeroEntries()
    A = assemble_matrix(A, a)
    A.assemble()
    assert isinstance(A, PETSc.Mat)
    assert normA == pytest.approx(A.norm())
    normb = b.norm()
    with b.localForm() as b_local:
        b_local.set(0.0)
    b = assemble_vector(b, L)
    b.ghostUpdate(addv=PETSc.InsertMode.ADD, mode=PETSc.ScatterMode.REVERSE)
    assert isinstance(b, PETSc.Vec)
    assert normb == pytest.approx(b.norm())

    # Vector re-assembly - no zeroing (but need to zero ghost entries)
    with b.localForm() as b_local:
        b_local.array[b.local_size:] = 0.0
    assemble_vector(b, L)
    b.ghostUpdate(addv=PETSc.InsertMode.ADD, mode=PETSc.ScatterMode.REVERSE)
    assert 2.0 * normb == pytest.approx(b.norm())

    # Matrix re-assembly (no zeroing)
    assemble_matrix(A, a)
    A.assemble()
    assert 2.0 * normA == pytest.approx(A.norm())
    A.destroy(), b.destroy()


@pytest.mark.parametrize("mode", [GhostMode.none, GhostMode.shared_facet])
def test_basic_assembly_petsc_matrixcsr(mode):
    mesh = create_unit_square(MPI.COMM_WORLD, 12, 12, ghost_mode=mode)
    V = FunctionSpace(mesh, ("Lagrange", 1))
    u, v = ufl.TrialFunction(V), ufl.TestFunction(V)
    a = inner(u, v) * dx + inner(u, v) * ds
    a = form(a)

    A0 = fem.assemble_matrix(a)
    A0.finalize()
    assert isinstance(A0, la.MatrixCSRMetaClass)
    A1 = fem.petsc.assemble_matrix(a)
    A1.assemble()
    assert isinstance(A1, PETSc.Mat)
    assert np.sqrt(A0.norm_squared()) == pytest.approx(A1.norm())
    A1.destroy()

    V = VectorFunctionSpace(mesh, ("Lagrange", 1))
    u, v = ufl.TrialFunction(V), ufl.TestFunction(V)
    a = form(inner(u, v) * dx + inner(u, v) * ds)
    with pytest.raises(RuntimeError):
        A0 = fem.assemble_matrix(a)


@pytest.mark.parametrize("mode", [GhostMode.none, GhostMode.shared_facet])
def test_assembly_bcs(mode):
    mesh = create_unit_square(MPI.COMM_WORLD, 12, 12, ghost_mode=mode)
    V = FunctionSpace(mesh, ("Lagrange", 1))
    u, v = ufl.TrialFunction(V), ufl.TestFunction(V)
    a = inner(u, v) * dx + inner(u, v) * ds
    L = inner(1.0, v) * dx
    a, L = form(a), form(L)

    bdofsV = locate_dofs_geometrical(V, lambda x: np.logical_or(np.isclose(x[0], 0.0), np.isclose(x[0], 1.0)))
    bc = dirichletbc(PETSc.ScalarType(1), bdofsV, V)

    # Assemble and apply 'global' lifting of bcs
    A = assemble_matrix(a)
    A.assemble()
    b = assemble_vector(L)
    b.ghostUpdate(addv=PETSc.InsertMode.ADD, mode=PETSc.ScatterMode.REVERSE)
    g = b.duplicate()
    with g.localForm() as g_local:
        g_local.set(0.0)
    set_bc(g, [bc])
    f = b - A * g
    set_bc(f, [bc])

    # Assemble vector and apply lifting of bcs during assembly
    b_bc = assemble_vector(L)
    apply_lifting(b_bc, [a], [[bc]])
    b_bc.ghostUpdate(addv=PETSc.InsertMode.ADD, mode=PETSc.ScatterMode.REVERSE)
    set_bc(b_bc, [bc])
    assert (f - b_bc).norm() == pytest.approx(0.0, rel=1e-12, abs=1e-12)
    A.destroy(), b.destroy(), g.destroy()


@pytest.mark.skip_in_parallel
def test_assemble_manifold():
    """Test assembly of poisson problem on a mesh with topological
    dimension 1 but embedded in 2D (gdim=2)"""
    points = np.array([[0.0, 0.0], [0.2, 0.0], [0.4, 0.0],
                       [0.6, 0.0], [0.8, 0.0], [1.0, 0.0]], dtype=np.float64)
    cells = np.array([[0, 1], [1, 2], [2, 3], [3, 4], [4, 5]], dtype=np.int32)
    domain = ufl.Mesh(create_vector_element(
        basix.ElementFamily.P, basix.CellType.interval, 1, gdim=points.shape[1]))
    mesh = create_mesh(MPI.COMM_WORLD, cells, points, domain)
    assert mesh.geometry.dim == 2
    assert mesh.topology.dim == 1

    U = FunctionSpace(mesh, ("P", 1))
    u, v = ufl.TrialFunction(U), ufl.TestFunction(U)
    a = ufl.inner(ufl.grad(u), ufl.grad(v)) * ufl.dx(mesh)
    L = ufl.inner(1.0, v) * ufl.dx(mesh)
    a, L = form(a), form(L)

    bcdofs = locate_dofs_geometrical(U, lambda x: np.isclose(x[0], 0.0))
    bcs = [dirichletbc(PETSc.ScalarType(0), bcdofs, U)]
    A = assemble_matrix(a, bcs=bcs)
    A.assemble()

    b = assemble_vector(L)
    apply_lifting(b, [a], bcs=[bcs])
    set_bc(b, bcs)

    assert np.isclose(b.norm(), 0.41231)
    assert np.isclose(A.norm(), 25.0199)
    A.destroy(), b.destroy()


@pytest.mark.parametrize("mode", [GhostMode.none, GhostMode.shared_facet])
def test_matrix_assembly_block(mode):
    """Test assembly of block matrices and vectors into (a) monolithic
    blocked structures, PETSc Nest structures, and monolithic
    structures"""
    mesh = create_unit_square(MPI.COMM_WORLD, 4, 8, ghost_mode=mode)
    p0, p1 = 1, 2
    P0 = create_element("Lagrange", mesh.ufl_cell().cellname(), p0)
    P1 = create_element("Lagrange", mesh.ufl_cell().cellname(), p1)
    P2 = create_element("Lagrange", mesh.ufl_cell().cellname(), p0)
    V0 = FunctionSpace(mesh, P0)
    V1 = FunctionSpace(mesh, P1)
    V2 = FunctionSpace(mesh, P2)

    # Locate facets on boundary
    facetdim = mesh.topology.dim - 1
    bndry_facets = locate_entities_boundary(mesh, facetdim, lambda x: np.logical_or(np.isclose(x[0], 0.0),
                                                                                    np.isclose(x[0], 1.0)))
    bdofsV1 = locate_dofs_topological(V1, facetdim, bndry_facets)
    u_bc = PETSc.ScalarType(50.0)
    bc = dirichletbc(u_bc, bdofsV1, V1)

    # Define variational problem
    u, p, r = ufl.TrialFunction(V0), ufl.TrialFunction(V1), ufl.TrialFunction(V2)
    v, q, s = ufl.TestFunction(V0), ufl.TestFunction(V1), ufl.TestFunction(V2)
    f = 1.0
    g = -3.0
    zero = Function(V0)

    a00 = inner(u, v) * dx
    a01 = inner(p, v) * dx
    a02 = inner(r, v) * dx
    a10 = inner(u, q) * dx
    a11 = inner(p, q) * dx
    a12 = inner(r, q) * dx
    a20 = inner(u, s) * dx
    a21 = inner(p, s) * dx
    a22 = inner(r, s) * dx

    L0 = zero * inner(f, v) * dx
    L1 = inner(g, q) * dx
    L2 = inner(g, s) * dx

    a_block = form([[a00, a01, a02], [a10, a11, a12], [a20, a21, a22]])
    L_block = form([L0, L1, L2])

    # Prepare a block problem with "None" on (1, 1) diagonal
    a_block_none = form([[a00, a01, a02], [None, None, a12], [a20, a21, a22]])

    def blocked():
        """Monolithic blocked"""
        A = assemble_matrix_block(a_block, bcs=[bc])
        A.assemble()
        b = assemble_vector_block(L_block, a_block, bcs=[bc])
        assert A.getType() != "nest"
        Anorm = A.norm()
        bnorm = b.norm()
        A.destroy(), b.destroy()
        with pytest.raises(RuntimeError):
            assemble_matrix_block(a_block_none, bcs=[bc])
        return Anorm, bnorm

    def nest():
        """Nested (MatNest)"""
        A = assemble_matrix_nest(a_block, bcs=[bc], mat_types=[["baij", "aij", "aij"],
                                                               ["aij", "", "aij"],
                                                               ["aij", "aij", "aij"]])
        A.assemble()
        with pytest.raises(RuntimeError):
            assemble_matrix_nest(a_block_none, bcs=[bc])

        b = assemble_vector_nest(L_block)
        apply_lifting_nest(b, a_block, bcs=[bc])
        for b_sub in b.getNestSubVecs():
            b_sub.ghostUpdate(addv=PETSc.InsertMode.ADD, mode=PETSc.ScatterMode.REVERSE)
        bcs0 = bcs_by_block([L.function_spaces[0] for L in L_block], [bc])
        set_bc_nest(b, bcs0)
        b.assemble()
        bnorm = math.sqrt(sum([x.norm()**2 for x in b.getNestSubVecs()]))
        Anorm = nest_matrix_norm(A)
        A.destroy(), b.destroy()
        return Anorm, bnorm

    def monolithic():
        """Monolithic version"""
        W = FunctionSpace(mesh, ufl.MixedElement([P0, P1, P2]))
        u0, u1, u2 = ufl.TrialFunctions(W)
        v0, v1, v2 = ufl.TestFunctions(W)
        a = inner(u0, v0) * dx + inner(u1, v1) * dx + inner(u0, v1) * dx + inner(
            u1, v0) * dx + inner(u0, v2) * dx + inner(u1, v2) * dx + inner(u2, v2) * dx \
            + inner(u2, v0) * dx + inner(u2, v1) * dx
        L = zero * inner(f, v0) * ufl.dx + inner(g, v1) * dx + inner(g, v2) * dx
        a, L = form(a), form(L)

        bdofsW_V1 = locate_dofs_topological(W.sub(1), mesh.topology.dim - 1, bndry_facets)
        bc = dirichletbc(u_bc, bdofsW_V1, W.sub(1))
        A = assemble_matrix(a, bcs=[bc])
        A.assemble()
        b = assemble_vector(L)
        apply_lifting(b, [a], bcs=[[bc]])
        b.ghostUpdate(addv=PETSc.InsertMode.ADD, mode=PETSc.ScatterMode.REVERSE)
        set_bc(b, [bc])
        assert A.getType() != "nest"
        Anorm = A.norm()
        bnorm = b.norm()
        A.destroy(), b.destroy()
        return Anorm, bnorm

<<<<<<< HEAD
    try:
        A0 = assemble_matrix_nest(a_block_none, bcs=[bc])
    except RuntimeError:
        pass
    else:
        raise RuntimeError("DirichletBC for 'None' diagonal block must raise.")

    b1 = assemble_vector_nest(L_block)
    apply_lifting_nest(b1, a_block, bcs=[bc])
    for b_sub in b1.getNestSubVecs():
        b_sub.ghostUpdate(addv=PETSc.InsertMode.ADD, mode=PETSc.ScatterMode.REVERSE)
    bcs0 = bcs_by_block([L.function_spaces[0] for L in L_block], [bc])
    set_bc_nest(b1, bcs0)
    b1.assemble()

    bnorm1 = math.sqrt(sum([x.norm()**2 for x in b1.getNestSubVecs()]))
    assert bnorm0 == pytest.approx(bnorm1, 1.0e-12)

    # Monolithic version
    W = FunctionSpace(mesh, MixedElement([P0, P1, P2]))
    u0, u1, u2 = ufl.TrialFunctions(W)
    v0, v1, v2 = ufl.TestFunctions(W)
    a = inner(u0, v0) * dx + inner(u1, v1) * dx + inner(u0, v1) * dx + inner(
        u1, v0) * dx + inner(u0, v2) * dx + inner(u1, v2) * dx + inner(u2, v2) * dx \
        + inner(u2, v0) * dx + inner(u2, v1) * dx
    L = zero * inner(f, v0) * ufl.dx + inner(g, v1) * dx + inner(g, v2) * dx
    a, L = form(a), form(L)
=======
    Anorm0, bnorm0 = blocked()
    Anorm1, bnorm1 = nest()
    assert Anorm1 == pytest.approx(Anorm0, 1.0e-9)
    assert bnorm1 == pytest.approx(bnorm0, 1.0e-9)
>>>>>>> 3784623b

    Anorm2, bnorm2 = monolithic()
    assert Anorm2 == pytest.approx(Anorm0, 1.0e-9)
    assert bnorm2 == pytest.approx(bnorm0, 1.0e-9)


@pytest.mark.parametrize("mode", [GhostMode.none, GhostMode.shared_facet])
def test_assembly_solve_block(mode):
    """Solve a two-field mass-matrix like problem with block matrix approaches
    and test that solution is the same"""
    mesh = create_unit_square(MPI.COMM_WORLD, 32, 31, ghost_mode=mode)
    P = create_element("Lagrange", mesh.ufl_cell().cellname(), 1)
    V0 = FunctionSpace(mesh, P)
    V1 = V0.clone()

    # Locate facets on boundary
    facetdim = mesh.topology.dim - 1
    bndry_facets = locate_entities_boundary(mesh, facetdim, lambda x: np.logical_or(np.isclose(x[0], 0.0),
                                                                                    np.isclose(x[0], 1.0)))

    bdofsV0 = locate_dofs_topological(V0, facetdim, bndry_facets)
    bdofsV1 = locate_dofs_topological(V1, facetdim, bndry_facets)

    u0_bc = PETSc.ScalarType(50.0)
    u1_bc = PETSc.ScalarType(20.0)
    bcs = [dirichletbc(u0_bc, bdofsV0, V0), dirichletbc(u1_bc, bdofsV1, V1)]

    # Variational problem
    u, p = ufl.TrialFunction(V0), ufl.TrialFunction(V1)
    v, q = ufl.TestFunction(V0), ufl.TestFunction(V1)
    f = 1.0
    g = -3.0
    zero = Function(V0)

    a00 = form(inner(u, v) * dx)
    a01 = form(zero * inner(p, v) * dx)
    a10 = form(zero * inner(u, q) * dx)
    a11 = form(inner(p, q) * dx)
    L0 = form(inner(f, v) * dx)
    L1 = form(inner(g, q) * dx)

    def monitor(ksp, its, rnorm):
        pass
        # print("Norm:", its, rnorm)

    def blocked():
        """Blocked"""
        A = assemble_matrix_block([[a00, a01], [a10, a11]], bcs=bcs)
        b = assemble_vector_block([L0, L1], [[a00, a01], [a10, a11]], bcs=bcs)
        A.assemble()
        x = A.createVecLeft()
        ksp = PETSc.KSP()
        ksp.create(mesh.comm)
        ksp.setOperators(A)
        ksp.setMonitor(monitor)
        ksp.setType('cg')
        ksp.setTolerances(rtol=1.0e-14)
        ksp.setFromOptions()
        ksp.solve(b, x)

        Anorm = A.norm()
        bnorm = b.norm()
        xnorm = x.norm()
        ksp.destroy(), A.destroy(), b.destroy(), x.destroy()
        return Anorm, bnorm, xnorm

    def nested():
        """Nested (MatNest)"""
        A = assemble_matrix_nest([[a00, a01], [a10, a11]], bcs=bcs, diagonal=1.0)
        A.assemble()
        b = assemble_vector_nest([L0, L1])
        apply_lifting_nest(b, [[a00, a01], [a10, a11]], bcs=bcs)
        for b_sub in b.getNestSubVecs():
            b_sub.ghostUpdate(addv=PETSc.InsertMode.ADD, mode=PETSc.ScatterMode.REVERSE)
        bcs0 = bcs_by_block([L0.function_spaces[0], L1.function_spaces[0]], bcs)
        set_bc_nest(b, bcs0)
        b.assemble()

        x = b.copy()
        ksp = PETSc.KSP()
        ksp.create(mesh.comm)
        ksp.setMonitor(monitor)
        ksp.setOperators(A)
        ksp.setType('cg')
        ksp.setTolerances(rtol=1.0e-12)
        ksp.setFromOptions()
        ksp.solve(b, x)

        Anorm = nest_matrix_norm(A)
        bnorm = b.norm()
        xnorm = x.norm()
        ksp.destroy(), A.destroy(), b.destroy(), x.destroy()
        return Anorm, bnorm, xnorm

    def monolithic():
        """Monolithic version"""
        E = P * P
        W = FunctionSpace(mesh, E)
        u0, u1 = ufl.TrialFunctions(W)
        v0, v1 = ufl.TestFunctions(W)
        a = inner(u0, v0) * dx + inner(u1, v1) * dx
        L = inner(f, v0) * ufl.dx + inner(g, v1) * dx
        a, L = form(a), form(L)

        bdofsW0_V0 = locate_dofs_topological(W.sub(0), facetdim, bndry_facets)
        bdofsW1_V1 = locate_dofs_topological(W.sub(1), facetdim, bndry_facets)
        bcs = [dirichletbc(u0_bc, bdofsW0_V0, W.sub(0)), dirichletbc(u1_bc, bdofsW1_V1, W.sub(1))]

        A = assemble_matrix(a, bcs=bcs)
        A.assemble()
        b = assemble_vector(L)
        apply_lifting(b, [a], [bcs])
        b.ghostUpdate(addv=PETSc.InsertMode.ADD, mode=PETSc.ScatterMode.REVERSE)
        set_bc(b, bcs)

        x = b.copy()
        ksp = PETSc.KSP()
        ksp.create(mesh.comm)
        ksp.setMonitor(monitor)
        ksp.setOperators(A)
        ksp.setType('cg')
        ksp.getPC().setType('jacobi')
        ksp.setTolerances(rtol=1.0e-12)
        ksp.setFromOptions()
        ksp.solve(b, x)
        Anorm = A.norm()
        bnorm = b.norm()
        xnorm = x.norm()
        ksp.destroy(), A.destroy(), b.destroy(), x.destroy()
        return Anorm, bnorm, xnorm

    Anorm0, bnorm0, xnorm0 = blocked()
    Anorm1, bnorm1, xnorm1 = nested()
    assert Anorm1 == pytest.approx(Anorm0, 1.0e-12)
    assert bnorm1 == pytest.approx(bnorm0, 1.0e-12)
    assert xnorm1 == pytest.approx(xnorm0, 1.0e-10)

    Anorm2, bnorm2, xnorm2 = monolithic()
    assert Anorm2 == pytest.approx(Anorm0, 1.0e-12)
    assert bnorm2 == pytest.approx(bnorm0, 1.0e-12)
    assert xnorm2 == pytest.approx(xnorm0, 1.0e-10)


@pytest.mark.parametrize("mesh", [
    create_unit_square(MPI.COMM_WORLD, 12, 11, ghost_mode=GhostMode.none),
    create_unit_square(MPI.COMM_WORLD, 12, 11, ghost_mode=GhostMode.shared_facet),
    create_unit_cube(MPI.COMM_WORLD, 3, 7, 3, ghost_mode=GhostMode.none),
    create_unit_cube(MPI.COMM_WORLD, 3, 7, 3, ghost_mode=GhostMode.shared_facet)])
def test_assembly_solve_taylor_hood(mesh):
    """Assemble Stokes problem with Taylor-Hood elements and solve."""
    P2 = VectorFunctionSpace(mesh, ("Lagrange", 2))
    P1 = FunctionSpace(mesh, ("Lagrange", 1))

    def boundary0(x):
        """Define boundary x = 0"""
        return np.isclose(x[0], 0.0)

    def boundary1(x):
        """Define boundary x = 1"""
        return np.isclose(x[0], 1.0)

    # Locate facets on boundaries
    facetdim = mesh.topology.dim - 1
    bndry_facets0 = locate_entities_boundary(mesh, facetdim, boundary0)
    bndry_facets1 = locate_entities_boundary(mesh, facetdim, boundary1)

    bdofs0 = locate_dofs_topological(P2, facetdim, bndry_facets0)
    bdofs1 = locate_dofs_topological(P2, facetdim, bndry_facets1)

    bc_value = np.ones(mesh.geometry.dim, dtype=PETSc.ScalarType)
    bc0 = dirichletbc(bc_value, bdofs0, P2)
    bc1 = dirichletbc(bc_value, bdofs1, P2)

    u, p = ufl.TrialFunction(P2), ufl.TrialFunction(P1)
    v, q = ufl.TestFunction(P2), ufl.TestFunction(P1)

    a00 = inner(ufl.grad(u), ufl.grad(v)) * dx
    a01 = ufl.inner(p, ufl.div(v)) * dx
    a10 = ufl.inner(ufl.div(u), q) * dx
    a11 = None

    p00 = a00
    p01, p10 = None, None
    p11 = inner(p, q) * dx

    # FIXME
    # We need zero function for the 'zero' part of L
    p_zero = Function(P1)
    f = Function(P2)
    L0 = ufl.inner(f, v) * dx
    L1 = ufl.inner(p_zero, q) * dx

    def nested_solve():
        """Nested solver"""
        A = assemble_matrix_nest(form([[a00, a01], [a10, a11]]), bcs=[bc0, bc1],
                                 mat_types=[["baij", "aij"], ["aij", ""]])
        A.assemble()
        P = assemble_matrix_nest(form([[p00, p01], [p10, p11]]), bcs=[bc0, bc1],
                                 mat_types=[["aij", "aij"], ["aij", ""]])
        P.assemble()
        b = assemble_vector_nest(form([L0, L1]))
        apply_lifting_nest(b, form([[a00, a01], [a10, a11]]), [bc0, bc1])
        for b_sub in b.getNestSubVecs():
            b_sub.ghostUpdate(addv=PETSc.InsertMode.ADD, mode=PETSc.ScatterMode.REVERSE)
        bcs = bcs_by_block(extract_function_spaces(form([L0, L1])), [bc0, bc1])
        set_bc_nest(b, bcs)
        b.assemble()

        ksp = PETSc.KSP()
        ksp.create(mesh.comm)
        ksp.setOperators(A, P)
        nested_IS = P.getNestISs()
        ksp.setType("minres")
        pc = ksp.getPC()
        pc.setType("fieldsplit")
        pc.setFieldSplitIS(["u", nested_IS[0][0]], ["p", nested_IS[1][1]])
        ksp_u, ksp_p = pc.getFieldSplitSubKSP()
        ksp_u.setType("preonly")
        ksp_u.getPC().setType('lu')
        ksp_p.setType("preonly")

        def monitor(ksp, its, rnorm):
            # print("Num it, rnorm:", its, rnorm)
            pass

        ksp.setTolerances(rtol=1.0e-8, max_it=50)
        ksp.setMonitor(monitor)
        ksp.setFromOptions()
        x = b.copy()
        ksp.solve(b, x)
        assert ksp.getConvergedReason() > 0
        ksp.destroy()
        return b.norm(), x.norm(), nest_matrix_norm(A), nest_matrix_norm(P)

    def blocked_solve():
        """Blocked (monolithic) solver"""
        A = assemble_matrix_block(form([[a00, a01], [a10, a11]]), bcs=[bc0, bc1])
        A.assemble()
        P = assemble_matrix_block(form([[p00, p01], [p10, p11]]), bcs=[bc0, bc1])
        P.assemble()
        b = assemble_vector_block(form([L0, L1]), form([[a00, a01], [a10, a11]]), bcs=[bc0, bc1])

        ksp = PETSc.KSP()
        ksp.create(mesh.comm)
        ksp.setOperators(A, P)
        ksp.setType("minres")
        pc = ksp.getPC()
        pc.setType('lu')
        ksp.setTolerances(rtol=1.0e-8, max_it=50)
        ksp.setFromOptions()
        x = A.createVecRight()
        ksp.solve(b, x)
        assert ksp.getConvergedReason() > 0
        ksp.destroy()
        return b.norm(), x.norm(), A.norm(), P.norm()

    def monolithic_solve():
        """Monolithic (interleaved) solver"""
        P2_el = create_vector_element("Lagrange", mesh.ufl_cell().cellname(), 2)
        P1_el = create_element("Lagrange", mesh.ufl_cell().cellname(), 1)
        TH = P2_el * P1_el
        W = FunctionSpace(mesh, TH)
        (u, p) = ufl.TrialFunctions(W)
        (v, q) = ufl.TestFunctions(W)
        a00 = ufl.inner(ufl.grad(u), ufl.grad(v)) * dx
        a01 = ufl.inner(p, ufl.div(v)) * dx
        a10 = ufl.inner(ufl.div(u), q) * dx
        a = a00 + a01 + a10

        p00 = ufl.inner(ufl.grad(u), ufl.grad(v)) * dx
        p11 = ufl.inner(p, q) * dx
        p_form = p00 + p11

        f = Function(W.sub(0).collapse()[0])
        p_zero = Function(W.sub(1).collapse()[0])
        L0 = inner(f, v) * dx
        L1 = inner(p_zero, q) * dx
        L = L0 + L1
        a, p_form, L = form(a), form(p_form), form(L)

        bdofsW0_P2_0 = locate_dofs_topological((W.sub(0), P2), facetdim, bndry_facets0)
        bdofsW0_P2_1 = locate_dofs_topological((W.sub(0), P2), facetdim, bndry_facets1)
        u0 = Function(P2)
        u0.x.array[:] = 1.0
        bc0 = dirichletbc(u0, bdofsW0_P2_0, W.sub(0))
        bc1 = dirichletbc(u0, bdofsW0_P2_1, W.sub(0))

        A = assemble_matrix(a, bcs=[bc0, bc1])
        A.assemble()
        P = assemble_matrix(p_form, bcs=[bc0, bc1])
        P.assemble()

        b = assemble_vector(L)
        apply_lifting(b, [a], bcs=[[bc0, bc1]])
        b.ghostUpdate(addv=PETSc.InsertMode.ADD, mode=PETSc.ScatterMode.REVERSE)
        set_bc(b, [bc0, bc1])

        ksp = PETSc.KSP()
        ksp.create(mesh.comm)
        ksp.setOperators(A, P)
        ksp.setType("minres")
        pc = ksp.getPC()
        pc.setType('lu')

        def monitor(ksp, its, rnorm):
            # print("Num it, rnorm:", its, rnorm)
            pass

        ksp.setTolerances(rtol=1.0e-8, max_it=50)
        ksp.setMonitor(monitor)
        ksp.setFromOptions()
        x = A.createVecRight()
        ksp.solve(b, x)
        assert ksp.getConvergedReason() > 0
        ksp.destroy()
        return b.norm(), x.norm(), A.norm(), P.norm()

    bnorm0, xnorm0, Anorm0, Pnorm0 = nested_solve()
    bnorm1, xnorm1, Anorm1, Pnorm1 = blocked_solve()
    assert bnorm1 == pytest.approx(bnorm0, 1.0e-12)
    assert xnorm1 == pytest.approx(xnorm0, 1.0e-8)
    assert Anorm1 == pytest.approx(Anorm0, 1.0e-12)
    assert Pnorm1 == pytest.approx(Pnorm0, 1.0e-12)

    bnorm2, xnorm2, Anorm2, Pnorm2 = monolithic_solve()
    assert bnorm2 == pytest.approx(bnorm0, 1.0e-12)
    assert xnorm2 == pytest.approx(xnorm0, 1.0e-8)
    assert Anorm2 == pytest.approx(Anorm0, 1.0e-12)
    assert Pnorm2 == pytest.approx(Pnorm0, 1.0e-12)


def test_basic_interior_facet_assembly():
    mesh = create_rectangle(MPI.COMM_WORLD, [np.array([0.0, 0.0]), np.array([1.0, 1.0])],
                            [5, 5], cell_type=CellType.triangle,
                            ghost_mode=GhostMode.shared_facet)
    V = FunctionSpace(mesh, ("DG", 1))
    u, v = ufl.TrialFunction(V), ufl.TestFunction(V)
    a = ufl.inner(ufl.avg(u), ufl.avg(v)) * ufl.dS
    a = form(a)
    A = assemble_matrix(a)
    A.assemble()
    assert isinstance(A, PETSc.Mat)
    L = ufl.conj(ufl.avg(v)) * ufl.dS
    L = form(L)
    b = assemble_vector(L)
    b.assemble()
    assert isinstance(b, PETSc.Vec)
    A.destroy()
    b.destroy()


@pytest.mark.parametrize("mode", [GhostMode.none, GhostMode.shared_facet])
def test_basic_assembly_constant(mode):
    """Tests assembly with Constant

    The following test should be sensitive to order of flattening the
    matrix-valued constant.

    """
    mesh = create_unit_square(MPI.COMM_WORLD, 5, 5, ghost_mode=mode)
    V = FunctionSpace(mesh, ("Lagrange", 1))
    u, v = ufl.TrialFunction(V), ufl.TestFunction(V)

    c = Constant(mesh, np.array([[1.0, 2.0], [5.0, 3.0]], PETSc.ScalarType))

    a = inner(c[1, 0] * u, v) * dx + inner(c[1, 0] * u, v) * ds
    L = inner(c[1, 0], v) * dx + inner(c[1, 0], v) * ds
    a, L = form(a), form(L)

    # Initial assembly
    A1 = assemble_matrix(a)
    A1.assemble()

    b1 = assemble_vector(L)
    b1.ghostUpdate(addv=PETSc.InsertMode.ADD, mode=PETSc.ScatterMode.REVERSE)

    c.value = [[1.0, 2.0], [3.0, 4.0]]

    A2 = assemble_matrix(a)
    A2.assemble()

    b2 = assemble_vector(L)
    b2.ghostUpdate(addv=PETSc.InsertMode.ADD, mode=PETSc.ScatterMode.REVERSE)
    assert (A1 * 3.0 - A2 * 5.0).norm() == pytest.approx(0.0)
    assert (b1 * 3.0 - b2 * 5.0).norm() == pytest.approx(0.0)
    A1.destroy()
    b1.destroy()
    A2.destroy()
    b2.destroy()


def test_lambda_assembler():
    """Tests assembly with a lambda function"""
    mesh = create_unit_square(MPI.COMM_WORLD, 5, 5)
    V = FunctionSpace(mesh, ("Lagrange", 1))
    u, v = ufl.TrialFunction(V), ufl.TestFunction(V)

    a = inner(u, v) * dx

    # Initial assembly
    a_form = form(a)

    rdata = []
    cdata = []
    vdata = []

    def mat_insert(rows, cols, vals):
        vdata.append(vals)
        rdata.append(np.repeat(rows, len(cols)))
        cdata.append(np.tile(cols, len(rows)))
        return 0

    _cpp.fem.assemble_matrix(mat_insert, a_form, [])
    vdata = np.array(vdata).flatten()
    cdata = np.array(cdata).flatten()
    rdata = np.array(rdata).flatten()
    mat = scipy.sparse.coo_matrix((vdata, (rdata, cdata)))
    v = np.ones(mat.shape[1])
    s = MPI.COMM_WORLD.allreduce(mat.dot(v).sum(), MPI.SUM)
    assert np.isclose(s, 1.0)


def test_pack_coefficients():
    """Test packing of form coefficients ahead of main assembly call"""
    mesh = create_unit_square(MPI.COMM_WORLD, 12, 15)
    V = FunctionSpace(mesh, ("Lagrange", 1))

    # Non-blocked
    u = Function(V)
    v = ufl.TestFunction(V)
    c = Constant(mesh, PETSc.ScalarType(12.0))
    F = ufl.inner(c, v) * dx - c * ufl.sqrt(u * u) * ufl.inner(u, v) * dx
    u.x.array[:] = 10.0
    _F = form(F)

    # -- Test vector
    b0 = assemble_vector(_F)
    b0.assemble()
    constants = _cpp.fem.pack_constants(_F)
    coeffs = _cpp.fem.pack_coefficients(_F)
    with b0.localForm() as _b0:
        for c in [(None, None), (None, coeffs), (constants, None), (constants, coeffs)]:
            b = assemble_vector(_F, c[0], c[1])
            b.assemble()
            with b.localForm() as _b:
                assert (_b0.array_r == _b.array_r).all()

    # Change coefficients
    constants *= 5.0
    for coeff in coeffs.values():
        coeff *= 5.0
    with b0.localForm() as _b0:
        for c in [(None, coeffs), (constants, None), (constants, coeffs)]:
            b = assemble_vector(_F, c[0], c[1])
            b.assemble()
            with b.localForm() as _b:
                assert (_b0 - _b).norm() > 1.0e-5

    # -- Test matrix
    du = ufl.TrialFunction(V)
    J = ufl.derivative(F, u, du)
    J = form(J)

    A0 = assemble_matrix(J)
    A0.assemble()

    constants = _cpp.fem.pack_constants(J)
    coeffs = _cpp.fem.pack_coefficients(J)
    for c in [(None, None), (None, coeffs), (constants, None), (constants, coeffs)]:
        A = assemble_matrix(J, constants=c[0], coeffs=c[1])
        A.assemble()
        assert pytest.approx((A - A0).norm(), 1.0e-12) == 0.0

    # Change coefficients
    constants *= 5.0
    for coeff in coeffs.values():
        coeff *= 5.0
    for c in [(None, coeffs), (constants, None), (constants, coeffs)]:
        A = assemble_matrix(J, constants=c[0], coeffs=c[1])
        A.assemble()
        assert (A - A0).norm() > 1.0e-5

    A.destroy(), A0.destroy()


def test_coefficents_non_constant():
    "Test packing coefficients with non-constant values"
    mesh = create_unit_square(MPI.COMM_WORLD, 3, 5)
    V = FunctionSpace(mesh, ("Lagrange", 3))  # degree 3 so that interpolation is exact

    u = Function(V)
    u.interpolate(lambda x: x[0] * x[1]**2)
    x = SpatialCoordinate(mesh)

    v = ufl.TestFunction(V)

    # -- Volume integral vector
    F = form((ufl.inner(u, v) - ufl.inner(x[0] * x[1]**2, v)) * dx)
    b0 = assemble_vector(F)
    b0.assemble()
    assert np.linalg.norm(b0.array) == pytest.approx(0.0)

    # -- Exterior facet integral vector
    F = form((ufl.inner(u, v) - ufl.inner(x[0] * x[1]**2, v)) * ds)
    b0 = assemble_vector(F)
    b0.assemble()
    assert np.linalg.norm(b0.array) == pytest.approx(0.0)

    # -- Interior facet integral vector
    V = FunctionSpace(mesh, ("DG", 3))  # degree 3 so that interpolation is exact

    u0 = Function(V)
    u0.interpolate(lambda x: x[1]**2)
    u1 = Function(V)
    u1.interpolate(lambda x: x[0])
    x = SpatialCoordinate(mesh)

    v = ufl.TestFunction(V)

    F = (ufl.inner(u1('+') * u0('-'), ufl.avg(v)) - ufl.inner(x[0] * x[1]**2, ufl.avg(v))) * ufl.dS
    F = form(F)
    b0 = assemble_vector(F)
    b0.assemble()
    assert np.linalg.norm(b0.array) == pytest.approx(0.0)

    b0.destroy()


def test_vector_types():
    """Assemble form using different types"""
    mesh = create_unit_square(MPI.COMM_WORLD, 3, 5)
    V = FunctionSpace(mesh, ("Lagrange", 3))
    v = ufl.TestFunction(V)

    c = Constant(mesh, np.float64(1))
    L = inner(c, v) * ufl.dx
    x0 = la.vector(V.dofmap.index_map, V.dofmap.index_map_bs, dtype=np.float64)
    L = form(L, dtype=x0.array.dtype)
    c0 = _cpp.fem.pack_constants(L)
    c1 = _cpp.fem.pack_coefficients(L)
    _cpp.fem.assemble_vector(x0.array, L, c0, c1)
    x0.scatter_reverse(la.ScatterMode.add)

    c = Constant(mesh, np.complex128(1))
    L = inner(c, v) * ufl.dx
    x1 = la.vector(V.dofmap.index_map, V.dofmap.index_map_bs, dtype=np.complex128)
    L = form(L, dtype=x1.array.dtype)
    c0 = _cpp.fem.pack_constants(L)
    c1 = _cpp.fem.pack_coefficients(L)
    _cpp.fem.assemble_vector(x1.array, L, c0, c1)
    x1.scatter_reverse(la.ScatterMode.add)

    c = Constant(mesh, np.float32(1))
    L = inner(c, v) * ufl.dx
    x2 = la.vector(V.dofmap.index_map, V.dofmap.index_map_bs, dtype=np.float32)
    L = form(L, dtype=x2.array.dtype)
    c0 = _cpp.fem.pack_constants(L)
    c1 = _cpp.fem.pack_coefficients(L)
    _cpp.fem.assemble_vector(x2.array, L, c0, c1)
    x2.scatter_reverse(la.ScatterMode.add)

    assert np.linalg.norm(x0.array - x1.array) == pytest.approx(0.0)
    assert np.linalg.norm(x0.array - x2.array) == pytest.approx(0.0, abs=1e-7)


def test_assemble_empty_rank_mesh():
    """Assembly on mesh where some ranks are empty"""
    comm = MPI.COMM_WORLD
    cell_type = CellType.triangle
    domain = ufl.Mesh(create_vector_element("Lagrange", cell_type.name, 1))

    def partitioner(comm, nparts, local_graph, num_ghost_nodes):
        """Leave cells on the curent rank"""
        dest = np.full(len(cells), comm.rank, dtype=np.int32)
        return graph.create_adjacencylist(dest)

    if comm.rank == 0:
        # Put cells on rank 0
        cells = np.array([[0, 1, 2], [0, 2, 3]], dtype=np.int64)
        cells = graph.create_adjacencylist(cells)
        x = np.array([[0., 0.], [1., 0.], [1., 1.], [0., 1.]])
    else:
        # No cells onm other ranks
        cells = graph.create_adjacencylist(np.empty((0, 3), dtype=np.int64))
        x = np.empty((0, 2), dtype=np.float64)

    mesh = create_mesh(comm, cells, x, domain, partitioner)

    V = FunctionSpace(mesh, ("Lagrange", 2))
    u, v = ufl.TrialFunction(V), ufl.TestFunction(V)

    f, k, zero = Function(V), Function(V), Function(V)
    f.x.array[:] = 10.0
    k.x.array[:] = 1.0
    zero.x.array[:] = 0.0
    a = form(inner(k * u, v) * dx + inner(zero * u, v) * ds)
    L = form(inner(f, v) * dx + inner(zero, v) * ds)
    M = form(2 * k * dx + k * ds)

    sum = comm.allreduce(assemble_scalar(M), op=MPI.SUM)
    assert sum == pytest.approx(6.0)

    # Assemble
    A = assemble_matrix(a)
    A.assemble()
    b = assemble_vector(L)
    b.ghostUpdate(addv=PETSc.InsertMode.ADD, mode=PETSc.ScatterMode.REVERSE)

    # Solve
    ksp = PETSc.KSP()
    ksp.create(mesh.comm)
    ksp.setOperators(A)
    ksp.setTolerances(rtol=1.0e-9, max_it=50)
    ksp.setFromOptions()
    x = b.copy()
    ksp.solve(b, x)
    assert np.allclose(x.array, 10.0)
    ksp.destroy(), b.destroy(), A.destroy()


@pytest.mark.parametrize("mode", [GhostMode.none, GhostMode.shared_facet])
def test_matrix_assembly_rectangular(mode):
    """Test assembly of block rectangular block matrices"""
    msh = create_unit_square(MPI.COMM_WORLD, 4, 8, ghost_mode=mode)
    V0 = FunctionSpace(msh, ("Lagrange", 1))
    V1 = V0.clone()
    u = ufl.TrialFunction(V0)
    v0, v1 = ufl.TestFunction(V0), ufl.TestFunction(V1)

    def single():
        a = form(ufl.inner(u, v0) * ufl.dx)
        A = assemble_matrix(a, bcs=[])
        A.assemble()
        return A

    def block():
        a = form([[ufl.inner(u, v0) * ufl.dx],
                  [ufl.inner(u, v1) * ufl.dx]])
        A0 = assemble_matrix_block(a, bcs=[])
        A0.assemble()
        A1 = assemble_matrix_nest(a, bcs=[])
        A1.assemble()
        return A0, A1

    A0 = single()
    A1, A2 = block()
    assert A1.norm() == pytest.approx(np.sqrt(2) * A0.norm())
    for row in range(2):
        A_sub = A2.getNestSubMatrix(row, 0)
        assert A_sub.equal(A0)

    A0.destroy(), A1.destroy(), A2.destroy()<|MERGE_RESOLUTION|>--- conflicted
+++ resolved
@@ -324,7 +324,7 @@
 
     def monolithic():
         """Monolithic version"""
-        W = FunctionSpace(mesh, ufl.MixedElement([P0, P1, P2]))
+        W = FunctionSpace(mesh, MixedElement([P0, P1, P2]))
         u0, u1, u2 = ufl.TrialFunctions(W)
         v0, v1, v2 = ufl.TestFunctions(W)
         a = inner(u0, v0) * dx + inner(u1, v1) * dx + inner(u0, v1) * dx + inner(
@@ -347,40 +347,10 @@
         A.destroy(), b.destroy()
         return Anorm, bnorm
 
-<<<<<<< HEAD
-    try:
-        A0 = assemble_matrix_nest(a_block_none, bcs=[bc])
-    except RuntimeError:
-        pass
-    else:
-        raise RuntimeError("DirichletBC for 'None' diagonal block must raise.")
-
-    b1 = assemble_vector_nest(L_block)
-    apply_lifting_nest(b1, a_block, bcs=[bc])
-    for b_sub in b1.getNestSubVecs():
-        b_sub.ghostUpdate(addv=PETSc.InsertMode.ADD, mode=PETSc.ScatterMode.REVERSE)
-    bcs0 = bcs_by_block([L.function_spaces[0] for L in L_block], [bc])
-    set_bc_nest(b1, bcs0)
-    b1.assemble()
-
-    bnorm1 = math.sqrt(sum([x.norm()**2 for x in b1.getNestSubVecs()]))
-    assert bnorm0 == pytest.approx(bnorm1, 1.0e-12)
-
-    # Monolithic version
-    W = FunctionSpace(mesh, MixedElement([P0, P1, P2]))
-    u0, u1, u2 = ufl.TrialFunctions(W)
-    v0, v1, v2 = ufl.TestFunctions(W)
-    a = inner(u0, v0) * dx + inner(u1, v1) * dx + inner(u0, v1) * dx + inner(
-        u1, v0) * dx + inner(u0, v2) * dx + inner(u1, v2) * dx + inner(u2, v2) * dx \
-        + inner(u2, v0) * dx + inner(u2, v1) * dx
-    L = zero * inner(f, v0) * ufl.dx + inner(g, v1) * dx + inner(g, v2) * dx
-    a, L = form(a), form(L)
-=======
     Anorm0, bnorm0 = blocked()
     Anorm1, bnorm1 = nest()
     assert Anorm1 == pytest.approx(Anorm0, 1.0e-9)
     assert bnorm1 == pytest.approx(bnorm0, 1.0e-9)
->>>>>>> 3784623b
 
     Anorm2, bnorm2 = monolithic()
     assert Anorm2 == pytest.approx(Anorm0, 1.0e-9)
