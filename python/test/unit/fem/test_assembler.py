# Copyright (C) 2018-2019 Garth N. Wells
#
# This file is part of DOLFINX (https://www.fenicsproject.org)
#
# SPDX-License-Identifier:    LGPL-3.0-or-later
"""Unit tests for assembly"""

import math

import mpi4py
import numpy
import pytest
import scipy.sparse.linalg
<<<<<<< HEAD
from mpi4py import MPI
=======
from dolfinx_utils.test.skips import skip_if_complex, skip_in_parallel
>>>>>>> cc088a46
from petsc4py import PETSc

import dolfinx
import ufl
from dolfinx import function
from dolfinx.specialfunctions import SpatialCoordinate
from ufl import derivative, ds, dx, inner


def nest_matrix_norm(A):
    """Return norm of a MatNest matrix"""
    assert A.getType() == "nest"
    norm = 0.0
    nrows, ncols = A.getNestSize()
    for row in range(nrows):
        for col in range(ncols):
            A_sub = A.getNestSubMatrix(row, col)
            if A_sub:
                _norm = A_sub.norm()
                norm += _norm * _norm
    return math.sqrt(norm)


def test_assemble_functional():
    mesh = dolfinx.generation.UnitSquareMesh(MPI.COMM_WORLD, 12, 12)
    M = 1.0 * dx(domain=mesh)
    value = dolfinx.fem.assemble_scalar(M)
    value = mesh.mpi_comm().allreduce(value, op=mpi4py.MPI.SUM)
    assert value == pytest.approx(1.0, 1e-12)
    x = SpatialCoordinate(mesh)
    M = x[0] * dx(domain=mesh)
    value = dolfinx.fem.assemble_scalar(M)
    value = mesh.mpi_comm().allreduce(value, op=mpi4py.MPI.SUM)
    assert value == pytest.approx(0.5, 1e-12)


def test_assemble_derivatives():
    """This test checks the original_coefficient_positions, which may change
    under differentiation (some coefficients and constants are
    eliminated)"""
    mesh = dolfinx.generation.UnitSquareMesh(MPI.COMM_WORLD, 12, 12)
    Q = dolfinx.FunctionSpace(mesh, ("Lagrange", 1))
    u = dolfinx.Function(Q)
    v = ufl.TestFunction(Q)
    du = ufl.TrialFunction(Q)
    b = dolfinx.Function(Q)
    c1 = function.Constant(mesh, [[1.0, 0.0], [3.0, 4.0]])
    c2 = function.Constant(mesh, 2.0)

    with b.vector.localForm() as b_local:
        b_local.set(2.0)

    # derivative eliminates 'u' and 'c1'
    L = ufl.inner(c1, c1) * v * dx + c2 * b * inner(u, v) * dx
    a = derivative(L, u, du)

    A1 = dolfinx.fem.assemble_matrix(a)
    A1.assemble()

    a = c2 * b * inner(du, v) * dx
    A2 = dolfinx.fem.assemble_matrix(a)
    A2.assemble()

    assert (A1 - A2).norm() == pytest.approx(0.0, rel=1e-12, abs=1e-12)


@skip_in_parallel
@skip_if_complex
def test_eigen_assembly():
    """Compare assembly into scipy.CSR matrix with PETSc assembly"""
    mesh = dolfinx.generation.UnitSquareMesh(MPI.COMM_WORLD, 12, 12)
    Q = dolfinx.FunctionSpace(mesh, ("Lagrange", 1))
    u = ufl.TrialFunction(Q)
    v = ufl.TestFunction(Q)
    a = ufl.inner(ufl.grad(u), ufl.grad(v)) * ufl.dx

    def boundary(x):
        return numpy.logical_or(x[0] < 1.0e-6, x[0] > 1.0 - 1.0e-6)

    bdofsQ = dolfinx.fem.locate_dofs_geometrical(Q, boundary)

    u_bc = dolfinx.function.Function(Q)
    with u_bc.vector.localForm() as u_local:
        u_local.set(1.0)
    bc = dolfinx.fem.dirichletbc.DirichletBC(u_bc, bdofsQ)

    A1 = dolfinx.fem.assemble_matrix(a, [bc])
    A1.assemble()

    cpp_form = dolfinx.Form(a)._cpp_object
    A2 = dolfinx.fem.assemble_csr_matrix(cpp_form, [bc])
    assert numpy.isclose(A1.norm(), scipy.sparse.linalg.norm(A2))


def test_basic_assembly():
    mesh = dolfinx.generation.UnitSquareMesh(MPI.COMM_WORLD, 12, 12)
    V = dolfinx.FunctionSpace(mesh, ("Lagrange", 1))
    u, v = ufl.TrialFunction(V), ufl.TestFunction(V)

    f = dolfinx.Function(V)
    with f.vector.localForm() as f_local:
        f_local.set(10.0)
    a = inner(f * u, v) * dx + inner(u, v) * ds
    L = inner(f, v) * dx + inner(2.0, v) * ds

    # Initial assembly
    A = dolfinx.fem.assemble_matrix(a)
    A.assemble()
    assert isinstance(A, PETSc.Mat)
    b = dolfinx.fem.assemble_vector(L)
    b.ghostUpdate(addv=PETSc.InsertMode.ADD, mode=PETSc.ScatterMode.REVERSE)
    assert isinstance(b, PETSc.Vec)

    # Second assembly
    normA = A.norm()
    A.zeroEntries()
    A = dolfinx.fem.assemble_matrix(A, a)
    A.assemble()
    assert isinstance(A, PETSc.Mat)
    assert normA == pytest.approx(A.norm())
    normb = b.norm()
    with b.localForm() as b_local:
        b_local.set(0.0)
    b = dolfinx.fem.assemble_vector(b, L)
    b.ghostUpdate(addv=PETSc.InsertMode.ADD, mode=PETSc.ScatterMode.REVERSE)
    assert isinstance(b, PETSc.Vec)
    assert normb == pytest.approx(b.norm())

    # Vector re-assembly - no zeroing (but need to zero ghost entries)
    with b.localForm() as b_local:
        b_local.array[b.local_size:] = 0.0
    dolfinx.fem.assemble_vector(b, L)
    b.ghostUpdate(addv=PETSc.InsertMode.ADD, mode=PETSc.ScatterMode.REVERSE)
    assert 2.0 * normb == pytest.approx(b.norm())

    # Matrix re-assembly (no zeroing)
    dolfinx.fem.assemble_matrix(A, a)
    A.assemble()
    assert 2.0 * normA == pytest.approx(A.norm())


def test_assembly_bcs():
    mesh = dolfinx.generation.UnitSquareMesh(MPI.COMM_WORLD, 12, 12)
    V = dolfinx.FunctionSpace(mesh, ("Lagrange", 1))
    u, v = ufl.TrialFunction(V), ufl.TestFunction(V)
    a = inner(u, v) * dx + inner(u, v) * ds
    L = inner(1.0, v) * dx

    def boundary(x):
        return numpy.logical_or(x[0] < 1.0e-6, x[0] > 1.0 - 1.0e-6)

    bdofsV = dolfinx.fem.locate_dofs_geometrical(V, boundary)

    u_bc = dolfinx.function.Function(V)
    with u_bc.vector.localForm() as u_local:
        u_local.set(1.0)
    bc = dolfinx.fem.dirichletbc.DirichletBC(u_bc, bdofsV)

    # Assemble and apply 'global' lifting of bcs
    A = dolfinx.fem.assemble_matrix(a)
    A.assemble()
    b = dolfinx.fem.assemble_vector(L)
    b.ghostUpdate(addv=PETSc.InsertMode.ADD, mode=PETSc.ScatterMode.REVERSE)
    g = b.duplicate()
    with g.localForm() as g_local:
        g_local.set(0.0)
    dolfinx.fem.set_bc(g, [bc])
    f = b - A * g
    dolfinx.fem.set_bc(f, [bc])

    # Assemble vector and apply lifting of bcs during assembly
    b = dolfinx.fem.assemble_vector(L)
    b.ghostUpdate(addv=PETSc.InsertMode.ADD, mode=PETSc.ScatterMode.REVERSE)
    b_bc = dolfinx.fem.assemble_vector(L)
    dolfinx.fem.apply_lifting(b_bc, [a], [[bc]])
    b_bc.ghostUpdate(addv=PETSc.InsertMode.ADD, mode=PETSc.ScatterMode.REVERSE)
    dolfinx.fem.set_bc(b_bc, [bc])

    assert (f - b_bc).norm() == pytest.approx(0.0, rel=1e-12, abs=1e-12)


@skip_in_parallel
def test_assemble_manifold():
    """Test assembly of poisson problem on a mesh with topological dimension 1
    but embedded in 2D (gdim=2).
    """
    points = numpy.array([[0.0, 0.0], [0.2, 0.0], [0.4, 0.0],
                          [0.6, 0.0], [0.8, 0.0], [1.0, 0.0]], dtype=numpy.float64)
    cells = numpy.array([[0, 1], [1, 2], [2, 3], [3, 4], [4, 5]], dtype=numpy.int32)

    mesh = dolfinx.Mesh(MPI.COMM_WORLD,
                        dolfinx.cpp.mesh.CellType.interval,
                        points, cells, [], dolfinx.cpp.mesh.GhostMode.none)

    mesh.geometry.coord_mapping = dolfinx.fem.create_coordinate_map(mesh)

    assert mesh.geometry.dim == 2
    assert mesh.topology.dim == 1

    U = dolfinx.FunctionSpace(mesh, ("P", 1))

    u, v = ufl.TrialFunction(U), ufl.TestFunction(U)
    w = dolfinx.Function(U)

    a = ufl.inner(ufl.grad(u), ufl.grad(v)) * ufl.dx(mesh)
    L = ufl.inner(1.0, v) * ufl.dx(mesh)

    bcdofs = dolfinx.fem.locate_dofs_geometrical(U, lambda x: numpy.isclose(x[0], 0.0))
    bcs = [dolfinx.DirichletBC(w, bcdofs)]
    A = dolfinx.fem.assemble_matrix(a, bcs)
    A.assemble()

    b = dolfinx.fem.assemble_vector(L)
    dolfinx.fem.apply_lifting(b, [a], [bcs])
    dolfinx.fem.set_bc(b, bcs)

    assert numpy.isclose(b.norm(), 0.41231)
    assert numpy.isclose(A.norm(), 25.0199)


def test_matrix_assembly_block():
    """Test assembly of block matrices and vectors into (a) monolithic
    blocked structures, PETSc Nest structures, and monolithic structures.
    """
    mesh = dolfinx.generation.UnitSquareMesh(MPI.COMM_WORLD, 4, 8)

    p0, p1 = 1, 2
    P0 = ufl.FiniteElement("Lagrange", mesh.ufl_cell(), p0)
    P1 = ufl.FiniteElement("Lagrange", mesh.ufl_cell(), p1)

    V0 = dolfinx.function.FunctionSpace(mesh, P0)
    V1 = dolfinx.function.FunctionSpace(mesh, P1)

    def boundary(x):
        return numpy.logical_or(x[0] < 1.0e-6, x[0] > 1.0 - 1.0e-6)

    # Locate facets on boundary
    facetdim = mesh.topology.dim - 1
    bndry_facets = dolfinx.mesh.locate_entities_geometrical(mesh, facetdim, boundary, boundary_only=True)

    bdofsV1 = dolfinx.fem.locate_dofs_topological(V1, facetdim, bndry_facets)

    u_bc = dolfinx.function.Function(V1)
    with u_bc.vector.localForm() as u_local:
        u_local.set(50.0)
    bc = dolfinx.fem.dirichletbc.DirichletBC(u_bc, bdofsV1)

    # Define variational problem
    u, p = ufl.TrialFunction(V0), ufl.TrialFunction(V1)
    v, q = ufl.TestFunction(V0), ufl.TestFunction(V1)
    f = 1.0
    g = -3.0
    zero = dolfinx.Function(V0)

    a00 = inner(u, v) * dx
    a01 = inner(p, v) * dx
    a10 = inner(u, q) * dx
    a11 = inner(p, q) * dx

    L0 = zero * inner(f, v) * dx
    L1 = inner(g, q) * dx

    a_block = [[a00, a01], [a10, a11]]
    L_block = [L0, L1]

    # Monolithic blocked
    A0 = dolfinx.fem.assemble_matrix_block(a_block, [bc])
    A0.assemble()
    b0 = dolfinx.fem.assemble_vector_block(L_block, a_block, [bc])
    assert A0.getType() != "nest"
    Anorm0 = A0.norm()
    bnorm0 = b0.norm()

    # Nested (MatNest)
    A1 = dolfinx.fem.assemble_matrix_nest(a_block, [bc])
    A1.assemble()
    Anorm1 = nest_matrix_norm(A1)
    assert Anorm0 == pytest.approx(Anorm1, 1.0e-12)

    b1 = dolfinx.fem.assemble_vector_nest(L_block)
    dolfinx.fem.apply_lifting_nest(b1, a_block, [bc])
    for b_sub in b1.getNestSubVecs():
        b_sub.ghostUpdate(addv=PETSc.InsertMode.ADD, mode=PETSc.ScatterMode.REVERSE)
    bcs0 = dolfinx.cpp.fem.bcs_rows(dolfinx.fem.assemble._create_cpp_form(L_block), [bc])
    dolfinx.fem.set_bc_nest(b1, bcs0)
    b1.assemble()

    bnorm1 = math.sqrt(sum([x.norm()**2 for x in b1.getNestSubVecs()]))
    assert bnorm0 == pytest.approx(bnorm1, 1.0e-12)

    # Monolithic version
    E = P0 * P1
    W = dolfinx.function.FunctionSpace(mesh, E)
    u0, u1 = ufl.TrialFunctions(W)
    v0, v1 = ufl.TestFunctions(W)
    a = inner(u0, v0) * dx + inner(u1, v1) * dx + inner(u0, v1) * dx + inner(
        u1, v0) * dx
    L = zero * inner(f, v0) * ufl.dx + inner(g, v1) * dx

    bdofsW_V1 = dolfinx.fem.locate_dofs_topological((W.sub(1), V1), mesh.topology.dim - 1, bndry_facets)

    bc = dolfinx.fem.dirichletbc.DirichletBC(u_bc, bdofsW_V1, W.sub(1))
    A2 = dolfinx.fem.assemble_matrix(a, [bc])
    A2.assemble()
    b2 = dolfinx.fem.assemble_vector(L)
    dolfinx.fem.apply_lifting(b2, [a], [[bc]])
    b2.ghostUpdate(addv=PETSc.InsertMode.ADD, mode=PETSc.ScatterMode.REVERSE)
    dolfinx.fem.set_bc(b2, [bc])
    assert A2.getType() != "nest"
    assert A2.norm() == pytest.approx(Anorm0, 1.0e-9)
    assert b2.norm() == pytest.approx(bnorm0, 1.0e-9)


def test_assembly_solve_block():
    """Solve a two-field mass-matrix like problem with block matrix approaches
    and test that solution is the same.
    """
    mesh = dolfinx.generation.UnitSquareMesh(MPI.COMM_WORLD, 32, 31)
    P = ufl.FiniteElement("Lagrange", mesh.ufl_cell(), 1)
    V0 = dolfinx.function.FunctionSpace(mesh, P)
    V1 = V0.clone()

    def boundary(x):
        return numpy.logical_or(x[0] < 1.0e-6, x[0] > 1.0 - 1.0e-6)

    # Locate facets on boundary
    facetdim = mesh.topology.dim - 1
    bndry_facets = dolfinx.mesh.locate_entities_geometrical(mesh, facetdim, boundary, boundary_only=True)

    bdofsV0 = dolfinx.fem.locate_dofs_topological(V0, facetdim, bndry_facets)
    bdofsV1 = dolfinx.fem.locate_dofs_topological(V1, facetdim, bndry_facets)

    u_bc0 = dolfinx.function.Function(V0)
    u_bc0.vector.set(50.0)
    u_bc0.vector.ghostUpdate(
        addv=PETSc.InsertMode.INSERT, mode=PETSc.ScatterMode.FORWARD)
    u_bc1 = dolfinx.function.Function(V1)
    u_bc1.vector.set(20.0)
    u_bc1.vector.ghostUpdate(
        addv=PETSc.InsertMode.INSERT, mode=PETSc.ScatterMode.FORWARD)
    bcs = [
        dolfinx.fem.dirichletbc.DirichletBC(u_bc0, bdofsV0),
        dolfinx.fem.dirichletbc.DirichletBC(u_bc1, bdofsV1)
    ]

    # Variational problem
    u, p = ufl.TrialFunction(V0), ufl.TrialFunction(V1)
    v, q = ufl.TestFunction(V0), ufl.TestFunction(V1)
    f = 1.0
    g = -3.0
    zero = dolfinx.Function(V0)

    a00 = inner(u, v) * dx
    a01 = zero * inner(p, v) * dx
    a10 = zero * inner(u, q) * dx
    a11 = inner(p, q) * dx
    L0 = inner(f, v) * dx
    L1 = inner(g, q) * dx

    def monitor(ksp, its, rnorm):
        pass
        # print("Norm:", its, rnorm)

    A0 = dolfinx.fem.assemble_matrix_block([[a00, a01], [a10, a11]], bcs)
    b0 = dolfinx.fem.assemble_vector_block([L0, L1], [[a00, a01], [a10, a11]],
                                           bcs)
    A0.assemble()
    A0norm = A0.norm()
    b0norm = b0.norm()
    x0 = A0.createVecLeft()
    ksp = PETSc.KSP()
    ksp.create(mesh.mpi_comm())
    ksp.setOperators(A0)
    ksp.setMonitor(monitor)
    ksp.setType('cg')
    ksp.setTolerances(rtol=1.0e-14)
    ksp.setFromOptions()
    ksp.solve(b0, x0)
    x0norm = x0.norm()

    # Nested (MatNest)
    A1 = dolfinx.fem.assemble_matrix_nest([[a00, a01], [a10, a11]], bcs)
    A1.assemble()
    b1 = dolfinx.fem.assemble_vector_nest([L0, L1])
    dolfinx.fem.apply_lifting_nest(b1, [[a00, a01], [a10, a11]], bcs)
    for b_sub in b1.getNestSubVecs():
        b_sub.ghostUpdate(addv=PETSc.InsertMode.ADD, mode=PETSc.ScatterMode.REVERSE)
    bcs0 = dolfinx.cpp.fem.bcs_rows(dolfinx.fem.assemble._create_cpp_form([L0, L1]), bcs)
    dolfinx.fem.set_bc_nest(b1, bcs0)
    b1.assemble()

    b1norm = b1.norm()
    assert b1norm == pytest.approx(b0norm, 1.0e-12)
    A1norm = nest_matrix_norm(A1)
    assert A0norm == pytest.approx(A1norm, 1.0e-12)

    x1 = b1.copy()
    ksp = PETSc.KSP()
    ksp.create(mesh.mpi_comm())
    ksp.setMonitor(monitor)
    ksp.setOperators(A1)
    ksp.setType('cg')
    ksp.setTolerances(rtol=1.0e-12)
    ksp.setFromOptions()
    ksp.solve(b1, x1)
    x1norm = x1.norm()
    assert x1norm == pytest.approx(x0norm, rel=1.0e-12)

    # Monolithic version
    E = P * P
    W = dolfinx.function.FunctionSpace(mesh, E)
    u0, u1 = ufl.TrialFunctions(W)
    v0, v1 = ufl.TestFunctions(W)
    a = inner(u0, v0) * dx + inner(u1, v1) * dx
    L = inner(f, v0) * ufl.dx + inner(g, v1) * dx

    u0_bc = dolfinx.function.Function(V0)
    u0_bc.vector.set(50.0)
    u0_bc.vector.ghostUpdate(
        addv=PETSc.InsertMode.INSERT, mode=PETSc.ScatterMode.FORWARD)
    u1_bc = dolfinx.function.Function(V1)
    u1_bc.vector.set(20.0)
    u1_bc.vector.ghostUpdate(
        addv=PETSc.InsertMode.INSERT, mode=PETSc.ScatterMode.FORWARD)

    bdofsW0_V0 = dolfinx.fem.locate_dofs_topological((W.sub(0), V0), facetdim, bndry_facets)
    bdofsW1_V1 = dolfinx.fem.locate_dofs_topological((W.sub(1), V1), facetdim, bndry_facets)

    bcs = [
        dolfinx.fem.dirichletbc.DirichletBC(u0_bc, bdofsW0_V0, W.sub(0)),
        dolfinx.fem.dirichletbc.DirichletBC(u1_bc, bdofsW1_V1, W.sub(1))
    ]

    A2 = dolfinx.fem.assemble_matrix(a, bcs)
    A2.assemble()
    b2 = dolfinx.fem.assemble_vector(L)
    dolfinx.fem.apply_lifting(b2, [a], [bcs])
    b2.ghostUpdate(addv=PETSc.InsertMode.ADD, mode=PETSc.ScatterMode.REVERSE)
    dolfinx.fem.set_bc(b2, bcs)
    A2norm = A2.norm()
    b2norm = b2.norm()
    assert A2norm == pytest.approx(A0norm, 1.0e-12)
    assert b2norm == pytest.approx(b0norm, 1.0e-12)

    x2 = b2.copy()
    ksp = PETSc.KSP()
    ksp.create(mesh.mpi_comm())
    ksp.setMonitor(monitor)
    ksp.setOperators(A2)
    ksp.setType('cg')
    ksp.getPC().setType('jacobi')
    ksp.setTolerances(rtol=1.0e-12)
    ksp.setFromOptions()
    ksp.solve(b2, x2)
    x2norm = x2.norm()
    assert x2norm == pytest.approx(x0norm, 1.0e-10)


@pytest.mark.parametrize("mesh", [
    dolfinx.generation.UnitSquareMesh(MPI.COMM_WORLD, 12, 11),
    dolfinx.generation.UnitCubeMesh(MPI.COMM_WORLD, 3, 7, 3)
])
def test_assembly_solve_taylor_hood(mesh):
    """Assemble Stokes problem with Taylor-Hood elements and solve."""
    P2 = function.VectorFunctionSpace(mesh, ("Lagrange", 2))
    P1 = function.FunctionSpace(mesh, ("Lagrange", 1))

    def boundary0(x):
        """Define boundary x = 0"""
        return x[0] < 10 * numpy.finfo(float).eps

    def boundary1(x):
        """Define boundary x = 1"""
        return x[0] > (1.0 - 10 * numpy.finfo(float).eps)

    # Locate facets on boundaries
    facetdim = mesh.topology.dim - 1
    bndry_facets0 = dolfinx.mesh.locate_entities_geometrical(mesh, facetdim, boundary0, boundary_only=True)
    bndry_facets1 = dolfinx.mesh.locate_entities_geometrical(mesh, facetdim, boundary1, boundary_only=True)

    bdofs0 = dolfinx.fem.locate_dofs_topological(P2, facetdim, bndry_facets0)
    bdofs1 = dolfinx.fem.locate_dofs_topological(P2, facetdim, bndry_facets1)

    u0 = dolfinx.Function(P2)
    u0.vector.set(1.0)
    u0.vector.ghostUpdate(addv=PETSc.InsertMode.INSERT, mode=PETSc.ScatterMode.FORWARD)
    bc0 = dolfinx.DirichletBC(u0, bdofs0)
    bc1 = dolfinx.DirichletBC(u0, bdofs1)

    u, p = ufl.TrialFunction(P2), ufl.TrialFunction(P1)
    v, q = ufl.TestFunction(P2), ufl.TestFunction(P1)

    a00 = inner(ufl.grad(u), ufl.grad(v)) * dx
    a01 = ufl.inner(p, ufl.div(v)) * dx
    a10 = ufl.inner(ufl.div(u), q) * dx
    a11 = None

    p00 = a00
    p01, p10 = None, None
    p11 = inner(p, q) * dx

    # FIXME
    # We need zero function for the 'zero' part of L
    p_zero = dolfinx.Function(P1)
    f = dolfinx.Function(P2)
    L0 = ufl.inner(f, v) * dx
    L1 = ufl.inner(p_zero, q) * dx

    # -- Blocked (nested)

    A0 = dolfinx.fem.assemble_matrix_nest([[a00, a01], [a10, a11]], [bc0, bc1])
    A0.assemble()
    A0norm = nest_matrix_norm(A0)
    P0 = dolfinx.fem.assemble_matrix_nest([[p00, p01], [p10, p11]], [bc0, bc1])
    P0.assemble()
    P0norm = nest_matrix_norm(P0)
    b0 = dolfinx.fem.assemble_vector_nest([L0, L1])
    dolfinx.fem.apply_lifting_nest(b0, [[a00, a01], [a10, a11]], [bc0, bc1])
    for b_sub in b0.getNestSubVecs():
        b_sub.ghostUpdate(addv=PETSc.InsertMode.ADD, mode=PETSc.ScatterMode.REVERSE)
    bcs0 = dolfinx.cpp.fem.bcs_rows(dolfinx.fem.assemble._create_cpp_form([L0, L1]), [bc0, bc1])
    dolfinx.fem.set_bc_nest(b0, bcs0)
    b0.assemble()
    b0norm = b0.norm()

    ksp = PETSc.KSP()
    ksp.create(mesh.mpi_comm())
    ksp.setOperators(A0, P0)
    nested_IS = P0.getNestISs()
    ksp.setType("minres")
    pc = ksp.getPC()
    pc.setType("fieldsplit")
    pc.setFieldSplitIS(["u", nested_IS[0][0]], ["p", nested_IS[1][1]])
    ksp_u, ksp_p = pc.getFieldSplitSubKSP()
    ksp_u.setType("preonly")
    ksp_u.getPC().setType('lu')
    ksp_u.getPC().setFactorSolverType('superlu_dist')
    ksp_p.setType("preonly")

    def monitor(ksp, its, rnorm):
        # print("Num it, rnorm:", its, rnorm)
        pass

    ksp.setTolerances(rtol=1.0e-8, max_it=50)
    ksp.setMonitor(monitor)
    ksp.setFromOptions()
    x0 = b0.copy()
    ksp.solve(b0, x0)
    assert ksp.getConvergedReason() > 0

    # -- Blocked (monolithic)

    A1 = dolfinx.fem.assemble_matrix_block([[a00, a01], [a10, a11]], [bc0, bc1])
    A1.assemble()
    assert A1.norm() == pytest.approx(A0norm, 1.0e-12)
    P1 = dolfinx.fem.assemble_matrix_block([[p00, p01], [p10, p11]], [bc0, bc1])
    P1.assemble()
    assert P1.norm() == pytest.approx(P0norm, 1.0e-12)

    b1 = dolfinx.fem.assemble_vector_block([L0, L1], [[a00, a01], [a10, a11]],
                                           [bc0, bc1])

    assert b1.norm() == pytest.approx(b0norm, 1.0e-12)

    ksp = PETSc.KSP()
    ksp.create(mesh.mpi_comm())
    ksp.setOperators(A1, P1)
    ksp.setType("minres")
    pc = ksp.getPC()
    pc.setType('lu')
    pc.setFactorSolverType('superlu_dist')
    ksp.setTolerances(rtol=1.0e-8, max_it=50)
    ksp.setFromOptions()
    x1 = A1.createVecRight()
    ksp.solve(b1, x1)
    assert ksp.getConvergedReason() > 0
    assert x1.norm() == pytest.approx(x0.norm(), 1e-8)

    # -- Monolithic

    P2_el = ufl.VectorElement("Lagrange", mesh.ufl_cell(), 2)
    P1_el = ufl.FiniteElement("Lagrange", mesh.ufl_cell(), 1)
    TH = P2_el * P1_el
    W = dolfinx.FunctionSpace(mesh, TH)
    (u, p) = ufl.TrialFunctions(W)
    (v, q) = ufl.TestFunctions(W)
    a00 = ufl.inner(ufl.grad(u), ufl.grad(v)) * dx
    a01 = ufl.inner(p, ufl.div(v)) * dx
    a10 = ufl.inner(ufl.div(u), q) * dx
    a = a00 + a01 + a10

    p00 = ufl.inner(ufl.grad(u), ufl.grad(v)) * dx
    p11 = ufl.inner(p, q) * dx
    p_form = p00 + p11

    f = dolfinx.Function(W.sub(0).collapse())
    p_zero = dolfinx.Function(W.sub(1).collapse())
    L0 = inner(f, v) * dx
    L1 = inner(p_zero, q) * dx
    L = L0 + L1

    bdofsW0_P2_0 = dolfinx.fem.locate_dofs_topological((W.sub(0), P2), facetdim, bndry_facets0)
    bdofsW0_P2_1 = dolfinx.fem.locate_dofs_topological((W.sub(0), P2), facetdim, bndry_facets1)

    bc0 = dolfinx.DirichletBC(u0, bdofsW0_P2_0, W.sub(0))
    bc1 = dolfinx.DirichletBC(u0, bdofsW0_P2_1, W.sub(0))

    A2 = dolfinx.fem.assemble_matrix(a, [bc0, bc1])
    A2.assemble()
    assert A2.norm() == pytest.approx(A0norm, 1.0e-12)
    P2 = dolfinx.fem.assemble_matrix(p_form, [bc0, bc1])
    P2.assemble()
    assert P2.norm() == pytest.approx(P0norm, 1.0e-12)

    b2 = dolfinx.fem.assemble_vector(L)
    dolfinx.fem.apply_lifting(b2, [a], [[bc0, bc1]])
    b2.ghostUpdate(addv=PETSc.InsertMode.ADD, mode=PETSc.ScatterMode.REVERSE)
    dolfinx.fem.set_bc(b2, [bc0, bc1])
    b2norm = b2.norm()
    assert b2norm == pytest.approx(b0norm, 1.0e-12)

    ksp = PETSc.KSP()
    ksp.create(mesh.mpi_comm())
    ksp.setOperators(A2, P2)
    ksp.setType("minres")
    pc = ksp.getPC()
    pc.setType('lu')
    pc.setFactorSolverType('superlu_dist')

    def monitor(ksp, its, rnorm):
        # print("Num it, rnorm:", its, rnorm)
        pass

    ksp.setTolerances(rtol=1.0e-8, max_it=50)
    ksp.setMonitor(monitor)
    ksp.setFromOptions()
    x2 = A2.createVecRight()
    ksp.solve(b2, x2)
    assert ksp.getConvergedReason() > 0
    assert x0.norm() == pytest.approx(x2.norm(), 1e-8)


def test_basic_interior_facet_assembly():
    ghost_mode = dolfinx.cpp.mesh.GhostMode.none
    if (MPI.COMM_WORLD.size > 1):
        ghost_mode = dolfinx.cpp.mesh.GhostMode.shared_facet

    mesh = dolfinx.RectangleMesh(MPI.COMM_WORLD,
                                 [numpy.array([0.0, 0.0, 0.0]),
                                  numpy.array([1.0, 1.0, 0.0])],
                                 [5, 5],
                                 cell_type=dolfinx.cpp.mesh.CellType.triangle,
                                 ghost_mode=ghost_mode)

    V = function.FunctionSpace(mesh, ("DG", 1))
    u, v = ufl.TrialFunction(V), ufl.TestFunction(V)

    a = ufl.inner(ufl.avg(u), ufl.avg(v)) * ufl.dS

    A = dolfinx.fem.assemble_matrix(a)
    A.assemble()
    assert isinstance(A, PETSc.Mat)

    L = ufl.conj(ufl.avg(v)) * ufl.dS
    b = dolfinx.fem.assemble_vector(L)
    b.assemble()
    assert isinstance(b, PETSc.Vec)


def test_basic_assembly_constant():
    """Tests assembly with Constant

    The following test should be sensitive to order of flattening the
    matrix-valued constant.

    """
    mesh = dolfinx.generation.UnitSquareMesh(MPI.COMM_WORLD, 5, 5)
    V = function.FunctionSpace(mesh, ("Lagrange", 1))
    u, v = ufl.TrialFunction(V), ufl.TestFunction(V)

    c = function.Constant(mesh, [[1.0, 2.0], [5.0, 3.0]])

    a = inner(c[1, 0] * u, v) * dx + inner(c[1, 0] * u, v) * ds
    L = inner(c[1, 0], v) * dx + inner(c[1, 0], v) * ds

    # Initial assembly
    A1 = dolfinx.fem.assemble_matrix(a)
    A1.assemble()

    b1 = dolfinx.fem.assemble_vector(L)
    b1.ghostUpdate(addv=PETSc.InsertMode.ADD, mode=PETSc.ScatterMode.REVERSE)

    c.value = [[1.0, 2.0], [3.0, 4.0]]

    A2 = dolfinx.fem.assemble_matrix(a)
    A2.assemble()

    b2 = dolfinx.fem.assemble_vector(L)
    b2.ghostUpdate(addv=PETSc.InsertMode.ADD, mode=PETSc.ScatterMode.REVERSE)

    assert (A1 * 3.0 - A2 * 5.0).norm() == pytest.approx(0.0)
    assert (b1 * 3.0 - b2 * 5.0).norm() == pytest.approx(0.0)<|MERGE_RESOLUTION|>--- conflicted
+++ resolved
@@ -7,15 +7,11 @@
 
 import math
 
-import mpi4py
 import numpy
 import pytest
 import scipy.sparse.linalg
-<<<<<<< HEAD
+from dolfinx_utils.test.skips import skip_if_complex, skip_in_parallel
 from mpi4py import MPI
-=======
-from dolfinx_utils.test.skips import skip_if_complex, skip_in_parallel
->>>>>>> cc088a46
 from petsc4py import PETSc
 
 import dolfinx
@@ -43,12 +39,12 @@
     mesh = dolfinx.generation.UnitSquareMesh(MPI.COMM_WORLD, 12, 12)
     M = 1.0 * dx(domain=mesh)
     value = dolfinx.fem.assemble_scalar(M)
-    value = mesh.mpi_comm().allreduce(value, op=mpi4py.MPI.SUM)
+    value = mesh.mpi_comm().allreduce(value, op=MPI.SUM)
     assert value == pytest.approx(1.0, 1e-12)
     x = SpatialCoordinate(mesh)
     M = x[0] * dx(domain=mesh)
     value = dolfinx.fem.assemble_scalar(M)
-    value = mesh.mpi_comm().allreduce(value, op=mpi4py.MPI.SUM)
+    value = mesh.mpi_comm().allreduce(value, op=MPI.SUM)
     assert value == pytest.approx(0.5, 1e-12)
 
 
