# Copyright (C) 2018-2022 Garth N. Wells
#
# This file is part of DOLFINx (https://www.fenicsproject.org)
#
# SPDX-License-Identifier:    LGPL-3.0-or-later
"""Unit tests for assembly"""

import math

import basix
import numpy as np
import pytest
import scipy.sparse
import ufl
from basix.ufl import element, mixed_element
from dolfinx.fem import (Constant, Function, FunctionSpace,
                         VectorFunctionSpace, assemble_scalar, bcs_by_block,
                         dirichletbc, extract_function_spaces, form,
                         locate_dofs_geometrical, locate_dofs_topological)
from dolfinx.fem.petsc import (apply_lifting, apply_lifting_nest,
                               assemble_matrix, assemble_matrix_block,
                               assemble_matrix_nest, assemble_vector,
                               assemble_vector_block, assemble_vector_nest,
                               set_bc, set_bc_nest)
from dolfinx.mesh import (CellType, GhostMode, create_mesh, create_rectangle,
                          create_unit_cube, create_unit_square,
                          locate_entities_boundary)
from mpi4py import MPI
from petsc4py import PETSc
from ufl import derivative, ds, dx, inner
from ufl.geometry import SpatialCoordinate

from dolfinx import cpp as _cpp
from dolfinx import default_real_type, fem, graph, la


def nest_matrix_norm(A):
    """Return norm of a MatNest matrix"""
    assert A.getType() == "nest"
    norm = 0.0
    nrows, ncols = A.getNestSize()
    for row in range(nrows):
        for col in range(ncols):
            A_sub = A.getNestSubMatrix(row, col)
            if A_sub:
                _norm = A_sub.norm()
                norm += _norm * _norm
    return math.sqrt(norm)


@pytest.mark.parametrize("mode", [GhostMode.none, GhostMode.shared_facet])
def test_assemble_functional_dx(mode):
    mesh = create_unit_square(MPI.COMM_WORLD, 12, 12, ghost_mode=mode)
    M = form(1.0 * dx(domain=mesh))
    value = assemble_scalar(M)
    value = mesh.comm.allreduce(value, op=MPI.SUM)
    assert value == pytest.approx(1.0, 1e-5)
    x = ufl.SpatialCoordinate(mesh)
    M = form(x[0] * dx(domain=mesh))
    value = assemble_scalar(M)
    value = mesh.comm.allreduce(value, op=MPI.SUM)
    assert value == pytest.approx(0.5, 1e-6)


@pytest.mark.parametrize("mode", [GhostMode.none, GhostMode.shared_facet])
def test_assemble_functional_ds(mode):
    mesh = create_unit_square(MPI.COMM_WORLD, 12, 12, ghost_mode=mode)
    M = form(1.0 * ds(domain=mesh))
    value = assemble_scalar(M)
    value = mesh.comm.allreduce(value, op=MPI.SUM)
    assert value == pytest.approx(4.0, 1e-6)


def test_assemble_derivatives():
    """This test checks the original_coefficient_positions, which may change
    under differentiation (some coefficients and constants are
    eliminated)"""
    mesh = create_unit_square(MPI.COMM_WORLD, 12, 12)
    Q = FunctionSpace(mesh, ("Lagrange", 1))
    u = Function(Q)
    v = ufl.TestFunction(Q)
    du = ufl.TrialFunction(Q)
    b = Function(Q)
    c1 = Constant(mesh, np.array([[1.0, 0.0], [3.0, 4.0]], PETSc.ScalarType))
    c2 = Constant(mesh, PETSc.ScalarType(2.0))

    b.x.array[:] = 2.0

    # derivative eliminates 'u' and 'c1'
    L = ufl.inner(c1, c1) * v * dx + c2 * b * inner(u, v) * dx
    a = form(derivative(L, u, du))

    A1 = assemble_matrix(a)
    A1.assemble()
    a = form(c2 * b * inner(du, v) * dx)
    A2 = assemble_matrix(a)
    A2.assemble()
    assert (A1 - A2).norm() == pytest.approx(0.0, rel=1e-12, abs=1e-12)
    A1.destroy(), A2.destroy()


@pytest.mark.parametrize("mode", [GhostMode.none, GhostMode.shared_facet])
def test_basic_assembly(mode):
    mesh = create_unit_square(MPI.COMM_WORLD, 12, 12, ghost_mode=mode)
    V = FunctionSpace(mesh, ("Lagrange", 1))
    u, v = ufl.TrialFunction(V), ufl.TestFunction(V)

    f = Function(V)
    f.x.array[:] = 10.0
    a = inner(f * u, v) * dx + inner(u, v) * ds
    L = inner(f, v) * dx + inner(2.0, v) * ds
    a, L = form(a), form(L)

    # Initial assembly
    A = assemble_matrix(a)
    A.assemble()
    assert isinstance(A, PETSc.Mat)
    b = assemble_vector(L)
    b.ghostUpdate(addv=PETSc.InsertMode.ADD, mode=PETSc.ScatterMode.REVERSE)
    assert isinstance(b, PETSc.Vec)

    # Second assembly
    normA = A.norm()
    A.zeroEntries()
    A = assemble_matrix(A, a)
    A.assemble()
    assert isinstance(A, PETSc.Mat)
    assert normA == pytest.approx(A.norm())
    normb = b.norm()
    with b.localForm() as b_local:
        b_local.set(0.0)
    b = assemble_vector(b, L)
    b.ghostUpdate(addv=PETSc.InsertMode.ADD, mode=PETSc.ScatterMode.REVERSE)
    assert isinstance(b, PETSc.Vec)
    assert normb == pytest.approx(b.norm())

    # Vector re-assembly - no zeroing (but need to zero ghost entries)
    with b.localForm() as b_local:
        b_local.array[b.local_size:] = 0.0
    assemble_vector(b, L)
    b.ghostUpdate(addv=PETSc.InsertMode.ADD, mode=PETSc.ScatterMode.REVERSE)
    assert 2.0 * normb == pytest.approx(b.norm())

    # Matrix re-assembly (no zeroing)
    assemble_matrix(A, a)
    A.assemble()
    assert 2.0 * normA == pytest.approx(A.norm())
    A.destroy(), b.destroy()


@pytest.mark.parametrize("mode", [GhostMode.none, GhostMode.shared_facet])
def test_basic_assembly_petsc_matrixcsr(mode):
    mesh = create_unit_square(MPI.COMM_WORLD, 12, 12, ghost_mode=mode)
    V = FunctionSpace(mesh, ("Lagrange", 1))
    u, v = ufl.TrialFunction(V), ufl.TestFunction(V)
    a = inner(u, v) * dx + inner(u, v) * ds
    a = form(a)

    A0 = fem.assemble_matrix(a)
    A0.finalize()
    assert isinstance(A0, la.MatrixCSRMetaClass)
    A1 = fem.petsc.assemble_matrix(a)
    A1.assemble()
    assert isinstance(A1, PETSc.Mat)
    assert np.sqrt(A0.squared_norm()) == pytest.approx(A1.norm(), 1.0e-5)
    A1.destroy()

    V = VectorFunctionSpace(mesh, ("Lagrange", 1))
    u, v = ufl.TrialFunction(V), ufl.TestFunction(V)
    a = form(inner(u, v) * dx + inner(u, v) * ds)
    A0 = fem.assemble_matrix(a)
    A0.finalize()
    assert isinstance(A0, la.MatrixCSRMetaClass)
    A1 = fem.petsc.assemble_matrix(a)
    A1.assemble()
    assert isinstance(A1, PETSc.Mat)
    assert np.sqrt(A0.squared_norm()) == pytest.approx(A1.norm())
    A1.destroy()


@pytest.mark.parametrize("mode", [GhostMode.none, GhostMode.shared_facet])
def test_assembly_bcs(mode):
    mesh = create_unit_square(MPI.COMM_WORLD, 12, 12, ghost_mode=mode)
    V = FunctionSpace(mesh, ("Lagrange", 1))
    u, v = ufl.TrialFunction(V), ufl.TestFunction(V)
    a = inner(u, v) * dx + inner(u, v) * ds
    L = inner(1.0, v) * dx
    a, L = form(a), form(L)

    bdofsV = locate_dofs_geometrical(V, lambda x: np.logical_or(np.isclose(x[0], 0.0), np.isclose(x[0], 1.0)))
    bc = dirichletbc(PETSc.ScalarType(1), bdofsV, V)

    # Assemble and apply 'global' lifting of bcs
    A = assemble_matrix(a)
    A.assemble()
    b = assemble_vector(L)
    b.ghostUpdate(addv=PETSc.InsertMode.ADD, mode=PETSc.ScatterMode.REVERSE)
    g = b.duplicate()
    with g.localForm() as g_local:
        g_local.set(0.0)
    set_bc(g, [bc])
    f = b - A * g
    set_bc(f, [bc])

    # Assemble vector and apply lifting of bcs during assembly
    b_bc = assemble_vector(L)
    apply_lifting(b_bc, [a], [[bc]])
    b_bc.ghostUpdate(addv=PETSc.InsertMode.ADD, mode=PETSc.ScatterMode.REVERSE)
    set_bc(b_bc, [bc])
<<<<<<< HEAD
    assert (f - b_bc).norm() == pytest.approx(0.0, rel=1e-6, abs=1e-6)
=======
    assert (f - b_bc).norm() == pytest.approx(0.0, rel=1e-12, abs=1e-12)

>>>>>>> b6cb77d1
    A.destroy(), b.destroy(), g.destroy()


@pytest.mark.skip_in_parallel
def test_assemble_manifold():
    """Test assembly of poisson problem on a mesh with topological
    dimension 1 but embedded in 2D (gdim=2)"""
    points = np.array([[0.0, 0.0], [0.2, 0.0], [0.4, 0.0],
                       [0.6, 0.0], [0.8, 0.0], [1.0, 0.0]], dtype=default_real_type)
    cells = np.array([[0, 1], [1, 2], [2, 3], [3, 4], [4, 5]], dtype=np.int32)
    domain = ufl.Mesh(element(
        basix.ElementFamily.P, basix.CellType.interval, 1, gdim=points.shape[1], shape=(points.shape[1], )))
    mesh = create_mesh(MPI.COMM_WORLD, cells, points, domain)
    assert mesh.geometry.dim == 2
    assert mesh.topology.dim == 1

    U = FunctionSpace(mesh, ("P", 1))
    u, v = ufl.TrialFunction(U), ufl.TestFunction(U)
    a = ufl.inner(ufl.grad(u), ufl.grad(v)) * ufl.dx(mesh)
    L = ufl.inner(1.0, v) * ufl.dx(mesh)
    a = form(a)
    L = form(L)

    bcdofs = locate_dofs_geometrical(U, lambda x: np.isclose(x[0], 0.0))
    bcs = [dirichletbc(PETSc.ScalarType(0), bcdofs, U)]
    A = assemble_matrix(a, bcs=bcs)
    A.assemble()

    b = assemble_vector(L)
    apply_lifting(b, [a], bcs=[bcs])
    set_bc(b, bcs)

    assert np.isclose(b.norm(), 0.41231)
    assert np.isclose(A.norm(), 25.0199)
    A.destroy(), b.destroy()


@pytest.mark.parametrize("mode", [GhostMode.none, GhostMode.shared_facet])
def test_matrix_assembly_block(mode):
    """Test assembly of block matrices and vectors into (a) monolithic
    blocked structures, PETSc Nest structures, and monolithic
    structures"""
    mesh = create_unit_square(MPI.COMM_WORLD, 4, 8, ghost_mode=mode)
    p0, p1 = 1, 2
    P0 = element("Lagrange", mesh.basix_cell(), p0)
    P1 = element("Lagrange", mesh.basix_cell(), p1)
    P2 = element("Lagrange", mesh.basix_cell(), p0)
    V0 = FunctionSpace(mesh, P0)
    V1 = FunctionSpace(mesh, P1)
    V2 = FunctionSpace(mesh, P2)

    # Locate facets on boundary
    facetdim = mesh.topology.dim - 1
    bndry_facets = locate_entities_boundary(mesh, facetdim, lambda x: np.logical_or(np.isclose(x[0], 0.0),
                                                                                    np.isclose(x[0], 1.0)))
    bdofsV1 = locate_dofs_topological(V1, facetdim, bndry_facets)
    u_bc = PETSc.ScalarType(50.0)
    bc = dirichletbc(u_bc, bdofsV1, V1)

    # Define variational problem
    u, p, r = ufl.TrialFunction(V0), ufl.TrialFunction(V1), ufl.TrialFunction(V2)
    v, q, s = ufl.TestFunction(V0), ufl.TestFunction(V1), ufl.TestFunction(V2)
    f = 1.0
    g = -3.0
    zero = Function(V0)

    a00 = inner(u, v) * dx
    a01 = inner(p, v) * dx
    a02 = inner(r, v) * dx
    a10 = inner(u, q) * dx
    a11 = inner(p, q) * dx
    a12 = inner(r, q) * dx
    a20 = inner(u, s) * dx
    a21 = inner(p, s) * dx
    a22 = inner(r, s) * dx

    L0 = zero * inner(f, v) * dx
    L1 = inner(g, q) * dx
    L2 = inner(g, s) * dx

    a_block = form([[a00, a01, a02], [a10, a11, a12], [a20, a21, a22]])
    L_block = form([L0, L1, L2])

    # Prepare a block problem with "None" on (1, 1) diagonal
    a_block_none = form([[a00, a01, a02], [None, None, a12], [a20, a21, a22]])

    def blocked():
        """Monolithic blocked"""
        A = assemble_matrix_block(a_block, bcs=[bc])
        A.assemble()
        b = assemble_vector_block(L_block, a_block, bcs=[bc])
        assert A.getType() != "nest"
        Anorm = A.norm()
        bnorm = b.norm()
        A.destroy(), b.destroy()
        with pytest.raises(RuntimeError):
            assemble_matrix_block(a_block_none, bcs=[bc])
        return Anorm, bnorm

    def nest():
        """Nested (MatNest)"""
        A = assemble_matrix_nest(a_block, bcs=[bc], mat_types=[["baij", "aij", "aij"],
                                                               ["aij", "", "aij"],
                                                               ["aij", "aij", "aij"]])
        A.assemble()
        with pytest.raises(RuntimeError):
            assemble_matrix_nest(a_block_none, bcs=[bc])

        b = assemble_vector_nest(L_block)
        apply_lifting_nest(b, a_block, bcs=[bc])
        for b_sub in b.getNestSubVecs():
            b_sub.ghostUpdate(addv=PETSc.InsertMode.ADD, mode=PETSc.ScatterMode.REVERSE)
        bcs0 = bcs_by_block([L.function_spaces[0] for L in L_block], [bc])
        set_bc_nest(b, bcs0)
        b.assemble()
        bnorm = math.sqrt(sum([x.norm()**2 for x in b.getNestSubVecs()]))
        Anorm = nest_matrix_norm(A)
        A.destroy(), b.destroy()
        return Anorm, bnorm

    def monolithic():
        """Monolithic version"""
        W = FunctionSpace(mesh, mixed_element([P0, P1, P2]))
        u0, u1, u2 = ufl.TrialFunctions(W)
        v0, v1, v2 = ufl.TestFunctions(W)
        a = inner(u0, v0) * dx + inner(u1, v1) * dx + inner(u0, v1) * dx + inner(
            u1, v0) * dx + inner(u0, v2) * dx + inner(u1, v2) * dx + inner(u2, v2) * dx \
            + inner(u2, v0) * dx + inner(u2, v1) * dx
        L = zero * inner(f, v0) * ufl.dx + inner(g, v1) * dx + inner(g, v2) * dx
        a, L = form(a), form(L)

        bdofsW_V1 = locate_dofs_topological(W.sub(1), mesh.topology.dim - 1, bndry_facets)
        bc = dirichletbc(u_bc, bdofsW_V1, W.sub(1))
        A = assemble_matrix(a, bcs=[bc])
        A.assemble()
        b = assemble_vector(L)
        apply_lifting(b, [a], bcs=[[bc]])
        b.ghostUpdate(addv=PETSc.InsertMode.ADD, mode=PETSc.ScatterMode.REVERSE)
        set_bc(b, [bc])
        assert A.getType() != "nest"
        Anorm = A.norm()
        bnorm = b.norm()
        A.destroy(), b.destroy()
        return Anorm, bnorm

    Anorm0, bnorm0 = blocked()
    Anorm1, bnorm1 = nest()
    assert Anorm1 == pytest.approx(Anorm0, 1.0e-4)
    assert bnorm1 == pytest.approx(bnorm0, 1.0e-6)

    Anorm2, bnorm2 = monolithic()
    assert Anorm2 == pytest.approx(Anorm0, 1.0e-4)
    assert bnorm2 == pytest.approx(bnorm0, 1.0e-6)


@pytest.mark.parametrize("mode", [
    GhostMode.none,
    # GhostMode.shared_facet
])
def test_assembly_solve_block(mode):
    """Solve a two-field mass-matrix like problem with block matrix approaches
    and test that solution is the same"""
    mesh = create_unit_square(MPI.COMM_WORLD, 32, 31, ghost_mode=mode)
    P = element("Lagrange", mesh.basix_cell(), 1)
    V0 = FunctionSpace(mesh, P)
    V1 = V0.clone()

    # Locate facets on boundary
    facetdim = mesh.topology.dim - 1
    bndry_facets = locate_entities_boundary(mesh, facetdim, lambda x: np.logical_or(np.isclose(x[0], 0.0),
                                                                                    np.isclose(x[0], 1.0)))

    bdofsV0 = locate_dofs_topological(V0, facetdim, bndry_facets)
    bdofsV1 = locate_dofs_topological(V1, facetdim, bndry_facets)

    u0_bc = PETSc.ScalarType(50.0)
    u1_bc = PETSc.ScalarType(20.0)
    bcs = [dirichletbc(u0_bc, bdofsV0, V0), dirichletbc(u1_bc, bdofsV1, V1)]

    # Variational problem
    u, p = ufl.TrialFunction(V0), ufl.TrialFunction(V1)
    v, q = ufl.TestFunction(V0), ufl.TestFunction(V1)
    f = 1.0
    g = -3.0
    zero = Function(V0)

    a00 = form(inner(u, v) * dx)
    a01 = form(zero * inner(p, v) * dx)
    a10 = form(zero * inner(u, q) * dx)
    a11 = form(inner(p, q) * dx)
    L0 = form(inner(f, v) * dx)
    L1 = form(inner(g, q) * dx)

    def monitor(ksp, its, rnorm):
        pass
        # print("Norm:", its, rnorm)

    def blocked():
        """Blocked"""
        A = assemble_matrix_block([[a00, a01], [a10, a11]], bcs=bcs)
        b = assemble_vector_block([L0, L1], [[a00, a01], [a10, a11]], bcs=bcs)
        A.assemble()
        x = A.createVecLeft()
        ksp = PETSc.KSP()
        ksp.create(mesh.comm)
        ksp.setOperators(A)
        ksp.setMonitor(monitor)
        ksp.setType('cg')
        ksp.setTolerances(rtol=1.0e-14)
        ksp.setFromOptions()
        ksp.solve(b, x)

        Anorm = A.norm()
        bnorm = b.norm()
        xnorm = x.norm()
        ksp.destroy(), A.destroy(), b.destroy(), x.destroy()
        return Anorm, bnorm, xnorm

    def nested():
        """Nested (MatNest)"""
        A = assemble_matrix_nest([[a00, a01], [a10, a11]], bcs=bcs, diagonal=1.0)
        A.assemble()
        b = assemble_vector_nest([L0, L1])
        apply_lifting_nest(b, [[a00, a01], [a10, a11]], bcs=bcs)
        for b_sub in b.getNestSubVecs():
            b_sub.ghostUpdate(addv=PETSc.InsertMode.ADD, mode=PETSc.ScatterMode.REVERSE)
        bcs0 = bcs_by_block([L0.function_spaces[0], L1.function_spaces[0]], bcs)
        set_bc_nest(b, bcs0)
        b.assemble()

        x = b.copy()
        ksp = PETSc.KSP()
        ksp.create(mesh.comm)
        ksp.setMonitor(monitor)
        ksp.setOperators(A)
        ksp.setType('cg')
        ksp.setTolerances(rtol=1.0e-12)
        ksp.setFromOptions()
        ksp.solve(b, x)

        Anorm = nest_matrix_norm(A)
        # bnorm = b.norm()
        bnorm = 0.0
        for b_sub in b.getNestSubVecs():
            bnorm += b_sub.norm()**2
        bnorm = np.sqrt(bnorm)
        xnorm = x.norm()
        ksp.destroy(), A.destroy(), b.destroy(), x.destroy()

        return Anorm, bnorm, xnorm

    def monolithic():
        """Monolithic version"""
        E = mixed_element([P, P])
        W = FunctionSpace(mesh, E)
        u0, u1 = ufl.TrialFunctions(W)
        v0, v1 = ufl.TestFunctions(W)
        a = inner(u0, v0) * dx + inner(u1, v1) * dx
        L = inner(f, v0) * ufl.dx + inner(g, v1) * dx
        a, L = form(a), form(L)

        bdofsW0_V0 = locate_dofs_topological(W.sub(0), facetdim, bndry_facets)
        bdofsW1_V1 = locate_dofs_topological(W.sub(1), facetdim, bndry_facets)
        bcs = [dirichletbc(u0_bc, bdofsW0_V0, W.sub(0)), dirichletbc(u1_bc, bdofsW1_V1, W.sub(1))]

        A = assemble_matrix(a, bcs=bcs)
        A.assemble()
        b = assemble_vector(L)
        apply_lifting(b, [a], [bcs])
        b.ghostUpdate(addv=PETSc.InsertMode.ADD, mode=PETSc.ScatterMode.REVERSE)
        set_bc(b, bcs)

        x = b.copy()
        ksp = PETSc.KSP()
        ksp.create(mesh.comm)
        ksp.setMonitor(monitor)
        ksp.setOperators(A)
        ksp.setType('cg')
        ksp.getPC().setType('jacobi')
        ksp.setTolerances(rtol=1.0e-12)
        ksp.setFromOptions()
        ksp.solve(b, x)
        Anorm = A.norm()
        bnorm = b.norm()
        xnorm = x.norm()
        ksp.destroy(), A.destroy(), b.destroy(), x.destroy()
        return Anorm, bnorm, xnorm

    Anorm0, bnorm0, xnorm0 = blocked()
    Anorm1, bnorm1, xnorm1 = nested()
    assert Anorm1 == pytest.approx(Anorm0, 1.0e-6)
    assert bnorm1 == pytest.approx(bnorm0, 1.0e-6)
    assert xnorm1 == pytest.approx(xnorm0, 1.0e-6)

    Anorm2, bnorm2, xnorm2 = monolithic()
    assert Anorm2 == pytest.approx(Anorm0, 1.0e-6)
    assert bnorm2 == pytest.approx(bnorm0, 1.0e-6)
    assert xnorm2 == pytest.approx(xnorm0, 1.0e-6)


@pytest.mark.parametrize("mesh", [
    create_unit_square(MPI.COMM_WORLD, 12, 11, ghost_mode=GhostMode.none),
    create_unit_square(MPI.COMM_WORLD, 12, 11, ghost_mode=GhostMode.shared_facet),
    create_unit_cube(MPI.COMM_WORLD, 3, 7, 3, ghost_mode=GhostMode.none),
    create_unit_cube(MPI.COMM_WORLD, 3, 7, 3, ghost_mode=GhostMode.shared_facet)])
def test_assembly_solve_taylor_hood(mesh):
    """Assemble Stokes problem with Taylor-Hood elements and solve."""
    P2 = VectorFunctionSpace(mesh, ("Lagrange", 2))
    P1 = FunctionSpace(mesh, ("Lagrange", 1))

    def boundary0(x):
        """Define boundary x = 0"""
        return np.isclose(x[0], 0.0)

    def boundary1(x):
        """Define boundary x = 1"""
        return np.isclose(x[0], 1.0)

    # Locate facets on boundaries
    facetdim = mesh.topology.dim - 1
    bndry_facets0 = locate_entities_boundary(mesh, facetdim, boundary0)
    bndry_facets1 = locate_entities_boundary(mesh, facetdim, boundary1)

    bdofs0 = locate_dofs_topological(P2, facetdim, bndry_facets0)
    bdofs1 = locate_dofs_topological(P2, facetdim, bndry_facets1)

    bc_value = np.ones(mesh.geometry.dim, dtype=PETSc.ScalarType)
    bc0 = dirichletbc(bc_value, bdofs0, P2)
    bc1 = dirichletbc(bc_value, bdofs1, P2)

    u, p = ufl.TrialFunction(P2), ufl.TrialFunction(P1)
    v, q = ufl.TestFunction(P2), ufl.TestFunction(P1)

    a00 = inner(ufl.grad(u), ufl.grad(v)) * dx
    a01 = ufl.inner(p, ufl.div(v)) * dx
    a10 = ufl.inner(ufl.div(u), q) * dx
    a11 = None

    p00 = a00
    p01, p10 = None, None
    p11 = inner(p, q) * dx

    # FIXME
    # We need zero function for the 'zero' part of L
    p_zero = Function(P1)
    f = Function(P2)
    L0 = ufl.inner(f, v) * dx
    L1 = ufl.inner(p_zero, q) * dx

    def nested_solve():
        """Nested solver"""
        A = assemble_matrix_nest(form([[a00, a01], [a10, a11]]), bcs=[bc0, bc1],
                                 mat_types=[["baij", "aij"], ["aij", ""]])
        A.assemble()
        P = assemble_matrix_nest(form([[p00, p01], [p10, p11]]), bcs=[bc0, bc1],
                                 mat_types=[["aij", "aij"], ["aij", ""]])
        P.assemble()
        b = assemble_vector_nest(form([L0, L1]))
        apply_lifting_nest(b, form([[a00, a01], [a10, a11]]), [bc0, bc1])
        for b_sub in b.getNestSubVecs():
            b_sub.ghostUpdate(addv=PETSc.InsertMode.ADD, mode=PETSc.ScatterMode.REVERSE)
        bcs = bcs_by_block(extract_function_spaces(form([L0, L1])), [bc0, bc1])
        set_bc_nest(b, bcs)
        b.assemble()

        ksp = PETSc.KSP()
        ksp.create(mesh.comm)
        ksp.setOperators(A, P)
        nested_IS = P.getNestISs()
        ksp.setType("minres")
        pc = ksp.getPC()
        pc.setType("fieldsplit")
        pc.setFieldSplitIS(["u", nested_IS[0][0]], ["p", nested_IS[1][1]])
        ksp_u, ksp_p = pc.getFieldSplitSubKSP()
        ksp_u.setType("preonly")
        ksp_u.getPC().setType('lu')
        ksp_p.setType("preonly")

        def monitor(ksp, its, rnorm):
            # print("Num it, rnorm:", its, rnorm)
            pass

        ksp.setTolerances(rtol=1.0e-8, max_it=50)
        ksp.setMonitor(monitor)
        ksp.setFromOptions()
        x = b.copy()
        ksp.solve(b, x)
        assert ksp.getConvergedReason() > 0
        ksp.destroy()
        return b.norm(), x.norm(), nest_matrix_norm(A), nest_matrix_norm(P)

    def blocked_solve():
        """Blocked (monolithic) solver"""
        A = assemble_matrix_block(form([[a00, a01], [a10, a11]]), bcs=[bc0, bc1])
        A.assemble()
        P = assemble_matrix_block(form([[p00, p01], [p10, p11]]), bcs=[bc0, bc1])
        P.assemble()
        b = assemble_vector_block(form([L0, L1]), form([[a00, a01], [a10, a11]]), bcs=[bc0, bc1])

        ksp = PETSc.KSP()
        ksp.create(mesh.comm)
        ksp.setOperators(A, P)
        ksp.setType("minres")
        pc = ksp.getPC()
        pc.setType('lu')
        ksp.setTolerances(rtol=1.0e-8, max_it=50)
        ksp.setFromOptions()
        x = A.createVecRight()
        ksp.solve(b, x)
        assert ksp.getConvergedReason() > 0
        ksp.destroy()
        return b.norm(), x.norm(), A.norm(), P.norm()

    def monolithic_solve():
        """Monolithic (interleaved) solver"""
        P2_el = element("Lagrange", mesh.basix_cell(), 2, rank=1)
        P1_el = element("Lagrange", mesh.basix_cell(), 1)
        TH = mixed_element([P2_el, P1_el])
        W = FunctionSpace(mesh, TH)
        (u, p) = ufl.TrialFunctions(W)
        (v, q) = ufl.TestFunctions(W)
        a00 = ufl.inner(ufl.grad(u), ufl.grad(v)) * dx
        a01 = ufl.inner(p, ufl.div(v)) * dx
        a10 = ufl.inner(ufl.div(u), q) * dx
        a = a00 + a01 + a10

        p00 = ufl.inner(ufl.grad(u), ufl.grad(v)) * dx
        p11 = ufl.inner(p, q) * dx
        p_form = p00 + p11

        f = Function(W.sub(0).collapse()[0])
        p_zero = Function(W.sub(1).collapse()[0])
        L0 = inner(f, v) * dx
        L1 = inner(p_zero, q) * dx
        L = L0 + L1
        a, p_form, L = form(a), form(p_form), form(L)

        bdofsW0_P2_0 = locate_dofs_topological((W.sub(0), P2), facetdim, bndry_facets0)
        bdofsW0_P2_1 = locate_dofs_topological((W.sub(0), P2), facetdim, bndry_facets1)
        u0 = Function(P2)
        u0.x.array[:] = 1.0
        bc0 = dirichletbc(u0, bdofsW0_P2_0, W.sub(0))
        bc1 = dirichletbc(u0, bdofsW0_P2_1, W.sub(0))

        A = assemble_matrix(a, bcs=[bc0, bc1])
        A.assemble()
        P = assemble_matrix(p_form, bcs=[bc0, bc1])
        P.assemble()

        b = assemble_vector(L)
        apply_lifting(b, [a], bcs=[[bc0, bc1]])
        b.ghostUpdate(addv=PETSc.InsertMode.ADD, mode=PETSc.ScatterMode.REVERSE)
        set_bc(b, [bc0, bc1])

        ksp = PETSc.KSP()
        ksp.create(mesh.comm)
        ksp.setOperators(A, P)
        ksp.setType("minres")
        pc = ksp.getPC()
        pc.setType('lu')

        def monitor(ksp, its, rnorm):
            # print("Num it, rnorm:", its, rnorm)
            pass

        ksp.setTolerances(rtol=1.0e-8, max_it=100)
        ksp.setMonitor(monitor)
        ksp.setFromOptions()
        x = A.createVecRight()
        ksp.solve(b, x)
        assert ksp.getConvergedReason() > 0
        ksp.destroy()
        return b.norm(), x.norm(), A.norm(), P.norm()

    bnorm0, xnorm0, Anorm0, Pnorm0 = nested_solve()
    bnorm1, xnorm1, Anorm1, Pnorm1 = blocked_solve()
    assert bnorm1 == pytest.approx(bnorm0, 1.0e-12)
    assert xnorm1 == pytest.approx(xnorm0, 1.0e-5)
    assert Anorm1 == pytest.approx(Anorm0, 1.0e-4)
    assert Pnorm1 == pytest.approx(Pnorm0, 1.0e-6)

    bnorm2, xnorm2, Anorm2, Pnorm2 = monolithic_solve()
    assert bnorm2 == pytest.approx(bnorm1, 1.0e-6)
    assert xnorm2 == pytest.approx(xnorm1, 1.0e-5)
    assert Anorm2 == pytest.approx(Anorm1, 1.0e-5)
    assert Pnorm2 == pytest.approx(Pnorm1, 1.0e-6)


def test_basic_interior_facet_assembly():
    mesh = create_rectangle(MPI.COMM_WORLD, [np.array([0.0, 0.0]), np.array([1.0, 1.0])],
                            [5, 5], cell_type=CellType.triangle,
                            ghost_mode=GhostMode.shared_facet)
    V = FunctionSpace(mesh, ("DG", 1))
    u, v = ufl.TrialFunction(V), ufl.TestFunction(V)
    a = ufl.inner(ufl.avg(u), ufl.avg(v)) * ufl.dS
    a = form(a)
    A = assemble_matrix(a)
    A.assemble()
    assert isinstance(A, PETSc.Mat)
    L = ufl.conj(ufl.avg(v)) * ufl.dS
    L = form(L)
    b = assemble_vector(L)
    b.assemble()
    assert isinstance(b, PETSc.Vec)
    A.destroy()
    b.destroy()


@pytest.mark.parametrize("mode", [GhostMode.none, GhostMode.shared_facet])
def test_basic_assembly_constant(mode):
    """Tests assembly with Constant

    The following test should be sensitive to order of flattening the
    matrix-valued constant.

    """
    mesh = create_unit_square(MPI.COMM_WORLD, 5, 5, ghost_mode=mode)
    V = FunctionSpace(mesh, ("Lagrange", 1))
    u, v = ufl.TrialFunction(V), ufl.TestFunction(V)

    c = Constant(mesh, np.array([[1.0, 2.0], [5.0, 3.0]], PETSc.ScalarType))

    a = inner(c[1, 0] * u, v) * dx + inner(c[1, 0] * u, v) * ds
    L = inner(c[1, 0], v) * dx + inner(c[1, 0], v) * ds
    a, L = form(a), form(L)

    # Initial assembly
    A1 = assemble_matrix(a)
    A1.assemble()

    b1 = assemble_vector(L)
    b1.ghostUpdate(addv=PETSc.InsertMode.ADD, mode=PETSc.ScatterMode.REVERSE)

    c.value = [[1.0, 2.0], [3.0, 4.0]]

    A2 = assemble_matrix(a)
    A2.assemble()

    b2 = assemble_vector(L)
    b2.ghostUpdate(addv=PETSc.InsertMode.ADD, mode=PETSc.ScatterMode.REVERSE)
    assert (A1 * 3.0 - A2 * 5.0).norm() == pytest.approx(0.0, abs=1.0e-6)
    assert (b1 * 3.0 - b2 * 5.0).norm() == pytest.approx(0.0, abs=1.0e-5)
    A1.destroy()
    b1.destroy()
    A2.destroy()
    b2.destroy()


def test_lambda_assembler():
    """Tests assembly with a lambda function"""
    mesh = create_unit_square(MPI.COMM_WORLD, 5, 5)
    V = FunctionSpace(mesh, ("Lagrange", 1))
    u, v = ufl.TrialFunction(V), ufl.TestFunction(V)

    a = inner(u, v) * dx

    # Initial assembly
    a_form = form(a)

    rdata = []
    cdata = []
    vdata = []

    def mat_insert(rows, cols, vals):
        vdata.append(vals)
        rdata.append(np.repeat(rows, len(cols)))
        cdata.append(np.tile(cols, len(rows)))
        return 0

    _cpp.fem.assemble_matrix(mat_insert, a_form, [])
    vdata = np.array(vdata).flatten()
    cdata = np.array(cdata).flatten()
    rdata = np.array(rdata).flatten()
    mat = scipy.sparse.coo_matrix((vdata, (rdata, cdata)))
    v = np.ones(mat.shape[1])
    s = MPI.COMM_WORLD.allreduce(mat.dot(v).sum(), MPI.SUM)
    assert np.isclose(s, 1.0)


def test_pack_coefficients():
    """Test packing of form coefficients ahead of main assembly call"""
    mesh = create_unit_square(MPI.COMM_WORLD, 12, 15)
    V = FunctionSpace(mesh, ("Lagrange", 1))

    # Non-blocked
    u = Function(V)
    v = ufl.TestFunction(V)
    c = Constant(mesh, PETSc.ScalarType(12.0))
    F = ufl.inner(c, v) * dx - c * ufl.sqrt(u * u) * ufl.inner(u, v) * dx
    u.x.array[:] = 10.0
    _F = form(F)

    # -- Test vector
    b0 = assemble_vector(_F)
    b0.assemble()
    constants = _cpp.fem.pack_constants(_F)
    coeffs = _cpp.fem.pack_coefficients(_F)
    with b0.localForm() as _b0:
        for c in [(None, None), (None, coeffs), (constants, None), (constants, coeffs)]:
            b = assemble_vector(_F, c[0], c[1])
            b.assemble()
            with b.localForm() as _b:
                assert (_b0.array_r == _b.array_r).all()

    # Change coefficients
    constants *= 5.0
    for coeff in coeffs.values():
        coeff *= 5.0
    with b0.localForm() as _b0:
        for c in [(None, coeffs), (constants, None), (constants, coeffs)]:
            b = assemble_vector(_F, c[0], c[1])
            b.assemble()
            with b.localForm() as _b:
                assert (_b0 - _b).norm() > 1.0e-5

    # -- Test matrix
    du = ufl.TrialFunction(V)
    J = ufl.derivative(F, u, du)
    J = form(J)

    A0 = assemble_matrix(J)
    A0.assemble()

    constants = _cpp.fem.pack_constants(J)
    coeffs = _cpp.fem.pack_coefficients(J)
    for c in [(None, None), (None, coeffs), (constants, None), (constants, coeffs)]:
        A = assemble_matrix(J, constants=c[0], coeffs=c[1])
        A.assemble()
        assert pytest.approx((A - A0).norm(), 1.0e-12) == 0.0

    # Change coefficients
    constants *= 5.0
    for coeff in coeffs.values():
        coeff *= 5.0
    for c in [(None, coeffs), (constants, None), (constants, coeffs)]:
        A = assemble_matrix(J, constants=c[0], coeffs=c[1])
        A.assemble()
        assert (A - A0).norm() > 1.0e-5

    A.destroy(), A0.destroy()


def test_coefficents_non_constant():
    "Test packing coefficients with non-constant values"
    mesh = create_unit_square(MPI.COMM_WORLD, 3, 5)
    V = FunctionSpace(mesh, ("Lagrange", 3))  # degree 3 so that interpolation is exact

    u = Function(V)
    u.interpolate(lambda x: x[0] * x[1]**2)
    x = SpatialCoordinate(mesh)

    v = ufl.TestFunction(V)

    # -- Volume integral vector
    F = form((ufl.inner(u, v) - ufl.inner(x[0] * x[1]**2, v)) * dx)
    b0 = assemble_vector(F)
    b0.assemble()
    assert np.linalg.norm(b0.array) == pytest.approx(0.0, abs=1.0e-7)

    # -- Exterior facet integral vector
    F = form((ufl.inner(u, v) - ufl.inner(x[0] * x[1]**2, v)) * ds)
    b0 = assemble_vector(F)
    b0.assemble()
    assert np.linalg.norm(b0.array) == pytest.approx(0.0, abs=1.0e-7)

    # -- Interior facet integral vector
    V = FunctionSpace(mesh, ("DG", 3))  # degree 3 so that interpolation is exact

    u0 = Function(V)
    u0.interpolate(lambda x: x[1]**2)
    u1 = Function(V)
    u1.interpolate(lambda x: x[0])
    x = SpatialCoordinate(mesh)

    v = ufl.TestFunction(V)

    F = (ufl.inner(u1('+') * u0('-'), ufl.avg(v)) - ufl.inner(x[0] * x[1]**2, ufl.avg(v))) * ufl.dS
    F = form(F)
    b0 = assemble_vector(F)
    b0.assemble()
    assert np.linalg.norm(b0.array) == pytest.approx(0.0, abs=1.0e-7)

    b0.destroy()


def test_vector_types():
    """Assemble form using different types"""
    mesh0 = create_unit_square(MPI.COMM_WORLD, 3, 5, dtype=np.float32)
    mesh1 = create_unit_square(MPI.COMM_WORLD, 3, 5, dtype=np.float64)
    V0, V1 = FunctionSpace(mesh0, ("Lagrange", 3)), FunctionSpace(mesh1, ("Lagrange", 3))
    v0, v1 = ufl.TestFunction(V0), ufl.TestFunction(V1)

    c = Constant(mesh1, np.float64(1))
    L = inner(c, v1) * ufl.dx
    x0 = la.vector(V1.dofmap.index_map, V1.dofmap.index_map_bs, dtype=np.float64)
    L = form(L, dtype=x0.array.dtype)
    c0 = _cpp.fem.pack_constants(L)
    c1 = _cpp.fem.pack_coefficients(L)
    _cpp.fem.assemble_vector(x0.array, L, c0, c1)
    x0.scatter_reverse(la.InsertMode.add)

    c = Constant(mesh1, np.complex128(1))
    L = inner(c, v1) * ufl.dx
    x1 = la.vector(V1.dofmap.index_map, V1.dofmap.index_map_bs, dtype=np.complex128)
    L = form(L, dtype=x1.array.dtype)
    c0 = _cpp.fem.pack_constants(L)
    c1 = _cpp.fem.pack_coefficients(L)
    _cpp.fem.assemble_vector(x1.array, L, c0, c1)
    x1.scatter_reverse(la.InsertMode.add)

    c = Constant(mesh0, np.float32(1))
    L = inner(c, v0) * ufl.dx
    x2 = la.vector(V0.dofmap.index_map, V0.dofmap.index_map_bs, dtype=np.float32)
    L = form(L, dtype=x2.array.dtype)
    c0 = _cpp.fem.pack_constants(L)
    c1 = _cpp.fem.pack_coefficients(L)
    _cpp.fem.assemble_vector(x2.array, L, c0, c1)
    x2.scatter_reverse(la.InsertMode.add)

    assert np.linalg.norm(x0.array - x1.array) == pytest.approx(0.0)
    assert np.linalg.norm(x0.array - x2.array) == pytest.approx(0.0, abs=1e-7)


def test_assemble_empty_rank_mesh():
    """Assembly on mesh where some ranks are empty"""
    comm = MPI.COMM_WORLD
    cell_type = CellType.triangle
    domain = ufl.Mesh(element("Lagrange", cell_type.name, 1, rank=1))

    def partitioner(comm, nparts, local_graph, num_ghost_nodes):
        """Leave cells on the curent rank"""
        dest = np.full(len(cells), comm.rank, dtype=np.int32)
        return graph.create_adjacencylist(dest)

    if comm.rank == 0:
        # Put cells on rank 0
        cells = np.array([[0, 1, 2], [0, 2, 3]], dtype=np.int64)
        cells = graph.create_adjacencylist(cells)
        x = np.array([[0., 0.], [1., 0.], [1., 1.], [0., 1.]], dtype=default_real_type)
    else:
        # No cells on other ranks
        cells = graph.create_adjacencylist(np.empty((0, 3), dtype=np.int64))
        x = np.empty((0, 2), dtype=default_real_type)

    mesh = create_mesh(comm, cells, x, domain, partitioner)

    V = FunctionSpace(mesh, ("Lagrange", 2))
    u, v = ufl.TrialFunction(V), ufl.TestFunction(V)

    f, k, zero = Function(V), Function(V), Function(V)
    f.x.array[:] = 10.0
    k.x.array[:] = 1.0
    zero.x.array[:] = 0.0
    a = form(inner(k * u, v) * dx + inner(zero * u, v) * ds)
    L = form(inner(f, v) * dx + inner(zero, v) * ds)
    M = form(2 * k * dx + k * ds)

    sum = comm.allreduce(assemble_scalar(M), op=MPI.SUM)
    assert sum == pytest.approx(6.0)

    # Assemble
    A = assemble_matrix(a)
    A.assemble()
    b = assemble_vector(L)
    b.ghostUpdate(addv=PETSc.InsertMode.ADD, mode=PETSc.ScatterMode.REVERSE)

    # Solve
    ksp = PETSc.KSP()
    ksp.create(mesh.comm)
    ksp.setOperators(A)
    ksp.setTolerances(rtol=1.0e-9, max_it=50)
    ksp.setFromOptions()
    x = b.copy()
    ksp.solve(b, x)
    assert np.allclose(x.array, 10.0)
    ksp.destroy(), b.destroy(), A.destroy()


@pytest.mark.parametrize("mode", [GhostMode.none, GhostMode.shared_facet])
def test_matrix_assembly_rectangular(mode):
    """Test assembly of block rectangular block matrices"""
    msh = create_unit_square(MPI.COMM_WORLD, 4, 8, ghost_mode=mode)
    V0 = FunctionSpace(msh, ("Lagrange", 1))
    V1 = V0.clone()
    u = ufl.TrialFunction(V0)
    v0, v1 = ufl.TestFunction(V0), ufl.TestFunction(V1)

    def single():
        a = form(ufl.inner(u, v0) * ufl.dx)
        A = assemble_matrix(a, bcs=[])
        A.assemble()
        return A

    def block():
        a = form([[ufl.inner(u, v0) * ufl.dx],
                  [ufl.inner(u, v1) * ufl.dx]])
        A0 = assemble_matrix_block(a, bcs=[])
        A0.assemble()
        A1 = assemble_matrix_nest(a, bcs=[])
        A1.assemble()
        return A0, A1

    A0 = single()
    A1, A2 = block()
    assert A1.norm() == pytest.approx(np.sqrt(2) * A0.norm())
    for row in range(2):
        A_sub = A2.getNestSubMatrix(row, 0)
        assert A_sub.equal(A0)

    A0.destroy(), A1.destroy(), A2.destroy()<|MERGE_RESOLUTION|>--- conflicted
+++ resolved
@@ -207,12 +207,7 @@
     apply_lifting(b_bc, [a], [[bc]])
     b_bc.ghostUpdate(addv=PETSc.InsertMode.ADD, mode=PETSc.ScatterMode.REVERSE)
     set_bc(b_bc, [bc])
-<<<<<<< HEAD
     assert (f - b_bc).norm() == pytest.approx(0.0, rel=1e-6, abs=1e-6)
-=======
-    assert (f - b_bc).norm() == pytest.approx(0.0, rel=1e-12, abs=1e-12)
-
->>>>>>> b6cb77d1
     A.destroy(), b.destroy(), g.destroy()
 
 
