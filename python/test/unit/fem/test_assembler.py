# Copyright (C) 2018-2019 Garth N. Wells
#
# This file is part of DOLFINx (https://www.fenicsproject.org)
#
# SPDX-License-Identifier:    LGPL-3.0-or-later
"""Unit tests for assembly"""

import math

import numpy
import pytest
import scipy.sparse

import ufl
from dolfinx import cpp as _cpp
from dolfinx.fem import (Constant, DirichletBC, Form, Function, FunctionSpace,
                         VectorFunctionSpace, apply_lifting,
                         apply_lifting_nest, assemble_matrix,
                         assemble_matrix_block, assemble_matrix_nest,
                         assemble_scalar, assemble_vector,
                         assemble_vector_block, assemble_vector_nest,
                         bcs_by_block, form, locate_dofs_geometrical,
                         locate_dofs_topological, set_bc, set_bc_nest)
from dolfinx.fem.assemble import pack_coefficients, pack_constants
from dolfinx.generation import RectangleMesh, UnitCubeMesh, UnitSquareMesh
from dolfinx.mesh import (CellType, GhostMode, create_mesh,
                          locate_entities_boundary)
from dolfinx_utils.test.skips import skip_in_parallel
from ufl import derivative, ds, dx, inner
from ufl.geometry import SpatialCoordinate

from mpi4py import MPI
from petsc4py import PETSc


def nest_matrix_norm(A):
    """Return norm of a MatNest matrix"""
    assert A.getType() == "nest"
    norm = 0.0
    nrows, ncols = A.getNestSize()
    for row in range(nrows):
        for col in range(ncols):
            A_sub = A.getNestSubMatrix(row, col)
            if A_sub:
                _norm = A_sub.norm()
                norm += _norm * _norm
    return math.sqrt(norm)


@pytest.mark.parametrize("mode", [GhostMode.none, GhostMode.shared_facet])
def test_assemble_functional_dx(mode):
    mesh = UnitSquareMesh(MPI.COMM_WORLD, 12, 12, ghost_mode=mode)
    M = 1.0 * dx(domain=mesh)
    value = assemble_scalar(M)
    value = mesh.comm.allreduce(value, op=MPI.SUM)
    assert value == pytest.approx(1.0, 1e-12)
    x = ufl.SpatialCoordinate(mesh)
    M = x[0] * dx(domain=mesh)
    value = assemble_scalar(M)
    value = mesh.comm.allreduce(value, op=MPI.SUM)
    assert value == pytest.approx(0.5, 1e-12)


@pytest.mark.parametrize("mode", [GhostMode.none, GhostMode.shared_facet])
def test_assemble_functional_ds(mode):
    mesh = UnitSquareMesh(MPI.COMM_WORLD, 12, 12, ghost_mode=mode)
    M = 1.0 * ds(domain=mesh)
    value = assemble_scalar(M)
    value = mesh.comm.allreduce(value, op=MPI.SUM)
    assert value == pytest.approx(4.0, 1e-12)


def test_assemble_derivatives():
    """This test checks the original_coefficient_positions, which may change
    under differentiation (some coefficients and constants are
    eliminated)"""
    mesh = UnitSquareMesh(MPI.COMM_WORLD, 12, 12)
    Q = FunctionSpace(mesh, ("Lagrange", 1))
    u = Function(Q)
    v = ufl.TestFunction(Q)
    du = ufl.TrialFunction(Q)
    b = Function(Q)
    c1 = Constant(mesh, numpy.array([[1.0, 0.0], [3.0, 4.0]], PETSc.ScalarType))
    c2 = Constant(mesh, PETSc.ScalarType(2.0))

    b.x.array[:] = 2.0

    # derivative eliminates 'u' and 'c1'
    L = ufl.inner(c1, c1) * v * dx + c2 * b * inner(u, v) * dx
    a = derivative(L, u, du)

    A1 = assemble_matrix(a)
    A1.assemble()
    a = c2 * b * inner(du, v) * dx
    A2 = assemble_matrix(a)
    A2.assemble()
    assert (A1 - A2).norm() == pytest.approx(0.0, rel=1e-12, abs=1e-12)


@pytest.mark.parametrize("mode", [GhostMode.none, GhostMode.shared_facet])
def test_basic_assembly(mode):
    mesh = UnitSquareMesh(MPI.COMM_WORLD, 12, 12, ghost_mode=mode)
    V = FunctionSpace(mesh, ("Lagrange", 1))
    u, v = ufl.TrialFunction(V), ufl.TestFunction(V)

    f = Function(V)
    f.x.array[:] = 10.0
    a = inner(f * u, v) * dx + inner(u, v) * ds
    L = inner(f, v) * dx + inner(2.0, v) * ds

    # Initial assembly
    A = assemble_matrix(a)
    A.assemble()
    assert isinstance(A, PETSc.Mat)
    b = assemble_vector(L)
    b.ghostUpdate(addv=PETSc.InsertMode.ADD, mode=PETSc.ScatterMode.REVERSE)
    assert isinstance(b, PETSc.Vec)

    # Second assembly
    normA = A.norm()
    A.zeroEntries()
    A = assemble_matrix(A, a)
    A.assemble()
    assert isinstance(A, PETSc.Mat)
    assert normA == pytest.approx(A.norm())
    normb = b.norm()
    with b.localForm() as b_local:
        b_local.set(0.0)
    b = assemble_vector(b, L)
    b.ghostUpdate(addv=PETSc.InsertMode.ADD, mode=PETSc.ScatterMode.REVERSE)
    assert isinstance(b, PETSc.Vec)
    assert normb == pytest.approx(b.norm())

    # Vector re-assembly - no zeroing (but need to zero ghost entries)
    with b.localForm() as b_local:
        b_local.array[b.local_size:] = 0.0
    assemble_vector(b, L)
    b.ghostUpdate(addv=PETSc.InsertMode.ADD, mode=PETSc.ScatterMode.REVERSE)
    assert 2.0 * normb == pytest.approx(b.norm())

    # Matrix re-assembly (no zeroing)
    assemble_matrix(A, a)
    A.assemble()
    assert 2.0 * normA == pytest.approx(A.norm())


@pytest.mark.parametrize("mode", [GhostMode.none, GhostMode.shared_facet])
def test_assembly_bcs(mode):
    mesh = UnitSquareMesh(MPI.COMM_WORLD, 12, 12, ghost_mode=mode)
    V = FunctionSpace(mesh, ("Lagrange", 1))
    u, v = ufl.TrialFunction(V), ufl.TestFunction(V)
    a = inner(u, v) * dx + inner(u, v) * ds
    L = inner(1.0, v) * dx

    def boundary(x):
        return numpy.logical_or(x[0] < 1.0e-6, x[0] > 1.0 - 1.0e-6)

    bdofsV = locate_dofs_geometrical(V, boundary)
<<<<<<< HEAD
    u_bc = Constant(mesh, PETSc.ScalarType(1))
    bc = DirichletBC(u_bc, bdofsV, V)
=======

    u_bc = Function(V)
    u_bc.x.array[:] = 1.0
    bc = DirichletBC(u_bc, bdofsV)
>>>>>>> eb3a5634

    # Assemble and apply 'global' lifting of bcs
    A = assemble_matrix(a)
    A.assemble()
    b = assemble_vector(L)
    b.ghostUpdate(addv=PETSc.InsertMode.ADD, mode=PETSc.ScatterMode.REVERSE)
    g = b.duplicate()
    with g.localForm() as g_local:
        g_local.set(0.0)
    set_bc(g, [bc])
    f = b - A * g
    set_bc(f, [bc])

    # Assemble vector and apply lifting of bcs during assembly
    b_bc = assemble_vector(L)
    apply_lifting(b_bc, [a], [[bc]])
    b_bc.ghostUpdate(addv=PETSc.InsertMode.ADD, mode=PETSc.ScatterMode.REVERSE)
    set_bc(b_bc, [bc])

    assert (f - b_bc).norm() == pytest.approx(0.0, rel=1e-12, abs=1e-12)


@skip_in_parallel
def test_assemble_manifold():
    """Test assembly of poisson problem on a mesh with topological dimension 1
    but embedded in 2D (gdim=2).
    """
    points = numpy.array([[0.0, 0.0], [0.2, 0.0], [0.4, 0.0],
                          [0.6, 0.0], [0.8, 0.0], [1.0, 0.0]], dtype=numpy.float64)
    cells = numpy.array([[0, 1], [1, 2], [2, 3], [3, 4], [4, 5]], dtype=numpy.int32)
    cell = ufl.Cell("interval", geometric_dimension=points.shape[1])
    domain = ufl.Mesh(ufl.VectorElement("Lagrange", cell, 1))
    mesh = create_mesh(MPI.COMM_WORLD, cells, points, domain)
    assert mesh.geometry.dim == 2
    assert mesh.topology.dim == 1

    U = FunctionSpace(mesh, ("P", 1))

    u, v = ufl.TrialFunction(U), ufl.TestFunction(U)
    w = Function(U)

    a = ufl.inner(ufl.grad(u), ufl.grad(v)) * ufl.dx(mesh)
    L = ufl.inner(1.0, v) * ufl.dx(mesh)

    bcdofs = locate_dofs_geometrical(U, lambda x: numpy.isclose(x[0], 0.0))
    bcs = [DirichletBC(w, bcdofs)]
    A = assemble_matrix(a, bcs=bcs)
    A.assemble()

    b = assemble_vector(L)
    apply_lifting(b, [a], bcs=[bcs])
    set_bc(b, bcs)

    assert numpy.isclose(b.norm(), 0.41231)
    assert numpy.isclose(A.norm(), 25.0199)


@pytest.mark.parametrize("mode", [GhostMode.none, GhostMode.shared_facet])
def test_matrix_assembly_block(mode):
    """Test assembly of block matrices and vectors into (a) monolithic
    blocked structures, PETSc Nest structures, and monolithic structures.
    """
    mesh = UnitSquareMesh(MPI.COMM_WORLD, 4, 8, ghost_mode=mode)

    p0, p1 = 1, 2
    P0 = ufl.FiniteElement("Lagrange", mesh.ufl_cell(), p0)
    P1 = ufl.FiniteElement("Lagrange", mesh.ufl_cell(), p1)

    V0 = FunctionSpace(mesh, P0)
    V1 = FunctionSpace(mesh, P1)

    def boundary(x):
        return numpy.logical_or(x[0] < 1.0e-6, x[0] > 1.0 - 1.0e-6)

    # Locate facets on boundary
    facetdim = mesh.topology.dim - 1
    bndry_facets = locate_entities_boundary(mesh, facetdim, boundary)

    bdofsV1 = locate_dofs_topological(V1, facetdim, bndry_facets)

    u_bc = Function(V1)
    u_bc.x.array[:] = 50.0
    bc = DirichletBC(u_bc, bdofsV1)

    # Define variational problem
    u, p = ufl.TrialFunction(V0), ufl.TrialFunction(V1)
    v, q = ufl.TestFunction(V0), ufl.TestFunction(V1)
    f = 1.0
    g = -3.0
    zero = Function(V0)

    a00 = Form(inner(u, v) * dx)
    a01 = Form(inner(p, v) * dx)
    a10 = Form(inner(u, q) * dx)
    a11 = Form(inner(p, q) * dx)

    L0 = Form(zero * inner(f, v) * dx)
    L1 = Form(inner(g, q) * dx)

    a_block = [[a00, a01], [a10, a11]]
    L_block = [L0, L1]

    # Monolithic blocked
    A0 = assemble_matrix_block(a_block, bcs=[bc])
    A0.assemble()
    b0 = assemble_vector_block(L_block, a_block, bcs=[bc])
    assert A0.getType() != "nest"
    Anorm0 = A0.norm()
    bnorm0 = b0.norm()

    # Nested (MatNest)
    A1 = assemble_matrix_nest(a_block, bcs=[bc], mat_types=[["baij", "aij"], ["aij", ""]])
    A1.assemble()
    Anorm1 = nest_matrix_norm(A1)
    assert Anorm0 == pytest.approx(Anorm1, 1.0e-12)

    b1 = assemble_vector_nest(L_block)
    apply_lifting_nest(b1, a_block, bcs=[bc])
    for b_sub in b1.getNestSubVecs():
        b_sub.ghostUpdate(addv=PETSc.InsertMode.ADD, mode=PETSc.ScatterMode.REVERSE)
    bcs0 = bcs_by_block([L.function_spaces[0] for L in L_block], [bc])
    set_bc_nest(b1, bcs0)
    b1.assemble()

    bnorm1 = math.sqrt(sum([x.norm()**2 for x in b1.getNestSubVecs()]))
    assert bnorm0 == pytest.approx(bnorm1, 1.0e-12)

    # Monolithic version
    E = P0 * P1
    W = FunctionSpace(mesh, E)
    u0, u1 = ufl.TrialFunctions(W)
    v0, v1 = ufl.TestFunctions(W)
    a = inner(u0, v0) * dx + inner(u1, v1) * dx + inner(u0, v1) * dx + inner(
        u1, v0) * dx
    L = zero * inner(f, v0) * ufl.dx + inner(g, v1) * dx

    bdofsW_V1 = locate_dofs_topological((W.sub(1), V1), mesh.topology.dim - 1, bndry_facets)
    bc = DirichletBC(u_bc, bdofsW_V1, W.sub(1))
    A2 = assemble_matrix(a, bcs=[bc])
    A2.assemble()
    b2 = assemble_vector(L)
    apply_lifting(b2, [a], bcs=[[bc]])
    b2.ghostUpdate(addv=PETSc.InsertMode.ADD, mode=PETSc.ScatterMode.REVERSE)
    set_bc(b2, [bc])
    assert A2.getType() != "nest"
    assert A2.norm() == pytest.approx(Anorm0, 1.0e-9)
    assert b2.norm() == pytest.approx(bnorm0, 1.0e-9)


@pytest.mark.parametrize("mode", [GhostMode.none, GhostMode.shared_facet])
def test_assembly_solve_block(mode):
    """Solve a two-field mass-matrix like problem with block matrix approaches
    and test that solution is the same.
    """
    mesh = UnitSquareMesh(MPI.COMM_WORLD, 32, 31, ghost_mode=mode)
    P = ufl.FiniteElement("Lagrange", mesh.ufl_cell(), 1)
    V0 = FunctionSpace(mesh, P)
    V1 = V0.clone()

    def boundary(x):
        return numpy.logical_or(x[0] < 1.0e-6, x[0] > 1.0 - 1.0e-6)

    # Locate facets on boundary
    facetdim = mesh.topology.dim - 1
    bndry_facets = locate_entities_boundary(mesh, facetdim, boundary)

    bdofsV0 = locate_dofs_topological(V0, facetdim, bndry_facets)
    bdofsV1 = locate_dofs_topological(V1, facetdim, bndry_facets)

    u_bc0 = Function(V0)
    u_bc0.x.array[:] = 50.0
    u_bc1 = Function(V1)
    u_bc1.x.array[:] = 20.0
    bcs = [DirichletBC(u_bc0, bdofsV0), DirichletBC(u_bc1, bdofsV1)]

    # Variational problem
    u, p = ufl.TrialFunction(V0), ufl.TrialFunction(V1)
    v, q = ufl.TestFunction(V0), ufl.TestFunction(V1)
    f = 1.0
    g = -3.0
    zero = Function(V0)

    a00 = Form(inner(u, v) * dx)
    a01 = Form(zero * inner(p, v) * dx)
    a10 = Form(zero * inner(u, q) * dx)
    a11 = Form(inner(p, q) * dx)
    L0 = Form(inner(f, v) * dx)
    L1 = Form(inner(g, q) * dx)

    def monitor(ksp, its, rnorm):
        pass
        # print("Norm:", its, rnorm)

    A0 = assemble_matrix_block([[a00, a01], [a10, a11]], bcs=bcs)
    b0 = assemble_vector_block([L0, L1], [[a00, a01], [a10, a11]], bcs=bcs)
    A0.assemble()
    A0norm = A0.norm()
    b0norm = b0.norm()
    x0 = A0.createVecLeft()
    ksp = PETSc.KSP()
    ksp.create(mesh.comm)
    ksp.setOperators(A0)
    ksp.setMonitor(monitor)
    ksp.setType('cg')
    ksp.setTolerances(rtol=1.0e-14)
    ksp.setFromOptions()
    ksp.solve(b0, x0)
    x0norm = x0.norm()

    # Nested (MatNest)
    A1 = assemble_matrix_nest([[a00, a01], [a10, a11]], bcs=bcs, diagonal=1.0)
    A1.assemble()
    b1 = assemble_vector_nest([L0, L1])
    apply_lifting_nest(b1, [[a00, a01], [a10, a11]], bcs=bcs)
    for b_sub in b1.getNestSubVecs():
        b_sub.ghostUpdate(addv=PETSc.InsertMode.ADD, mode=PETSc.ScatterMode.REVERSE)
    bcs0 = bcs_by_block([L0.function_spaces[0], L1.function_spaces[0]], bcs)
    set_bc_nest(b1, bcs0)
    b1.assemble()

    b1norm = b1.norm()
    assert b1norm == pytest.approx(b0norm, 1.0e-12)
    A1norm = nest_matrix_norm(A1)
    assert A0norm == pytest.approx(A1norm, 1.0e-12)

    x1 = b1.copy()
    ksp = PETSc.KSP()
    ksp.create(mesh.comm)
    ksp.setMonitor(monitor)
    ksp.setOperators(A1)
    ksp.setType('cg')
    ksp.setTolerances(rtol=1.0e-12)
    ksp.setFromOptions()
    ksp.solve(b1, x1)
    x1norm = x1.norm()
    assert x1norm == pytest.approx(x0norm, rel=1.0e-12)

    # Monolithic version
    E = P * P
    W = FunctionSpace(mesh, E)
    u0, u1 = ufl.TrialFunctions(W)
    v0, v1 = ufl.TestFunctions(W)
    a = inner(u0, v0) * dx + inner(u1, v1) * dx
    L = inner(f, v0) * ufl.dx + inner(g, v1) * dx

    u0_bc = Function(V0)
    u0_bc.x.array[:] = 50.0
    u1_bc = Function(V1)
    u1_bc.x.array[:] = 20.0

    bdofsW0_V0 = locate_dofs_topological((W.sub(0), V0), facetdim, bndry_facets)
    bdofsW1_V1 = locate_dofs_topological((W.sub(1), V1), facetdim, bndry_facets)

    bcs = [DirichletBC(u0_bc, bdofsW0_V0, W.sub(0)), DirichletBC(u1_bc, bdofsW1_V1, W.sub(1))]

    A2 = assemble_matrix(a, bcs=bcs)
    A2.assemble()
    b2 = assemble_vector(L)
    apply_lifting(b2, [a], [bcs])
    b2.ghostUpdate(addv=PETSc.InsertMode.ADD, mode=PETSc.ScatterMode.REVERSE)
    set_bc(b2, bcs)
    A2norm = A2.norm()
    b2norm = b2.norm()
    assert A2norm == pytest.approx(A0norm, 1.0e-12)
    assert b2norm == pytest.approx(b0norm, 1.0e-12)

    x2 = b2.copy()
    ksp = PETSc.KSP()
    ksp.create(mesh.comm)
    ksp.setMonitor(monitor)
    ksp.setOperators(A2)
    ksp.setType('cg')
    ksp.getPC().setType('jacobi')
    ksp.setTolerances(rtol=1.0e-12)
    ksp.setFromOptions()
    ksp.solve(b2, x2)
    x2norm = x2.norm()
    assert x2norm == pytest.approx(x0norm, 1.0e-10)


@ pytest.mark.parametrize("mesh", [
    UnitSquareMesh(MPI.COMM_WORLD, 12, 11, ghost_mode=GhostMode.none),
    UnitSquareMesh(MPI.COMM_WORLD, 12, 11, ghost_mode=GhostMode.shared_facet),
    UnitCubeMesh(MPI.COMM_WORLD, 3, 7, 3, ghost_mode=GhostMode.none),
    UnitCubeMesh(MPI.COMM_WORLD, 3, 7, 3, ghost_mode=GhostMode.shared_facet)
])
def test_assembly_solve_taylor_hood(mesh):
    """Assemble Stokes problem with Taylor-Hood elements and solve."""
    P2 = VectorFunctionSpace(mesh, ("Lagrange", 2))
    P1 = FunctionSpace(mesh, ("Lagrange", 1))

    def boundary0(x):
        """Define boundary x = 0"""
        return x[0] < 10 * numpy.finfo(float).eps

    def boundary1(x):
        """Define boundary x = 1"""
        return x[0] > (1.0 - 10 * numpy.finfo(float).eps)

    # Locate facets on boundaries
    facetdim = mesh.topology.dim - 1
    bndry_facets0 = locate_entities_boundary(mesh, facetdim, boundary0)
    bndry_facets1 = locate_entities_boundary(mesh, facetdim, boundary1)

    bdofs0 = locate_dofs_topological(P2, facetdim, bndry_facets0)
    bdofs1 = locate_dofs_topological(P2, facetdim, bndry_facets1)

    u0 = Function(P2)
    u0.x.array[:] = 1.0

    bc0 = DirichletBC(u0, bdofs0)
    bc1 = DirichletBC(u0, bdofs1)

    u, p = ufl.TrialFunction(P2), ufl.TrialFunction(P1)
    v, q = ufl.TestFunction(P2), ufl.TestFunction(P1)

    a00 = Form(inner(ufl.grad(u), ufl.grad(v)) * dx)
    a01 = Form(ufl.inner(p, ufl.div(v)) * dx)
    a10 = Form(ufl.inner(ufl.div(u), q) * dx)
    a11 = None

    p00 = a00
    p01, p10 = None, None
    p11 = inner(p, q) * dx

    # FIXME
    # We need zero function for the 'zero' part of L
    p_zero = Function(P1)
    f = Function(P2)
    L0 = Form(ufl.inner(f, v) * dx)
    L1 = Form(ufl.inner(p_zero, q) * dx)

    def nested_solve():
        """Nested solver"""
        A = assemble_matrix_nest([[a00, a01], [a10, a11]], bcs=[bc0, bc1],
                                 mat_types=[["baij", "aij"], ["aij", ""]])
        A.assemble()
        P = assemble_matrix_nest([[p00, p01], [p10, p11]], bcs=[bc0, bc1],
                                 mat_types=[["aij", "aij"], ["aij", ""]])
        P.assemble()
        b = assemble_vector_nest([L0, L1])
        apply_lifting_nest(b, [[a00, a01], [a10, a11]], [bc0, bc1])
        for b_sub in b.getNestSubVecs():
            b_sub.ghostUpdate(addv=PETSc.InsertMode.ADD, mode=PETSc.ScatterMode.REVERSE)
        bcs = bcs_by_block(form.extract_function_spaces([L0, L1]), [bc0, bc1])
        set_bc_nest(b, bcs)
        b.assemble()

        ksp = PETSc.KSP()
        ksp.create(mesh.comm)
        ksp.setOperators(A, P)
        nested_IS = P.getNestISs()
        ksp.setType("minres")
        pc = ksp.getPC()
        pc.setType("fieldsplit")
        pc.setFieldSplitIS(["u", nested_IS[0][0]], ["p", nested_IS[1][1]])
        ksp_u, ksp_p = pc.getFieldSplitSubKSP()
        ksp_u.setType("preonly")
        ksp_u.getPC().setType('lu')
        ksp_p.setType("preonly")

        def monitor(ksp, its, rnorm):
            # print("Num it, rnorm:", its, rnorm)
            pass

        ksp.setTolerances(rtol=1.0e-8, max_it=50)
        ksp.setMonitor(monitor)
        ksp.setFromOptions()
        x = b.copy()
        ksp.solve(b, x)
        assert ksp.getConvergedReason() > 0
        return b.norm(), x.norm(), nest_matrix_norm(A), nest_matrix_norm(P)

    def blocked_solve():
        """Blocked (monolithic) solver"""
        A = assemble_matrix_block([[a00, a01], [a10, a11]], bcs=[bc0, bc1])
        A.assemble()
        P = assemble_matrix_block([[p00, p01], [p10, p11]], bcs=[bc0, bc1])
        P.assemble()
        b = assemble_vector_block([L0, L1], [[a00, a01], [a10, a11]], bcs=[bc0, bc1])

        ksp = PETSc.KSP()
        ksp.create(mesh.comm)
        ksp.setOperators(A, P)
        ksp.setType("minres")
        pc = ksp.getPC()
        pc.setType('lu')
        ksp.setTolerances(rtol=1.0e-8, max_it=50)
        ksp.setFromOptions()
        x = A.createVecRight()
        ksp.solve(b, x)
        assert ksp.getConvergedReason() > 0
        return b.norm(), x.norm(), A.norm(), P.norm()

    def monolithic_solve():
        """Monolithic (interleaved) solver"""
        P2_el = ufl.VectorElement("Lagrange", mesh.ufl_cell(), 2)
        P1_el = ufl.FiniteElement("Lagrange", mesh.ufl_cell(), 1)
        TH = P2_el * P1_el
        W = FunctionSpace(mesh, TH)
        (u, p) = ufl.TrialFunctions(W)
        (v, q) = ufl.TestFunctions(W)
        a00 = ufl.inner(ufl.grad(u), ufl.grad(v)) * dx
        a01 = ufl.inner(p, ufl.div(v)) * dx
        a10 = ufl.inner(ufl.div(u), q) * dx
        a = a00 + a01 + a10

        p00 = ufl.inner(ufl.grad(u), ufl.grad(v)) * dx
        p11 = ufl.inner(p, q) * dx
        p_form = p00 + p11

        f = Function(W.sub(0).collapse())
        p_zero = Function(W.sub(1).collapse())
        L0 = inner(f, v) * dx
        L1 = inner(p_zero, q) * dx
        L = L0 + L1

        bdofsW0_P2_0 = locate_dofs_topological((W.sub(0), P2), facetdim, bndry_facets0)
        bdofsW0_P2_1 = locate_dofs_topological((W.sub(0), P2), facetdim, bndry_facets1)

        bc0 = DirichletBC(u0, bdofsW0_P2_0, W.sub(0))
        bc1 = DirichletBC(u0, bdofsW0_P2_1, W.sub(0))

        A = assemble_matrix(a, bcs=[bc0, bc1])
        A.assemble()
        P = assemble_matrix(p_form, bcs=[bc0, bc1])
        P.assemble()

        b = assemble_vector(L)
        apply_lifting(b, [a], bcs=[[bc0, bc1]])
        b.ghostUpdate(addv=PETSc.InsertMode.ADD, mode=PETSc.ScatterMode.REVERSE)
        set_bc(b, [bc0, bc1])

        ksp = PETSc.KSP()
        ksp.create(mesh.comm)
        ksp.setOperators(A, P)
        ksp.setType("minres")
        pc = ksp.getPC()
        pc.setType('lu')

        def monitor(ksp, its, rnorm):
            # print("Num it, rnorm:", its, rnorm)
            pass

        ksp.setTolerances(rtol=1.0e-8, max_it=50)
        ksp.setMonitor(monitor)
        ksp.setFromOptions()
        x = A.createVecRight()
        ksp.solve(b, x)
        assert ksp.getConvergedReason() > 0
        return b.norm(), x.norm(), A.norm(), P.norm()

    bnorm0, xnorm0, Anorm0, Pnorm0 = nested_solve()
    bnorm1, xnorm1, Anorm1, Pnorm1 = blocked_solve()
    bnorm2, xnorm2, Anorm2, Pnorm2 = monolithic_solve()

    assert bnorm1 == pytest.approx(bnorm0, 1.0e-12)
    assert xnorm1 == pytest.approx(xnorm0, 1.0e-8)
    assert Anorm1 == pytest.approx(Anorm0, 1.0e-12)
    assert Pnorm1 == pytest.approx(Pnorm0, 1.0e-12)

    assert bnorm2 == pytest.approx(bnorm0, 1.0e-12)
    assert xnorm2 == pytest.approx(xnorm0, 1.0e-8)
    assert Anorm2 == pytest.approx(Anorm0, 1.0e-12)
    assert Pnorm2 == pytest.approx(Pnorm0, 1.0e-12)


def test_basic_interior_facet_assembly():
    mesh = RectangleMesh(MPI.COMM_WORLD,
                         [numpy.array([0.0, 0.0, 0.0]),
                          numpy.array([1.0, 1.0, 0.0])],
                         [5, 5],
                         cell_type=CellType.triangle,
                         ghost_mode=GhostMode.shared_facet)

    V = FunctionSpace(mesh, ("DG", 1))
    u, v = ufl.TrialFunction(V), ufl.TestFunction(V)

    a = ufl.inner(ufl.avg(u), ufl.avg(v)) * ufl.dS

    A = assemble_matrix(a)
    A.assemble()
    assert isinstance(A, PETSc.Mat)

    L = ufl.conj(ufl.avg(v)) * ufl.dS
    b = assemble_vector(L)
    b.assemble()
    assert isinstance(b, PETSc.Vec)


@pytest.mark.parametrize("mode", [GhostMode.none, GhostMode.shared_facet])
def test_basic_assembly_constant(mode):
    """Tests assembly with Constant

    The following test should be sensitive to order of flattening the
    matrix-valued constant.

    """
    mesh = UnitSquareMesh(MPI.COMM_WORLD, 5, 5, ghost_mode=mode)
    V = FunctionSpace(mesh, ("Lagrange", 1))
    u, v = ufl.TrialFunction(V), ufl.TestFunction(V)

    c = Constant(mesh, numpy.array([[1.0, 2.0], [5.0, 3.0]], PETSc.ScalarType))

    a = inner(c[1, 0] * u, v) * dx + inner(c[1, 0] * u, v) * ds
    L = inner(c[1, 0], v) * dx + inner(c[1, 0], v) * ds

    # Initial assembly
    A1 = assemble_matrix(a)
    A1.assemble()

    b1 = assemble_vector(L)
    b1.ghostUpdate(addv=PETSc.InsertMode.ADD, mode=PETSc.ScatterMode.REVERSE)

    c.value = [[1.0, 2.0], [3.0, 4.0]]

    A2 = assemble_matrix(a)
    A2.assemble()

    b2 = assemble_vector(L)
    b2.ghostUpdate(addv=PETSc.InsertMode.ADD, mode=PETSc.ScatterMode.REVERSE)

    assert (A1 * 3.0 - A2 * 5.0).norm() == pytest.approx(0.0)
    assert (b1 * 3.0 - b2 * 5.0).norm() == pytest.approx(0.0)


def test_lambda_assembler():
    """Tests assembly with a lambda function"""
    mesh = UnitSquareMesh(MPI.COMM_WORLD, 5, 5)
    V = FunctionSpace(mesh, ("Lagrange", 1))
    u, v = ufl.TrialFunction(V), ufl.TestFunction(V)

    a = inner(u, v) * dx

    # Initial assembly
    a_form = Form(a)

    rdata = []
    cdata = []
    vdata = []

    def mat_insert(rows, cols, vals):
        vdata.append(vals)
        rdata.append(numpy.repeat(rows, len(cols)))
        cdata.append(numpy.tile(cols, len(rows)))
        return 0

    _cpp.fem.assemble_matrix(mat_insert, a_form._cpp_object, [])
    vdata = numpy.array(vdata).flatten()
    cdata = numpy.array(cdata).flatten()
    rdata = numpy.array(rdata).flatten()
    mat = scipy.sparse.coo_matrix((vdata, (rdata, cdata)))
    v = numpy.ones(mat.shape[1])
    s = MPI.COMM_WORLD.allreduce(mat.dot(v).sum(), MPI.SUM)
    assert numpy.isclose(s, 1.0)


def test_pack_coefficients():
    """Test packing of form coefficients ahead of main assembly call"""
    mesh = UnitSquareMesh(MPI.COMM_WORLD, 12, 15)
    V = FunctionSpace(mesh, ("Lagrange", 1))

    # Non-blocked
    u = Function(V)
    v = ufl.TestFunction(V)
    c = Constant(mesh, PETSc.ScalarType(12.0))
    F = ufl.inner(c, v) * dx - c * ufl.sqrt(u * u) * ufl.inner(u, v) * dx
    u.x.array[:] = 10.0

    # -- Test vector
    b0 = assemble_vector(F)
    b0.assemble()
    constants = pack_constants(F)
    coeffs = pack_coefficients(F)
    with b0.localForm() as _b0:
        for c in [(None, None), (None, coeffs), (constants, None), (constants, coeffs)]:
            b = assemble_vector(F, coeffs=c)
            b.assemble()
            with b.localForm() as _b:
                assert (_b0.array_r == _b.array_r).all()

    # Change coefficients
    constants *= 5.0
    for coeff in coeffs.values():
        coeff *= 5.0
    with b0.localForm() as _b0:
        for c in [(None, coeffs), (constants, None), (constants, coeffs)]:
            b = assemble_vector(F, coeffs=c)
            b.assemble()
            with b.localForm() as _b:
                assert (_b0 - _b).norm() > 1.0e-5

    # -- Test matrix
    du = ufl.TrialFunction(V)
    J = ufl.derivative(F, u, du)

    A0 = assemble_matrix(J)
    A0.assemble()

    constants = pack_constants(J)
    coeffs = pack_coefficients(J)
    for c in [(None, None), (None, coeffs), (constants, None), (constants, coeffs)]:
        A = assemble_matrix(J, coeffs=c)
        A.assemble()
        assert pytest.approx((A - A0).norm(), 1.0e-12) == 0.0

    # Change coefficients
    constants *= 5.0
    for coeff in coeffs.values():
        coeff *= 5.0
    for c in [(None, coeffs), (constants, None), (constants, coeffs)]:
        A = assemble_matrix(J, coeffs=c)
        A.assemble()
        assert (A - A0).norm() > 1.0e-5


def test_coefficents_non_constant():
    "Test packing coefficients with non-constant values"
    mesh = UnitSquareMesh(MPI.COMM_WORLD, 3, 5)
    V = FunctionSpace(mesh, ("Lagrange", 3))  # degree 3 so that interpolation is exact

    u = Function(V)
    u.interpolate(lambda x: x[0] * x[1]**2)
    x = SpatialCoordinate(mesh)

    v = ufl.TestFunction(V)

    # -- Volume integral vector
    F = (ufl.inner(u, v) - ufl.inner(x[0] * x[1]**2, v)) * dx
    b0 = assemble_vector(F)
    b0.assemble()
    assert(numpy.linalg.norm(b0.array) == pytest.approx(0.0))

    # -- Exterior facet integral vector
    F = (ufl.inner(u, v) - ufl.inner(x[0] * x[1]**2, v)) * ds
    b0 = assemble_vector(F)
    b0.assemble()
    assert(numpy.linalg.norm(b0.array) == pytest.approx(0.0))

    # -- Interior facet integral vector
    V = FunctionSpace(mesh, ("DG", 3))  # degree 3 so that interpolation is exact

    u0 = Function(V)
    u0.interpolate(lambda x: x[1]**2)
    u1 = Function(V)
    u1.interpolate(lambda x: x[0])
    x = SpatialCoordinate(mesh)

    v = ufl.TestFunction(V)

    F = (ufl.inner(u1('+') * u0('-'), ufl.avg(v)) - ufl.inner(x[0] * x[1]**2, ufl.avg(v))) * ufl.dS
    b0 = assemble_vector(F)
    b0.assemble()
    assert(numpy.linalg.norm(b0.array) == pytest.approx(0.0))<|MERGE_RESOLUTION|>--- conflicted
+++ resolved
@@ -156,15 +156,8 @@
         return numpy.logical_or(x[0] < 1.0e-6, x[0] > 1.0 - 1.0e-6)
 
     bdofsV = locate_dofs_geometrical(V, boundary)
-<<<<<<< HEAD
     u_bc = Constant(mesh, PETSc.ScalarType(1))
     bc = DirichletBC(u_bc, bdofsV, V)
-=======
-
-    u_bc = Function(V)
-    u_bc.x.array[:] = 1.0
-    bc = DirichletBC(u_bc, bdofsV)
->>>>>>> eb3a5634
 
     # Assemble and apply 'global' lifting of bcs
     A = assemble_matrix(a)
