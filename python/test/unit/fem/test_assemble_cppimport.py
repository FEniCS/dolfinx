# Copyright (C) 2018-2019 Garth N. Wells
#
# This file is part of DOLFINx (https://www.fenicsproject.org)
#
# SPDX-License-Identifier:    LGPL-3.0-or-later
"""Unit tests for assembly using cppimport"""

import pathlib

import cppimport
import numpy as np
import pybind11
import pytest
import scipy.sparse.linalg

import dolfinx
import dolfinx.pkgconfig
import ufl
<<<<<<< HEAD
from dolfinx.fem import (dirichletbc, FunctionSpace, assemble_matrix, form,
=======
from dolfinx.fem import (DirichletBC, Form, FunctionSpace, assemble_matrix,
>>>>>>> 05d9e1b6
                         locate_dofs_geometrical)
from dolfinx.mesh import create_unit_square
from dolfinx.wrappers import get_include_path as pybind_inc
from dolfinx_utils.test.fixtures import tempdir  # noqa: F401
from dolfinx_utils.test.skips import skip_in_parallel

import petsc4py
from mpi4py import MPI
from petsc4py import PETSc


@skip_in_parallel
@pytest.mark.skipif(not dolfinx.pkgconfig.exists("eigen3"),
                    reason="This test needs eigen3 pkg-config.")
@pytest.mark.skipif(not dolfinx.pkgconfig.exists("dolfinx"),
                    reason="This test needs DOLFINx pkg-config.")
def test_eigen_assembly(tempdir):  # noqa: F811
    """Compare assembly into scipy.CSR matrix with PETSc assembly"""
    def compile_eigen_csr_assembler_module():
        dolfinx_pc = dolfinx.pkgconfig.parse("dolfinx")
        eigen_dir = dolfinx.pkgconfig.parse("eigen3")["include_dirs"]
        cpp_code_header = f"""
<%
setup_pybind11(cfg)
cfg['include_dirs'] = {dolfinx_pc["include_dirs"] + [petsc4py.get_include()]
  + [pybind11.get_include()] + [str(pybind_inc())] + eigen_dir}
cfg['compiler_args'] = ["-std=c++17", "-Wno-comment"]
cfg['libraries'] = {dolfinx_pc["libraries"]}
cfg['library_dirs'] = {dolfinx_pc["library_dirs"]}
%>
"""

        cpp_code = """
#include <pybind11/pybind11.h>
#include <pybind11/eigen.h>
#include <pybind11/stl.h>
#include <vector>
#include <Eigen/Sparse>
#include <petscsys.h>
#include <dolfinx/fem/assembler.h>
#include <dolfinx/fem/DirichletBC.h>
#include <dolfinx/fem/Form.h>

template<typename T>
Eigen::SparseMatrix<T, Eigen::RowMajor>
assemble_csr(const dolfinx::fem::Form<T>& a,
             const std::vector<std::shared_ptr<const dolfinx::fem::DirichletBC<T>>>& bcs)
{
  std::vector<Eigen::Triplet<T>> triplets;
  const auto mat_add
      = [&triplets](std::int32_t nrow, const std::int32_t* rows,
                    std::int32_t ncol, const std::int32_t* cols, const T* v)
    {
      for (int i = 0; i < nrow; ++i)
        for (int j = 0; j < ncol; ++j)
          triplets.emplace_back(rows[i], cols[j], v[i * ncol + j]);
      return 0;
    };

  dolfinx::fem::assemble_matrix<T>(mat_add, a, bcs);

  auto map0 = a.function_spaces().at(0)->dofmap()->index_map;
  int bs0 = a.function_spaces().at(0)->dofmap()->index_map_bs();
  auto map1 = a.function_spaces().at(1)->dofmap()->index_map;
  int bs1 = a.function_spaces().at(1)->dofmap()->index_map_bs();
  Eigen::SparseMatrix<T, Eigen::RowMajor> mat(
      bs0 * (map0->size_local() + map0->num_ghosts()),
      bs1 * (map1->size_local() + map1->num_ghosts()));
  mat.setFromTriplets(triplets.begin(), triplets.end());
  return mat;
}

PYBIND11_MODULE(eigen_csr, m)
{
  m.def("assemble_matrix", &assemble_csr<PetscScalar>);
}
"""

        path = pathlib.Path(tempdir)
        open(pathlib.Path(tempdir, "eigen_csr.cpp"), "w").write(cpp_code + cpp_code_header)
        rel_path = path.relative_to(pathlib.Path(__file__).parent)
        p = str(rel_path).replace("/", ".") + ".eigen_csr"
        return cppimport.imp(p)

    def assemble_csr_matrix(a, bcs):
        """Assemble bilinear form into an SciPy CSR matrix, in serial."""
        module = compile_eigen_csr_assembler_module()
        A = module.assemble_matrix(a, bcs)
        if a.function_spaces[0].id == a.function_spaces[1].id:
            for bc in bcs:
                if a.function_spaces[0].contains(bc.function_space):
                    bc_dofs, _ = bc.dof_indices()
                    # See https://github.com/numpy/numpy/issues/14132
                    # for why we copy bc_dofs as a work-around
                    dofs = bc_dofs.copy()
                    A[dofs, dofs] = 1.0
        return A

    mesh = create_unit_square(MPI.COMM_SELF, 12, 12)
    Q = FunctionSpace(mesh, ("Lagrange", 1))
    u = ufl.TrialFunction(Q)
    v = ufl.TestFunction(Q)
    a = form(ufl.inner(ufl.grad(u), ufl.grad(v)) * ufl.dx)

    bdofsQ = locate_dofs_geometrical(Q, lambda x: np.logical_or(np.isclose(x[0], 0.0), np.isclose(x[0], 1.0)))
    bc = dirichletbc(PETSc.ScalarType(1), bdofsQ, Q)

    A1 = assemble_matrix(a, [bc])
    A1.assemble()
    A2 = assemble_csr_matrix(a, [bc])
    assert np.isclose(A1.norm(), scipy.sparse.linalg.norm(A2))<|MERGE_RESOLUTION|>--- conflicted
+++ resolved
@@ -16,11 +16,7 @@
 import dolfinx
 import dolfinx.pkgconfig
 import ufl
-<<<<<<< HEAD
-from dolfinx.fem import (dirichletbc, FunctionSpace, assemble_matrix, form,
-=======
-from dolfinx.fem import (DirichletBC, Form, FunctionSpace, assemble_matrix,
->>>>>>> 05d9e1b6
+from dolfinx.fem import (FunctionSpace, assemble_matrix, dirichletbc, form,
                          locate_dofs_geometrical)
 from dolfinx.mesh import create_unit_square
 from dolfinx.wrappers import get_include_path as pybind_inc
