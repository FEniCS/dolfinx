# Copyright (C) 2009-2019 Garth N. Wells, Matthew W. Scroggs and Jorgen S. Dokken
#
# This file is part of DOLFIN (https://www.fenicsproject.org)
#
# SPDX-License-Identifier:    LGPL-3.0-or-later
"""Unit tests for the fem interface"""

from random import shuffle

import numpy as np
import pytest
from dolfin_utils.test.skips import skip_in_parallel

<<<<<<< HEAD
from dolfin import (MPI, FunctionSpace, cpp, fem, Mesh, FacetNormal, Function,
                    VectorFunctionSpace, MeshFunction)
from dolfin.cpp.mesh import CellType, GhostMode
from ufl import inner, ds, jump, dS, avg, grad, dx
=======
from dolfin import MPI, FunctionSpace, cpp, fem, Mesh, VectorFunctionSpace, Function, MeshFunction
from dolfin.cpp.mesh import CellType
from ufl import FacetNormal, inner, ds
>>>>>>> a83b3833

xfail = pytest.mark.xfail(strict=True)


@pytest.mark.parametrize('space_type', [
    ("P", 1), ("P", 2), ("P", 3), ("P", 4),
    ("N1curl", 1),
    ("RT", 1), ("RT", 2), ("RT", 3), ("RT", 4),
    ("BDM", 1),
    ("N2curl", 1),
])
def test_triangle_dof_ordering(space_type):
    """Checks that dofs on shared triangle edges match up"""
    # Create a triangle mesh
    if MPI.rank(MPI.comm_world) == 0:
        N = 6
        # Create a grid of points [0, 0.5, ..., 9.5]**2, then order them
        # in a random order
        temp_points = np.array([[x / 2, y / 2] for x in range(N) for y in range(N)])
        order = [i for i, j in enumerate(temp_points)]
        shuffle(order)
        points = np.zeros(temp_points.shape)
        for i, j in enumerate(order):
            points[j] = temp_points[i]

        # Make triangle cells using the randomly ordered points
        cells = []
        for x in range(N - 1):
            for y in range(N - 1):
                a = N * y + x
                # Adds two triangle cells:
                # a+N -- a+N+1
                #  |   / |
                #  |  /  |
                #  | /   |
                #  a --- a+1
                for cell in [[a, a + 1, a + N + 1], [a, a + N + 1, a + N]]:
                    cells.append([order[i] for i in cell])

        # On process 0, input mesh data and distribute to other
        # processes
        mesh = cpp.mesh.build_distributed_mesh(MPI.comm_world, CellType.triangle, points,
                                               np.array(cells), [], cpp.mesh.GhostMode.none,
                                               cpp.mesh.Partitioner.scotch)
    else:
        # On other processes, accept distributed data
        mesh = cpp.mesh.build_distributed_mesh(MPI.comm_world, CellType.triangle, np.ndarray((0, 2)),
                                               np.ndarray((0, 3)), [], cpp.mesh.GhostMode.none,
                                               cpp.mesh.Partitioner.scotch)

    V = FunctionSpace(mesh, space_type)
    dofmap = V.dofmap

    edges = {}

    # Get coordinates of dofs and edges and check that they are the same
    # for each global dof number
    X = V.element.dof_reference_coordinates()
    coord_dofs = mesh.coordinate_dofs().entity_points()
    x_g = mesh.geometry.points
    cmap = fem.create_coordinate_map(mesh.ufl_domain())
    for cell_n, cell in enumerate(coord_dofs):
        dofs = dofmap.cell_dofs(cell_n)

        x_coord_new = np.zeros([3, 2])
        for v in range(3):
            x_coord_new[v] = x_g[coord_dofs[cell_n, v], :2]
        x = X.copy()
        cmap.push_forward(x, X, x_coord_new)

        edge_dofs_local = []
        for i in range(3):
            edge_dofs_local += list(dofmap.dof_layout.entity_dofs(1, i))
        edge_dofs = [dofs[i] for i in edge_dofs_local]
        for i, j in zip(edge_dofs, x[edge_dofs_local]):
            if i in edges:
                assert np.allclose(j, edges[i])
            else:
                edges[i] = j


@pytest.mark.parametrize('space_type', [
    ("P", 1), ("P", 2), ("P", 3), ("P", 4),
    ("N1curl", 1), ("N1curl", 2),
    ("RT", 1), ("RT", 2), ("RT", 3), ("RT", 4),
    ("BDM", 1),
    ("N2curl", 1),
])
def test_tetrahedron_dof_ordering(space_type):
    """Checks that dofs on shared tetrahedron edges and faces match up"""
    if MPI.rank(MPI.comm_world) == 0:
        # Create simple tetrahedron mesh
        N = 3
        temp_points = np.array([[x / 2, y / 2, z / 2] for x in range(N) for y in range(N) for z in range(N)])

        order = [i for i, j in enumerate(temp_points)]
        shuffle(order)
        points = np.zeros(temp_points.shape)
        for i, j in enumerate(order):
            points[j] = temp_points[i]

        cells = []
        for x in range(N - 1):
            for y in range(N - 1):
                for z in range(N - 1):
                    a = N ** 2 * z + N * y + x
                    for c in [[a + N, a + N ** 2 + 1, a, a + 1],
                              [a + N, a + N ** 2 + 1, a + 1, a + N + 1],
                              [a + N, a + N ** 2 + 1, a + N + 1, a + N ** 2 + N + 1],
                              [a + N, a + N ** 2 + 1, a + N ** 2 + N + 1, a + N ** 2 + N],
                              [a + N, a + N ** 2 + 1, a + N ** 2 + N, a + N ** 2],
                              [a + N, a + N ** 2 + 1, a + N ** 2, a]]:
                        cell = [order[i] for i in c]
                        cells.append(cell)
        # On process 0, input mesh data and distribute to other
        # processes
        mesh = cpp.mesh.build_distributed_mesh(MPI.comm_world, CellType.tetrahedron, points,
                                               np.array(cells), [], cpp.mesh.GhostMode.none,
                                               cpp.mesh.Partitioner.scotch)
    else:
        # On other processes, accept distributed data
        mesh = cpp.mesh.build_distributed_mesh(MPI.comm_world, CellType.tetrahedron, np.ndarray((0, 3)),
                                               np.ndarray((0, 4)), [], cpp.mesh.GhostMode.none,
                                               cpp.mesh.Partitioner.scotch)

    V = FunctionSpace(mesh, space_type)
    dofmap = V.dofmap

    edges = {}
    faces = {}

    # Get coordinates of dofs and edges and check that they are the same
    # for each global dof number
    X = V.element.dof_reference_coordinates()
    coord_dofs = mesh.coordinate_dofs().entity_points()
    x_g = mesh.geometry.points
    cmap = fem.create_coordinate_map(mesh.ufl_domain())
    for cell_n, cell in enumerate(coord_dofs):
        dofs = dofmap.cell_dofs(cell_n)

        x_coord_new = np.zeros([4, 3])
        for v in range(4):
            x_coord_new[v] = x_g[coord_dofs[cell_n, v]]
        x = X.copy()
        cmap.push_forward(x, X, x_coord_new)

        edge_dofs_local = []
        for i in range(6):
            edge_dofs_local += list(dofmap.dof_layout.entity_dofs(1, i))
        edge_dofs = [dofs[i] for i in edge_dofs_local]
        for i, j in zip(edge_dofs, x[edge_dofs_local]):
            if i in edges:
                assert np.allclose(j, edges[i])
            else:
                edges[i] = j

        face_dofs_local = []
        for i in range(4):
            face_dofs_local += list(dofmap.dof_layout.entity_dofs(2, i))
        face_dofs = [dofs[i] for i in face_dofs_local]
        for i, j in zip(face_dofs, x[face_dofs_local]):
            if i in faces:
                assert np.allclose(j, faces[i])
            else:
                faces[i] = j


@pytest.mark.parametrize('space_type', [
    ("P", 1), ("P", 2), ("P", 3), ("P", 4),
])
def test_quadrilateral_dof_ordering(space_type):
    """Checks that dofs on shared quadrilateral edges match up"""
    if MPI.rank(MPI.comm_world) == 0:
        # Create a quadrilateral mesh
        N = 10
        temp_points = np.array([[x / 2, y / 2] for x in range(N) for y in range(N)])

        order = [i for i, j in enumerate(temp_points)]
        shuffle(order)
        points = np.zeros(temp_points.shape)
        for i, j in enumerate(order):
            points[j] = temp_points[i]

        cells = []
        for x in range(N - 1):
            for y in range(N - 1):
                a = N * y + x
                cell = [order[i] for i in [a, a + 1, a + N, a + N + 1]]
                cells.append(cell)

        # On process 0, input mesh data and distribute to other
        # processes
        mesh = cpp.mesh.build_distributed_mesh(MPI.comm_world, CellType.quadrilateral, points,
                                               np.array(cells), [], cpp.mesh.GhostMode.none,
                                               cpp.mesh.Partitioner.scotch)
    else:
        # On other processes, accept distributed data
        mesh = cpp.mesh.build_distributed_mesh(MPI.comm_world, CellType.quadrilateral, np.ndarray((0, 2)),
                                               np.ndarray((0, 4)), [], cpp.mesh.GhostMode.none,
                                               cpp.mesh.Partitioner.scotch)

    V = FunctionSpace(mesh, space_type)
    dofmap = V.dofmap

    edges = {}

    # Get coordinates of dofs and edges and check that they are the same
    # for each global dof number
    X = V.element.dof_reference_coordinates()
    coord_dofs = mesh.coordinate_dofs().entity_points()
    x_g = mesh.geometry.points
    cmap = fem.create_coordinate_map(mesh.ufl_domain())
    for cell_n, cell in enumerate(coord_dofs):
        dofs = dofmap.cell_dofs(cell_n)

        x_coord_new = np.zeros([4, 2])
        for v in range(4):
            x_coord_new[v] = x_g[coord_dofs[cell_n, v], :2]
        x = X.copy()
        cmap.push_forward(x, X, x_coord_new)

        edge_dofs_local = []
        for i in range(4):
            edge_dofs_local += list(dofmap.dof_layout.entity_dofs(1, i))
        edge_dofs = [dofs[i] for i in edge_dofs_local]
        for i, j in zip(edge_dofs, x[edge_dofs_local]):
            if i in edges:
                assert np.allclose(j, edges[i])
            else:
                edges[i] = j


@pytest.mark.parametrize('space_type', [
    ("P", 1), ("P", 2), ("P", 3), ("P", 4),
])
def test_hexahedron_dof_ordering(space_type):
    """Checks that dofs on shared hexahedron edges match up"""
    if MPI.rank(MPI.comm_world) == 0:
        # Create a hexahedron mesh
        N = 5
        temp_points = np.array([[x / 2, y / 2, z / 2] for x in range(N) for y in range(N) for z in range(N)])

        order = [i for i, j in enumerate(temp_points)]
        shuffle(order)
        points = np.zeros(temp_points.shape)
        for i, j in enumerate(order):
            points[j] = temp_points[i]

        cells = []
        for x in range(N - 1):
            for y in range(N - 1):
                for z in range(N - 1):
                    a = N ** 2 * z + N * y + x
                    cell = [order[i] for i in [a, a + 1, a + N, a + N + 1,
                                               a + N ** 2, a + 1 + N ** 2, a + N + N ** 2,
                                               a + N + 1 + N ** 2]]
                    cells.append(cell)

        # On process 0, input mesh data and distribute to other
        # processes
        mesh = cpp.mesh.build_distributed_mesh(MPI.comm_world, CellType.hexahedron, points,
                                               np.array(cells), [], cpp.mesh.GhostMode.none,
                                               cpp.mesh.Partitioner.scotch)
    else:
        # On other processes, accept distributed data
        mesh = cpp.mesh.build_distributed_mesh(MPI.comm_world, CellType.hexahedron, np.ndarray((0, 3)),
                                               np.ndarray((0, 8)), [], cpp.mesh.GhostMode.none,
                                               cpp.mesh.Partitioner.scotch)

    V = FunctionSpace(mesh, space_type)
    dofmap = V.dofmap

    edges = {}
    faces = {}

    # Get coordinates of dofs and edges and check that they are the same
    # for each global dof number
    X = V.element.dof_reference_coordinates()
    coord_dofs = mesh.coordinate_dofs().entity_points()
    x_g = mesh.geometry.points
    cmap = fem.create_coordinate_map(mesh.ufl_domain())
    for cell_n, cell in enumerate(coord_dofs):
        dofs = dofmap.cell_dofs(cell_n)

        x_coord_new = np.zeros([8, 3])
        for v in range(8):
            x_coord_new[v] = x_g[coord_dofs[cell_n, v]]
        x = X.copy()
        cmap.push_forward(x, X, x_coord_new)

        edge_dofs_local = []
        for i in range(12):
            edge_dofs_local += list(dofmap.dof_layout.entity_dofs(1, i))
        edge_dofs = [dofs[i] for i in edge_dofs_local]
        for i, j in zip(edge_dofs, x[edge_dofs_local]):
            if i in edges:
                assert np.allclose(j, edges[i])
            else:
                edges[i] = j

        face_dofs_local = []
        for i in range(6):
            face_dofs_local += list(dofmap.dof_layout.entity_dofs(2, i))
        face_dofs = [dofs[i] for i in face_dofs_local]
        for i, j in zip(face_dofs, x[face_dofs_local]):
            if i in faces:
                assert np.allclose(j, faces[i])
            else:
                faces[i] = j


<<<<<<< HEAD
@skip_in_parallel
@pytest.mark.parametrize('cell_type', [CellType.triangle, CellType.tetrahedron,
                                       CellType.quadrilateral, CellType.hexahedron])
def test_facet_normals(cell_type):
    """Test that FacetNormal is outward facing"""
    if cell_type == CellType.triangle:
        # Define equilateral triangle such that the integral over one facet will be one
        s = np.sqrt(2 / np.sqrt(3))  # side length
        points = np.array([[0., 0.], [s, 0.],
                           [s / 2, s * np.sqrt(3) / 2]])
    elif cell_type == CellType.tetrahedron:
        # Define regular tetrahedron such that the integral over one facet will be one
        s = np.power(2, 1 / 4)
        points = np.array([[0., 0., 0.], [s, 0., 0.],
                           [s / 2, s * np.sqrt(3) / 2, 0.],
                           [s / 2, s / np.sqrt(3), 2 * np.sqrt(2 / 3)]])
    elif cell_type == CellType.quadrilateral:
        # Define unit quadrilateral
        points = np.array([[0., 0.], [1., 0.], [0., 1.], [1., 1.]])
    elif cell_type == CellType.hexahedron:
        # Define unit hexahedron
=======
def randomly_ordered_unit_cell(cell_type):
    if cell_type == CellType.triangle:
        # Define equilateral triangle with area 1
        root = 3 ** 0.25  # 4th root of 3
        points = np.array([[0., 0.], [2 / root, 0.],
                           [1 / root, root]])
    elif cell_type == CellType.tetrahedron:
        # Define regular tetrahedron with volume 1
        s = 2 ** 0.5 * 3 ** (1 / 3)  # side length
        points = np.array([[0., 0., 0.], [s, 0., 0.],
                           [s / 2, s * np.sqrt(3) / 2, 0.],
                           [s / 2, s / np.sqrt(3), s * np.sqrt(2 / 3)]])
    elif cell_type == CellType.quadrilateral:
        # Define unit quadrilateral (area 1)
        points = np.array([[0., 0.], [1., 0.], [0., 1.], [1., 1.]])
    elif cell_type == CellType.hexahedron:
        # Define unit hexahedron (volume 1)
>>>>>>> a83b3833
        points = np.array([[0., 0., 0.], [1., 0., 0.], [0., 1., 0.],
                           [1., 1., 0.], [0., 0., 1.], [1., 0., 1.],
                           [0., 1., 1.], [1., 1., 1.]])
    num_points = len(points)

<<<<<<< HEAD
    order = list(range(num_points))
    for count in range(10):
        # Randomly number the points and create the mesh
        shuffle(order)
        ordered_points = np.zeros(points.shape)
        for i, j in enumerate(order):
            ordered_points[j] = points[i]
        cells = np.array([order])
        mesh = Mesh(MPI.comm_world, cell_type, ordered_points, cells,
                    [], cpp.mesh.GhostMode.none)
        mesh.geometry.coord_mapping = fem.create_coordinate_map(mesh)
=======
    # Randomly number the points and create the mesh
    order = list(range(num_points))
    shuffle(order)
    ordered_points = np.zeros(points.shape)
    for i, j in enumerate(order):
        ordered_points[j] = points[i]
    cells = np.array([order])
    mesh = Mesh(MPI.comm_world, cell_type, ordered_points, cells,
                [], cpp.mesh.GhostMode.none)
    mesh.geometry.coord_mapping = fem.create_coordinate_map(mesh)
    return mesh


@skip_in_parallel
@pytest.mark.parametrize('cell_type', [CellType.triangle, CellType.tetrahedron,
                                       CellType.quadrilateral, CellType.hexahedron])
def test_facet_normals(cell_type):
    """Test that FacetNormal is outward facing"""
    for count in range(10):
        mesh = randomly_ordered_unit_cell(cell_type)
>>>>>>> a83b3833

        V = VectorFunctionSpace(mesh, ("Lagrange", 1))
        normal = FacetNormal(mesh)

        num_facets = mesh.num_entities(mesh.topology.dim - 1)

        v = Function(V)
        facet_function = MeshFunction("size_t", mesh, mesh.topology.dim - 1, 1)
        facet_function.values[:] = range(num_facets)

        # For each facet, check that the inner product of the normal and
        # the vector that has a positive normal component on only that facet
        # is positive
        for i in range(num_facets):
            if cell_type == CellType.triangle:
<<<<<<< HEAD
                co = points[i]
                # Vector function that is zero at `co` and points away from `co`
                # so that there is no normal component on two edges
                v.interpolate(lambda x: (x[0] - co[0], x[1] - co[1]))
            elif cell_type == CellType.tetrahedron:
                co = points[i]
                # Vector function that is zero at `co` and points away from `co`
                # so that there is no normal component on three faces
                v.interpolate(lambda x: (x[0] - co[0], x[1] - co[1], x[2] - co[2]))
=======
                co = mesh.geometry.points[i]
                # Vector function that is zero at `co` and points away from `co`
                # so that there is no normal component on two edges and the integral
                # over the other edge is 1
                v.interpolate(lambda x: ((x[0] - co[0]) / 2, (x[1] - co[1]) / 2))
            elif cell_type == CellType.tetrahedron:
                co = mesh.geometry.points[i]
                # Vector function that is zero at `co` and points away from `co`
                # so that there is no normal component on three faces and the integral
                # over the other edge is 1
                v.interpolate(lambda x: ((x[0] - co[0]) / 3, (x[1] - co[1]) / 3, (x[2] - co[2]) / 3))
>>>>>>> a83b3833
            elif cell_type == CellType.quadrilateral:
                # function that is 0 on one edge and points away from that edge
                # so that there is no normal component on three edges
                v.interpolate(lambda x: tuple(x[j] - i % 2 if j == i // 2 else 0 * x[j] for j in range(2)))
            elif cell_type == CellType.hexahedron:
                # function that is 0 on one face and points away from that face
                # so that there is no normal component on five faces
                v.interpolate(lambda x: tuple(x[j] - i % 2 if j == i // 3 else 0 * x[j] for j in range(3)))

            # assert that the integrals these functions dotted with the normal over a face
            # is 1 on one face and 0 on the others
            ones = 0
            for j in range(num_facets):
                a = inner(v, normal) * ds(subdomain_data=facet_function, subdomain_id=j)
                result = fem.assemble_scalar(a)
                if np.isclose(result, 1):
                    assert ones == 0
                    ones += 1
                else:
                    assert np.isclose(result, 0)


@skip_in_parallel
@pytest.mark.parametrize('cell_type', [CellType.triangle, CellType.tetrahedron,
                                       CellType.quadrilateral, CellType.hexahedron])
<<<<<<< HEAD
def test_jumps(cell_type):
    """Test that jump between two cells is correctly computed"""
    # Define meshes with two cells such that the boundary between the cells is at x = 0
    # In each mesh, the facet where the two cells meet has area 1
    if cell_type == CellType.triangle:
        points = np.array([[-1., 0.5], [0., 0.], [0., 1.], [1., 0.5]])
        cells = np.array([[0, 1, 2], [3, 1, 2]])
    elif cell_type == CellType.tetrahedron:
        points = np.array([[-1., 0., 0.], [0., 0., 0.], [0., 2., 0.], [0., 0., 1.], [1., 0., 0.]])
        cells = np.array([[0, 1, 2, 3], [1, 3, 2, 4]])
    elif cell_type == CellType.quadrilateral:
        points = np.array([[-1., 0.], [-1., 1.], [0., 0.], [0., 1.], [1., 0.], [1., 1.]])
        cells = np.array([[0, 1, 2, 3], [2, 3, 4, 5]])
    elif cell_type == CellType.hexahedron:
        points = np.array([[-1., 0., 0.], [-1., 1., 0.], [-1., 0., 1.], [-1., 1., 1.],
                           [0., 0., 0.], [0., 1., 0.], [0., 0., 1.], [0., 1., 1.],
                           [1., 0., 0.], [1., 1., 0.], [1., 0., 1.], [1., 1., 1.]])
        cells = np.array([[0, 1, 2, 3, 4, 5, 6, 7], [4, 5, 6, 7, 8, 9, 10, 11]])
    num_points = len(points)

    order = list(range(num_points))
    for count in range(10):
        # Randomly number the points and create the mesh
        shuffle(order)
        ordered_points = np.zeros(points.shape)
        for i, j in enumerate(order):
            ordered_points[j] = points[i]
        ordered_cells = np.array([[order[i] for i in cell] for cell in cells])
        mesh = Mesh(MPI.comm_world, cell_type, ordered_points, ordered_cells,
                    [], cpp.mesh.GhostMode.none)
        mesh.geometry.coord_mapping = fem.create_coordinate_map(mesh)

        V = FunctionSpace(mesh, ("DG", 1))
        v = Function(V)

        v.interpolate(lambda x: 1 + x[1])

        vec = v.vector[:]
        for i in V.dofmap.cell_dofs(0):
            vec[i] -= 2

        v.vector[:] = vec

        # Calculate integral over shared facet of the jump. This should be 2.
        num_facets = mesh.num_entities(mesh.topology.dim - 1)
        facet_function = MeshFunction("size_t", mesh, mesh.topology.dim - 1, 1)
        facet_function.values[:] = range(num_facets)

        on_b = mesh.topology.on_boundary(mesh.topology.dim - 1)
        for j in range(num_facets):
            if not on_b[j]:
                a = jump(v) * dS(subdomain_data=facet_function, subdomain_id=j)
                result = fem.assemble_scalar(a)
                assert np.isclose(abs(result), 2)

        # Run the same test with a vector function dotted with the normal
        V = VectorFunctionSpace(mesh, ("DG", 1))
        v = Function(V)

        # Calculate integral over shared facet of the jump. This should be 2.
        num_facets = mesh.num_entities(mesh.topology.dim - 1)
        facet_function = MeshFunction("size_t", mesh, mesh.topology.dim - 1, 1)
        facet_function.values[:] = range(num_facets)

        normal = FacetNormal(mesh)

        vec = np.ones(V.dim())
        for i in V.dofmap.cell_dofs(0):
            vec[i] = -1

        v.vector[:] = vec

        on_b = mesh.topology.on_boundary(mesh.topology.dim - 1)
        for j in range(num_facets):
            if not on_b[j]:
                a = jump(v, normal) * dS(subdomain_data=facet_function, subdomain_id=j)
                result = fem.assemble_scalar(a)
                assert np.isclose(abs(result), 2)


@skip_in_parallel
@pytest.mark.parametrize('cell_type', [CellType.triangle, CellType.tetrahedron,
                                       CellType.quadrilateral, CellType.hexahedron])
def test_averages(cell_type):
    """Test that avg between two cells is correctly computed"""
    # Define meshes with two cells such that the boundary between the cells is at x = 0
    # In each mesh, the facet where the two cells meet has area 1
    if cell_type == CellType.triangle:
        points = np.array([[-1., 0.5], [0., 0.], [0., 1.], [1., 0.5]])
        cells = np.array([[0, 1, 2], [3, 1, 2]])
    elif cell_type == CellType.tetrahedron:
        points = np.array([[-1., 0., 0.], [0., 0., 0.], [0., 2., 0.], [0., 0., 1.], [1., 0., 0.]])
        cells = np.array([[0, 1, 2, 3], [1, 3, 2, 4]])
    elif cell_type == CellType.quadrilateral:
        points = np.array([[-1., 0.], [-1., 1.], [0., 0.], [0., 1.], [1., 0.], [1., 1.]])
        cells = np.array([[0, 1, 2, 3], [2, 3, 4, 5]])
    elif cell_type == CellType.hexahedron:
        points = np.array([[-1., 0., 0.], [-1., 1., 0.], [-1., 0., 1.], [-1., 1., 1.],
                           [0., 0., 0.], [0., 1., 0.], [0., 0., 1.], [0., 1., 1.],
                           [1., 0., 0.], [1., 1., 0.], [1., 0., 1.], [1., 1., 1.]])
        cells = np.array([[0, 1, 2, 3, 4, 5, 6, 7], [4, 5, 6, 7, 8, 9, 10, 11]])
    num_points = len(points)

    order = list(range(num_points))
    for count in range(10):
        # Randomly number the points and create the mesh
        shuffle(order)
        ordered_points = np.zeros(points.shape)
        for i, j in enumerate(order):
            ordered_points[j] = points[i]
        ordered_cells = np.array([[order[i] for i in cell] for cell in cells])
        mesh = Mesh(MPI.comm_world, cell_type, ordered_points, ordered_cells,
                    [], cpp.mesh.GhostMode.none)
        mesh.geometry.coord_mapping = fem.create_coordinate_map(mesh)

        V = FunctionSpace(mesh, ("DG", 0))
        v = Function(V)

        vec = np.ones(V.dim())
        for i in V.dofmap.cell_dofs(0):
            vec[i] = 0

        v.vector[:] = vec

        # Calculate integral over shared facet of the avg. This should be 1/2.
        num_facets = mesh.num_entities(mesh.topology.dim - 1)
        facet_function = MeshFunction("size_t", mesh, mesh.topology.dim - 1, 1)
        facet_function.values[:] = range(num_facets)

        on_b = mesh.topology.on_boundary(mesh.topology.dim - 1)
        for j in range(num_facets):
            if not on_b[j]:
                a = avg(v) * dS(subdomain_data=facet_function, subdomain_id=j)
                result = fem.assemble_scalar(a)
                assert np.isclose(abs(result), 1 / 2)


@skip_in_parallel
@pytest.mark.parametrize('cell_type', [CellType.triangle, CellType.tetrahedron,
                                       CellType.quadrilateral, CellType.hexahedron])
def test_grads(cell_type):
    """Test that grad between two cells is correctly computed"""
    # Define meshes with two cells such that the boundary between the cells is at x = 0
    # In each mesh, the facet where the two cells meet has area 1
    if cell_type == CellType.triangle:
        points = np.array([[-1., 0.5], [0., 0.], [0., 1.], [1., 0.5]])
        cells = np.array([[0, 1, 2], [3, 1, 2]])
    elif cell_type == CellType.tetrahedron:
        points = np.array([[-1.5, 0., 0.], [0., 0., 0.], [0., 2., 0.], [0., 0., 1.], [1.5, 0., 0.]])
        cells = np.array([[0, 1, 2, 3], [1, 3, 2, 4]])
    elif cell_type == CellType.quadrilateral:
        points = np.array([[-.5, 0.], [-.5, 1.], [0., 0.], [0., 1.], [.5, 0.], [.5, 1.]])
        cells = np.array([[0, 1, 2, 3], [2, 3, 4, 5]])
    elif cell_type == CellType.hexahedron:
        points = np.array([[-.5, 0., 0.], [-.5, 1., 0.], [-.5, 0., 1.], [-.5, 1., 1.],
                           [0., 0., 0.], [0., 1., 0.], [0., 0., 1.], [0., 1., 1.],
                           [.5, 0., 0.], [.5, 1., 0.], [.5, 0., 1.], [.5, 1., 1.]])
        cells = np.array([[0, 1, 2, 3, 4, 5, 6, 7], [4, 5, 6, 7, 8, 9, 10, 11]])
    num_points = len(points)

    order = list(range(num_points))
    for count in range(10):
        # Randomly number the points and create the mesh
        shuffle(order)
        ordered_points = np.zeros(points.shape)
        for i, j in enumerate(order):
            ordered_points[j] = points[i]
        ordered_cells = np.array([[order[i] for i in cell] for cell in cells])
        mesh = Mesh(MPI.comm_world, cell_type, ordered_points, ordered_cells,
                    [], cpp.mesh.GhostMode.none)
        mesh.geometry.coord_mapping = fem.create_coordinate_map(mesh)

        # check that the volume of the mesh is 1
        V = FunctionSpace(mesh, ("DG", 1))
        v = Function(V)
        v.vector[:] = np.ones(V.dim())
        assert np.isclose(fem.assemble_scalar(v * dx), 1)

        V = VectorFunctionSpace(mesh, ("DG", 1))
        v = Function(V)

        v.interpolate(lambda x: tuple(x[i] + np.abs(x[i]) if i == 0 else 0 * x[i]
                                      for i in range(mesh.topology.dim)))

        # Calculate integral of grad v dot grad v over the interior. This should be 2.
        a = inner(grad(v), grad(v)) * dx
        result = fem.assemble_scalar(a)
        assert np.isclose(abs(result), 2)

        # Calculate integral over shared facet of avg(grad v)^2. This should be 1.
        num_facets = mesh.num_entities(mesh.topology.dim - 1)
        facet_function = MeshFunction("size_t", mesh, mesh.topology.dim - 1, 1)
        facet_function.values[:] = range(num_facets)

        on_b = mesh.topology.on_boundary(mesh.topology.dim - 1)
        for j in range(num_facets):
            if not on_b[j]:
                a = inner(avg(grad(v)), avg(grad(v))) * dS(subdomain_data=facet_function, subdomain_id=j)
                result = fem.assemble_scalar(a)
                assert np.isclose(abs(result), 1)


@skip_in_parallel
@pytest.mark.parametrize('cell_type', [CellType.triangle])
@pytest.mark.parametrize('order', [1, 2, 3])
@pytest.mark.parametrize('space_type', ["CG", "DG"])
def test_plus_and_minus(cell_type, space_type, order):
    """Test that f('+') and f('-') are computed correctly"""
    # Mesh:
    #   1
    #  /| <- cellA
    # 3-2
    # |/ <-- cellB
    # 0
    points = np.array([[0., -2.], [1., 2.], [1., 0.], [0., 0.]])

    cellB = (3, 2, 0)

    for cellA in [(3, 1, 2), (2, 3, 1)]:
        cells = np.array([cellA, cellB])
        mesh = Mesh(MPI.comm_world, cell_type, points, cells,
                    [], GhostMode.none)
        mesh.geometry.coord_mapping = fem.create_coordinate_map(mesh)

        V = FunctionSpace(mesh, (space_type, order))

        f = Function(V)
        f.interpolate(lambda x: x[0])

        a = f("+") * f("+") * dS
        b = f("-") * f("+") * dS

        v1 = fem.assemble_scalar(a)
        v2 = fem.assemble_scalar(b)

        print(v1, v2)

        assert np.isclose(v1, v2)
=======
def test_facet_integral(cell_type):
    """Test that FacetNormal is outward facing"""
    for count in range(10):
        mesh = randomly_ordered_unit_cell(cell_type)

        V = FunctionSpace(mesh, ("Lagrange", 1))

        num_facets = mesh.num_entities(mesh.topology.dim - 1)

        f = Function(V)
        f.interpolate(lambda x: x[0])

        facet_function = MeshFunction("size_t", mesh, mesh.topology.dim - 1, 1)
        facet_function.values[:] = range(num_facets)

        mesh.create_connectivity(mesh.geometry.dim - 1, 0)
        connect = mesh.topology.connectivity(mesh.geometry.dim - 1, 0)
        con = connect.connections()
        pos = connect.pos()
        # assert that the integrals of x over each facet is 0 or positive
        for j in range(num_facets):
            vertices = [con[i] for i in range(pos[j], pos[j + 1])]
            a = f * ds(subdomain_data=facet_function, subdomain_id=j)
            result = fem.assemble_scalar(a)
            if len(vertices) == 2:
                expected = (mesh.geometry.points[vertices[0]][0]
                            + mesh.geometry.points[vertices[1]][0])
                expected /= 2
                expected *= np.linalg.norm(mesh.geometry.points[vertices[0]]
                                           - mesh.geometry.points[vertices[1]])
                assert np.isclose(result, expected)

    for count in range(10):
        mesh = randomly_ordered_unit_cell(cell_type)

        V = VectorFunctionSpace(mesh, ("Lagrange", 1))

        num_facets = mesh.num_entities(mesh.topology.dim - 1)

        n = FacetNormal(mesh)
        f = Function(V)
        f.interpolate(lambda x: tuple(x[i] if i == 0 else 0 * x[1]
                                      for i in range(mesh.topology.dim)))

        facet_function = MeshFunction("size_t", mesh, mesh.topology.dim - 1, 1)
        facet_function.values[:] = range(num_facets)

        mesh.create_connectivity(mesh.geometry.dim - 1, 0)
        connect = mesh.topology.connectivity(mesh.geometry.dim - 1, 0)
        con = connect.connections()
        pos = connect.pos()
        # assert that the integrals of x over each facet is 0 or positive
        for j in range(num_facets):
            vertices = [con[i] for i in range(pos[j], pos[j + 1])]
            a = inner(n, f) * ds(subdomain_data=facet_function, subdomain_id=j)
            result = fem.assemble_scalar(a)
            if len(vertices) == 2:
                midpoint = sum(mesh.geometry.points) / len(mesh.geometry.points)
                facet_midpoint = sum(mesh.geometry.points[i] for i in vertices) / len(vertices)
                p0 = mesh.geometry.points[vertices[0]]
                p1 = mesh.geometry.points[vertices[1]]
                normal = np.array([p1[1] - p0[1], p0[0] - p1[0], 0])
                normal /= np.linalg.norm(normal)
                if np.dot(normal, midpoint - facet_midpoint) > 0:
                    normal *= -1

                expected = 1 / 2
                expected *= np.linalg.norm(p1 - p0)
                expected *= np.dot(normal, np.array([p1[0] + p0[0], 0, 0]))

                if vertices[0] > vertices[1]:
                    expected *= -1

                assert np.isclose(result, expected)
>>>>>>> a83b3833
<|MERGE_RESOLUTION|>--- conflicted
+++ resolved
@@ -11,16 +11,10 @@
 import pytest
 from dolfin_utils.test.skips import skip_in_parallel
 
-<<<<<<< HEAD
 from dolfin import (MPI, FunctionSpace, cpp, fem, Mesh, FacetNormal, Function,
                     VectorFunctionSpace, MeshFunction)
 from dolfin.cpp.mesh import CellType, GhostMode
 from ufl import inner, ds, jump, dS, avg, grad, dx
-=======
-from dolfin import MPI, FunctionSpace, cpp, fem, Mesh, VectorFunctionSpace, Function, MeshFunction
-from dolfin.cpp.mesh import CellType
-from ufl import FacetNormal, inner, ds
->>>>>>> a83b3833
 
 xfail = pytest.mark.xfail(strict=True)
 
@@ -332,29 +326,6 @@
                 faces[i] = j
 
 
-<<<<<<< HEAD
-@skip_in_parallel
-@pytest.mark.parametrize('cell_type', [CellType.triangle, CellType.tetrahedron,
-                                       CellType.quadrilateral, CellType.hexahedron])
-def test_facet_normals(cell_type):
-    """Test that FacetNormal is outward facing"""
-    if cell_type == CellType.triangle:
-        # Define equilateral triangle such that the integral over one facet will be one
-        s = np.sqrt(2 / np.sqrt(3))  # side length
-        points = np.array([[0., 0.], [s, 0.],
-                           [s / 2, s * np.sqrt(3) / 2]])
-    elif cell_type == CellType.tetrahedron:
-        # Define regular tetrahedron such that the integral over one facet will be one
-        s = np.power(2, 1 / 4)
-        points = np.array([[0., 0., 0.], [s, 0., 0.],
-                           [s / 2, s * np.sqrt(3) / 2, 0.],
-                           [s / 2, s / np.sqrt(3), 2 * np.sqrt(2 / 3)]])
-    elif cell_type == CellType.quadrilateral:
-        # Define unit quadrilateral
-        points = np.array([[0., 0.], [1., 0.], [0., 1.], [1., 1.]])
-    elif cell_type == CellType.hexahedron:
-        # Define unit hexahedron
-=======
 def randomly_ordered_unit_cell(cell_type):
     if cell_type == CellType.triangle:
         # Define equilateral triangle with area 1
@@ -372,25 +343,11 @@
         points = np.array([[0., 0.], [1., 0.], [0., 1.], [1., 1.]])
     elif cell_type == CellType.hexahedron:
         # Define unit hexahedron (volume 1)
->>>>>>> a83b3833
         points = np.array([[0., 0., 0.], [1., 0., 0.], [0., 1., 0.],
                            [1., 1., 0.], [0., 0., 1.], [1., 0., 1.],
                            [0., 1., 1.], [1., 1., 1.]])
     num_points = len(points)
 
-<<<<<<< HEAD
-    order = list(range(num_points))
-    for count in range(10):
-        # Randomly number the points and create the mesh
-        shuffle(order)
-        ordered_points = np.zeros(points.shape)
-        for i, j in enumerate(order):
-            ordered_points[j] = points[i]
-        cells = np.array([order])
-        mesh = Mesh(MPI.comm_world, cell_type, ordered_points, cells,
-                    [], cpp.mesh.GhostMode.none)
-        mesh.geometry.coord_mapping = fem.create_coordinate_map(mesh)
-=======
     # Randomly number the points and create the mesh
     order = list(range(num_points))
     shuffle(order)
@@ -411,7 +368,6 @@
     """Test that FacetNormal is outward facing"""
     for count in range(10):
         mesh = randomly_ordered_unit_cell(cell_type)
->>>>>>> a83b3833
 
         V = VectorFunctionSpace(mesh, ("Lagrange", 1))
         normal = FacetNormal(mesh)
@@ -427,17 +383,6 @@
         # is positive
         for i in range(num_facets):
             if cell_type == CellType.triangle:
-<<<<<<< HEAD
-                co = points[i]
-                # Vector function that is zero at `co` and points away from `co`
-                # so that there is no normal component on two edges
-                v.interpolate(lambda x: (x[0] - co[0], x[1] - co[1]))
-            elif cell_type == CellType.tetrahedron:
-                co = points[i]
-                # Vector function that is zero at `co` and points away from `co`
-                # so that there is no normal component on three faces
-                v.interpolate(lambda x: (x[0] - co[0], x[1] - co[1], x[2] - co[2]))
-=======
                 co = mesh.geometry.points[i]
                 # Vector function that is zero at `co` and points away from `co`
                 # so that there is no normal component on two edges and the integral
@@ -449,7 +394,6 @@
                 # so that there is no normal component on three faces and the integral
                 # over the other edge is 1
                 v.interpolate(lambda x: ((x[0] - co[0]) / 3, (x[1] - co[1]) / 3, (x[2] - co[2]) / 3))
->>>>>>> a83b3833
             elif cell_type == CellType.quadrilateral:
                 # function that is 0 on one edge and points away from that edge
                 # so that there is no normal component on three edges
@@ -475,7 +419,6 @@
 @skip_in_parallel
 @pytest.mark.parametrize('cell_type', [CellType.triangle, CellType.tetrahedron,
                                        CellType.quadrilateral, CellType.hexahedron])
-<<<<<<< HEAD
 def test_jumps(cell_type):
     """Test that jump between two cells is correctly computed"""
     # Define meshes with two cells such that the boundary between the cells is at x = 0
@@ -714,7 +657,11 @@
         print(v1, v2)
 
         assert np.isclose(v1, v2)
-=======
+
+
+@skip_in_parallel
+@pytest.mark.parametrize('cell_type', [CellType.triangle, CellType.tetrahedron,
+                                       CellType.quadrilateral, CellType.hexahedron])
 def test_facet_integral(cell_type):
     """Test that FacetNormal is outward facing"""
     for count in range(10):
@@ -771,9 +718,10 @@
             vertices = [con[i] for i in range(pos[j], pos[j + 1])]
             a = inner(n, f) * ds(subdomain_data=facet_function, subdomain_id=j)
             result = fem.assemble_scalar(a)
-            if len(vertices) == 2:
-                midpoint = sum(mesh.geometry.points) / len(mesh.geometry.points)
-                facet_midpoint = sum(mesh.geometry.points[i] for i in vertices) / len(vertices)
+
+            midpoint = sum(mesh.geometry.points) / len(mesh.geometry.points)
+            facet_midpoint = sum(mesh.geometry.points[i] for i in vertices) / len(vertices)
+            if len(vertices) == 2:  # Facet is interval
                 p0 = mesh.geometry.points[vertices[0]]
                 p1 = mesh.geometry.points[vertices[1]]
                 normal = np.array([p1[1] - p0[1], p0[0] - p1[0], 0])
@@ -788,5 +736,17 @@
                 if vertices[0] > vertices[1]:
                     expected *= -1
 
-                assert np.isclose(result, expected)
->>>>>>> a83b3833
+            if len(vertices) == 3:  # Facet is triangle
+                p0 = mesh.geometry.points[vertices[0]]
+                p1 = mesh.geometry.points[vertices[1]]
+                p2 = mesh.geometry.points[vertices[2]]
+
+                expected = 1 / 6
+                expected *= 1 / 2 * np.linalg.norm(np.linalg.dot(p1 - p0, p2 - p0))
+                expected *= np.dot(normal, np.array([p1[0] + p0[0], 0, 0]))
+                return
+
+            if len(vertices) == 4:  # Facet is quadrilateral
+                return
+
+            assert np.isclose(result, expected)