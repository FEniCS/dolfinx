--- conflicted
+++ resolved
@@ -177,119 +177,15 @@
         # Randomly number the cell
         if cell_type == "triangle":
             cell_order = list(range(3))
-<<<<<<< HEAD
             random.shuffle(cell_order)
         elif cell_type == "quadrilateral":
             connections = {0: [1, 2], 1: [0, 3], 2: [0, 3], 3: [1, 2]}
             start = random.choice(range(4))
-=======
-            shuffle(cell_order)
-            cells.append([order[cell[i]] for i in cell_order])
-        mesh = create_mesh(MPI.COMM_WORLD, cells, points, domain)
-        V = FunctionSpace(mesh, (space_type, space_order))
-        dofs = [i for i in V.dofmap.cell_dofs(0) if i in V.dofmap.cell_dofs(1)]
-
-        N = 6
-        eval_points = np.array([[0., i / N, 0.] for i in range(N + 1)])
-        for d in dofs:
-            v = Function(V)
-            v.vector[:] = [1 if i == d else 0 for i in range(v.vector.local_size)]
-            values0 = v.eval(eval_points, [0 for i in eval_points])
-            values1 = v.eval(eval_points, [1 for i in eval_points])
-            if len(eval_points) == 1:
-                values0 = [values0]
-                values1 = [values1]
-            if space_type in ["RT", "BDM"]:
-                # Hdiv
-                for i, j in zip(values0, values1):
-                    assert np.isclose(i[0], j[0])
-            elif space_type in ["N1curl", "N2curl"]:
-                # Hcurl
-                for i, j in zip(values0, values1):
-                    assert np.allclose(i[1], j[1])
-            else:
-                assert np.allclose(values0, values1)
-
-
-@skip_in_parallel
-@pytest.mark.parametrize('space_type', ["Q", "RTCE", "RTCF"])
-@pytest.mark.parametrize('space_order', range(1, 4))
-def test_quadrilateral_evaluation(space_type, space_order):
-    if space_type != "Q":
-        pytest.skip()  # TODO: remove this skip once RTCE/F are implemented
-
-    domain = ufl.Mesh(ufl.VectorElement("Lagrange", "quadrilateral", 1))
-    temp_points = np.array([[-1., -1.], [0., 0.], [1., 0.],
-                            [-1., 1.], [0., 1.], [2., 2.]])
-
-    for repeat in range(10):
-        order = [i for i, j in enumerate(temp_points)]
-        shuffle(order)
-        points = np.zeros(temp_points.shape)
-        for i, j in enumerate(order):
-            points[j] = temp_points[i]
-
-        connections = {0: [1, 2], 1: [0, 3], 2: [0, 3], 3: [1, 2]}
-
-        cells = []
-        for cell in [[0, 1, 3, 4], [1, 2, 4, 5]]:
-            # Randomly number the cell
-            start = choice(range(4))
->>>>>>> 10129cfc
             cell_order = [start]
             for i in range(2):
                 diff = random.choice([i for i in connections[start] if i not in cell_order]) - cell_order[0]
                 cell_order += [c + diff for c in cell_order]
-<<<<<<< HEAD
         elif cell_type == "tetrahedron":
-=======
-            cells.append([order[cell[i]] for i in cell_order])
-
-        mesh = create_mesh(MPI.COMM_WORLD, cells, points, domain)
-        V = FunctionSpace(mesh, (space_type, space_order))
-        dofs = [i for i in V.dofmap.cell_dofs(0) if i in V.dofmap.cell_dofs(1)]
-
-        N = 6
-        eval_points = np.array([[0., i / N, 0.] for i in range(N + 1)])
-        for d in dofs:
-            v = Function(V)
-            v.vector[:] = [1 if i == d else 0 for i in range(v.vector.local_size)]
-            values0 = v.eval(eval_points, [0 for i in eval_points])
-            values1 = v.eval(eval_points, [1 for i in eval_points])
-            if len(eval_points) == 1:
-                values0 = [values0]
-                values1 = [values1]
-            if space_type == "RTCF":
-                # Hdiv
-                for i, j in zip(values0, values1):
-                    assert np.isclose(i[0], j[0])
-            elif space_type == "RTCE":
-                # Hcurl
-                for i, j in zip(values0, values1):
-                    assert np.allclose(i[1], j[1])
-            else:
-                assert np.allclose(values0, values1)
-
-
-@skip_in_parallel
-@pytest.mark.parametrize('space_type', ["P", "N1curl", "RT", "BDM", "N2curl"])
-@pytest.mark.parametrize('space_order', range(1, 4))
-def test_tetrahedron_evaluation(space_type, space_order):
-    domain = ufl.Mesh(ufl.VectorElement("Lagrange", "tetrahedron", 1))
-    temp_points = np.array([[-1., 0., -1.], [0., 0., 0.], [1., 0., 1.],
-                            [0., 1., 0.], [0., 0., 1.]])
-
-    for repeat in range(10):
-        order = [i for i, j in enumerate(temp_points)]
-        shuffle(order)
-        points = np.zeros(temp_points.shape)
-        for i, j in enumerate(order):
-            points[j] = temp_points[i]
-
-        cells = []
-        for cell in [[0, 1, 3, 4], [1, 2, 3, 4]]:
-            # Randomly number the cell
->>>>>>> 10129cfc
             cell_order = list(range(4))
             random.shuffle(cell_order)
         elif cell_type == "hexahedron":
@@ -301,31 +197,8 @@
                 diff = random.choice([i for i in connections[start] if i not in cell_order]) - cell_order[0]
                 cell_order += [c + diff for c in cell_order]
 
-<<<<<<< HEAD
         cells.append([order[cell[i]] for i in cell_order])
     return create_mesh(MPI.COMM_WORLD, cells, points, domain)
-=======
-        N = 1
-        eval_points = np.array([[0., i / N, j / N] for i in range(N + 1) for j in range(N + 1 - i)])
-        for d in dofs:
-            v = Function(V)
-            v.vector[:] = [1 if i == d else 0 for i in range(v.vector.local_size)]
-            values0 = v.eval(eval_points, [0 for i in eval_points])
-            values1 = v.eval(eval_points, [1 for i in eval_points])
-            if len(eval_points) == 1:
-                values0 = [values0]
-                values1 = [values1]
-            if space_type in ["RT", "BDM"]:
-                # Hdiv
-                for i, j in zip(values0, values1):
-                    assert np.isclose(i[0], j[0])
-            elif space_type in ["N1curl", "N2curl"]:
-                # Hcurl
-                for i, j in zip(values0, values1):
-                    assert np.allclose(i[1:], j[1:])
-            else:
-                assert np.allclose(values0, values1)
->>>>>>> 10129cfc
 
 
 @skip_in_parallel
@@ -406,13 +279,8 @@
 
         for d in dofs:
             v = Function(V)
-<<<<<<< HEAD
             v.vector[:] = [1 if i == d else 0 for i in range(V.dim)]
             if space_type in ["RT", "BDM", "RTCF", "NCF"]:
-=======
-            v.vector[:] = [1 if i == d else 0 for i in range(v.vector.local_size)]
-            if space_type in ["RT", "BDM"]:
->>>>>>> 10129cfc
                 # Hdiv
                 def normal(x):
                     values = np.zeros((tdim, x.shape[1]))
@@ -432,7 +300,6 @@
                 t = Function(Vvec)
                 t.interpolate(tangent)
                 form = ufl.inner(ufl.jump(v), t) * ufl.dS
-<<<<<<< HEAD
                 if tdim == 3:
                     def tangent2(x):
                         values = np.zeros((3, x.shape[1]))
@@ -442,213 +309,8 @@
                     t2 = Function(Vvec)
                     t2.interpolate(tangent2)
                     form += ufl.inner(ufl.jump(v), t2) * ufl.dS
-=======
             else:
                 form = ufl.jump(v) * ufl.dS
 
             value = fem.assemble_scalar(form)
-            assert np.isclose(value, 0)
-
-
-# TODO: Fix jump integrals in FFC by passing in full info for both cells, then re-enable these tests
-@skip_in_parallel
-@pytest.mark.parametrize('space_type', ["Q", "RTCE", "RTCF"])
-@pytest.mark.parametrize('space_order', range(1, 4))
-def xtest_quadrilateral_integral(space_type, space_order):
-    domain = ufl.Mesh(ufl.VectorElement("Lagrange", "quadrilateral", 1))
-    temp_points = np.array([[-1., -1.], [0., 0.], [1., 0.],
-                            [-1., 1.], [0., 1.], [2., 2.]])
-
-    for repeat in range(10):
-        order = [i for i, j in enumerate(temp_points)]
-        shuffle(order)
-        points = np.zeros(temp_points.shape)
-        for i, j in enumerate(order):
-            points[j] = temp_points[i]
-
-        connections = {0: [1, 2], 1: [0, 3], 2: [0, 3], 3: [1, 2]}
-
-        cells = []
-        for cell in [[0, 1, 3, 4], [1, 2, 4, 5]]:
-            # Randomly number the cell
-            start = choice(range(4))
-            cell_order = [start]
-            for i in range(2):
-                diff = choice([i for i in connections[start] if i not in cell_order]) - cell_order[0]
-                cell_order += [c + diff for c in cell_order]
-            cells.append([order[cell[i]] for i in cell_order])
-
-        mesh = create_mesh(MPI.COMM_WORLD, cells, points, domain)
-        V = FunctionSpace(mesh, (space_type, space_order))
-        Vvec = VectorFunctionSpace(mesh, ("P", 1))
-        dofs = [i for i in V.dofmap.cell_dofs(0) if i in V.dofmap.cell_dofs(1)]
-
-        for d in dofs:
-            v = Function(V)
-            v.vector[:] = [1 if i == d else 0 for i in range(v.vector.local_size)]
-            if space_type in ["RTCF"]:
-                # Hdiv
-                def normal(x):
-                    values = np.zeros((2, x.shape[1]))
-                    values[0] = [1 for i in values[0]]
-                    return values
-
-                n = Function(Vvec)
-                n.interpolate(normal)
-                form = ufl.inner(ufl.jump(v), n) * ufl.dS
-            elif space_type in ["RTCE"]:
-                # Hcurl
-                def tangent(x):
-                    values = np.zeros((2, x.shape[1]))
-                    values[1] = [1 for i in values[1]]
-                    return values
-
-                t = Function(Vvec)
-                t.interpolate(tangent)
-                form = ufl.inner(ufl.jump(v), t) * ufl.dS
-            else:
-                form = ufl.jump(v) * ufl.dS
-
-            value = fem.assemble_scalar(form)
-            assert np.isclose(value, 0)
-
-
-# TODO: Fix jump integrals in FFC by passing in full info for both cells, then re-enable these tests
-@skip_in_parallel
-@pytest.mark.parametrize('space_type', ["P", "N1curl", "RT", "BDM", "N2curl"])
-@pytest.mark.parametrize('space_order', range(1, 4))
-def xtest_tetrahedron_integral(space_type, space_order):
-    domain = ufl.Mesh(ufl.VectorElement("Lagrange", "tetrahedron", 1))
-    temp_points = np.array([[-1., 0., -1.], [0., 0., 0.], [1., 0., 1.],
-                            [0., 1., 0.], [0., 0., 1.]])
-
-    for repeat in range(10):
-        order = [i for i, j in enumerate(temp_points)]
-        shuffle(order)
-        points = np.zeros(temp_points.shape)
-        for i, j in enumerate(order):
-            points[j] = temp_points[i]
-
-        cells = []
-        for cell in [[0, 1, 3, 4], [1, 2, 3, 4]]:
-            # Randomly number the cell
-            cell_order = list(range(4))
-            shuffle(cell_order)
-            cells.append([order[cell[i]] for i in cell_order])
-
-        mesh = create_mesh(MPI.COMM_WORLD, cells, points, domain)
-        V = FunctionSpace(mesh, (space_type, space_order))
-        Vvec = VectorFunctionSpace(mesh, ("P", 1))
-        dofs = [i for i in V.dofmap.cell_dofs(0) if i in V.dofmap.cell_dofs(1)]
-
-        for d in dofs:
-            v = Function(V)
-            v.vector[:] = [1 if i == d else 0 for i in range(v.vector.local_size)]
-            if space_type in ["RT", "BDM"]:
-                # Hdiv
-                def normal(x):
-                    values = np.zeros((3, x.shape[1]))
-                    values[0] = [1 for i in values[0]]
-                    return values
-
-                n = Function(Vvec)
-                n.interpolate(normal)
-                form = ufl.inner(ufl.jump(v), n) * ufl.dS
-            elif space_type in ["N1curl", "N2curl"]:
-                # Hcurl
-                def tangent1(x):
-                    values = np.zeros((3, x.shape[1]))
-                    values[1] = [1 for i in values[1]]
-                    return values
-
-                def tangent2(x):
-                    values = np.zeros((3, x.shape[1]))
-                    values[2] = [1 for i in values[2]]
-                    return values
-
-                t1 = Function(Vvec)
-                t1.interpolate(tangent1)
-                t2 = Function(Vvec)
-                t2.interpolate(tangent1)
-                form = ufl.inner(ufl.jump(v), t1) * ufl.dS
-                form += ufl.inner(ufl.jump(v), t2) * ufl.dS
-            else:
-                form = ufl.jump(v) * ufl.dS
-
-            value = fem.assemble_scalar(form)
-            assert np.isclose(value, 0)
-
-
-# TODO: Fix jump integrals in FFC by passing in full info for both cells, then re-enable these tests
-@skip_in_parallel
-@pytest.mark.parametrize('space_type', ["Q", "NCE", "NCF"])
-@pytest.mark.parametrize('space_order', range(1, 4))
-def xtest_hexahedron_integral(space_type, space_order):
-    domain = ufl.Mesh(ufl.VectorElement("Lagrange", "hexahedron", 1))
-    temp_points = np.array([[-1., 0., -1.], [0., 0., 0.], [1., 0., 1.],
-                            [-1., 1., 1.], [0., 1., 0.], [1., 1., 1.],
-                            [-1., 0., 0.], [0., 0., 1.], [1., 0., 2.],
-                            [-1., 1., 2.], [0., 1., 1.], [1., 1., 2.]])
-
-    for repeat in range(10):
-        order = [i for i, j in enumerate(temp_points)]
-        shuffle(order)
-        points = np.zeros(temp_points.shape)
-        for i, j in enumerate(order):
-            points[j] = temp_points[i]
-
-        connections = {0: [1, 2, 4], 1: [0, 3, 5], 2: [0, 3, 6], 3: [1, 2, 7],
-                       4: [0, 5, 6], 5: [1, 4, 7], 6: [2, 4, 7], 7: [3, 5, 6]}
-
-        cells = []
-        for cell in [[0, 1, 3, 4, 6, 7, 9, 10], [1, 2, 4, 5, 7, 8, 10, 11]]:
-            # Randomly number the cell
-            start = choice(range(8))
-            cell_order = [start]
-            for i in range(3):
-                diff = choice([i for i in connections[start] if i not in cell_order]) - cell_order[0]
-                cell_order += [c + diff for c in cell_order]
-            cells.append([order[cell[i]] for i in cell_order])
-
-        mesh = create_mesh(MPI.COMM_WORLD, cells, points, domain)
-        V = FunctionSpace(mesh, (space_type, space_order))
-        Vvec = VectorFunctionSpace(mesh, ("P", 1))
-        dofs = [i for i in V.dofmap.cell_dofs(0) if i in V.dofmap.cell_dofs(1)]
-
-        for d in dofs:
-            v = Function(V)
-            v.vector[:] = [1 if i == d else 0 for i in range(v.vector.local_size)]
-            if space_type in ["NCF"]:
-                # Hdiv
-                def normal(x):
-                    values = np.zeros((3, x.shape[1]))
-                    values[0] = [1 for i in values[0]]
-                    return values
-
-                n = Function(Vvec)
-                n.interpolate(normal)
-                form = ufl.inner(ufl.jump(v), n) * ufl.dS
-            elif space_type in ["NCE"]:
-                # Hcurl
-                def tangent1(x):
-                    values = np.zeros((3, x.shape[1]))
-                    values[1] = [1 for i in values[1]]
-                    return values
-
-                def tangent2(x):
-                    values = np.zeros((3, x.shape[1]))
-                    values[2] = [1 for i in values[2]]
-                    return values
-
-                t1 = Function(Vvec)
-                t1.interpolate(tangent1)
-                t2 = Function(Vvec)
-                t2.interpolate(tangent1)
-                form = ufl.inner(ufl.jump(v), t1) * ufl.dS
-                form += ufl.inner(ufl.jump(v), t2) * ufl.dS
->>>>>>> 10129cfc
-            else:
-                form = ufl.jump(v) * ufl.dS
-
-            value = fem.assemble_scalar(form)
             assert np.isclose(value, 0)