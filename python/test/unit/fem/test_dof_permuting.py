# Copyright (C) 2009-2020 Garth N. Wells, Matthew W. Scroggs and Jorgen S. Dokken
#
# This file is part of DOLFINx (https://www.fenicsproject.org)
#
# SPDX-License-Identifier:    LGPL-3.0-or-later
"""Unit tests for dofmap construction"""

import random

from mpi4py import MPI

import numpy as np
import pytest

import ufl
from basix.ufl import element
from dolfinx import default_real_type
from dolfinx.fem import Function, assemble_scalar, form, functionspace
from dolfinx.mesh import create_mesh


def randomly_ordered_mesh(cell_type):
    """Create a randomly ordered mesh to use in the test."""
    random.seed(6)

    if cell_type == "triangle" or cell_type == "quadrilateral":
        gdim = 2
    elif cell_type == "tetrahedron" or cell_type == "hexahedron":
        gdim = 3

    domain = ufl.Mesh(element("Lagrange", cell_type, 1, shape=(gdim,),
                              dtype=default_real_type))
    # Create a mesh
    if MPI.COMM_WORLD.rank == 0:
        N = 6
        if cell_type == "triangle" or cell_type == "quadrilateral":
            temp_points = np.array([[x / 2, y / 2] for y in range(N) for x in range(N)])
        elif cell_type == "tetrahedron" or cell_type == "hexahedron":
            temp_points = np.array([[x / 2, y / 2, z / 2] for z in range(N) for y in range(N) for x in range(N)])

        order = [i for i, j in enumerate(temp_points)]
        random.shuffle(order)
        points = np.zeros(temp_points.shape, dtype=default_real_type)
        for i, j in enumerate(order):
            points[j] = temp_points[i]

        if cell_type == "triangle":
            # Make triangle cells using the randomly ordered points
            cells = []
            for x in range(N - 1):
                for y in range(N - 1):
                    a = N * y + x
                    # Adds two triangle cells:
                    # a+N -- a+N+1
                    #  |   / |
                    #  |  /  |
                    #  | /   |
                    #  a --- a+1
                    for cell in [[a, a + 1, a + N + 1], [a, a + N + 1, a + N]]:
                        cells.append([order[i] for i in cell])

        elif cell_type == "quadrilateral":
            cells = []
            for x in range(N - 1):
                for y in range(N - 1):
                    a = N * y + x
                    cell = [order[i] for i in [a, a + 1, a + N, a + N + 1]]
                    cells.append(cell)

        elif cell_type == "tetrahedron":
            cells = []
            for x in range(N - 1):
                for y in range(N - 1):
                    for z in range(N - 1):
                        a = N ** 2 * z + N * y + x
                        for c in [[a + N, a + N ** 2 + 1, a, a + 1],
                                  [a + N, a + N ** 2 + 1, a + 1, a + N + 1],
                                  [a + N, a + N ** 2 + 1, a + N + 1, a + N ** 2 + N + 1],
                                  [a + N, a + N ** 2 + 1, a + N ** 2 + N + 1, a + N ** 2 + N],
                                  [a + N, a + N ** 2 + 1, a + N ** 2 + N, a + N ** 2],
                                  [a + N, a + N ** 2 + 1, a + N ** 2, a]]:
                            cell = [order[i] for i in c]
                            cells.append(cell)

        elif cell_type == "hexahedron":
            cells = []
            for x in range(N - 1):
                for y in range(N - 1):
                    for z in range(N - 1):
                        a = N ** 2 * z + N * y + x
                        cell = [order[i] for i in [a, a + 1, a + N, a + N + 1,
                                                   a + N ** 2, a + 1 + N ** 2, a + N + N ** 2,
                                                   a + N + 1 + N ** 2]]
                        cells.append(cell)

        # On process 0, input mesh data and distribute to other
        # processes
<<<<<<< HEAD
        return create_mesh(MPI.COMM_WORLD, np.array(cells), points, domain)
=======
        print("Call mesh 0")
        return create_mesh(MPI.COMM_WORLD, cells, points, domain)
>>>>>>> f29dcb65
    else:
        if cell_type == "triangle":
            print("Call mesh 1")
            return create_mesh(MPI.COMM_WORLD, np.ndarray((0, 3)),
                               np.ndarray((0, 2), dtype=default_real_type), domain)
        elif cell_type == "quadrilateral":
            return create_mesh(MPI.COMM_WORLD, np.ndarray((0, 4)),
                               np.ndarray((0, 2), dtype=default_real_type), domain)
        elif cell_type == "tetrahedron":
            return create_mesh(MPI.COMM_WORLD, np.ndarray((0, 4)),
                               np.ndarray((0, 3), dtype=default_real_type), domain)
        elif cell_type == "hexahedron":
            return create_mesh(MPI.COMM_WORLD, np.ndarray((0, 8)),
                               np.ndarray((0, 3), dtype=default_real_type), domain)


@pytest.mark.parametrize('space_type', [("P", 1), ("P", 2), ("P", 3), ("P", 4)])
@pytest.mark.parametrize('cell_type', ["triangle", "tetrahedron",
                                       "quadrilateral", "hexahedron"])
def test_dof_positions(cell_type, space_type):
    """Checks that dofs on shared triangle edges match up"""
    mesh = randomly_ordered_mesh(cell_type)

    if cell_type == "triangle":
        entities_per_cell = [3, 3, 1]
    elif cell_type == "quadrilateral":
        entities_per_cell = [4, 4, 1]
    elif cell_type == "tetrahedron":
        entities_per_cell = [4, 6, 4, 1]
    elif cell_type == "hexahedron":
        entities_per_cell = [8, 12, 6, 1]

    # Get coordinates of dofs and edges and check that they are the same
    # for each global dof number
    coord_dofs = mesh.geometry.dofmap
    x_g = mesh.geometry.x
    cmap = mesh.geometry.cmap
    tdim = mesh.topology.dim

    V = functionspace(mesh, space_type)
    entities = {i: {} for i in range(1, tdim)}
    for cell in range(coord_dofs.shape[0]):
        # Push coordinates forward
        X = V.element.interpolation_points()
        xg = x_g[coord_dofs[cell], :tdim]
        x = cmap.push_forward(X, xg)

        dofs = V.dofmap.cell_dofs(cell)

        for entity_dim in range(1, tdim):
            entity_dofs_local = []
            for i in range(entities_per_cell[entity_dim]):
                entity_dofs_local += list(V.dofmap.dof_layout.entity_dofs(entity_dim, i))
            entity_dofs = [dofs[i] for i in entity_dofs_local]
            for i, j in zip(entity_dofs, x[entity_dofs_local]):
                if i in entities[entity_dim]:
                    assert np.allclose(j, entities[entity_dim][i], atol=1e-06)
                else:
                    entities[entity_dim][i] = j


def random_evaluation_mesh(cell_type):
    random.seed(6)

    if cell_type == "triangle" or cell_type == "quadrilateral":
        gdim = 2
    elif cell_type == "tetrahedron" or cell_type == "hexahedron":
        gdim = 3

    domain = ufl.Mesh(element("Lagrange", cell_type, 1, shape=(gdim,), dtype=default_real_type))
    if cell_type == "triangle":
        temp_points = np.array([[-1., -1.], [0., 0.], [1., 0.], [0., 1.]], dtype=default_real_type)
        temp_cells = [[0, 1, 3], [1, 2, 3]]
    elif cell_type == "quadrilateral":
        temp_points = np.array([[-1., -1.], [0., 0.], [1., 0.],
                                [-1., 1.], [0., 1.], [2., 2.]], dtype=default_real_type)
        temp_cells = [[0, 1, 3, 4], [1, 2, 4, 5]]
    elif cell_type == "tetrahedron":
        temp_points = np.array([[-1., 0., -1.], [0., 0., 0.], [1., 0., 1.],
                                [0., 1., 0.], [0., 0., 1.]], dtype=default_real_type)
        temp_cells = [[0, 1, 3, 4], [1, 2, 3, 4]]
    elif cell_type == "hexahedron":
        temp_points = np.array([[-1., 0., -1.], [0., 0., 0.], [1., 0., 1.],
                                [-1., 1., 1.], [0., 1., 0.], [1., 1., 1.],
                                [-1., 0., 0.], [0., 0., 1.], [1., 0., 2.],
                                [-1., 1., 2.], [0., 1., 1.], [1., 1., 2.]], dtype=default_real_type)
        temp_cells = [[0, 1, 3, 4, 6, 7, 9, 10], [1, 2, 4, 5, 7, 8, 10, 11]]

    order = [i for i, j in enumerate(temp_points)]
    random.shuffle(order)
    points = np.zeros(temp_points.shape, dtype=default_real_type)
    for i, j in enumerate(order):
        points[j] = temp_points[i]

    cells = []
    for cell in temp_cells:
        # Randomly number the cell
        if cell_type == "triangle":
            cell_order = list(range(3))
            random.shuffle(cell_order)
        elif cell_type == "quadrilateral":
            connections = {0: [1, 2], 1: [0, 3], 2: [0, 3], 3: [1, 2]}
            start = random.choice(range(4))
            cell_order = [start]
            for i in range(2):
                diff = random.choice([i for i in connections[start] if i not in cell_order]) - cell_order[0]
                cell_order += [c + diff for c in cell_order]
        elif cell_type == "tetrahedron":
            cell_order = list(range(4))
            random.shuffle(cell_order)
        elif cell_type == "hexahedron":
            connections = {0: [1, 2, 4], 1: [0, 3, 5], 2: [0, 3, 6], 3: [1, 2, 7],
                           4: [0, 5, 6], 5: [1, 4, 7], 6: [2, 4, 7], 7: [3, 5, 6]}
            start = random.choice(range(8))
            cell_order = [start]
            for i in range(3):
                diff = random.choice([i for i in connections[start] if i not in cell_order]) - cell_order[0]
                cell_order += [c + diff for c in cell_order]

        cells.append([order[cell[i]] for i in cell_order])
    return create_mesh(MPI.COMM_WORLD, np.array(cells), points, domain)


@pytest.mark.skip_in_parallel
@pytest.mark.parametrize(
    "cell_type,space_type",
    [
        (c, s) for c in ["triangle", "tetrahedron"]
        for s in ["P", "N1curl", "RT", "BDM", "N2curl"]
    ] + [
        ("quadrilateral", s)
        for s in ["Q", "S", "RTCE", "RTCF", "BDMCE", "BDMCF"]
    ] + [
        ("hexahedron", s)
        for s in ["Q", "S", "NCE", "NCF", "AAE", "AAF"]
    ]
)
@pytest.mark.parametrize('space_order', range(1, 4))
def test_evaluation(cell_type, space_type, space_order):
    if cell_type == "hexahedron" and space_order > 3:
        pytest.skip("Skipping expensive test on hexahedron")

    random.seed(4)
    for repeat in range(10):
        mesh = random_evaluation_mesh(cell_type)
        V = functionspace(mesh, (space_type, space_order))
        dofs = [i for i in V.dofmap.cell_dofs(0) if i in V.dofmap.cell_dofs(1)]

        N = 5
        if cell_type == "tetrahedron":
            eval_points = np.array([[0., i / N, j / N] for i in range(N + 1)
                                   for j in range(N + 1 - i)], dtype=default_real_type)
        elif cell_type == "hexahedron":
            eval_points = np.array([[0., i / N, j / N] for i in range(N + 1)
                                   for j in range(N + 1)], dtype=default_real_type)
        else:
            eval_points = np.array([[0., i / N, 0.] for i in range(N + 1)], dtype=default_real_type)

        for d in dofs:
            v = Function(V)
            v.vector[:] = [1 if i == d else 0 for i in range(v.vector.local_size)]
            values0 = v.eval(eval_points, [0 for i in eval_points])
            values1 = v.eval(eval_points, [1 for i in eval_points])
            if len(eval_points) == 1:
                values0 = [values0]
                values1 = [values1]
            if space_type in ["RT", "BDM", "RTCF", "NCF", "BDMCF", "AAF"]:
                # Hdiv
                for i, j in zip(values0, values1):
                    assert np.isclose(i[0], j[0], rtol=1.0e-5, atol=1.0e-3)
            elif space_type in ["N1curl", "N2curl", "RTCE", "NCE", "BDMCE", "AAE"]:
                # Hcurl
                for i, j in zip(values0, values1):
                    assert np.allclose(i[1:], j[1:], rtol=1.0e-4, atol=1.0e-2)
            else:
                assert np.allclose(values0, values1, rtol=1.0e-6, atol=1.0e-4)


@pytest.mark.skip_in_parallel
@pytest.mark.parametrize(
    "cell_type,space_type",
    [
        (c, s) for c in ["triangle", "tetrahedron"]
        for s in ["P", "N1curl", "RT", "BDM", "N2curl"]
    ] + [
        ("quadrilateral", s)
        for s in ["Q", "S", "RTCE", "RTCF", "BDMCE", "BDMCF"]
    ] + [
        ("hexahedron", s)
        for s in ["Q", "S", "NCE", "NCF", "AAE", "AAF"]
    ]
)
@pytest.mark.parametrize('space_order', range(1, 4))
def test_integral(cell_type, space_type, space_order):
    if cell_type == "hexahedron" and space_order >= 3:
        pytest.skip("Skipping expensive test on hexahedron")

    random.seed(4)
    for repeat in range(10):
        mesh = random_evaluation_mesh(cell_type)
        V = functionspace(mesh, (space_type, space_order))
        gdim = mesh.geometry.dim
        Vvec = functionspace(mesh, ("P", 1, (gdim,)))
        dofs = [i for i in V.dofmap.cell_dofs(0) if i in V.dofmap.cell_dofs(1)]

        tdim = mesh.topology.dim
        for d in dofs:
            v = Function(V)
            v.vector[:] = [1 if i == d else 0 for i, _ in enumerate(v.vector[:])]
            if space_type in ["RT", "BDM", "RTCF", "NCF", "BDMCF", "AAF"]:
                # Hdiv
                def normal(x):
                    values = np.zeros((tdim, x.shape[1]))
                    values[0] = [1 for i in values[0]]
                    return values

                n = Function(Vvec)
                n.interpolate(normal)
                _form = ufl.inner(ufl.jump(v), n) * ufl.dS
            elif space_type in ["N1curl", "N2curl", "RTCE", "NCE", "BDMCE", "AAE"]:
                # Hcurl
                def tangent(x):
                    values = np.zeros((tdim, x.shape[1]))
                    values[1] = [1 for i in values[1]]
                    return values

                t = Function(Vvec)
                t.interpolate(tangent)
                _form = ufl.inner(ufl.jump(v), t) * ufl.dS
                if tdim == 3:
                    def tangent2(x):
                        values = np.zeros((3, x.shape[1]))
                        values[2] = [1 for i in values[2]]
                        return values

                    t2 = Function(Vvec)
                    t2.interpolate(tangent2)
                    _form += ufl.inner(ufl.jump(v), t2) * ufl.dS
            else:
                _form = ufl.jump(v) * ufl.dS

            value = assemble_scalar(form(_form))
            assert np.isclose(value, 0.0, rtol=1.0e-6, atol=1.0e-6)<|MERGE_RESOLUTION|>--- conflicted
+++ resolved
@@ -95,15 +95,9 @@
 
         # On process 0, input mesh data and distribute to other
         # processes
-<<<<<<< HEAD
-        return create_mesh(MPI.COMM_WORLD, np.array(cells), points, domain)
-=======
-        print("Call mesh 0")
         return create_mesh(MPI.COMM_WORLD, cells, points, domain)
->>>>>>> f29dcb65
     else:
         if cell_type == "triangle":
-            print("Call mesh 1")
             return create_mesh(MPI.COMM_WORLD, np.ndarray((0, 3)),
                                np.ndarray((0, 2), dtype=default_real_type), domain)
         elif cell_type == "quadrilateral":
