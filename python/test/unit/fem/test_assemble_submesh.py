# Copyright (C) 2022 Joseph P. Dean
#
# This file is part of DOLFINx (https://www.fenicsproject.org)
#
# SPDX-License-Identifier:    LGPL-3.0-or-later

# TODO Test replacing mesh with submesh for existing assembler tests

import numpy as np
import pytest
import ufl
<<<<<<< HEAD
from dolfinx import fem
from dolfinx.la import InsertMode
from dolfinx.fem import assemble_vector, assemble_matrix, apply_lifting, set_bc
=======
>>>>>>> 6034c266
from dolfinx.mesh import (GhostMode, create_box, create_rectangle,
                          create_submesh, create_unit_cube, create_unit_square,
                          locate_entities, locate_entities_boundary)
from mpi4py import MPI
<<<<<<< HEAD
from dolfinx import default_scalar_type
=======

from dolfinx import default_scalar_type, fem, la
>>>>>>> 6034c266


def assemble(mesh, space, k):
    V = fem.FunctionSpace(mesh, (space, k))
    u, v = ufl.TrialFunction(V), ufl.TestFunction(V)
    dx = ufl.Measure("dx", domain=mesh)
    ds = ufl.Measure("ds", domain=mesh)

    c = fem.Constant(mesh, default_scalar_type(0.75))
    a = fem.form(ufl.inner(c * u, v) * (dx + ds))

    facet_dim = mesh.topology.dim - 1
    facets = locate_entities_boundary(mesh, facet_dim, lambda x: np.isclose(x[0], 1))
    dofs = fem.locate_dofs_topological(V, facet_dim, facets)

    bc_func = fem.Function(V)
    # TODO Interpolate when issue #2126 has been resolved
    bc_func.x.array[:] = 1.0

    bc = fem.dirichletbc(bc_func, dofs)

<<<<<<< HEAD
    A = assemble_matrix(a, bcs=[bc])
=======
    A = fem.assemble_matrix(a, bcs=[bc])
>>>>>>> 6034c266
    A.finalize()

    # TODO Test assembly with fem.Function
    x = ufl.SpatialCoordinate(mesh)
    f = 1.5 + x[0]
    L = fem.form(ufl.inner(c * f, v) * (dx + ds))
<<<<<<< HEAD
    b = assemble_vector(L)
    apply_lifting(b.array, [a], bcs=[[bc]])
    b.scatter_reverse(InsertMode.add)
    set_bc(b.array, [bc])
=======
    b = fem.assemble_vector(L)
    fem.apply_lifting(b.array, [a], bcs=[[bc]])
    b.scatter_reverse(la.InsertMode.add)
    fem.set_bc(b.array, [bc])
>>>>>>> 6034c266
    s = mesh.comm.allreduce(fem.assemble_scalar(fem.form(ufl.inner(c * f, f) * (dx + ds))), op=MPI.SUM)
    return A, b, s


@pytest.mark.parametrize("d", [2, 3])
@pytest.mark.parametrize("n", [2, 6])
@pytest.mark.parametrize("k", [1, 4])
@pytest.mark.parametrize("space", ["Lagrange", "Discontinuous Lagrange"])
@pytest.mark.parametrize("ghost_mode", [GhostMode.none,
                                        GhostMode.shared_facet])
def test_submesh_cell_assembly(d, n, k, space, ghost_mode):
    """Check that assembling a form over a unit square gives the same
    result as assembling over half of a 2x1 rectangle with the same
    triangulation."""
    if d == 2:
        mesh_0 = create_unit_square(MPI.COMM_WORLD, n, n, ghost_mode=ghost_mode)
        mesh_1 = create_rectangle(MPI.COMM_WORLD, ((0.0, 0.0), (2.0, 1.0)), (2 * n, n), ghost_mode=ghost_mode)
    else:
        mesh_0 = create_unit_cube(MPI.COMM_WORLD, n, n, n, ghost_mode=ghost_mode)
        mesh_1 = create_box(MPI.COMM_WORLD, ((0.0, 0.0, 0.0), (2.0, 1.0, 1.0)),
                            (2 * n, n, n), ghost_mode=ghost_mode)

    A_mesh_0, b_mesh_0, s_mesh_0 = assemble(mesh_0, space, k)

    edim = mesh_1.topology.dim
    entities = locate_entities(mesh_1, edim, lambda x: x[0] <= 1.0)
    submesh = create_submesh(mesh_1, edim, entities)[0]
    A_submesh, b_submesh, s_submesh = assemble(submesh, space, k)

    assert A_mesh_0.squared_norm() == pytest.approx(A_submesh.squared_norm(), rel=1.0e-4, abs=1.0e-4)
<<<<<<< HEAD
    assert b_mesh_0.norm() == pytest.approx(b_submesh.norm())
=======
    assert b_mesh_0.norm() == pytest.approx(b_submesh.norm(), rel=1.0e-4)
>>>>>>> 6034c266
    assert np.isclose(s_mesh_0, s_submesh)


@pytest.mark.parametrize("n", [2, 6])
@pytest.mark.parametrize("k", [1, 4])
@pytest.mark.parametrize("space", ["Lagrange", "Discontinuous Lagrange"])
@pytest.mark.parametrize("ghost_mode", [GhostMode.none, GhostMode.shared_facet])
def test_submesh_facet_assembly(n, k, space, ghost_mode):
    """Test that assembling a form over the face of a unit cube gives
    the same result as assembling it over a unit square."""
    cube_mesh = create_unit_cube(MPI.COMM_WORLD, n, n, n, ghost_mode=ghost_mode)
    edim = cube_mesh.topology.dim - 1
    entities = locate_entities_boundary(cube_mesh, edim, lambda x: np.isclose(x[2], 0.0))
    submesh = create_submesh(cube_mesh, edim, entities)[0]

    A_submesh, b_submesh, s_submesh = assemble(submesh, space, k)

    square_mesh = create_unit_square(MPI.COMM_WORLD, n, n, ghost_mode=ghost_mode)
    A_square_mesh, b_square_mesh, s_square_mesh = assemble(square_mesh, space, k)

<<<<<<< HEAD
    assert A_square_mesh.squared_norm() == pytest.approx(A_submesh.squared_norm(),
                                                         rel=1.0e-4, abs=1.0e-4)
    assert b_square_mesh.norm() == pytest.approx(b_submesh.norm())
    assert np.isclose(s_square_mesh, s_submesh)
=======
    assert A_submesh.squared_norm() == pytest.approx(A_square_mesh.squared_norm(), rel=1.0e-5, abs=1.0e-5)
    assert b_submesh.norm() == pytest.approx(b_square_mesh.norm())
    assert np.isclose(s_submesh, s_square_mesh)
>>>>>>> 6034c266
<|MERGE_RESOLUTION|>--- conflicted
+++ resolved
@@ -9,22 +9,12 @@
 import numpy as np
 import pytest
 import ufl
-<<<<<<< HEAD
-from dolfinx import fem
-from dolfinx.la import InsertMode
-from dolfinx.fem import assemble_vector, assemble_matrix, apply_lifting, set_bc
-=======
->>>>>>> 6034c266
 from dolfinx.mesh import (GhostMode, create_box, create_rectangle,
                           create_submesh, create_unit_cube, create_unit_square,
                           locate_entities, locate_entities_boundary)
 from mpi4py import MPI
-<<<<<<< HEAD
-from dolfinx import default_scalar_type
-=======
 
 from dolfinx import default_scalar_type, fem, la
->>>>>>> 6034c266
 
 
 def assemble(mesh, space, k):
@@ -46,28 +36,17 @@
 
     bc = fem.dirichletbc(bc_func, dofs)
 
-<<<<<<< HEAD
-    A = assemble_matrix(a, bcs=[bc])
-=======
     A = fem.assemble_matrix(a, bcs=[bc])
->>>>>>> 6034c266
     A.finalize()
 
     # TODO Test assembly with fem.Function
     x = ufl.SpatialCoordinate(mesh)
     f = 1.5 + x[0]
     L = fem.form(ufl.inner(c * f, v) * (dx + ds))
-<<<<<<< HEAD
-    b = assemble_vector(L)
-    apply_lifting(b.array, [a], bcs=[[bc]])
-    b.scatter_reverse(InsertMode.add)
-    set_bc(b.array, [bc])
-=======
     b = fem.assemble_vector(L)
     fem.apply_lifting(b.array, [a], bcs=[[bc]])
     b.scatter_reverse(la.InsertMode.add)
     fem.set_bc(b.array, [bc])
->>>>>>> 6034c266
     s = mesh.comm.allreduce(fem.assemble_scalar(fem.form(ufl.inner(c * f, f) * (dx + ds))), op=MPI.SUM)
     return A, b, s
 
@@ -98,11 +77,7 @@
     A_submesh, b_submesh, s_submesh = assemble(submesh, space, k)
 
     assert A_mesh_0.squared_norm() == pytest.approx(A_submesh.squared_norm(), rel=1.0e-4, abs=1.0e-4)
-<<<<<<< HEAD
-    assert b_mesh_0.norm() == pytest.approx(b_submesh.norm())
-=======
     assert b_mesh_0.norm() == pytest.approx(b_submesh.norm(), rel=1.0e-4)
->>>>>>> 6034c266
     assert np.isclose(s_mesh_0, s_submesh)
 
 
@@ -123,13 +98,6 @@
     square_mesh = create_unit_square(MPI.COMM_WORLD, n, n, ghost_mode=ghost_mode)
     A_square_mesh, b_square_mesh, s_square_mesh = assemble(square_mesh, space, k)
 
-<<<<<<< HEAD
-    assert A_square_mesh.squared_norm() == pytest.approx(A_submesh.squared_norm(),
-                                                         rel=1.0e-4, abs=1.0e-4)
-    assert b_square_mesh.norm() == pytest.approx(b_submesh.norm())
-    assert np.isclose(s_square_mesh, s_submesh)
-=======
     assert A_submesh.squared_norm() == pytest.approx(A_square_mesh.squared_norm(), rel=1.0e-5, abs=1.0e-5)
     assert b_submesh.norm() == pytest.approx(b_square_mesh.norm())
-    assert np.isclose(s_submesh, s_square_mesh)
->>>>>>> 6034c266
+    assert np.isclose(s_submesh, s_square_mesh)