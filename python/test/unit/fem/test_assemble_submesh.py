--- conflicted
+++ resolved
@@ -615,19 +615,6 @@
         EntityMap(msh.topology._cpp_object, smsh.topology._cpp_object, tdim, smsh_to_msh)
     ]
     # First, assemble a block vector using both dx_msh and dx_smsh
-<<<<<<< HEAD
-    a = [
-        [
-            fem.form(ufl.inner(u, v) * dx_msh),
-            fem.form(ufl.inner(p, v) * dx_smsh, entity_maps=entity_maps),
-        ],
-        [
-            fem.form(ufl.inner(u, q) * dx_smsh, entity_maps=entity_maps),
-            fem.form(ufl.inner(p, q) * dx_smsh),
-        ],
-    ]
-=======
->>>>>>> 52e0e3dc
     L = [fem.form(ufl.inner(2.3, v) * dx_msh), fem.form(ufl.inner(1.3, q) * dx_smsh)]
     b0 = assemble_vector(L, kind=PETSc.Vec.Type.MPI)
     b0.ghostUpdate(addv=PETSc.InsertMode.ADD, mode=PETSc.ScatterMode.REVERSE)
