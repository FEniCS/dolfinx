--- conflicted
+++ resolved
@@ -957,7 +957,9 @@
                   mode=PETSc.ScatterMode.REVERSE)
     assert np.isclose(b_norm, b.norm())
 
-<<<<<<< HEAD
+    A.destroy()
+    b.destroy()
+
 
 @pytest.mark.parametrize("random_ordering", [False, True])
 def test_jørgen_problem(random_ordering):
@@ -1065,8 +1067,4 @@
     b = fem.petsc.assemble_vector(L)
     b.ghostUpdate(addv=PETSc.InsertMode.ADD,
                   mode=PETSc.ScatterMode.REVERSE)
-    assert np.isclose(b.norm(), 0.2517301244498869)
-=======
-    A.destroy()
-    b.destroy()
->>>>>>> 2d6df0cf
+    assert np.isclose(b.norm(), 0.2517301244498869)