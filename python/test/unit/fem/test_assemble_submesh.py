# Copyright (C) 2022 Joseph P. Dean
#
# This file is part of DOLFINx (https://www.fenicsproject.org)
#
# SPDX-License-Identifier:    LGPL-3.0-or-later

# TODO Test replacing mesh with submesh for existing assembler tests

from mpi4py import MPI

import numpy as np
import pytest

import ufl
from dolfinx import default_scalar_type, fem, la
from dolfinx.mesh import (
    GhostMode,
    create_box,
    create_rectangle,
    create_submesh,
    create_unit_cube,
    create_unit_square,
    locate_entities,
    locate_entities_boundary,
    meshtags,
)


def assemble(mesh, space, k):
    V = fem.functionspace(mesh, (space, k))
    u, v = ufl.TrialFunction(V), ufl.TestFunction(V)
    dx = ufl.Measure("dx", domain=mesh)
    ds = ufl.Measure("ds", domain=mesh)

    c = fem.Constant(mesh, default_scalar_type(0.75))
    a = fem.form(ufl.inner(c * u, v) * (dx + ds))

    facet_dim = mesh.topology.dim - 1
    facets = locate_entities_boundary(mesh, facet_dim, lambda x: np.isclose(x[0], 1))
    dofs = fem.locate_dofs_topological(V, facet_dim, facets)

    bc_func = fem.Function(V)
    bc_func.interpolate(lambda x: np.sin(x[0]))
    bc = fem.dirichletbc(bc_func, dofs)

    A = fem.assemble_matrix(a, bcs=[bc])
    A.scatter_reverse()

    # TODO Test assembly with fem.Function
    x = ufl.SpatialCoordinate(mesh)
    f = 1.5 + x[0]
    L = fem.form(ufl.inner(c * f, v) * (dx + ds))
    b = fem.assemble_vector(L)
    fem.apply_lifting(b.array, [a], bcs=[[bc]])
    b.scatter_reverse(la.InsertMode.add)
    fem.set_bc(b.array, [bc])
    s = mesh.comm.allreduce(
        fem.assemble_scalar(fem.form(ufl.inner(c * f, f) * (dx + ds))), op=MPI.SUM
    )
    return A, b, s


@pytest.mark.parametrize("d", [2, 3])
@pytest.mark.parametrize("n", [2, 6])
@pytest.mark.parametrize("k", [1, 4])
@pytest.mark.parametrize("space", ["Lagrange", "Discontinuous Lagrange"])
@pytest.mark.parametrize("ghost_mode", [GhostMode.none, GhostMode.shared_facet])
def test_submesh_cell_assembly(d, n, k, space, ghost_mode):
    """Check that assembling a form over a unit square gives the same
    result as assembling over half of a 2x1 rectangle with the same
    triangulation."""
    if d == 2:
        mesh_0 = create_unit_square(MPI.COMM_WORLD, n, n, ghost_mode=ghost_mode)
        mesh_1 = create_rectangle(
            MPI.COMM_WORLD, ((0.0, 0.0), (2.0, 1.0)), (2 * n, n), ghost_mode=ghost_mode
        )
    else:
        mesh_0 = create_unit_cube(MPI.COMM_WORLD, n, n, n, ghost_mode=ghost_mode)
        mesh_1 = create_box(
            MPI.COMM_WORLD, ((0.0, 0.0, 0.0), (2.0, 1.0, 1.0)), (2 * n, n, n), ghost_mode=ghost_mode
        )

    A_mesh_0, b_mesh_0, s_mesh_0 = assemble(mesh_0, space, k)

    edim = mesh_1.topology.dim
    entities = locate_entities(mesh_1, edim, lambda x: x[0] <= 1.0)
    submesh = create_submesh(mesh_1, edim, entities)[0]
    A_submesh, b_submesh, s_submesh = assemble(submesh, space, k)

    assert A_mesh_0.squared_norm() == pytest.approx(
        A_submesh.squared_norm(), rel=1.0e-4, abs=1.0e-4
    )
    assert b_mesh_0.norm() == pytest.approx(b_submesh.norm(), rel=1.0e-4)
    assert np.isclose(s_mesh_0, s_submesh)


@pytest.mark.parametrize("n", [2, 6])
@pytest.mark.parametrize("k", [1, 4])
@pytest.mark.parametrize("space", ["Lagrange", "Discontinuous Lagrange"])
@pytest.mark.parametrize("ghost_mode", [GhostMode.none, GhostMode.shared_facet])
def test_submesh_facet_assembly(n, k, space, ghost_mode):
    """Test that assembling a form over the face of a unit cube gives
    the same result as assembling it over a unit square."""
    cube_mesh = create_unit_cube(MPI.COMM_WORLD, n, n, n, ghost_mode=ghost_mode)
    edim = cube_mesh.topology.dim - 1
    entities = locate_entities_boundary(cube_mesh, edim, lambda x: np.isclose(x[2], 0.0))
    submesh = create_submesh(cube_mesh, edim, entities)[0]

    A_submesh, b_submesh, s_submesh = assemble(submesh, space, k)

    square_mesh = create_unit_square(MPI.COMM_WORLD, n, n, ghost_mode=ghost_mode)
    A_square_mesh, b_square_mesh, s_square_mesh = assemble(square_mesh, space, k)

    assert A_submesh.squared_norm() == pytest.approx(
        A_square_mesh.squared_norm(), rel=1.0e-5, abs=1.0e-5
    )
    assert b_submesh.norm() == pytest.approx(b_square_mesh.norm())
    assert np.isclose(s_submesh, s_square_mesh)


@pytest.mark.parametrize("n", [4, 6])
@pytest.mark.parametrize("k", [1, 4])
@pytest.mark.parametrize("space", ["Lagrange", "Discontinuous Lagrange"])
@pytest.mark.parametrize("ghost_mode", [GhostMode.none, GhostMode.shared_facet])
def test_mixed_dom_codim_0(n, k, space, ghost_mode):
    """Test assembling a form where the trial and test functions
    are defined on different meshes"""

    def create_meshtags(msh, dim, entities, tag):
        perm = np.argsort(entities)
        values = np.full_like(entities, tag, dtype=np.intc)
        return meshtags(msh, dim, entities[perm], values[perm])

    msh = create_rectangle(
        MPI.COMM_WORLD, ((0.0, 0.0), (2.0, 1.0)), (2 * n, n), ghost_mode=ghost_mode
    )

    # Locate cells in left half of mesh and create mesh tags
    tdim = msh.topology.dim
    tag = 1
    cells = locate_entities(msh, tdim, lambda x: x[0] <= 1.0)
    ct = create_meshtags(msh, tdim, cells, tag)

    # Locate facets on left boundary and create mesh tags
    def boundary_marker(x):
        return np.isclose(x[0], 0.0)

    fdim = tdim - 1
    facets = locate_entities_boundary(msh, fdim, boundary_marker)
    ft = create_meshtags(msh, fdim, facets, tag)

    # Locate some interior facets and create mesh tags
    def int_facets_marker(x):
        dist = 1 / (2 * n)
        return (x[0] > dist) & (x[0] < 1 - dist) & (x[1] > dist) & (x[1] < 1 - dist)

    int_facets = locate_entities(msh, fdim, int_facets_marker)
    int_ft = create_meshtags(msh, fdim, int_facets, tag)

    # Create integration measures on the mesh
    dx_msh = ufl.Measure("dx", domain=msh, subdomain_data=ct)
    ds_msh = ufl.Measure("ds", domain=msh, subdomain_data=ft)
    dS_msh = ufl.Measure("dS", domain=msh, subdomain_data=int_ft)

    # Create a submesh of the left half of the mesh
    smsh, smsh_to_msh = create_submesh(msh, tdim, cells)[:2]

    # Create some integration measures on the submesh
    facets_smsh = locate_entities_boundary(smsh, fdim, boundary_marker)
    ft_smsh = create_meshtags(smsh, fdim, facets_smsh, tag)
    ds_smsh = ufl.Measure("ds", domain=smsh, subdomain_data=ft_smsh)

    int_facets_smsh = locate_entities(smsh, fdim, int_facets_marker)
    int_ft_smsh = create_meshtags(smsh, fdim, int_facets_smsh, tag)
    dS_smsh = ufl.Measure("dS", domain=smsh, subdomain_data=int_ft_smsh)

    # Define function spaces over the mesh and submesh
    V_msh = fem.functionspace(msh, (space, k))
    V_smsh = fem.functionspace(smsh, (space, k))

    # Trial and test functions on the mesh
    u, v = ufl.TrialFunction(V_msh), ufl.TestFunction(V_msh)

    # Test function on the submesh
    w = ufl.TestFunction(V_smsh)

<<<<<<< HEAD
    def ufl_form_a(u, v, dx, ds):
        return ufl.inner(u, v) * dx + ufl.inner(u, v) * ds

    def ufl_form_L(v, dx, ds):
        return ufl.inner(2.5, v) * dx

    # Define form to compare to and assemble
    a = fem.form(ufl_form_a(u, v, dx_msh(tag), ds_msh(tag)))
=======
    # Define a UFL form
    def ufl_form(u, v, dx, ds, dS):
        return ufl.inner(u, v) * dx + ufl.inner(u, v) * ds + ufl.inner(u("+"), v("-")) * dS

    # Single-domain assembly over msh as a reference
    a = fem.form(ufl_form(u, v, dx_msh(tag), ds_msh(tag), dS_msh(tag)))
>>>>>>> d7b15d4e
    A = fem.assemble_matrix(a)
    A.scatter_reverse()

    L = fem.form(ufl_form_L(v, dx_msh(tag), ds_msh(tag)))
    b = fem.assemble_vector(L)
    b.scatter_reverse(la.InsertMode.add)

    # Assemble a mixed-domain form, taking smsh to be the integration domain
    # Entity maps must map cells in smsh (the integration domain mesh) to
    # cells in msh
    entity_maps = {msh._cpp_object: np.array(smsh_to_msh, dtype=np.int32)}
<<<<<<< HEAD
    a0 = fem.form(ufl_form_a(u, w, ufl.dx(smsh), ds_smsh(tag)), entity_maps=entity_maps)
=======
    a0 = fem.form(ufl_form(u, w, ufl.dx(smsh), ds_smsh(tag), dS_smsh(tag)), entity_maps=entity_maps)
>>>>>>> d7b15d4e
    A0 = fem.assemble_matrix(a0)
    A0.scatter_reverse()
    assert np.isclose(A0.squared_norm(), A.squared_norm())

    # Now assemble a mixed-domain form using msh as integration domain
    # Entity maps must map cells in msh (the integration domain mesh) to
    # cells in smsh
    cell_imap = msh.topology.index_map(tdim)
    num_cells = cell_imap.size_local + cell_imap.num_ghosts
    msh_to_smsh = np.full(num_cells, -1)
    msh_to_smsh[smsh_to_msh] = np.arange(len(smsh_to_msh))
    entity_maps = {smsh._cpp_object: np.array(msh_to_smsh, dtype=np.int32)}

<<<<<<< HEAD
    a1 = fem.form(ufl_form_a(u, w, dx_msh(tag), ds_msh(tag)), entity_maps=entity_maps)
=======
    a1 = fem.form(ufl_form(u, w, dx_msh(tag), ds_msh(tag), dS_msh(tag)), entity_maps=entity_maps)
>>>>>>> d7b15d4e
    A1 = fem.assemble_matrix(a1)
    A1.scatter_reverse()
    assert np.isclose(A1.squared_norm(), A.squared_norm())

    L1 = fem.form(ufl_form_L(w, dx_msh(tag), ds_msh(tag)), entity_maps=entity_maps)
    b1 = fem.assemble_vector(L1)
    b1.scatter_reverse(la.InsertMode.add)
    assert np.isclose(b1.norm(), b.norm())<|MERGE_RESOLUTION|>--- conflicted
+++ resolved
@@ -184,23 +184,15 @@
     # Test function on the submesh
     w = ufl.TestFunction(V_smsh)
 
-<<<<<<< HEAD
-    def ufl_form_a(u, v, dx, ds):
-        return ufl.inner(u, v) * dx + ufl.inner(u, v) * ds
+    # Define a UFL form
+    def ufl_form_a(u, v, dx, ds, dS):
+        return ufl.inner(u, v) * dx + ufl.inner(u, v) * ds + ufl.inner(u("+"), v("-")) * dS
 
     def ufl_form_L(v, dx, ds):
         return ufl.inner(2.5, v) * dx
 
-    # Define form to compare to and assemble
-    a = fem.form(ufl_form_a(u, v, dx_msh(tag), ds_msh(tag)))
-=======
-    # Define a UFL form
-    def ufl_form(u, v, dx, ds, dS):
-        return ufl.inner(u, v) * dx + ufl.inner(u, v) * ds + ufl.inner(u("+"), v("-")) * dS
-
     # Single-domain assembly over msh as a reference
-    a = fem.form(ufl_form(u, v, dx_msh(tag), ds_msh(tag), dS_msh(tag)))
->>>>>>> d7b15d4e
+    a = fem.form(ufl_form_a(u, v, dx_msh(tag), ds_msh(tag), dS_msh(tag)))
     A = fem.assemble_matrix(a)
     A.scatter_reverse()
 
@@ -212,11 +204,7 @@
     # Entity maps must map cells in smsh (the integration domain mesh) to
     # cells in msh
     entity_maps = {msh._cpp_object: np.array(smsh_to_msh, dtype=np.int32)}
-<<<<<<< HEAD
-    a0 = fem.form(ufl_form_a(u, w, ufl.dx(smsh), ds_smsh(tag)), entity_maps=entity_maps)
-=======
-    a0 = fem.form(ufl_form(u, w, ufl.dx(smsh), ds_smsh(tag), dS_smsh(tag)), entity_maps=entity_maps)
->>>>>>> d7b15d4e
+    a0 = fem.form(ufl_form_a(u, w, ufl.dx(smsh), ds_smsh(tag), dS_smsh(tag)), entity_maps=entity_maps)
     A0 = fem.assemble_matrix(a0)
     A0.scatter_reverse()
     assert np.isclose(A0.squared_norm(), A.squared_norm())
@@ -230,11 +218,7 @@
     msh_to_smsh[smsh_to_msh] = np.arange(len(smsh_to_msh))
     entity_maps = {smsh._cpp_object: np.array(msh_to_smsh, dtype=np.int32)}
 
-<<<<<<< HEAD
-    a1 = fem.form(ufl_form_a(u, w, dx_msh(tag), ds_msh(tag)), entity_maps=entity_maps)
-=======
-    a1 = fem.form(ufl_form(u, w, dx_msh(tag), ds_msh(tag), dS_msh(tag)), entity_maps=entity_maps)
->>>>>>> d7b15d4e
+    a1 = fem.form(ufl_form_a(u, w, dx_msh(tag), ds_msh(tag), dS_msh(tag)), entity_maps=entity_maps)
     A1 = fem.assemble_matrix(a1)
     A1.scatter_reverse()
     assert np.isclose(A1.squared_norm(), A.squared_norm())
