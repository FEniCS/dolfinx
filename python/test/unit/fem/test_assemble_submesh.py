# Copyright (C) 2022 Joseph P. Dean
#
# This file is part of DOLFINx (https://www.fenicsproject.org)
#
# SPDX-License-Identifier:    LGPL-3.0-or-later

# TODO Test replacing mesh with submesh for existing assembler tests

import numpy as np
import pytest

import ufl
from dolfinx import fem
from dolfinx.mesh import (GhostMode, create_box, create_rectangle,
                          create_submesh, create_unit_cube, create_unit_square,
                          locate_entities, locate_entities_boundary,
                          meshtags_from_entities, create_mesh,
                          create_cell_partitioner)
<<<<<<< HEAD
=======
from dolfinx.cpp.mesh import cell_num_entities
>>>>>>> 7bef294d

from mpi4py import MPI
from petsc4py import PETSc
from dolfinx.graph import create_adjacencylist
import random


def create_random_mesh(corners, n, ghost_mode):
    """Create a rectangular mesh made of randomly ordered simplices"""
    if MPI.COMM_WORLD.rank == 0:
        h_x = (corners[1][0] - corners[0][0]) / n[0]
        h_y = (corners[1][1] - corners[0][1]) / n[1]

        points = [(i * h_x, j * h_y)
                  for i in range(n[0] + 1) for j in range(n[1] + 1)]

        random.seed(6)

        cells = []
        for i in range(n[0]):
            for j in range(n[1]):
                v = (n[1] + 1) * i + j
                cell_0 = [v, v + 1, v + n[1] + 2]
                random.shuffle(cell_0)
                cells.append(cell_0)

                cell_1 = [v, v + n[1] + 1, v + n[1] + 2]
                random.shuffle(cell_1)
                cells.append(cell_1)
        cells = np.array(cells)
        points = np.array(points)
    else:
        cells, points = np.empty([0, 3]), np.empty([0, 2])

    domain = ufl.Mesh(ufl.VectorElement("Lagrange", "triangle", 1))
    partitioner = create_cell_partitioner(ghost_mode)
    return create_mesh(MPI.COMM_WORLD, cells, points, domain,
                       partitioner=partitioner)


def assemble_forms_0(mesh, space, k):
    """Helper function to assemble some forms for testing"""
    V = fem.FunctionSpace(mesh, (space, k))
    u, v = ufl.TrialFunction(V), ufl.TestFunction(V)
    dx = ufl.Measure("dx", domain=mesh)
    ds = ufl.Measure("ds", domain=mesh)

    c = fem.Constant(mesh, PETSc.ScalarType(0.75))
    x = ufl.SpatialCoordinate(mesh)
    f = 1.5 + x[0]
    g = fem.Function(V)
    g.interpolate(lambda x: x[0]**2 + x[1])
    a = fem.form(ufl.inner(c * f * g * u, v) * (dx + ds))

    facet_dim = mesh.topology.dim - 1
    facets = locate_entities_boundary(
        mesh, facet_dim, lambda x: np.isclose(x[0], 1))
    dofs = fem.locate_dofs_topological(V, facet_dim, facets)

    bc_func = fem.Function(V)
    # TODO Interpolate when fix for parallel has been merged
    bc_func.x.array[:] = 1.5
    # bc_func.interpolate(lambda x: x[0]**2)

    bc = fem.dirichletbc(bc_func, dofs)

    A = fem.petsc.assemble_matrix(a, bcs=[bc])
    A.assemble()

    L = fem.form(ufl.inner(c * f * g, v) * (dx + ds))
    b = fem.petsc.assemble_vector(L)
    fem.petsc.apply_lifting(b, [a], bcs=[[bc]])
    b.ghostUpdate(addv=PETSc.InsertMode.ADD,
                  mode=PETSc.ScatterMode.REVERSE)
    fem.petsc.set_bc(b, [bc])

    s = mesh.comm.allreduce(fem.assemble_scalar(
        fem.form(ufl.inner(c * f * g, f) * (dx + ds))), op=MPI.SUM)

    return A, b, s


@pytest.mark.parametrize("d", [2, 3])
@pytest.mark.parametrize("n", [2, 6])
@pytest.mark.parametrize("k", [1, 4])
@pytest.mark.parametrize("space", ["Lagrange", "Discontinuous Lagrange"])
@pytest.mark.parametrize("ghost_mode", [GhostMode.none,
                                        GhostMode.shared_facet])
@pytest.mark.parametrize("random_ordering", [False, True])
def test_submesh_cell_assembly(d, n, k, space, ghost_mode, random_ordering):
    """Check that assembling a form over a unit square gives the same
    result as assembling over half of a 2x1 rectangle with the same
    triangulation."""
    if d == 2:
        mesh_0 = create_unit_square(
            MPI.COMM_WORLD, n, n, ghost_mode=ghost_mode)
        if random_ordering:
            mesh_1 = create_random_mesh(((0.0, 0.0), (2.0, 1.0)), (2 * n, n),
                                        ghost_mode=ghost_mode)
        else:
            mesh_1 = create_rectangle(
                MPI.COMM_WORLD, ((0.0, 0.0), (2.0, 1.0)), (2 * n, n),
                ghost_mode=ghost_mode)
    else:
        mesh_0 = create_unit_cube(
            MPI.COMM_WORLD, n, n, n, ghost_mode=ghost_mode)
        mesh_1 = create_box(
            MPI.COMM_WORLD, ((0.0, 0.0, 0.0), (2.0, 1.0, 1.0)),
            (2 * n, n, n), ghost_mode=ghost_mode)

    A_mesh_0, b_mesh_0, s_mesh_0 = assemble_forms_0(mesh_0, space, k)

    edim = mesh_1.topology.dim
    entities = locate_entities(mesh_1, edim, lambda x: x[0] <= 1.0)
    submesh = create_submesh(mesh_1, edim, entities)[0]
    A_submesh, b_submesh, s_submesh = assemble_forms_0(submesh, space, k)

    assert np.isclose(A_mesh_0.norm(), A_submesh.norm())
    assert np.isclose(b_mesh_0.norm(), b_submesh.norm())
    assert np.isclose(s_mesh_0, s_submesh)


@pytest.mark.parametrize("n", [2, 6])
@pytest.mark.parametrize("k", [1, 4])
@pytest.mark.parametrize("space", ["Lagrange", "Discontinuous Lagrange"])
@pytest.mark.parametrize("ghost_mode", [GhostMode.none,
                                        GhostMode.shared_facet])
def test_submesh_facet_assembly(n, k, space, ghost_mode):
    """Test that assembling a form over the face of a unit cube gives
    the same result as assembling it over a unit square."""
    cube_mesh = create_unit_cube(
        MPI.COMM_WORLD, n, n, n, ghost_mode=ghost_mode)
    edim = cube_mesh.topology.dim - 1
    entities = locate_entities_boundary(
        cube_mesh, edim, lambda x: np.isclose(x[2], 0.0))
    submesh = create_submesh(cube_mesh, edim, entities)[0]

    A_submesh, b_submesh, s_submesh = assemble_forms_0(submesh, space, k)

    square_mesh = create_unit_square(
        MPI.COMM_WORLD, n, n, ghost_mode=ghost_mode)
    A_square_mesh, b_square_mesh, s_square_mesh = assemble_forms_0(
        square_mesh, space, k)

    assert np.isclose(A_submesh.norm(), A_square_mesh.norm())
    assert np.isclose(b_submesh.norm(), b_square_mesh.norm())
    assert np.isclose(s_submesh, s_square_mesh)


def assemble_forms_1(comm, f, g, h, u, v, dx, ds, bc, entity_maps={}):
    """Helper function to assemble some forms for testing"""
    a = fem.form(ufl.inner(f[0] * f[1] * g * h * u, v) * (dx + ds),
                 entity_maps=entity_maps)
    A = fem.petsc.assemble_matrix(a, bcs=[bc])
    A.assemble()

    L = fem.form(ufl.inner(f[0] * f[1] * g * h, v) * (dx + ds),
                 entity_maps=entity_maps)
    b = fem.petsc.assemble_vector(L)
    fem.petsc.apply_lifting(b, [a], bcs=[[bc]])
    b.ghostUpdate(addv=PETSc.InsertMode.ADD,
                  mode=PETSc.ScatterMode.REVERSE)
    fem.petsc.set_bc(b, [bc])

    M = fem.form(f[0] * f[1] * g * h * (dx + ds), entity_maps=entity_maps)
    s = comm.allreduce(fem.assemble_scalar(M), op=MPI.SUM)

    return A, b, s


@pytest.mark.parametrize("d", [2, 3])
@pytest.mark.parametrize("n", [2, 6])
@pytest.mark.parametrize("k", [1, 4])
@pytest.mark.parametrize("space", ["Lagrange", "Discontinuous Lagrange"])
@pytest.mark.parametrize("ghost_mode", [GhostMode.none,
                                        GhostMode.shared_facet])
@pytest.mark.parametrize("random_ordering", [False, True])
def test_mixed_codim_0_assembly_coeffs(d, n, k, space, ghost_mode,
                                       random_ordering):
    # TODO see if this test can be combined with the below
    """Test that assembling a form where the coefficients are defined on
    different meshes gives the expected result"""

    # Create two meshes. mesh_0 is used to check the result. mesh_1 is
    # used to create submeshes
    if d == 2:
        mesh_0 = create_unit_square(
            MPI.COMM_WORLD, n, n, ghost_mode=ghost_mode)
        if random_ordering:
            mesh_1 = create_random_mesh(((0.0, 0.0), (2.0, 1.0)), (2 * n, n),
                                        ghost_mode=ghost_mode)
        else:
            mesh_1 = create_rectangle(
                MPI.COMM_WORLD, ((0.0, 0.0), (2.0, 1.0)), (2 * n, n),
                ghost_mode=ghost_mode)
    else:
        mesh_0 = create_unit_cube(
            MPI.COMM_WORLD, n, n, n, ghost_mode=ghost_mode)
        mesh_1 = create_box(
            MPI.COMM_WORLD, ((0.0, 0.0, 0.0), (2.0, 1.0, 1.0)),
            (2 * n, n, n), ghost_mode=ghost_mode)

    # Create two different submeshes of mesh_1
    edim = mesh_1.topology.dim
    entities_0 = locate_entities(mesh_1, edim, lambda x: x[0] <= 1.0)
    submesh_0, entity_map_0, vertex_map_0, geom_map_0 = create_submesh(
        mesh_1, edim, entities_0)
    entities_1 = locate_entities(mesh_1, edim, lambda x: x[0] <= 1.5)
    submesh_1, entity_map_1, vertex_map_1, geom_map_1 = create_submesh(
        mesh_1, edim, entities_1)

    # Create function spaces on mesh_1, submesh_0, and submesh_1. We use
    # a Raviart-Thomas space on mesh_1 to test dof transformations
    V_m_1 = fem.FunctionSpace(mesh_1, ("Raviart-Thomas", k))
    V_sm_0 = fem.FunctionSpace(submesh_0, (space, k))
    V_sm_1 = fem.FunctionSpace(submesh_1, (space, k))

    # Create trial and test functions, as well as integration measures
    # on submesh_0
    u_sm = ufl.TrialFunction(V_sm_0)
    v_sm = ufl.TestFunction(V_sm_0)
    dx_sm = ufl.Measure("dx", domain=submesh_0)
    ds_sm = ufl.Measure("ds", domain=submesh_0)

    # Create functions defined over mesh_1, submesh_0, and submesh_1
    # Since all functions are well defined on the integration domain,
    # forms involving them make sense
    f = fem.Function(V_m_1)
    f.interpolate(lambda x: np.vstack([x[i] for i in range(d)]))
    g = fem.Function(V_sm_0)
    g.interpolate(lambda x: x[0]**2)
    h = fem.Function(V_sm_1)
    h.interpolate(lambda x: x[0])

    facet_dim = edim - 1
    facets = locate_entities_boundary(
        submesh_0, facet_dim, lambda x: np.isclose(x[0], 0))
    dofs = fem.locate_dofs_topological(V_sm_0, facet_dim, facets)
    bc_func = fem.Function(V_sm_0)
    bc_func.interpolate(lambda x: x[0]**2)
    bc = fem.dirichletbc(bc_func, dofs)

    # Since the coefficients are defined over meshes that differ from
    # the integration domain mesh (submesh_0), entity maps must be
    # provided. In the case of mesh_1, we must relate the cells in
    # submesh_0 to the cells in mesh_1, which is just the entity map
    # returned from create_submesh. In the case of submesh_1, however,
    # we must relate cells in submesh_0 to cells in submesh_1. This is
    # done by using entity_map_0 to get the cell index in mesh_1,
    # followed by the inverse of entity_map_1 to get the cell index in
    # submesh_1 NOTE: This is done using list comprehension for
    # simplicity, but there are far superior ways of doing this from the
    # perspective of performance
    entity_maps = {mesh_1: entity_map_0,
                   submesh_1: [entity_map_1.index(entity)
                               for entity in entity_map_0]}
    A_sm, b_sm, s_sm = assemble_forms_1(
        submesh_0.comm, f, g, h, u_sm, v_sm, dx_sm, ds_sm, bc, entity_maps)

    # Assemble the same form on a unit square and compare results
    V_m_RT = fem.FunctionSpace(mesh_0, ("Raviart-Thomas", k))
    V_m = fem.FunctionSpace(mesh_0, (space, k))
    f_m = fem.Function(V_m_RT)
    f_m.interpolate(lambda x: np.vstack([x[i] for i in range(d)]))

    g_m = fem.Function(V_m)
    g_m.interpolate(lambda x: x[0]**2)

    h_m = fem.Function(V_m)
    h_m.interpolate(lambda x: x[0])

    u_m = ufl.TrialFunction(V_m)
    v_m = ufl.TestFunction(V_m)

    facets = locate_entities_boundary(
        mesh_0, facet_dim, lambda x: np.isclose(x[0], 0))
    dofs = fem.locate_dofs_topological(V_m, facet_dim, facets)
    bc_func = fem.Function(V_m)
    bc_func.interpolate(lambda x: x[0]**2)
    bc = fem.dirichletbc(bc_func, dofs)

    A_m, b_m, s_m = assemble_forms_1(
        mesh_0.comm, f_m, g_m, h_m, u_m, v_m, ufl.dx, ufl.ds, bc)

    assert np.isclose(A_sm.norm(), A_m.norm())
    assert np.isclose(b_sm.norm(), b_m.norm())
    assert np.isclose(s_sm, s_m)


def compute_expected_norms(d, n, space, k, ghost_mode):
    """A helper function to assemble some forms on the unit square for
    testing."""
    if d == 2:
        mesh = create_unit_square(MPI.COMM_WORLD, n, n, ghost_mode=ghost_mode)
    else:
        mesh = create_unit_cube(MPI.COMM_WORLD, n, n, n, ghost_mode=ghost_mode)
    V_0 = fem.FunctionSpace(mesh, (space, k))
    V_1 = fem.FunctionSpace(mesh, (space, k))
    u = ufl.TrialFunction(V_0)
    v = ufl.TestFunction(V_1)

    tdim = mesh.topology.dim
    mesh.topology.create_connectivity(tdim - 1, 0)
    f_to_v = mesh.topology.connectivity(tdim - 1, 0)
    num_facets = f_to_v.num_nodes
    facets = create_adjacencylist([f_to_v.links(f)
                                   for f in range(num_facets)])
    facet_values = np.zeros((num_facets), dtype=np.int32)
    left_facets = locate_entities_boundary(
        mesh, tdim - 1, lambda x: np.isclose(x[0], 0.0))
    facet_values[left_facets] = 1
    facet_mt = meshtags_from_entities(mesh, tdim - 1, facets, facet_values)

    ds = ufl.Measure("ds", domain=mesh, subdomain_data=facet_mt)

    boundary_facets = locate_entities_boundary(
        mesh, tdim - 1, lambda x: np.isclose(x[1], 1.0))
    dofs = fem.locate_dofs_topological(V_0, tdim - 1, boundary_facets)
    bc_func = fem.Function(V_0)
    bc_func.interpolate(lambda x: x[0])
    bc = fem.dirichletbc(bc_func, dofs)

    a = fem.form(ufl.inner(u, v) * (ufl.dx + ds(1)))
    A = fem.petsc.assemble_matrix(a, bcs=[bc])
    A.assemble()

    L = fem.form(ufl.inner(1.0, v) * (ufl.dx + ds(1)))
    b = fem.petsc.assemble_vector(L)
    fem.petsc.apply_lifting(b, [a], bcs=[[bc]])
    b.ghostUpdate(addv=PETSc.InsertMode.ADD,
                  mode=PETSc.ScatterMode.REVERSE)

    return A.norm(), b.norm()


@pytest.mark.parametrize("d", [2, 3])
@pytest.mark.parametrize("n", [2, 6])
@pytest.mark.parametrize("k", [1, 4])
@pytest.mark.parametrize("space", ["Lagrange", "Discontinuous Lagrange"])
@pytest.mark.parametrize("ghost_mode", [GhostMode.none,
                                        GhostMode.shared_facet])
@pytest.mark.parametrize("random_ordering", [False, True])
def test_mixed_codim_0_assembly_0(d, n, k, space, ghost_mode,
                                  random_ordering):
    """Test that assembling a form where the trial and test functions
    are defined on different meshes gives the correct result"""
    # Create a rectangle mesh, and create a submesh of half of it
    if d == 2:
        if random_ordering:
            mesh = create_random_mesh(((0.0, 0.0), (2.0, 1.0)), (2 * n, n),
                                      ghost_mode=ghost_mode)
        else:
            mesh = create_rectangle(
                MPI.COMM_WORLD, ((0.0, 0.0), (2.0, 1.0)), (2 * n, n),
                ghost_mode=ghost_mode)
    else:
        mesh = create_box(
            MPI.COMM_WORLD, ((0.0, 0.0, 0.0), (2.0, 1.0, 1.0)),
            (2 * n, n, n), ghost_mode=ghost_mode)
    tdim = mesh.topology.dim
    edim = tdim
    entities = locate_entities(mesh, edim, lambda x: x[0] <= 1.0)
    submesh, entity_map, vertex_map, geom_map = create_submesh(
        mesh, edim, entities)

    # Create cell meshtags to mark half of the rectangle mesh
    c_to_v = mesh.topology.connectivity(tdim, 0)
    num_cells = c_to_v.num_nodes
    cells = create_adjacencylist([c_to_v.links(c)
                                  for c in range(num_cells)])
    cell_values = np.zeros((num_cells), dtype=np.int32)
    cell_values[entities] = 1
    cell_mt = meshtags_from_entities(mesh, tdim, cells, cell_values)

    # Create facet meshtags to mark the left side of the rectangle
    mesh.topology.create_connectivity(tdim - 1, 0)
    f_to_v = mesh.topology.connectivity(tdim - 1, 0)
    num_facets = f_to_v.num_nodes
    facets = create_adjacencylist([f_to_v.links(f)
                                   for f in range(num_facets)])
    facet_values = np.zeros((num_facets), dtype=np.int32)
    left_facets = locate_entities_boundary(
        mesh, tdim - 1, lambda x: np.isclose(x[0], 0.0))
    facet_values[left_facets] = 1
    facet_mt = meshtags_from_entities(mesh, tdim - 1, facets, facet_values)

    # Create trial and test functions defined on the mesh and submesh
    # respectively
    V_m = fem.FunctionSpace(mesh, (space, k))
    V_sm = fem.FunctionSpace(submesh, (space, k))
    u = ufl.TrialFunction(V_m)
    v = ufl.TestFunction(V_sm)

    # Apply boundary condition to the top boundary
    boundary_facets = locate_entities_boundary(
        mesh, edim - 1, lambda x: np.isclose(x[1], 1.0))
    dofs = fem.locate_dofs_topological(V_m, edim - 1, boundary_facets)
    bc_func = fem.Function(V_m)
    bc_func.interpolate(lambda x: x[0])
    bc = fem.dirichletbc(bc_func, dofs)

    # Create integration measure on the mesh
    dx = ufl.Measure("dx", domain=mesh, subdomain_data=cell_mt)
    ds = ufl.Measure("ds", domain=mesh, subdomain_data=facet_mt)

    # Create entity map from mesh cells to submesh cells (this is the inverse
    # of the entity map provided by create_submesh)
    entity_maps = {submesh: [entity_map.index(entity)
                             if entity in entity_map else -1
                             for entity in range(num_cells)]}
    # Create and assemble some forms
    a = fem.form(ufl.inner(u, v) * (dx(1) + ds(1)),
                 entity_maps=entity_maps)
    A = fem.petsc.assemble_matrix(a, bcs=[bc])
    A.assemble()

    L = fem.form(ufl.inner(1.0, v) * (dx(1) + ds(1)),
                 entity_maps=entity_maps)
    b = fem.petsc.assemble_vector(L)
    fem.petsc.apply_lifting(b, [a], bcs=[[bc]])
    b.ghostUpdate(addv=PETSc.InsertMode.ADD,
                  mode=PETSc.ScatterMode.REVERSE)

    # Compute expected norms and compare
    A_expected_norm, b_expected_norm = compute_expected_norms(
        d, n, space, k, ghost_mode)
    assert np.isclose(A.norm(), A_expected_norm)
    assert np.isclose(b.norm(), b_expected_norm)


@pytest.mark.parametrize("d", [2, 3])
@pytest.mark.parametrize("n", [2, 6])
@pytest.mark.parametrize("k", [1, 4])
@pytest.mark.parametrize("space", ["Lagrange", "Discontinuous Lagrange"])
@pytest.mark.parametrize("ghost_mode", [GhostMode.none,
                                        GhostMode.shared_facet])
@pytest.mark.parametrize("random_ordering", [False, True])
def test_mixed_codim_0_assembly_1(d, n, k, space, ghost_mode, random_ordering):
    """Same test as test_mixed_codim_0_assembly_0, but this time assembling
    with respect to the submesh rather than the mesh."""
    if d == 2:
        if random_ordering:
            mesh = create_random_mesh(((0.0, 0.0), (2.0, 1.0)), (2 * n, n),
                                      ghost_mode=ghost_mode)
        else:
            mesh = create_rectangle(
                MPI.COMM_WORLD, ((0.0, 0.0), (2.0, 1.0)), (2 * n, n),
                ghost_mode=ghost_mode)
    else:
        mesh = create_box(
            MPI.COMM_WORLD, ((0.0, 0.0, 0.0), (2.0, 1.0, 1.0)),
            (2 * n, n, n), ghost_mode=ghost_mode)
    tdim = mesh.topology.dim
    edim = tdim
    entities = locate_entities(mesh, edim, lambda x: x[0] <= 1.0)
    submesh, entity_map, vertex_map, geom_map = create_submesh(
        mesh, edim, entities)

    submesh.topology.create_connectivity(tdim - 1, 0)
    sm_f_to_v = submesh.topology.connectivity(tdim - 1, 0)
    sm_num_facets = sm_f_to_v.num_nodes
    sm_facets = create_adjacencylist([sm_f_to_v.links(f)
                                      for f in range(sm_num_facets)])
    sm_facet_values = np.zeros((sm_num_facets), dtype=np.int32)
    left_facets = locate_entities_boundary(
        submesh, tdim - 1, lambda x: np.isclose(x[0], 0.0))
    sm_facet_values[left_facets] = 1
    sm_facet_mt = meshtags_from_entities(
        submesh, tdim - 1, sm_facets, sm_facet_values)

    V_m = fem.FunctionSpace(mesh, (space, k))
    V_sm = fem.FunctionSpace(submesh, (space, k))
    u = ufl.TrialFunction(V_m)
    v = ufl.TestFunction(V_sm)

    boundary_facets = locate_entities_boundary(
        mesh, edim - 1, lambda x: np.isclose(x[1], 1.0))
    dofs = fem.locate_dofs_topological(V_m, edim - 1, boundary_facets)
    bc_func = fem.Function(V_m)
    bc_func.interpolate(lambda x: x[0])
    bc = fem.dirichletbc(bc_func, dofs)

    dx = ufl.Measure("dx", domain=submesh)
    ds = ufl.Measure("ds", domain=submesh, subdomain_data=sm_facet_mt)

    entity_maps = {mesh: entity_map}
    a = fem.form(ufl.inner(u, v) * (dx + ds(1)),
                 entity_maps=entity_maps)
    A = fem.petsc.assemble_matrix(a, bcs=[bc])
    A.assemble()

    L = fem.form(ufl.inner(1.0, v) * (dx + ds(1)),
                 entity_maps=entity_maps)
    b = fem.petsc.assemble_vector(L)
    fem.petsc.apply_lifting(b, [a], bcs=[[bc]])
    b.ghostUpdate(addv=PETSc.InsertMode.ADD,
                  mode=PETSc.ScatterMode.REVERSE)

    A_expected_norm, b_expected_norm = compute_expected_norms(
        d, n, space, k, ghost_mode)
    assert np.isclose(A.norm(), A_expected_norm)
    assert np.isclose(b.norm(), b_expected_norm)


@pytest.mark.parametrize("d", [2, 3])
@pytest.mark.parametrize("n", [2, 6])
@pytest.mark.parametrize("k", [1, 4])
@pytest.mark.parametrize("space", ["Lagrange", "Discontinuous Lagrange"])
@pytest.mark.parametrize("ghost_mode", [GhostMode.none,
                                        GhostMode.shared_facet])
@pytest.mark.parametrize("random_ordering", [False, True])
def test_codim_1_coeffs(d, n, k, space, ghost_mode, random_ordering):
    """Test that assembling forms with coefficients defined only on the
    boundary of the mesh gives the expected result."""
    if d == 2:
        if random_ordering:
            mesh = create_random_mesh(((0.0, 0.0), (2.0, 1.0)), (2 * n, n),
                                      ghost_mode=ghost_mode)
        else:
            mesh = create_rectangle(
                MPI.COMM_WORLD, ((0.0, 0.0), (2.0, 1.0)), (2 * n, n),
                ghost_mode=ghost_mode)

        def boundary_marker(x):
            return np.logical_or(np.logical_or(np.isclose(x[0], 2.0),
                                               np.isclose(x[0], 0.0)),
                                 np.logical_or(np.isclose(x[1], 1.0),
                                               np.isclose(x[1], 0.0)))
    else:
        mesh = create_box(
            MPI.COMM_WORLD, ((0.0, 0.0, 0.0), (2.0, 1.0, 1.0)),
            (2 * n, n, n), ghost_mode=ghost_mode)

        def boundary_marker(x):
            b_0 = np.logical_or(np.isclose(x[0], 2.0), np.isclose(x[0], 0.0))
            b_1 = np.logical_or(np.isclose(x[1], 1.0), np.isclose(x[1], 0.0))
            b_2 = np.logical_or(np.isclose(x[2], 1.0), np.isclose(x[2], 0.0))
            return np.logical_or(np.logical_or(b_0, b_1), b_2)

    # Create a submesh of the boundary of the mesh
    edim = mesh.topology.dim - 1
    num_facets = mesh.topology.create_entities(edim)
    entities = locate_entities_boundary(mesh, edim, boundary_marker)
    submesh, entity_map, vertex_map, geom_map = create_submesh(
        mesh, edim, entities)

    element = (space, k)
    V_m = fem.FunctionSpace(mesh, element)
    V_sm = fem.FunctionSpace(submesh, element)

    # Create a coefficient on submesh and the mesh (for comparison)
    f = fem.Function(V_sm)
    f.interpolate(lambda x: x[0])
    f_m = fem.Function(V_m)
    f_m.interpolate(lambda x: x[0])

    u = ufl.TrialFunction(V_m)
    v = ufl.TestFunction(V_m)

    # Create a map from facets in the mesh to facets in the submesh
    # (the inverse of the entity map retuned by create_submesh)
    entity_maps = {submesh: [entity_map.index(entity)
                             if entity in entity_map else -1
                             for entity in range(num_facets)]}

    # Assemble a matrix and compare with coefficient defined over whole mesh
    ds = ufl.Measure("ds", domain=mesh)
    a = fem.form(ufl.inner(f * u, v) * ds,
                 entity_maps=entity_maps)
    A = fem.petsc.assemble_matrix(a)
    A.assemble()
    A_norm = A.norm()

    a = fem.form(ufl.inner(f_m * u, v) * ds)
    A = fem.petsc.assemble_matrix(a)
    A.assemble()
    A_expected_norm = A.norm()
    assert np.isclose(A_norm, A_expected_norm)

    # Assemble a vector and compare
    L = fem.form(ufl.inner(f, v) * ds,
                 entity_maps=entity_maps)
    b = fem.petsc.assemble_vector(L)
    b.ghostUpdate(addv=PETSc.InsertMode.ADD,
                  mode=PETSc.ScatterMode.REVERSE)
    b_norm = b.norm()

    L = fem.form(ufl.inner(f_m, v) * ds)
    b = fem.petsc.assemble_vector(L)
    b.ghostUpdate(addv=PETSc.InsertMode.ADD,
                  mode=PETSc.ScatterMode.REVERSE)
    b_expected_norm = b.norm()
    assert np.isclose(b_norm, b_expected_norm)

    # Assemble a scalar and compare
    M = fem.form(f * ds,
                 entity_maps=entity_maps)
    s = mesh.comm.allreduce(fem.assemble_scalar(M), op=MPI.SUM)

    M = fem.form(f_m * ds)
    s_expected = mesh.comm.allreduce(fem.assemble_scalar(M), op=MPI.SUM)
    assert np.isclose(s, s_expected)


@pytest.mark.parametrize("d", [2, 3])
@pytest.mark.parametrize("n", [2, 6])
@pytest.mark.parametrize("k", [1, 4])
@pytest.mark.parametrize("space", ["Lagrange"])
@pytest.mark.parametrize("ghost_mode", [GhostMode.none,
                                        GhostMode.shared_facet])
@pytest.mark.parametrize("random_ordering", [False, True])
def test_codim_1_assembly(d, n, k, space, ghost_mode, random_ordering):
    """Test that assembling a form with a trial function defined over
    the mesh and a test function defined only over the mesh boundary
    gives the expected result"""
    # TODO Test discontinuous Lagrange spaces. Can't just compare to
    # the same spaces on the mesh in that case because a discontinuous
    # Lagrange space on the boundary facets will be discontinuous at
    # corners, which is not the case for a discontinuous Lagrange
    # space on the cells of the mesh.
    if d == 2:
        if random_ordering:
            mesh = create_random_mesh(((0.0, 0.0), (2.0, 1.0)), (2 * n, n),
                                      ghost_mode=ghost_mode)
        else:
            mesh = create_rectangle(
                MPI.COMM_WORLD, ((0.0, 0.0), (2.0, 1.0)), (2 * n, n),
                ghost_mode=ghost_mode)

        def boundary_marker(x):
            return np.logical_or(np.logical_or(np.isclose(x[0], 2.0),
                                               np.isclose(x[0], 0.0)),
                                 np.logical_or(np.isclose(x[1], 1.0),
                                               np.isclose(x[1], 0.0)))
    else:
        mesh = create_box(
            MPI.COMM_WORLD, ((0.0, 0.0, 0.0), (2.0, 1.0, 1.0)),
            (2 * n, n, n), ghost_mode=ghost_mode)

        def boundary_marker(x):
            b_0 = np.logical_or(np.isclose(x[0], 2.0), np.isclose(x[0], 0.0))
            b_1 = np.logical_or(np.isclose(x[1], 1.0), np.isclose(x[1], 0.0))
            b_2 = np.logical_or(np.isclose(x[2], 1.0), np.isclose(x[2], 0.0))
            return np.logical_or(np.logical_or(b_0, b_1), b_2)

    edim = mesh.topology.dim - 1
    num_facets = mesh.topology.create_entities(edim)
    entities = locate_entities_boundary(
        mesh, edim, boundary_marker)
    submesh, entity_map, vertex_map, geom_map = create_submesh(
        mesh, edim, entities)

    element = (space, k)
    V_m = fem.FunctionSpace(mesh, element)
    V_sm = fem.FunctionSpace(submesh, element)

    u_m = ufl.TrialFunction(V_m)
    v_m = ufl.TestFunction(V_m)
    v_sm = ufl.TestFunction(V_sm)

    ds = ufl.Measure("ds", domain=mesh)
    mp = [entity_map.index(entity) if entity in entity_map else -1
          for entity in range(num_facets)]
    entity_maps = {submesh: mp}
    a = fem.form(ufl.inner(u_m, v_sm) * ds,
                 entity_maps=entity_maps)
    A = fem.petsc.assemble_matrix(a)
    A.assemble()

    a_2 = fem.form(ufl.inner(u_m, v_m) * ds)
    A_2 = fem.petsc.assemble_matrix(a_2)
    A_2.assemble()

    assert np.isclose(A.norm(), A_2.norm())

    f = fem.Function(V_m)
    f.interpolate(lambda x: np.cos(np.pi * x[0]))

    L = fem.form(ufl.inner(f, v_sm) * ds,
                 entity_maps=entity_maps)
    b = fem.petsc.assemble_vector(L)
    b.ghostUpdate(addv=PETSc.InsertMode.ADD,
                  mode=PETSc.ScatterMode.REVERSE)

    L_2 = fem.form(ufl.inner(f, v_m) * ds)
    b_2 = fem.petsc.assemble_vector(L_2)
    b_2.ghostUpdate(addv=PETSc.InsertMode.ADD,
                    mode=PETSc.ScatterMode.REVERSE)

    assert np.isclose(b.norm(), b_2.norm())


@pytest.mark.parametrize("random_ordering", [False, True])
def test_assemble_block(random_ordering):
    n = 2
    if random_ordering:
        msh = create_random_mesh(((0.0, 0.0), (1.0, 1.0)), (n, n),
                                 ghost_mode=GhostMode.shared_facet)
    else:
        msh = create_unit_square(MPI.COMM_WORLD, n, n)
    edim = msh.topology.dim - 1
    num_facets = msh.topology.create_entities(edim)
    entities = locate_entities_boundary(
        msh, edim,
        lambda x: np.logical_or(np.logical_or(np.isclose(x[0], 1.0),
                                              np.isclose(x[0], 0.0)),
                                np.logical_or(np.isclose(x[1], 1.0),
                                              np.isclose(x[1], 0.0))))
    submesh, entity_map, vertex_map, geom_map = create_submesh(
        msh, edim, entities)

    V = fem.FunctionSpace(msh, ("Lagrange", 1))
    W = fem.FunctionSpace(submesh, ("Lagrange", 1))

    u = ufl.TrialFunction(V)
    v = ufl.TestFunction(V)
    lmbda = ufl.TrialFunction(W)
    mu = ufl.TestFunction(W)

    dx_m = ufl.Measure("dx", domain=msh)
    dx_sm = ufl.Measure("dx", domain=submesh)
    ds = ufl.Measure("ds", domain=msh)

    mp = [entity_map.index(entity) if entity in entity_map else -1
          for entity in range(num_facets)]
    entity_maps = {submesh: mp}

    a_00 = fem.form(ufl.inner(u, v) * dx_m)
    a_01 = fem.form(ufl.inner(lmbda, v) * ds, entity_maps=entity_maps)
    a_10 = fem.form(ufl.inner(u, mu) * ds, entity_maps=entity_maps)
    a_11 = fem.form(ufl.inner(lmbda, mu) * dx_sm)
    L_0 = fem.form(ufl.inner(1.0, v) * dx_m)
    L_1 = fem.form(ufl.inner(1.0, mu) * dx_sm)

    dofs = fem.locate_dofs_topological(V, edim, entities)
    bc = fem.dirichletbc(PETSc.ScalarType(0.0), dofs, V)

    a = [[a_00, a_01],
         [a_10, a_11]]
    L = [L_0, L_1]

    A = fem.petsc.assemble_matrix_block(a, bcs=[bc])
    A.assemble()
    b = fem.petsc.assemble_vector_block(L, a, bcs=[bc])

    # TODO Check value
    assert np.isclose(A.norm(), 3.0026030373660784)
    assert np.isclose(b.norm(), 1.4361406616345072)


def test_mixed_coeff_form():
    """Test that a form with coefficients involving dx and ds integrals assembles as expected"""
    n = 4
    msh = create_unit_square(MPI.COMM_WORLD, n, n)
    fdim = msh.topology.dim - 1
    num_facets = msh.topology.create_entities(fdim)
    boundary_facets = locate_entities_boundary(
        msh, fdim, lambda x: np.logical_or(np.logical_or(np.isclose(x[0], 0.0),
                                                         np.isclose(x[0], 1.0)),
                                           np.logical_or(np.isclose(x[1], 0.0),
                                                         np.isclose(x[1], 1.0))))
    submesh, entity_map = create_submesh(msh, fdim, boundary_facets)[0:2]

    # Create function spaces
    V = fem.FunctionSpace(msh, ("Lagrange", 1))
    W = fem.FunctionSpace(submesh, ("Lagrange", 1))
    v = ufl.TestFunction(V)

    # Create integration measure and entity maps
    ds = ufl.Measure("ds", domain=msh)
    entity_maps = {submesh: [entity_map.index(entity)
                             if entity in entity_map else -1
                             for entity in range(num_facets)]}

    # Define forms
    f = fem.Function(V)
    f.interpolate(lambda x: x[0])
    g = fem.Function(W)
    g.interpolate(lambda x: x[1])
    L = fem.form(ufl.inner(f, v) * ufl.dx + ufl.inner(g, v) * ds, entity_maps=entity_maps)

    b = fem.petsc.assemble_vector(L)
    b.ghostUpdate(addv=PETSc.InsertMode.ADD,
                  mode=PETSc.ScatterMode.REVERSE)

    # TODO Check value
<<<<<<< HEAD
    assert np.isclose(b.norm(), 0.6937782992069734)
=======
    assert np.isclose(b.norm(), 0.6937782992069734)


def reorder_mesh(msh):
    # FIXME Check this is correct
    # FIXME Needs generalising for high-order mesh
    # FIXME What about quads / hexes?
    tdim = msh.topology.dim
    num_cell_vertices = cell_num_entities(msh.topology.cell_type, 0)
    c_to_v = msh.topology.connectivity(tdim, 0)
    geom_dofmap = msh.geometry.dofmap
    vertex_imap = msh.topology.index_map(0)
    geom_imap = msh.geometry.index_map()
    for i in range(0, len(c_to_v.array), num_cell_vertices):
        topo_perm = np.argsort(vertex_imap.local_to_global(
            c_to_v.array[i:i + num_cell_vertices]))
        geom_perm = np.argsort(geom_imap.local_to_global(
            geom_dofmap.array[i:i + num_cell_vertices]))

        c_to_v.array[i:i + num_cell_vertices] = \
            c_to_v.array[i:i + num_cell_vertices][topo_perm]
        geom_dofmap.array[i:i + num_cell_vertices] = \
            geom_dofmap.array[i:i + num_cell_vertices][geom_perm]


@pytest.mark.parametrize("n", [2, 4, 8])
@pytest.mark.parametrize("d", [2, 3])
def test_int_facet(n, d):
    if d == 2:
        msh_0 = create_rectangle(
            MPI.COMM_WORLD, ((0.0, 0.0), (2.0, 1.0)), (2 * n, n),
            ghost_mode=GhostMode.shared_facet)
        msh_1 = create_unit_square(MPI.COMM_WORLD, n, n,
                                   ghost_mode=GhostMode.shared_facet)
    else:
        msh_0 = create_box(
            MPI.COMM_WORLD, ((0.0, 0.0, 0.0), (2.0, 1.0, 1.0)),
            (2 * n, n, n), ghost_mode=GhostMode.shared_facet)
        msh_1 = create_unit_cube(MPI.COMM_WORLD, n, n, n,
                                 ghost_mode=GhostMode.shared_facet)
    # Facet perms not working in parallel yet, so reorder the mesh for now
    reorder_mesh(msh_0)

    tdim = msh_0.topology.dim
    entities = locate_entities(msh_0, tdim, lambda x: x[0] <= 1.0)
    submesh, entity_map = create_submesh(
        msh_0, tdim, entities)[:2]

    V_msh = fem.FunctionSpace(msh_0, ("Lagrange", 1))
    V_submesh = fem.FunctionSpace(submesh, ("Lagrange", 1))

    u, v = ufl.TrialFunction(V_msh), ufl.TestFunction(V_submesh)

    boundary_facets = locate_entities_boundary(
        msh_0, tdim - 1, lambda x: np.isclose(x[1], 1.0))
    dofs = fem.locate_dofs_topological(V_msh, tdim - 1, boundary_facets)
    bc_func = fem.Function(V_msh)
    bc_func.interpolate(lambda x: x[0])
    bc = fem.dirichletbc(bc_func, dofs)

    # TODO Remove duplicate code
    dS = ufl.Measure("dS", domain=submesh)
    x = ufl.SpatialCoordinate(submesh)
    c = fem.Function(V_msh)
    c.interpolate(lambda x: 1 + x[0]**2)
    a = fem.form(ufl.inner((1 + x[0]) * c * u("+"), v("+")) * dS, entity_maps={msh_0: entity_map})
    A = fem.petsc.assemble_matrix(a, bcs=[bc])
    A.assemble()
    A_norm = A.norm()

    L = fem.form(ufl.inner((1 + x[0]) * c, v("+")) * dS, entity_maps={msh_0: entity_map})
    b = fem.petsc.assemble_vector(L)
    fem.petsc.apply_lifting(b, [a], bcs=[[bc]])
    b.ghostUpdate(addv=PETSc.InsertMode.ADD,
                  mode=PETSc.ScatterMode.REVERSE)
    b_norm = b.norm()

    V_0 = fem.FunctionSpace(msh_1, ("Lagrange", 1))
    V_1 = fem.FunctionSpace(msh_1, ("Lagrange", 1))
    u, v = ufl.TrialFunction(V_0), ufl.TestFunction(V_1)

    boundary_facets = locate_entities_boundary(
        msh_1, tdim - 1, lambda x: np.isclose(x[1], 1.0))
    dofs = fem.locate_dofs_topological(V_0, tdim - 1, boundary_facets)
    bc_func = fem.Function(V_0)
    bc_func.interpolate(lambda x: x[0])
    bc = fem.dirichletbc(bc_func, dofs)

    x = ufl.SpatialCoordinate(msh_1)
    c = fem.Function(V_0)
    c.interpolate(lambda x: 1 + x[0]**2)
    a = fem.form(ufl.inner((1 + x[0]) * c * u("+"), v("+")) * ufl.dS)
    A = fem.petsc.assemble_matrix(a, bcs=[bc])
    A.assemble()
    assert np.isclose(A_norm, A.norm())

    L = fem.form(ufl.inner((1 + x[0]) * c, v("+")) * ufl.dS)
    b = fem.petsc.assemble_vector(L)
    fem.petsc.apply_lifting(b, [a], bcs=[[bc]])
    b.ghostUpdate(addv=PETSc.InsertMode.ADD,
                  mode=PETSc.ScatterMode.REVERSE)
    assert np.isclose(b_norm, b.norm())
>>>>>>> 7bef294d
<|MERGE_RESOLUTION|>--- conflicted
+++ resolved
@@ -16,10 +16,7 @@
                           locate_entities, locate_entities_boundary,
                           meshtags_from_entities, create_mesh,
                           create_cell_partitioner)
-<<<<<<< HEAD
-=======
 from dolfinx.cpp.mesh import cell_num_entities
->>>>>>> 7bef294d
 
 from mpi4py import MPI
 from petsc4py import PETSc
@@ -806,9 +803,6 @@
                   mode=PETSc.ScatterMode.REVERSE)
 
     # TODO Check value
-<<<<<<< HEAD
-    assert np.isclose(b.norm(), 0.6937782992069734)
-=======
     assert np.isclose(b.norm(), 0.6937782992069734)
 
 
@@ -910,5 +904,4 @@
     fem.petsc.apply_lifting(b, [a], bcs=[[bc]])
     b.ghostUpdate(addv=PETSc.InsertMode.ADD,
                   mode=PETSc.ScatterMode.REVERSE)
-    assert np.isclose(b_norm, b.norm())
->>>>>>> 7bef294d
+    assert np.isclose(b_norm, b.norm())