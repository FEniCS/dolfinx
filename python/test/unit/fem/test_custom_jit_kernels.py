--- conflicted
+++ resolved
@@ -105,13 +105,8 @@
             [V._cpp_object, V._cpp_object], integrals, [], [], False, [], mesh=mesh._cpp_object
         )
     )
-<<<<<<< HEAD
     integrals = {IntegralType.cell: [(0, k1.address, cells, active_coeffs)]}
-    L = Form(formtype([V._cpp_object], integrals, [], [], False, {}, mesh=mesh._cpp_object))
-=======
-    integrals = {IntegralType.cell: [(-1, k1.address, cells, active_coeffs)]}
     L = Form(formtype([V._cpp_object], integrals, [], [], False, [], mesh=mesh._cpp_object))
->>>>>>> e908d7eb
 
     A = dolfinx.fem.assemble_matrix(a)
     A.scatter_reverse()
