--- conflicted
+++ resolved
@@ -38,17 +38,12 @@
         mat = np.array([[0], [1], [2], [1], [3], [4], [2], [4], [5]])
         return np.broadcast_to(mat, (9, x.shape[1]))
 
-<<<<<<< HEAD
-    element = basix.ufl.element("DG", mesh.basix_cell(), 0, shape=(3, 3))
-    symm_element = basix.ufl.element("DG", mesh.basix_cell(), 0, shape=(3, 3), symmetry=True)
-=======
     element = basix.ufl.element(
         "DG", mesh.basix_cell(), 0, shape=(3, 3), dtype=dolfinx.default_real_type
     )
     symm_element = basix.ufl.element(
         "DG", mesh.basix_cell(), 0, shape=(3, 3), symmetry=True, dtype=dolfinx.default_real_type
     )
->>>>>>> c5644696
     space = dolfinx.fem.functionspace(mesh, element)
     symm_space = dolfinx.fem.functionspace(mesh, symm_element)
     f = dolfinx.fem.Function(space)
@@ -71,13 +66,9 @@
     def tensor(x):
         return np.broadcast_to(mat.reshape((9, 1)), (9, x.shape[1]))
 
-<<<<<<< HEAD
-    element = basix.ufl.element("DG", mesh.basix_cell(), 0, shape=(3, 3), symmetry=True)
-=======
     element = basix.ufl.element(
         "DG", mesh.basix_cell(), 0, shape=(3, 3), symmetry=True, dtype=dolfinx.default_real_type
     )
->>>>>>> c5644696
     space = dolfinx.fem.functionspace(mesh, element)
     f = dolfinx.fem.Function(space)
 
