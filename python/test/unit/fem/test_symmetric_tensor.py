from mpi4py import MPI

import numpy as np
import pytest

import basix.ufl
import dolfinx
import ufl


@pytest.mark.parametrize("degree", range(1, 4))
@pytest.mark.parametrize("symmetry", [True, False])
def test_transpose(degree, symmetry):
    mesh = dolfinx.mesh.create_unit_square(MPI.COMM_WORLD, 10, 10)
    e = basix.ufl.element("Lagrange", "triangle", degree, shape=(2, 2), symmetry=symmetry)

    space = dolfinx.fem.functionspace(mesh, e)

    f = dolfinx.fem.Function(space)
    f.interpolate(lambda x: (x[0], x[1], x[0] ** 3, x[0]))

    form = dolfinx.fem.form(ufl.inner(f - ufl.transpose(f), f - ufl.transpose(f)) * ufl.dx)
    assert np.isclose(dolfinx.fem.assemble_scalar(form), 0) == symmetry


def test_interpolation():
<<<<<<< HEAD
=======
    """Test that a symmetric 3x3 2-tensor is correctly interpolated."""
>>>>>>> 412b8466
    mesh = dolfinx.mesh.create_unit_square(MPI.COMM_WORLD, 10, 10)

    def tensor(x):
        mat = np.array([[0], [1], [2], [1], [3], [4], [2], [4], [5]])
        return np.broadcast_to(mat, (9, x.shape[1]))

    element = basix.ufl.element("DG", mesh.basix_cell(), 0, shape=(3, 3))
    symm_element = basix.ufl.element("DG", mesh.basix_cell(), 0, shape=(3, 3), symmetry=True)
    space = dolfinx.fem.functionspace(mesh, element)
    symm_space = dolfinx.fem.functionspace(mesh, symm_element)
    f = dolfinx.fem.Function(space)
    symm_f = dolfinx.fem.Function(symm_space)

    f.interpolate(lambda x: tensor(x))
    symm_f.interpolate(lambda x: tensor(x))

    l2_error = dolfinx.fem.assemble_scalar(dolfinx.fem.form((f - symm_f) ** 2 * ufl.dx))
    atol = 10 * np.finfo(dolfinx.default_scalar_type).resolution
    assert np.isclose(l2_error, 0.0, atol=atol)


def test_eval():
<<<<<<< HEAD
=======
    """Test that eval is correct for a symmetric 3x3 2-tensor is correct."""
>>>>>>> 412b8466
    mesh = dolfinx.mesh.create_unit_square(MPI.COMM_WORLD, 10, 10)

    mat = np.array([0, 1, 2, 1, 3, 4, 2, 4, 5])

    def tensor(x):
        return np.broadcast_to(mat.reshape((9, 1)), (9, x.shape[1]))

    element = basix.ufl.element("DG", mesh.basix_cell(), 0, shape=(3, 3), symmetry=True)
    space = dolfinx.fem.functionspace(mesh, element)
    f = dolfinx.fem.Function(space)

    f.interpolate(lambda x: tensor(x))

    value = f.eval([[0, 0, 0]], [0])

    atol = 10 * np.finfo(dolfinx.default_scalar_type).resolution
    assert np.allclose(value, mat, atol=atol)<|MERGE_RESOLUTION|>--- conflicted
+++ resolved
@@ -24,10 +24,7 @@
 
 
 def test_interpolation():
-<<<<<<< HEAD
-=======
     """Test that a symmetric 3x3 2-tensor is correctly interpolated."""
->>>>>>> 412b8466
     mesh = dolfinx.mesh.create_unit_square(MPI.COMM_WORLD, 10, 10)
 
     def tensor(x):
@@ -50,10 +47,7 @@
 
 
 def test_eval():
-<<<<<<< HEAD
-=======
     """Test that eval is correct for a symmetric 3x3 2-tensor is correct."""
->>>>>>> 412b8466
     mesh = dolfinx.mesh.create_unit_square(MPI.COMM_WORLD, 10, 10)
 
     mat = np.array([0, 1, 2, 1, 3, 4, 2, 4, 5])
