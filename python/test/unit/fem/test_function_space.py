--- conflicted
+++ resolved
@@ -10,17 +10,10 @@
 import basix
 from basix.ufl_wrapper import create_element, create_vector_element
 from dolfinx.fem import Function, FunctionSpace, VectorFunctionSpace
-<<<<<<< HEAD
-from dolfinx.mesh import create_unit_cube, create_mesh
-from ufl import TestFunction, TrialFunction, VectorElement, grad, Mesh, Cell
-from ufl.log import UFLException
-import numpy as np
-=======
 from dolfinx.mesh import create_mesh, create_unit_cube
 from ufl import (Cell, FiniteElement, Mesh, TestFunction, TrialFunction,
                  VectorElement, grad, triangle)
 
->>>>>>> 3784623b
 from mpi4py import MPI
 
 
@@ -227,13 +220,8 @@
 
 def test_cell_mismatch(mesh):
     """Test that cell mismatch raises early enough from UFL"""
-<<<<<<< HEAD
     element = create_element("P", "triangle", 1)
-    with pytest.raises(UFLException):
-=======
-    element = FiniteElement("P", triangle, 1)
     with pytest.raises(BaseException):
->>>>>>> 3784623b
         FunctionSpace(mesh, element)
 
 
