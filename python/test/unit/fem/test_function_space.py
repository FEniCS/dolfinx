# Copyright (C) 2011 Johan Hake
#
# This file is part of DOLFINx (https://www.fenicsproject.org)
#
# SPDX-License-Identifier:    LGPL-3.0-or-later
"""Unit tests for the FunctionSpace class"""

from mpi4py import MPI

import numpy as np
import pytest

import basix
from basix.ufl import element, mixed_element
from dolfinx import default_real_type
from dolfinx.fem import Function, FunctionSpace, functionspace
from dolfinx.mesh import create_mesh, create_unit_cube
from ufl import Cell, Mesh, TestFunction, TrialFunction, grad


@pytest.fixture
def mesh():
    return create_unit_cube(MPI.COMM_WORLD, 8, 8, 8)


@pytest.fixture
def V(mesh):
    return functionspace(mesh, ("Lagrange", 1))


@pytest.fixture
def W(mesh):
    gdim = mesh.geometry.dim
    return functionspace(mesh, ("Lagrange", 1, (gdim,)))


@pytest.fixture
def Q(mesh):
    W = element(
        "Lagrange", mesh.basix_cell(), 1, shape=(mesh.geometry.dim,), dtype=default_real_type
    )
    V = element("Lagrange", mesh.basix_cell(), 1, dtype=default_real_type)
    return functionspace(mesh, mixed_element([W, V]))


@pytest.fixture
def f(V):
    return Function(V)


@pytest.fixture
def V2(f):
    return f.function_space


@pytest.fixture
def g(W):
    return Function(W)


@pytest.fixture
def W2(g):
    return g.function_space


def test_python_interface(V, V2, W, W2, Q):
    # Test Python interface of cpp generated functionspace
    assert isinstance(V, FunctionSpace)
    assert isinstance(W, FunctionSpace)
    assert isinstance(V2, FunctionSpace)
    assert isinstance(W2, FunctionSpace)

    assert V.mesh.ufl_cell() == V2.mesh.ufl_cell()
    assert W.mesh.ufl_cell() == W2.mesh.ufl_cell()
    assert V.element == V2.element
    assert W.element == W2.element
    assert V.ufl_element() == V2.ufl_element()
    assert W.ufl_element() == W2.ufl_element()
    assert W is W2
    assert V is V2


def test_component(V, W, Q):
    assert not W.component()
    assert not V.component()
    assert W.sub(0).component()[0] == 0
    assert W.sub(1).component()[0] == 1
    assert Q.sub(0).component()[0] == 0
    assert Q.sub(1).component()[0] == 1


def test_equality(V, V2, W, W2):
    assert V == V  # /NOSONAR
    assert V == V2
    assert W == W  # /NOSONAR
    assert W == W2


def test_sub(Q, W):
    X = Q.sub(0)

    assert W.dofmap.dof_layout.num_dofs == X.dofmap.dof_layout.num_dofs
    for dim, entity_count in enumerate([4, 6, 4, 1]):
        assert W.dofmap.dof_layout.num_entity_dofs(dim) == X.dofmap.dof_layout.num_entity_dofs(dim)
        assert W.dofmap.dof_layout.num_entity_closure_dofs(
            dim
        ) == X.dofmap.dof_layout.num_entity_closure_dofs(dim)
        for i in range(entity_count):
            assert (
                len(W.dofmap.dof_layout.entity_dofs(dim, i))
                == len(X.dofmap.dof_layout.entity_dofs(dim, i))
                == len(X.dofmap.dof_layout.entity_dofs(dim, 0))
            )
            assert (
                len(W.dofmap.dof_layout.entity_closure_dofs(dim, i))
                == len(X.dofmap.dof_layout.entity_closure_dofs(dim, i))
                == len(X.dofmap.dof_layout.entity_closure_dofs(dim, 0))
            )

    assert W.dofmap.dof_layout.block_size == X.dofmap.dof_layout.block_size
    assert W.dofmap.bs * len(W.dofmap.cell_dofs(0)) == len(X.dofmap.cell_dofs(0))

    assert W.element.num_sub_elements == X.element.num_sub_elements
    assert W.element.space_dimension == X.element.space_dimension
    assert W.value_shape == X.value_shape
    assert W.element.interpolation_points.shape == X.element.interpolation_points.shape
    assert W.element == X.element


def test_inclusion(V, Q):
    assert V.contains(V)
    assert not Q.contains(V)

    assert Q.contains(Q)
    assert Q.contains(Q.sub(0))
    assert Q.contains(Q.sub(1))
    assert Q.contains(Q.sub(0).sub(0))
    assert Q.contains(Q.sub(0).sub(1))

    assert not Q.sub(0).contains(Q)
    assert Q.sub(0).contains(Q.sub(0))
    assert not Q.sub(0).contains(Q.sub(1))
    assert Q.sub(0).contains(Q.sub(0).sub(0))
    assert Q.sub(0).contains(Q.sub(0).sub(1))

    assert not Q.sub(1).contains(Q)
    assert not Q.sub(1).contains(Q.sub(0))
    assert Q.sub(1).contains(Q.sub(1))
    assert not Q.sub(1).contains(Q.sub(0).sub(0))
    assert not Q.sub(1).contains(Q.sub(0).sub(1))

    assert not Q.sub(0).sub(0).contains(Q)
    assert not Q.sub(0).sub(0).contains(Q.sub(0))
    assert not Q.sub(0).sub(0).contains(Q.sub(1))
    assert Q.sub(0).sub(0).contains(Q.sub(0).sub(0))
    assert not Q.sub(0).sub(0).contains(Q.sub(0).sub(1))


def test_not_equal(W, V, W2, V2):
    assert W != V
    assert W2 != V2


def test_clone(W):
    assert W.clone() is not W


def test_collapse(W, V):
    with pytest.raises(RuntimeError):
        Function(W.sub(1))

    Ws = [W.sub(i).collapse() for i in range(W.num_sub_spaces)]
    for Wi, dofs in Ws:
        assert np.allclose(Wi.dofmap.index_map.ghosts, W.dofmap.index_map.ghosts)

        # Number of collapsed dofs in W numbering must agree with the number of dofs
        # of the collapsed space
        assert Wi.dofmap.index_map.size_local + Wi.dofmap.index_map.num_ghosts == dofs.size

    msh = W.mesh
    cell_imap = msh.topology.index_map(msh.topology.dim)
    num_cells = cell_imap.size_local + cell_imap.num_ghosts
    bs = W.dofmap.index_map_bs
    for c in range(num_cells):
        cell_dofs = W.dofmap.cell_dofs(c)
        for i, dof in enumerate(cell_dofs):
            for k in range(bs):
                new_dof = Ws[k][0].dofmap.cell_dofs(c)[i]
                new_to_old = Ws[k][1]
                assert dof * bs + k == new_to_old[new_dof]

    f0 = Function(Ws[0][0])
    f1 = Function(V)
    assert f0.x.index_map.size_global == f1.x.index_map.size_global


def test_argument_equality(mesh, V, V2, W, W2):
    """Placed this test here because it's mainly about detecting differing
    function spaces"""
    mesh2 = create_unit_cube(MPI.COMM_WORLD, 8, 8, 8)
    gdim = mesh2.geometry.dim
    V3 = functionspace(mesh2, ("Lagrange", 1))
    W3 = functionspace(mesh2, ("Lagrange", 1, (gdim,)))

    for TF in (TestFunction, TrialFunction):
        v = TF(V)
        v2 = TF(V2)
        v3 = TF(V3)
        assert v == v2
        assert v2 == v
        assert V != V3
        assert V2 != V3
        assert not v == v3
        assert not v2 == v3
        assert v != v3
        assert v2 != v3
        assert v != v3
        assert v2 != v3

        w = TF(W)
        w2 = TF(W2)
        w3 = TF(W3)
        assert w == w2
        assert w2 == w
        assert w != w3
        assert w2 != w3

        assert v != w
        assert w != v

        s1 = set((v, w))
        s2 = set((v2, w2))
        s3 = set((v, v2, w, w2))
        assert len(s1) == 2
        assert len(s2) == 2
        assert len(s3) == 2
        assert s1 == s2
        assert s1 == s3
        assert s2 == s3

        # Test that the dolfinx implementation of Argument.__eq__ is
        # triggered when comparing ufl expressions
        assert grad(v) == grad(v2)
        assert grad(v) != grad(v3)


def test_cell_mismatch(mesh):
    """Test that cell mismatch raises early enough from UFL"""
    e = element("P", "triangle", 1, dtype=default_real_type)
    with pytest.raises(BaseException):
        functionspace(mesh, e)


@pytest.mark.skipif(default_real_type != np.float64, reason="float32 not supported yet")
def test_basix_element(V, W, Q, V2):
    for V_ in (V, W, V2):
<<<<<<< HEAD
        assert isinstance(V_.element.basix_element, basix.finite_element.FiniteElement)
=======
        e = V_.element.basix_element
        assert isinstance(
            e, basix._basixcpp.FiniteElement_float64 | basix._basixcpp.FiniteElement_float32
        )
>>>>>>> cea9b081

    # Mixed spaces do not yet return a basix element
    with pytest.raises(RuntimeError):
        _ = Q.element.basix_element


@pytest.mark.skip_in_parallel
def test_vector_function_space_cell_type():
    """Test that the UFL element cell of a vector function
    space is correct on meshes where gdim > tdim"""
    comm = MPI.COMM_WORLD
    gdim = 2

    # Create a mesh containing a single interval living in 2D
    cell = Cell("interval")
    domain = Mesh(element("Lagrange", "interval", 1, shape=(1,), dtype=default_real_type))
    cells = np.array([[0, 1]], dtype=np.int64)
    x = np.array([[0.0, 0.0], [1.0, 1.0]])
    mesh = create_mesh(comm, cells, domain, x)

    # Create functions space over mesh, and check element cell
    # is correct
    V = functionspace(mesh, ("Lagrange", 1, (gdim,)))
    assert V.ufl_element().cell == cell


@pytest.mark.skip_in_parallel
def test_manifold_spaces():
    vertices = np.array(
        [(0.0, 0.0, 1.0), (1.0, 1.0, 1.0), (1.0, 0.0, 0.0), (0.0, 1.0, 0.0)],
        dtype=default_real_type,
    )
    cells = [(0, 1, 2), (0, 1, 3)]
    domain = Mesh(element("Lagrange", "triangle", 1, shape=(2,), dtype=default_real_type))
    mesh = create_mesh(MPI.COMM_WORLD, cells, domain, vertices)
    gdim = mesh.geometry.dim
    QV = functionspace(mesh, ("Lagrange", 1, (gdim,)))
    QT = functionspace(mesh, ("Lagrange", 1, (gdim, gdim)))
    u, v = Function(QV), Function(QT)
    assert u.ufl_shape == (3,)
    assert v.ufl_shape == (3, 3)<|MERGE_RESOLUTION|>--- conflicted
+++ resolved
@@ -254,14 +254,11 @@
 @pytest.mark.skipif(default_real_type != np.float64, reason="float32 not supported yet")
 def test_basix_element(V, W, Q, V2):
     for V_ in (V, W, V2):
-<<<<<<< HEAD
-        assert isinstance(V_.element.basix_element, basix.finite_element.FiniteElement)
-=======
         e = V_.element.basix_element
+        assert isinstance(e, basix.finite_element.FiniteElement)
         assert isinstance(
-            e, basix._basixcpp.FiniteElement_float64 | basix._basixcpp.FiniteElement_float32
+            e.cpp_object, basix._basixcpp.FiniteElement_float64 | basix._basixcpp.FiniteElement_float32
         )
->>>>>>> cea9b081
 
     # Mixed spaces do not yet return a basix element
     with pytest.raises(RuntimeError):
