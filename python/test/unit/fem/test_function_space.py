--- conflicted
+++ resolved
@@ -4,21 +4,16 @@
 #
 # SPDX-License-Identifier:    LGPL-3.0-or-later
 """Unit tests for the FunctionSpace class"""
+import basix
 import numpy as np
 import pytest
-
-import basix
 from basix.ufl import element, mixed_element
 from dolfinx.fem import (Function, FunctionSpace, TensorFunctionSpace,
                          VectorFunctionSpace)
 from dolfinx.mesh import create_mesh, create_unit_cube
 from ufl import Cell, Mesh, TestFunction, TrialFunction, grad
 
-<<<<<<< HEAD
 from dolfinx import default_real_type
-=======
-from mpi4py import MPI
->>>>>>> aa4242a3
 
 
 @pytest.fixture
