# Copyright (C) 2020 Garth N. Wells, Jørgen S. Dokken
#
# This file is part of DOLFINx (https://www.fenicsproject.org)
#
# SPDX-License-Identifier:    LGPL-3.0-or-later

from mpi4py import MPI

import numpy as np
import pytest

from dolfinx import cpp as _cpp
from dolfinx.cpp.mesh import cell_normals
<<<<<<< HEAD
from dolfinx.mesh import (create_unit_cube, create_unit_square,
                          locate_entities_boundary)
=======
from dolfinx.mesh import create_unit_cube, create_unit_square, locate_entities_boundary
>>>>>>> 91d3beee


@pytest.fixture
def cube():
    return create_unit_cube(MPI.COMM_WORLD, 5, 5, 5)


@pytest.fixture
def square():
    return create_unit_square(MPI.COMM_WORLD, 5, 5)


@pytest.mark.skip("volume_entities needs fixing")
@pytest.mark.skip_in_parallel
def test_area(cube, square):
    """Iterate over faces and sum area."""

    # TODO: update for dim < tdim
    # cube.topology.create_entities(2)
    # area = dolfinx.cpp.mesh.volume_entities(cube, range(cube.num_entities(2)), 2).sum()
    # assert area == pytest.approx(39.21320343559672494393)

    map = square.topology.index_map(2)
    num_faces = map.size_local + map.num_ghosts

    cube.topology.create_entities(1)
    area = _cpp.mesh.volume_entities(square, range(num_faces), 2).sum()
    assert area == pytest.approx(1.0)


def test_normals(cube, square):
    """Test cell normals for a subset of facets"""

    def left_side(x):
        return np.isclose(x[0], 0)

    fdim = cube.topology.dim - 1
    facets = locate_entities_boundary(cube, fdim, left_side)
    normals = cell_normals(cube._cpp_object, fdim, facets)
    assert np.allclose(normals, [-1, 0, 0])

    fdim = square.topology.dim - 1
    facets = locate_entities_boundary(square, fdim, left_side)
    normals = cell_normals(square._cpp_object, fdim, facets)
    assert np.allclose(normals, [-1, 0, 0])<|MERGE_RESOLUTION|>--- conflicted
+++ resolved
@@ -11,12 +11,7 @@
 
 from dolfinx import cpp as _cpp
 from dolfinx.cpp.mesh import cell_normals
-<<<<<<< HEAD
-from dolfinx.mesh import (create_unit_cube, create_unit_square,
-                          locate_entities_boundary)
-=======
 from dolfinx.mesh import create_unit_cube, create_unit_square, locate_entities_boundary
->>>>>>> 91d3beee
 
 
 @pytest.fixture
