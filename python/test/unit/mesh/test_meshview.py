--- conflicted
+++ resolved
@@ -26,49 +26,6 @@
         assert np.allclose(parent_dofmap_g.links(cell), child_dofmap.links(i))
 
     e_to_v = mesh.topology.connectivity(dim, 0)
-<<<<<<< HEAD
-    e_to_v_new = mv.topology.connectivity(dim, 0)
-    e_to_v_cpp = mv_cpp.topology.connectivity(dim, 0)
-
-    out_str = f"---{MPI.COMM_WORLD.rank}----\n"
-    out_str += f"Cells: {cells}\n"
-    out_str += f"Child->Parent vertex map {mv.child_vertex_map}"
-    out_str += "---Org---\n"
-    for cell in range(mesh.topology.index_map(dim).size_local + mesh.topology.index_map(dim).num_ghosts):
-        out_str += f"{cell}, {e_to_v.links(cell)}\n"
-    out_str += "---new---\n"
-    for i in range(e_to_v_new.num_nodes):
-        out_str += f"{i}, {e_to_v_new.links(i)}\n"
-    out_str += "---new mapped---\n"
-    for i in range(e_to_v_new.num_nodes):
-        out_str += f"{mv.child_entity_map[i]}, {mv.child_vertex_map[e_to_v_new.links(i)]}\n"
-    print(out_str)
-    for i in range(e_to_v_new.num_nodes):
-        assert np.allclose(e_to_v.links(mv.child_entity_map[i]), mv.child_vertex_map[e_to_v_new.links(i)])
-        assert np.allclose(e_to_v.links(mv.child_entity_map[i]), mv_cpp.parent_vertices[e_to_v_cpp.links(i)])
-
-
-# def test_meshview_facets():
-# mesh = dolfinx.UnitSquareMesh(MPI.COMM_WORLD, 4, 2)
-# dim = mesh.topology.dim - 1
-
-# facets = dolfinx.mesh.locate_entities_boundary(mesh, dim, lambda x: x[0] <= 0.5)
-
-# mv_cpp = dolfinx.cpp.mesh.MeshView(mesh, dim, facets)
-# child_dofmap = mv_cpp.geometry_dofmap
-# parent_facets = mv_cpp.parent_entities
-# e_to_c = mesh.topology.connectivity(dim, mesh.topology.dim)
-# c_to_e = mesh.topology.connectivity(mesh.topology.dim, dim)
-# parent_dofmap = mesh.geometry.dofmap
-# for i, facet in enumerate(parent_facets):
-#     p_cells = e_to_c.links(facet)
-#     cell = p_cells[0]
-#     p_facets = c_to_e.links(cell)
-#     local_index = np.flatnonzero(p_facets == facet)
-#     x_dofs = parent_dofmap.links(cell)
-#     e_dofs = mesh.geometry.cmap.dof_layout.entity_closure_dofs(dim, local_index)
-#     print(i, facet, x_dofs[e_dofs], ":", child_dofmap.links(i))
-=======
     e_to_v_mv = mv.topology.connectivity(dim, 0)
 
     for i in range(e_to_v_mv.num_nodes):
@@ -96,5 +53,4 @@
     e_to_v_mv = mv.topology.connectivity(dim, 0)
 
     for i in range(e_to_v_mv.num_nodes):
-        assert np.allclose(e_to_v.links(parent_facets[i]), mv.parent_vertices[e_to_v_mv.links(i)])
->>>>>>> 1d9f87f6
+        assert np.allclose(e_to_v.links(parent_facets[i]), mv.parent_vertices[e_to_v_mv.links(i)])