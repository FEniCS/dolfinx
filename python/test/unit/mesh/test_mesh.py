# Copyright (C) 2006 Anders Logg
#
# This file is part of DOLFINx (https://www.fenicsproject.org)
#
# SPDX-License-Identifier:    LGPL-3.0-or-later

import math
import sys

from mpi4py import MPI

import numpy as np
import pytest

import basix
import ufl
from basix.ufl import element
from dolfinx import cpp as _cpp
from dolfinx import graph
from dolfinx import mesh as _mesh
from dolfinx.cpp.mesh import create_cell_partitioner, entities_to_geometry, is_simplex
from dolfinx.fem import assemble_scalar, coordinate_element, form
from dolfinx.mesh import (
    CellType,
    DiagonalType,
    GhostMode,
    create_box,
    create_interval,
    create_rectangle,
    create_submesh,
    create_unit_cube,
    create_unit_interval,
    create_unit_square,
    exterior_facet_indices,
    locate_entities,
    locate_entities_boundary,
)


def submesh_topology_test(mesh, submesh, entity_map, vertex_map, entity_dim):
    submesh_cell_imap = submesh.topology.index_map(entity_dim)
    submesh_c_to_v = submesh.topology.connectivity(entity_dim, 0)
    assert (submesh_cell_imap.size_local + submesh_cell_imap.num_ghosts) == submesh_c_to_v.num_nodes

    # Check that creating entities / creating connectivity doesn't cause
    # a segmentation fault
    for i in range(submesh.topology.dim):
        submesh.topology.create_entities(i)
        submesh.topology.create_connectivity(i, 0)
    # Some processes might not own or ghost entities
    if len(entity_map) > 0:
        mesh.topology.create_connectivity(entity_dim, 0)
        mesh_e_to_v = mesh.topology.connectivity(entity_dim, 0)
        submesh.topology.create_connectivity(entity_dim, 0)
        submesh_e_to_v = submesh.topology.connectivity(entity_dim, 0)
        for submesh_entity in range(len(entity_map)):
            submesh_entity_vertices = submesh_e_to_v.links(submesh_entity)
            # The submesh is created such that entities is the map from the
            # submesh entity to the mesh entity
            mesh_entity = entity_map[submesh_entity]
            mesh_entity_vertices = mesh_e_to_v.links(mesh_entity)
            for i in range(len(submesh_entity_vertices)):
                assert vertex_map[submesh_entity_vertices[i]] == mesh_entity_vertices[i]
    else:
        assert submesh.topology.index_map(entity_dim).size_local == 0


def submesh_geometry_test(mesh, submesh, entity_map, geom_map, entity_dim):
    submesh_geom_index_map = submesh.geometry.index_map()
    assert (
        submesh_geom_index_map.size_local + submesh_geom_index_map.num_ghosts
        == submesh.geometry.x.shape[0]
    )

    # Some processes might not own or ghost entities
    if len(entity_map) > 0:
        assert mesh.geometry.dim == submesh.geometry.dim

        e_to_g = entities_to_geometry(mesh._cpp_object, entity_dim, np.array(entity_map), False)
        for submesh_entity in range(len(entity_map)):
            submesh_x_dofs = submesh.geometry.dofmap[submesh_entity]
            # e_to_g[i] gets the mesh x_dofs of entities[i], which should
            # correspond to the x_dofs of cell i in the submesh
            mesh_x_dofs = e_to_g[submesh_entity]
            for i in range(len(submesh_x_dofs)):
                assert mesh_x_dofs[i] == geom_map[submesh_x_dofs[i]]
                assert np.allclose(
                    mesh.geometry.x[mesh_x_dofs[i]], submesh.geometry.x[submesh_x_dofs[i]]
                )


def mesh_1d(dtype):
    """Create 1D mesh with degenerate cell"""
    mesh1d = create_unit_interval(MPI.COMM_WORLD, 4, dtype=dtype)
    i1 = np.where((np.isclose(mesh1d.geometry.x, (0.75, 0.0, 0.0))).all(axis=1))[0][0]
    i2 = np.where((np.isclose(mesh1d.geometry.x, (1.0, 0.0, 0.0))).all(axis=1))[0][0]
    mesh1d.geometry.x[i2] = mesh1d.geometry.x[i1]
    return mesh1d


def mesh_2d(dtype):
    """Create 2D mesh with one equilateral triangle"""
    mesh2d = create_rectangle(
        MPI.COMM_WORLD,
        [np.array([0.0, 0.0]), np.array([1.0, 1.0])],
        [1, 1],
        CellType.triangle,
        dtype,
        GhostMode.none,
        create_cell_partitioner(GhostMode.none),
        DiagonalType.left,
    )
    i1 = np.where((np.isclose(mesh2d.geometry.x, (1.0, 1.0, 0.0))).all(axis=1))[0][0]
    mesh2d.geometry.x[i1, :2] += 0.5 * (math.sqrt(3.0) - 1.0)
    return mesh2d


@pytest.fixture
def mesh3d(dtype=np.float64):
    """Create 3D mesh with regular tetrahedron and degenerate cells"""
    mesh3d = create_unit_cube(MPI.COMM_WORLD, 1, 1, 1, dtype=dtype)
    i1 = np.where((np.isclose(mesh3d.geometry.x, (0.0, 1.0, 0.0))).all(axis=1))[0][0]
    i2 = np.where((np.isclose(mesh3d.geometry.x, (1.0, 1.0, 1.0))).all(axis=1))[0][0]
    mesh3d.geometry.x[i1][0] = 1.0
    mesh3d.geometry.x[i2][1] = 0.0
    return mesh3d


def mesh_3d(dtype):
    """Create 3D mesh with regular tetrahedron and degenerate cells"""
    mesh3d = create_unit_cube(MPI.COMM_WORLD, 1, 1, 1, dtype=dtype)
    i1 = np.where((np.isclose(mesh3d.geometry.x, (0.0, 1.0, 0.0))).all(axis=1))[0][0]
    i2 = np.where((np.isclose(mesh3d.geometry.x, (1.0, 1.0, 1.0))).all(axis=1))[0][0]
    mesh3d.geometry.x[i1][0] = 1.0
    mesh3d.geometry.x[i2][1] = 0.0
    return mesh3d


@pytest.fixture
def c0(mesh3d):
    """Original tetrahedron from create_unit_cube(MPI.COMM_WORLD, 1, 1, 1)"""
    return mesh3d, mesh3d.topology.dim, 0


@pytest.fixture
def c1(mesh3d):
    # Degenerate cell
    return mesh3d, mesh3d.topology.dim, 1


@pytest.fixture
def c5(mesh3d):
    # Regular tetrahedron with edge sqrt(2)
    return mesh3d, mesh3d.topology.dim, 5


@pytest.fixture
def interval():
    return create_interval(MPI.COMM_WORLD, 18, [0.0, 1.0])


@pytest.fixture
def square():
    return create_unit_square(MPI.COMM_WORLD, 5, 5)


@pytest.fixture
def rectangle():
    return create_rectangle(
        MPI.COMM_WORLD,
        [np.array([0.0, 0.0]), np.array([2.0, 2.0])],
        [5, 5],
        CellType.triangle,
        np.float64,
        GhostMode.none,
    )


@pytest.fixture
def cube():
    return create_unit_cube(MPI.COMM_WORLD, 3, 3, 3)


@pytest.fixture
def box():
    return create_box(
        MPI.COMM_WORLD,
        [np.array([0, 0, 0]), np.array([2, 2, 2])],
        [2, 2, 5],
        CellType.tetrahedron,
        np.float64,
        GhostMode.none,
    )


@pytest.fixture
def mesh():
    return create_unit_square(MPI.COMM_WORLD, 3, 3)


def new_comm(comm):
    new_group = comm.group.Incl([0])
    new_comm = comm.Create_group(new_group)
    return new_comm


def test_UFLCell(interval, square, rectangle, cube, box):
    import ufl

    assert ufl.interval == interval.ufl_cell()
    assert ufl.triangle == square.ufl_cell()
    assert ufl.triangle == rectangle.ufl_cell()
    assert ufl.tetrahedron == cube.ufl_cell()
    assert ufl.tetrahedron == box.ufl_cell()


def test_UFLDomain(interval, square, rectangle, cube, box):
    def _check_ufl_domain(mesh):
        domain = mesh.ufl_domain()
        assert mesh.geometry.dim == domain.geometric_dimension()
        assert mesh.topology.dim == domain.topological_dimension()
        assert mesh.ufl_cell() == domain.ufl_cell()

    _check_ufl_domain(interval)
    _check_ufl_domain(square)
    _check_ufl_domain(rectangle)
    _check_ufl_domain(cube)
    _check_ufl_domain(box)


@pytest.mark.parametrize("dtype", [np.float32, np.float64])
@pytest.mark.parametrize("comm", [MPI.COMM_SELF, MPI.COMM_WORLD])
def test_create_unit_square(comm, dtype):
    """Create mesh of unit square"""
    mesh = create_unit_square(comm, 5, 7, dtype=dtype)
    assert mesh.topology.index_map(0).size_global == 48
    assert mesh.topology.index_map(2).size_global == 70
    assert mesh.geometry.dim == 2
    assert mesh.comm.allreduce(mesh.topology.index_map(0).size_local, MPI.SUM) == 48
    assert mesh.geometry.x.dtype == dtype


@pytest.mark.parametrize("dtype", [np.float32, np.float64])
@pytest.mark.parametrize("comm", [MPI.COMM_SELF, MPI.COMM_WORLD])
def test_create_unit_cube(comm, dtype):
    """Create mesh of unit cube."""
    mesh = create_unit_cube(comm, 5, 7, 9, dtype=dtype)
    assert mesh.topology.index_map(0).size_global == 480
    assert mesh.topology.index_map(3).size_global == 1890
    assert mesh.geometry.dim == 3
    assert mesh.comm.allreduce(mesh.topology.index_map(0).size_local, MPI.SUM) == 480
    assert mesh.geometry.x.dtype == dtype


@pytest.mark.parametrize("dtype", [np.float32, np.float64])
@pytest.mark.parametrize("comm", [MPI.COMM_SELF, MPI.COMM_WORLD])
def test_create_unit_square_quads(comm, dtype):
    mesh = create_unit_square(comm, 5, 7, CellType.quadrilateral, dtype=dtype)
    assert mesh.topology.index_map(0).size_global == 48
    assert mesh.topology.index_map(2).size_global == 35
    assert mesh.geometry.dim == 2
    assert mesh.comm.allreduce(mesh.topology.index_map(0).size_local, MPI.SUM) == 48
    assert mesh.geometry.x.dtype == dtype


@pytest.mark.parametrize("dtype", [np.float32, np.float64])
@pytest.mark.parametrize("comm", [MPI.COMM_SELF, MPI.COMM_WORLD])
def test_create_unit_square_hex(comm, dtype):
    mesh = create_unit_cube(comm, 5, 7, 9, CellType.hexahedron, dtype=dtype)
    assert mesh.topology.index_map(0).size_global == 480
    assert mesh.topology.index_map(3).size_global == 315
    assert mesh.geometry.dim == 3
    assert mesh.comm.allreduce(mesh.topology.index_map(0).size_local, MPI.SUM) == 480
    assert mesh.geometry.x.dtype == dtype


def test_create_box_prism():
    mesh = create_box(
        MPI.COMM_WORLD,
        [[0.0, 0.0, 0.0], [1.0, 1.0, 1.0]],
        [2, 3, 4],
        CellType.prism,
        np.float64,
        GhostMode.none,
    )
    assert mesh.topology.index_map(0).size_global == 60
    assert mesh.topology.index_map(3).size_global == 48


@pytest.mark.skip_in_parallel
def test_get_coordinates():
    """Get coordinates of vertices"""
    mesh = create_unit_square(MPI.COMM_WORLD, 5, 5)
    assert len(mesh.geometry.x) == 36


@pytest.mark.skip("Needs to be re-implemented")
@pytest.mark.skip_in_parallel
def test_cell_inradius(c0, c1, c5):
    assert _cpp.mesh.inradius(c0[0], [c0[2]]) == pytest.approx((3.0 - math.sqrt(3.0)) / 6.0)
    assert _cpp.mesh.inradius(c1[0], [c1[2]]) == pytest.approx(0.0)
    assert _cpp.mesh.inradius(c5[0], [c5[2]]) == pytest.approx(math.sqrt(3.0) / 6.0)


@pytest.mark.skip("Needs to be re-implemented")
@pytest.mark.skip_in_parallel
def test_cell_circumradius(c0, c1, c5):
    assert _cpp.mesh.circumradius(c0[0], [c0[2]], c0[1]) == pytest.approx(math.sqrt(3.0) / 2.0)
    # Implementation of diameter() does not work accurately
    # for degenerate cells - sometimes yields NaN
    r_c1 = _cpp.mesh.circumradius(c1[0], [c1[2]], c1[1])
    assert math.isnan(r_c1)
    assert _cpp.mesh.circumradius(c5[0], [c5[2]], c5[1]) == pytest.approx(math.sqrt(3.0) / 2.0)


@pytest.mark.skip_in_parallel
def test_cell_h(c0, c1, c5):
    for c in [c0, c1, c5]:
        assert c[0].h(c[1], np.array([c[2]]))


def test_cell_h_prism():
    N = 3
    mesh = create_unit_cube(MPI.COMM_WORLD, N, N, N, cell_type=CellType.prism)
    tdim = mesh.topology.dim
    num_cells = mesh.topology.index_map(tdim).size_local
    cells = np.arange(num_cells, dtype=np.int32)
    h = _cpp.mesh.h(mesh._cpp_object, tdim, cells)
    assert np.allclose(h, np.sqrt(3 / (N**2)))


@pytest.mark.parametrize("ct", [CellType.hexahedron, CellType.tetrahedron])
def test_facet_h(ct):
    N = 3
    mesh = create_unit_cube(MPI.COMM_WORLD, N, N, N, ct)
    left_facets = locate_entities_boundary(
        mesh, mesh.topology.dim - 1, lambda x: np.isclose(x[0], 0)
    )
    h = _cpp.mesh.h(mesh._cpp_object, mesh.topology.dim - 1, left_facets)
    assert np.allclose(h, np.sqrt(2 / (N**2)))


@pytest.mark.skip("Needs to be re-implemented")
@pytest.mark.skip_in_parallel
def test_cell_radius_ratio(c0, c1, c5):
    assert _cpp.mesh.radius_ratio(c0[0], c0[2]) == pytest.approx(math.sqrt(3.0) - 1.0)
    assert np.isnan(_cpp.mesh.radius_ratio(c1[0], c1[2]))
    assert _cpp.mesh.radius_ratio(c5[0], c5[2]) == pytest.approx(1.0)


@pytest.fixture(params=["dir1_fixture", "dir2_fixture"])
def dirname(request):
    return request.getfixturevalue(request.param)


@pytest.mark.skip_in_parallel
@pytest.mark.parametrize("dtype", [np.float32, np.float64])
@pytest.mark.parametrize(
    "_mesh,hmin,hmax",
    [
        #  (mesh_1d, 0.0, 0.25),
        (mesh_2d, math.sqrt(2.0), math.sqrt(2.0)),
        (mesh_3d, math.sqrt(2.0), math.sqrt(2.0)),
    ],
)
def test_hmin_hmax(_mesh, dtype, hmin, hmax):
    mesh = _mesh(dtype)
    tdim = mesh.topology.dim
    num_cells = mesh.topology.index_map(tdim).size_local
    h = _cpp.mesh.h(mesh._cpp_object, tdim, np.arange(num_cells))
    assert h.min() == pytest.approx(hmin)
    assert h.max() == pytest.approx(hmax)


# @pytest.mark.skip_in_parallel
# @pytest.mark.skip("Needs to be re-implemented")
# @pytest.mark.parametrize("mesh,rmin,rmax",
#                          [
#                              (mesh_1d(), 0.0, 0.125),
#                              (mesh_2d(), 1.0 / (2.0 + math.sqrt(2.0)), math.sqrt(6.0) / 6.0),
#                              (mesh_3d(), 0.0, math.sqrt(3.0) / 6.0),
#                          ])
# def test_rmin_rmax(mesh, rmin, rmax):
#     tdim = mesh.topology.dim
#     num_cells = mesh.topology.index_map(tdim).size_local
#     inradius = cpp.mesh.inradius(mesh, range(num_cells))
#     assert inradius.min() == pytest.approx(rmin)
#     assert inradius.max() == pytest.approx(rmax)

# - Facilities to run tests on combination of meshes


mesh_factories = [
    (create_unit_interval, (MPI.COMM_WORLD, 18)),
    (create_unit_square, (MPI.COMM_WORLD, 4, 4)),
    (create_unit_cube, (MPI.COMM_WORLD, 2, 2, 2)),
    (create_unit_square, (MPI.COMM_WORLD, 4, 4, CellType.quadrilateral)),
    (create_unit_cube, (MPI.COMM_WORLD, 2, 2, 2, CellType.hexahedron)),
    # FIXME: Add mechanism for testing meshes coming from IO
]


# FIXME: Fix this xfail
def xfail_ghosted_quads_hexes(mesh_factory, ghost_mode):
    """Xfail when mesh_factory on quads/hexes uses shared_vertex mode.
    Needs implementing."""
    if mesh_factory in [create_unit_square, create_unit_cube]:
        if ghost_mode == GhostMode.shared_vertex:
            pytest.xfail(
                reason=f"Missing functionality in '{mesh_factory}' with '{ghost_mode}' mode"
            )


@pytest.mark.parametrize(
    "ghost_mode", [GhostMode.none, GhostMode.shared_facet, GhostMode.shared_vertex]
)
@pytest.mark.parametrize("mesh_factory", mesh_factories)
def xtest_mesh_topology_against_basix(mesh_factory, ghost_mode):
    """Test that mesh cells have topology matching to Basix reference
    cell they were created from."""
    func, args = mesh_factory
    xfail_ghosted_quads_hexes(func, ghost_mode)
    mesh = func(*args)
    if not is_simplex(mesh.topology.cell_type):
        return

    # Create basix cell
    cell_name = mesh.topology.cell_type.name
    basix_celltype = getattr(basix.CellType, cell_name)

    map = mesh.topology.index_map(mesh.topology.dim)
    num_cells = map.size_local + map.num_ghosts
    for i in range(num_cells):
        # Get indices of cell vertices
        vertex_global_indices = mesh.topology.connectivity(mesh.topology.dim, 0).links(i)

        # Loop over all dimensions of reference cell topology
        for d, d_topology in enumerate(basix.topology(basix_celltype)):
            # Get entities of dimension d on the cell
            entities = mesh.topology.connectivity(mesh.topology.dim, d).links(i)
            if len(entities) == 0:  # Fixup for highest dimension
                entities = (i,)

            # Loop over all entities of fixed dimension d
            for entity_index, entity_topology in enumerate(d_topology):
                # Check that entity vertices map to cell vertices in
                # correct order
                vertices = mesh.topology.connectivity(d, 0).links(entities[entity_index])
                vertices_dolfin = np.sort(vertices)
                vertices2 = np.sort(vertex_global_indices[np.array(entity_topology)])
                assert all(vertices2 == vertices_dolfin)


def xtest_mesh_topology_lifetime():
    """Check that lifetime of Mesh.topology is bound to underlying mesh object."""
    mesh = create_unit_square(MPI.COMM_WORLD, 4, 4)
    rc = sys.getrefcount(mesh)
    topology = mesh.topology
    assert sys.getrefcount(mesh) == rc + 1
    del topology
    assert sys.getrefcount(mesh) == rc


@pytest.mark.skip_in_parallel
def test_small_mesh():
    mesh3d = create_unit_cube(MPI.COMM_WORLD, 1, 1, 1)
    gdim = mesh3d.geometry.dim
    assert mesh3d.topology.index_map(gdim).size_global == 6

    mesh2d = create_unit_square(MPI.COMM_WORLD, 1, 1)
    gdim = mesh2d.geometry.dim
    assert mesh2d.topology.index_map(gdim).size_global == 2

    # mesh1d = create_unit_interval(MPI.COMM_WORLD, 2)
    # gdim = mesh1d.geometry.dim
    # assert mesh1d.topology.index_map(gdim).size_global == 2


def test_unit_hex_mesh_assemble():
    mesh = create_unit_cube(MPI.COMM_WORLD, 6, 7, 5, CellType.hexahedron)
    vol = assemble_scalar(form(1 * ufl.dx(mesh)))
    vol = mesh.comm.allreduce(vol, MPI.SUM)
    assert vol == pytest.approx(1, rel=1e-5, abs=1.0e-4)


def boundary_0(x):
    lr = np.logical_or(np.isclose(x[0], 0.0), np.isclose(x[0], 1.0))
    tb = np.logical_or(np.isclose(x[1], 0.0), np.isclose(x[1], 1.0))
    return np.logical_or(lr, tb)


def boundary_1(x):
    return np.logical_or(np.isclose(x[0], 1.0), np.isclose(x[1], 1.0))


def boundary_2(x):
    return np.logical_and(np.isclose(x[1], 1), x[0] >= 0.5)


# TODO Test that submesh of full mesh is a copy of the mesh
@pytest.mark.parametrize("d", [2, 3])
@pytest.mark.parametrize("n", [3, 6])
@pytest.mark.parametrize("codim", [0, 1, 2])
@pytest.mark.parametrize("marker", [lambda x: x[0] >= 0.5, lambda x: x[0] >= -1])
@pytest.mark.parametrize("ghost_mode", [GhostMode.none, GhostMode.shared_facet])
@pytest.mark.parametrize("simplex", [True, False])
def test_submesh_full(d, n, codim, marker, ghost_mode, simplex):
    if d == codim:
        pytest.xfail("Cannot create vertex submesh")
    if d == 2:
        ct = CellType.triangle if simplex else CellType.quadrilateral
        mesh = create_unit_square(MPI.COMM_WORLD, n, n, ghost_mode=ghost_mode, cell_type=ct)
    else:
        ct = CellType.tetrahedron if simplex else CellType.hexahedron
        mesh = create_unit_cube(MPI.COMM_WORLD, n, n, n, ghost_mode=ghost_mode, cell_type=ct)

    edim = mesh.topology.dim - codim
    entities = locate_entities(mesh, edim, marker)
    submesh, entity_map, vertex_map, geom_map = create_submesh(mesh, edim, entities)
    submesh_topology_test(mesh, submesh, entity_map, vertex_map, edim)
    submesh_geometry_test(mesh, submesh, entity_map, geom_map, edim)


@pytest.mark.parametrize("d", [2, 3])
@pytest.mark.parametrize("n", [3, 6])
@pytest.mark.parametrize("boundary", [boundary_0, boundary_1, boundary_2])
@pytest.mark.parametrize("ghost_mode", [GhostMode.none, GhostMode.shared_facet])
def test_submesh_boundary(d, n, boundary, ghost_mode):
    if d == 2:
        mesh = create_unit_square(MPI.COMM_WORLD, n, n, ghost_mode=ghost_mode)
    else:
        mesh = create_unit_cube(MPI.COMM_WORLD, n, n, n, ghost_mode=ghost_mode)
    edim = mesh.topology.dim - 1
    entities = locate_entities_boundary(mesh, edim, boundary)
    submesh, entity_map, vertex_map, geom_map = create_submesh(mesh, edim, entities)
    submesh_topology_test(mesh, submesh, entity_map, vertex_map, edim)
    submesh_geometry_test(mesh, submesh, entity_map, geom_map, edim)


@pytest.mark.parametrize("dtype", [np.float32, np.float64])
def test_empty_rank_mesh(dtype):
    """Construction of mesh where some ranks are empty"""
    comm = MPI.COMM_WORLD
    cell_type = CellType.triangle
    tdim = 2
    domain = ufl.Mesh(element("Lagrange", cell_type.name, 1, shape=(2,), dtype=dtype))

    def partitioner(comm, nparts, local_graph, num_ghost_nodes):
        """Leave cells on the curent rank"""
        dest = np.full(len(cells), comm.rank, dtype=np.int32)
        return graph.adjacencylist(dest)

    if comm.rank == 0:
        cells = np.array([[0, 1, 2], [0, 2, 3]], dtype=np.int64)
        x = np.array([[0.0, 0.0], [1.0, 0.0], [1.0, 1.0], [0.0, 1.0]], dtype=dtype)
    else:
        cells = np.empty((0, 3), dtype=np.int64)
        x = np.empty((0, 2), dtype=dtype)

    mesh = _mesh.create_mesh(comm, cells, x, domain, partitioner)
    assert mesh.geometry.x.dtype == dtype
    topology = mesh.topology

    # Check number of vertices
    vmap = topology.index_map(0)
    assert vmap.size_local == x.shape[0]
    assert vmap.num_ghosts == 0

    # Check number of cells
    cmap = topology.index_map(tdim)
    assert cmap.size_local == cells.shape[0]
    assert cmap.num_ghosts == 0

    # Check number of edges
    topology.create_entities(1)
    emap = topology.index_map(1)

    e_to_v = topology.connectivity(1, 0)

    assert emap.num_ghosts == 0
    if comm.rank == 0:
        assert emap.size_local == 5
        assert e_to_v.num_nodes == 5
        assert len(e_to_v.array) == 10
    else:
        assert emap.size_local == 0
        assert len(e_to_v.array) == 0
        assert e_to_v.num_nodes == 0

    # Test creating and getting permutations doesn't throw an error
    mesh.topology.create_entity_permutations()
    mesh.topology.get_cell_permutation_info()
    mesh.topology.get_facet_permutations()


def test_original_index():
    nx = 7
    mesh = create_unit_cube(MPI.COMM_WORLD, nx, nx, nx, ghost_mode=GhostMode.none)
    s = sum(mesh.topology.original_cell_index)
    s = MPI.COMM_WORLD.allreduce(s, MPI.SUM)
    assert s == (nx**3 * 6 * (nx**3 * 6 - 1) // 2)


def compute_num_boundary_facets(mesh):
    """Compute the total number of boundary facets in the mesh"""
    # Create facets and facet cell connectivity
    tdim = mesh.topology.dim
    mesh.topology.create_entities(tdim - 1)
    mesh.topology.create_connectivity(tdim - 1, tdim)

    # Compute number of owned facets on the boundary
    num_owned_boundary_facets = len(exterior_facet_indices(mesh.topology))

    # Sum the number of boundary facets owned by each process to get the
    # total number in the mesh
    num_boundary_facets = mesh.comm.allreduce(num_owned_boundary_facets, op=MPI.SUM)

    return num_boundary_facets


@pytest.mark.parametrize("n", [2, 5])
@pytest.mark.parametrize("d", [2, 3])
@pytest.mark.parametrize("ghost_mode", [GhostMode.none, GhostMode.shared_facet])
@pytest.mark.parametrize("dtype", [np.float32, np.float64])
def test_boundary_facets(n, d, ghost_mode, dtype):
    """Test that the correct number of boundary facets are computed"""
    if d == 2:
        mesh = create_unit_square(MPI.COMM_WORLD, n, n, ghost_mode=ghost_mode, dtype=dtype)
        expected_num_boundary_facets = 4 * n
    else:
        mesh = create_unit_cube(MPI.COMM_WORLD, n, n, n, ghost_mode=ghost_mode, dtype=dtype)
        expected_num_boundary_facets = 6 * n**2 * 2

    assert compute_num_boundary_facets(mesh) == expected_num_boundary_facets


@pytest.mark.parametrize("n", [3, 5])
@pytest.mark.parametrize("d", [2, 3])
@pytest.mark.parametrize("ghost_mode", [GhostMode.none, GhostMode.shared_facet])
@pytest.mark.parametrize("dtype", [np.float32, np.float64])
def test_submesh_codim_0_boundary_facets(n, d, ghost_mode, dtype):
    """Test that the correct number of boundary facets are computed
    for a submesh of codim 0"""
    if d == 2:
        mesh_1 = create_rectangle(
            MPI.COMM_WORLD, ((0.0, 0.0), (2.0, 1.0)), (2 * n, n), ghost_mode=ghost_mode, dtype=dtype
        )
        expected_num_boundary_facets = 4 * n
    else:
        mesh_1 = create_box(
            MPI.COMM_WORLD,
            ((0.0, 0.0, 0.0), (2.0, 1.0, 1.0)),
            (2 * n, n, n),
            ghost_mode=ghost_mode,
            dtype=dtype,
        )
        expected_num_boundary_facets = 6 * n**2 * 2

    # Create submesh of half of the rectangle / box mesh to get unit
    # square / cube mesh
    edim = mesh_1.topology.dim
    entities = locate_entities(mesh_1, edim, lambda x: x[0] <= 1.0)
    submesh = create_submesh(mesh_1, edim, entities)[0]
    assert compute_num_boundary_facets(submesh) == expected_num_boundary_facets


@pytest.mark.parametrize("n", [2, 5])
@pytest.mark.parametrize("ghost_mode", [GhostMode.none, GhostMode.shared_facet])
@pytest.mark.parametrize("dtype", [np.float32, np.float64])
def test_submesh_codim_1_boundary_facets(n, ghost_mode, dtype):
    """Test that the correct number of boundary facets are computed
    for a submesh of codim 1"""
    mesh = create_unit_cube(MPI.COMM_WORLD, n, n, n, ghost_mode=ghost_mode, dtype=dtype)
    edim = mesh.topology.dim - 1
    entities = locate_entities_boundary(mesh, edim, lambda x: np.isclose(x[2], 0.0))
    submesh = create_submesh(mesh, edim, entities)[0]
    expected_num_boundary_facets = 4 * n
    assert compute_num_boundary_facets(submesh) == expected_num_boundary_facets


@pytest.mark.skip_in_parallel
@pytest.mark.parametrize("dtype", [np.float32, np.float64])
def test_mesh_create_cmap(dtype):
    shape = "triangle"
    degree = 1

    x = np.array([[0.0, 0.0], [0.0, 1.0], [1.0, 1.0]], dtype=dtype)
    cells = [[0, 1, 2]]

    # ufl.Mesh case
<<<<<<< HEAD
    domain = ufl.Mesh(element("Lagrange", shape, degree, shape=(2, ), dtype=dtype))
=======
    domain = ufl.Mesh(element("Lagrange", shape, degree, gdim=gdim, shape=(2,), dtype=dtype))
>>>>>>> ec3d37be
    msh = _mesh.create_mesh(MPI.COMM_WORLD, cells, x, domain)
    assert msh.geometry.cmap.dim == 3
    assert msh.ufl_domain().ufl_coordinate_element().reference_value_shape == (2,)

    # basix.ufl.element
<<<<<<< HEAD
    domain = element("Lagrange", shape, degree, shape=(2, ), dtype=dtype)
=======
    domain = element("Lagrange", shape, degree, gdim=gdim, shape=(2,), dtype=dtype)
>>>>>>> ec3d37be
    msh = _mesh.create_mesh(MPI.COMM_WORLD, cells, x, domain)
    assert msh.geometry.cmap.dim == 3
    assert msh.ufl_domain().ufl_coordinate_element().reference_value_shape == (2,)

    # basix.finite_element
    domain = basix.create_element(
        basix.ElementFamily.P, basix.cell.string_to_type(shape), degree, dtype=dtype
    )
    msh = _mesh.create_mesh(MPI.COMM_WORLD, cells, x, domain)
    assert msh.geometry.cmap.dim == 3
    assert msh.ufl_domain().ufl_coordinate_element().reference_value_shape == (2,)

    # cpp.fem.CoordinateElement
    e = basix.create_element(
        basix.ElementFamily.P, basix.cell.string_to_type(shape), degree, dtype=dtype
    )
    domain = coordinate_element(e)
    msh = _mesh.create_mesh(MPI.COMM_WORLD, cells, x, domain)
    assert msh.geometry.cmap.dim == 3
    assert msh.ufl_domain() is None<|MERGE_RESOLUTION|>--- conflicted
+++ resolved
@@ -688,21 +688,13 @@
     cells = [[0, 1, 2]]
 
     # ufl.Mesh case
-<<<<<<< HEAD
-    domain = ufl.Mesh(element("Lagrange", shape, degree, shape=(2, ), dtype=dtype))
-=======
-    domain = ufl.Mesh(element("Lagrange", shape, degree, gdim=gdim, shape=(2,), dtype=dtype))
->>>>>>> ec3d37be
+    domain = ufl.Mesh(element("Lagrange", shape, degree, shape=(2,), dtype=dtype))
     msh = _mesh.create_mesh(MPI.COMM_WORLD, cells, x, domain)
     assert msh.geometry.cmap.dim == 3
     assert msh.ufl_domain().ufl_coordinate_element().reference_value_shape == (2,)
 
     # basix.ufl.element
-<<<<<<< HEAD
-    domain = element("Lagrange", shape, degree, shape=(2, ), dtype=dtype)
-=======
-    domain = element("Lagrange", shape, degree, gdim=gdim, shape=(2,), dtype=dtype)
->>>>>>> ec3d37be
+    domain = element("Lagrange", shape, degree, shape=(2,), dtype=dtype)
     msh = _mesh.create_mesh(MPI.COMM_WORLD, cells, x, domain)
     assert msh.geometry.cmap.dim == 3
     assert msh.ufl_domain().ufl_coordinate_element().reference_value_shape == (2,)
