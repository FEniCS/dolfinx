# Copyright (C) 2006 Anders Logg
#
# This file is part of DOLFINX (https://www.fenicsproject.org)
#
# SPDX-License-Identifier:    LGPL-3.0-or-later

import math
# import os
import sys

import mpi4py
import numpy as np
import pytest
# from dolfinx.io import XDMFFile
from dolfinx_utils.test.fixtures import tempdir
from dolfinx_utils.test.skips import skip_in_parallel

import dolfinx
import FIAT
<<<<<<< HEAD
import pytest
from dolfinx import (BoxMesh, Mesh, MeshEntity, RectangleMesh,
=======
from dolfinx import (MPI, BoxMesh, Mesh, MeshEntity, RectangleMesh,
>>>>>>> cc088a46
                     UnitCubeMesh, UnitIntervalMesh, UnitSquareMesh, cpp)
from dolfinx.cpp.mesh import CellType, is_simplex
from dolfinx.fem import assemble_scalar
from ufl import dx

assert (tempdir)


@pytest.fixture
def mesh1d():
    """Create 1D mesh with degenerate cell"""
    mesh1d = UnitIntervalMesh(MPI.COMM_WORLD, 4)
    i1 = np.where((mesh1d.geometry.x
                   == (0.75, 0, 0)).all(axis=1))[0][0]
    i2 = np.where((mesh1d.geometry.x
                   == (1, 0, 0)).all(axis=1))[0][0]

    mesh1d.geometry.x[i2] = mesh1d.geometry.x[i1]
    return mesh1d


@pytest.fixture
def mesh2d():
    """Create 2D mesh with one equilateral triangle"""
    mesh2d = RectangleMesh(
        MPI.COMM_WORLD, [np.array([0.0, 0.0, 0.0]),
                         np.array([1., 1., 0.0])], [1, 1],
        CellType.triangle, cpp.mesh.GhostMode.none, 'left')
    i1 = np.where((mesh2d.geometry.x
                   == (1, 1, 0)).all(axis=1))[0][0]
    mesh2d.geometry.x[i1, :2] += 0.5 * (math.sqrt(3.0) - 1.0)
    return mesh2d


@pytest.fixture
def mesh3d():
    """Create 3D mesh with regular tetrahedron and degenerate cells"""
    mesh3d = UnitCubeMesh(MPI.COMM_WORLD, 1, 1, 1)
    i1 = np.where((mesh3d.geometry.x
                   == (0, 1, 0)).all(axis=1))[0][0]
    i2 = np.where((mesh3d.geometry.x
                   == (1, 1, 1)).all(axis=1))[0][0]

    mesh3d.geometry.x[i1][0] = 1.0
    mesh3d.geometry.x[i2][1] = 0.0
    return mesh3d


@pytest.fixture
def c0(mesh3d):
    """Original tetrahedron from UnitCubeMesh(MPI.COMM_WORLD, 1, 1, 1)"""
    return MeshEntity(mesh3d, mesh3d.topology.dim, 0)


@pytest.fixture
def c1(mesh3d):
    # Degenerate cell
    return MeshEntity(mesh3d, mesh3d.topology.dim, 1)


@pytest.fixture
def c5(mesh3d):
    # Regular tetrahedron with edge sqrt(2)
    return MeshEntity(mesh3d, mesh3d.topology.dim, 5)


@pytest.fixture
def interval():
    return UnitIntervalMesh(MPI.COMM_WORLD, 10)


@pytest.fixture
def square():
    return UnitSquareMesh(MPI.COMM_WORLD, 5, 5)


@pytest.fixture
def rectangle():
    return RectangleMesh(
        MPI.COMM_WORLD, [np.array([0.0, 0.0, 0.0]),
                         np.array([2.0, 2.0, 0.0])], [5, 5],
        CellType.triangle, cpp.mesh.GhostMode.none)


@pytest.fixture
def cube():
    return UnitCubeMesh(MPI.COMM_WORLD, 3, 3, 3)


@pytest.fixture
def box():
    return BoxMesh(MPI.COMM_WORLD, [np.array([0, 0, 0]),
                                    np.array([2, 2, 2])], [2, 2, 5], CellType.tetrahedron,
                   cpp.mesh.GhostMode.none)


@pytest.fixture
def mesh():
    return UnitSquareMesh(MPI.COMM_WORLD, 3, 3)


def new_comm(comm):
    new_group = comm.group.Incl([0])
    new_comm = comm.Create_group(new_group)
    return new_comm


def test_UFLCell(interval, square, rectangle, cube, box):
    import ufl
    assert ufl.interval == interval.ufl_cell()
    assert ufl.triangle == square.ufl_cell()
    assert ufl.triangle == rectangle.ufl_cell()
    assert ufl.tetrahedron == cube.ufl_cell()
    assert ufl.tetrahedron == box.ufl_cell()


def test_UFLDomain(interval, square, rectangle, cube, box):
    def _check_ufl_domain(mesh):
        domain = mesh.ufl_domain()
        assert mesh.geometry.dim == domain.geometric_dimension()
        assert mesh.topology.dim == domain.topological_dimension()
        assert mesh.ufl_cell() == domain.ufl_cell()
        assert mesh.id == domain.ufl_id()

    _check_ufl_domain(interval)
    _check_ufl_domain(square)
    _check_ufl_domain(rectangle)
    _check_ufl_domain(cube)
    _check_ufl_domain(box)


# pygmsh is problematic in parallel because it uses subprocess to call
# gmsh. To be robust, it would need to call MPI 'spawn'.
@pytest.mark.skip(
    reason="pymsh calling gmsh fails in container (related to file creation)")
@skip_in_parallel
def test_mesh_construction_pygmsh():

    pygmsh = pytest.importorskip("pygmsh")

    if MPI.rank(MPI.COMM_WORLD) == 0:
        geom = pygmsh.opencascade.Geometry()
        geom.add_ball([0.0, 0.0, 0.0], 1.0, char_length=0.2)
        pygmsh_mesh = pygmsh.generate_mesh(geom)
        points, cells = pygmsh_mesh.points, pygmsh_mesh.cells
    else:
        points = np.zeros([0, 3])
        cells = {
            "tetra": np.zeros([0, 4], dtype=np.int64),
            "triangle": np.zeros([0, 3], dtype=np.int64),
            "line": np.zeros([0, 2], dtype=np.int64)
        }

    mesh = Mesh(MPI.COMM_WORLD, dolfinx.cpp.mesh.CellType.tetrahedron, points,
                cells['tetra'], [], cpp.mesh.GhostMode.none)
    assert mesh.geometry.degree() == 1
    assert mesh.geometry.dim == 3
    assert mesh.topology.dim == 3

    mesh = Mesh(MPI.COMM_WORLD,
                dolfinx.cpp.mesh.CellType.triangle, points,
                cells['triangle'], [], cpp.mesh.GhostMode.none)
    assert mesh.geometry.degree() == 1
    assert mesh.geometry.dim == 3
    assert mesh.topology.dim == 2

    mesh = Mesh(MPI.COMM_WORLD,
                dolfinx.cpp.mesh.CellType.interval, points,
                cells['line'], [], cpp.mesh.GhostMode.none)
    assert mesh.geometry.degree() == 1
    assert mesh.geometry.dim == 3
    assert mesh.topology.dim == 1

    if MPI.rank(MPI.COMM_WORLD) == 0:
        print("Generate mesh")
        geom = pygmsh.opencascade.Geometry()
        geom.add_ball([0.0, 0.0, 0.0], 1.0, char_length=0.2)
        pygmsh_mesh = pygmsh.generate_mesh(
            geom, extra_gmsh_arguments=['-order', '2'])
        points, cells = pygmsh_mesh.points, pygmsh_mesh.cells
        print("End Generate mesh", cells.keys())
    else:
        points = np.zeros([0, 3])
        cells = {
            "tetra10": np.zeros([0, 10], dtype=np.int64),
            "triangle6": np.zeros([0, 6], dtype=np.int64),
            "line3": np.zeros([0, 3], dtype=np.int64)
        }

    mesh = Mesh(MPI.COMM_WORLD, dolfinx.cpp.mesh.CellType.tetrahedron, points,
                cells['tetra10'], [], cpp.mesh.GhostMode.none)
    assert mesh.geometry.degree() == 2
    assert mesh.geometry.dim == 3
    assert mesh.topology.dim == 3

    mesh = Mesh(MPI.COMM_WORLD, dolfinx.cpp.mesh.CellType.triangle, points,
                cells['triangle6'], [], cpp.mesh.GhostMode.none)
    assert mesh.geometry.degree() == 2
    assert mesh.geometry.dim == 3
    assert mesh.topology.dim == 2


def test_UnitSquareMeshDistributed():
    """Create mesh of unit square."""
    mesh = UnitSquareMesh(MPI.COMM_WORLD, 5, 7)
    assert mesh.topology.index_map(0).size_global == 48
    assert mesh.topology.index_map(2).size_global == 70
    assert mesh.geometry.dim == 2
    assert mesh.mpi_comm().allreduce(mesh.topology.index_map(0).size_local, mpi4py.MPI.SUM) == 48


def test_UnitSquareMeshLocal():
    """Create mesh of unit square."""
    mesh = UnitSquareMesh(MPI.COMM_SELF, 5, 7)
    assert mesh.topology.index_map(0).size_global == 48
    assert mesh.topology.index_map(2).size_global == 70
    assert mesh.geometry.dim == 2


def test_UnitCubeMeshDistributed():
    """Create mesh of unit cube."""
    mesh = UnitCubeMesh(MPI.COMM_WORLD, 5, 7, 9)
    assert mesh.topology.index_map(0).size_global == 480
    assert mesh.topology.index_map(3).size_global == 1890
    assert mesh.geometry.dim == 3
    assert mesh.mpi_comm().allreduce(mesh.topology.index_map(0).size_local, mpi4py.MPI.SUM) == 480


def test_UnitCubeMeshLocal():
    """Create mesh of unit cube."""
    mesh = UnitCubeMesh(MPI.COMM_SELF, 5, 7, 9)
    assert mesh.topology.index_map(0).size_global == 480
    assert mesh.topology.index_map(0).size_local == 480
    assert mesh.topology.index_map(3).size_global == 1890
    assert mesh.topology.index_map(3).size_local == 1890
    assert mesh.geometry.dim == 3


def test_UnitQuadMesh():
    mesh = UnitSquareMesh(MPI.COMM_WORLD, 5, 7, CellType.quadrilateral)
    assert mesh.topology.index_map(0).size_global == 48
    assert mesh.topology.index_map(2).size_global == 35
    assert mesh.geometry.dim == 2
    assert mesh.mpi_comm().allreduce(mesh.topology.index_map(0).size_local, mpi4py.MPI.SUM) == 48


def test_UnitHexMesh():
    mesh = UnitCubeMesh(MPI.COMM_WORLD, 5, 7, 9, CellType.hexahedron)
    assert mesh.topology.index_map(0).size_global == 480
    assert mesh.topology.index_map(3).size_global == 315
    assert mesh.geometry.dim == 3
    assert mesh.mpi_comm().allreduce(mesh.topology.index_map(0).size_local, mpi4py.MPI.SUM) == 480


def test_hash():
    h1 = UnitSquareMesh(MPI.COMM_WORLD, 4, 4).hash()
    h2 = UnitSquareMesh(MPI.COMM_WORLD, 4, 5).hash()
    h3 = UnitSquareMesh(MPI.COMM_WORLD, 4, 4).hash()
    assert h1 == h3
    assert h1 != h2


@skip_in_parallel
def test_GetCoordinates():
    """Get coordinates of vertices"""
    mesh = UnitSquareMesh(MPI.COMM_WORLD, 5, 5)
    assert len(mesh.geometry.x) == 36


@skip_in_parallel
def xtest_cell_inradius(c0, c1, c5):
    assert cpp.mesh.inradius(c0.mesh(), [c0.index()]) == pytest.approx((3.0 - math.sqrt(3.0)) / 6.0)
    assert cpp.mesh.inradius(c1.mesh(), [c1.index()]) == pytest.approx(0.0)
    assert cpp.mesh.inradius(c5.mesh(), [c5.index()]) == pytest.approx(math.sqrt(3.0) / 6.0)


@skip_in_parallel
def test_cell_circumradius(c0, c1, c5):
    assert cpp.mesh.circumradius(c0.mesh(), [c0.index()], c0.dim) == pytest.approx(math.sqrt(3.0) / 2.0)
    # Implementation of diameter() does not work accurately
    # for degenerate cells - sometimes yields NaN
    r_c1 = cpp.mesh.circumradius(c1.mesh(), [c1.index()], c1.dim)
    assert math.isnan(r_c1)
    assert cpp.mesh.circumradius(c5.mesh(), [c5.index()], c5.dim) == pytest.approx(math.sqrt(3.0) / 2.0)


@skip_in_parallel
def test_cell_h(c0, c1, c5):
    for c in [c0, c1, c5]:
        assert cpp.mesh.h(c.mesh(), [c.index()], c.dim) == pytest.approx(math.sqrt(2.0))


@skip_in_parallel
def xtest_cell_radius_ratio(c0, c1, c5):
    assert cpp.mesh.radius_ratio(c0.mesh(), [c0.index()]) == pytest.approx(math.sqrt(3.0) - 1.0)
    assert np.isnan(cpp.mesh.radius_ratio(c1.mesh(), [c1.index()]))
    assert cpp.mesh.radius_ratio(c5.mesh(), [c5.index()]) == pytest.approx(1.0)


@skip_in_parallel
def test_hmin_hmax(mesh1d, mesh2d, mesh3d):
    assert mesh1d.hmin() == pytest.approx(0.0)
    assert mesh1d.hmax() == pytest.approx(0.25)
    assert mesh2d.hmin() == pytest.approx(math.sqrt(2.0))
    assert mesh2d.hmax() == pytest.approx(math.sqrt(2.0))
    assert mesh3d.hmin() == pytest.approx(math.sqrt(2.0))
    assert mesh3d.hmax() == pytest.approx(math.sqrt(2.0))


@skip_in_parallel
def test_rmin_rmax(mesh1d, mesh2d, mesh3d):
    assert round(mesh1d.rmin() - 0.0, 7) == 0
    # assert round(mesh1d.rmax() - 0.125, 7) == 0
    # assert round(mesh2d.rmin() - 1.0 / (2.0 + math.sqrt(2.0)), 7) == 0
    # assert round(mesh2d.rmax() - math.sqrt(6.0) / 6.0, 7) == 0
    # assert round(mesh3d.rmin() - 0.0, 7) == 0
    # assert round(mesh3d.rmax() - math.sqrt(3.0) / 6.0, 7) == 0

# - Facilities to run tests on combination of meshes


mesh_factories = [
    (UnitIntervalMesh, (MPI.COMM_WORLD, 8)),
    (UnitSquareMesh, (MPI.COMM_WORLD, 4, 4)),
    (UnitCubeMesh, (MPI.COMM_WORLD, 2, 2, 2)),
    (UnitSquareMesh, (MPI.COMM_WORLD, 4, 4, CellType.quadrilateral)),
    (UnitCubeMesh, (MPI.COMM_WORLD, 2, 2, 2, CellType.hexahedron)),
    # FIXME: Add mechanism for testing meshes coming from IO
]


# FIXME: Fix this xfail
def xfail_ghosted_quads_hexes(mesh_factory, ghost_mode):
    """Xfail when mesh_factory on quads/hexes uses
    shared_vertex mode. Needs implementing.
    """
    if mesh_factory in [UnitSquareMesh, UnitCubeMesh]:
        if ghost_mode == cpp.mesh.GhostMode.shared_vertex:
            pytest.xfail(reason="Missing functionality in '{}' with '' "
                         "mode".format(mesh_factory, ghost_mode))


@pytest.mark.parametrize('mesh_factory', mesh_factories)
def test_mesh_topology_against_fiat(mesh_factory, ghost_mode=cpp.mesh.GhostMode.none):
    """Test that mesh cells have topology matching to FIAT reference
    cell they were created from.
    """
    func, args = mesh_factory
    xfail_ghosted_quads_hexes(func, ghost_mode)
    mesh = func(*args)
    if not is_simplex(mesh.topology.cell_type):
        return

    # Create FIAT cell
    cell_name = cpp.mesh.to_string(mesh.topology.cell_type)
    fiat_cell = FIAT.ufc_cell(cell_name)

    # Initialize all mesh entities and connectivities
    mesh.create_connectivity_all()

    map = mesh.topology.index_map(mesh.topology.dim)
    num_cells = map.size_local + map.num_ghosts
    for i in range(num_cells):
        cell = MeshEntity(mesh, mesh.topology.dim, i)
        # Get mesh-global (MPI-local) indices of cell vertices
        vertex_global_indices = cell.entities(0)

        # Loop over all dimensions of reference cell topology
        for d, d_topology in fiat_cell.get_topology().items():

            # Get entities of dimension d on the cell
            entities = cell.entities(d)
            if len(entities) == 0:  # Fixup for highest dimension
                entities = (i, )

            # Loop over all entities of fixed dimension d
            for entity_index, entity_topology in d_topology.items():

                # Check that entity vertices map to cell vertices in correct order
                entity = MeshEntity(mesh, d, entities[entity_index])
                vertices_dolfin = np.sort(entity.entities(0))
                vertices_fiat = np.sort(vertex_global_indices[np.array(entity_topology)])
                assert all(vertices_fiat == vertices_dolfin)


def test_mesh_topology_lifetime():
    """Check that lifetime of Mesh.topology is bound to underlying mesh object"""
    mesh = UnitSquareMesh(MPI.COMM_WORLD, 4, 4)
    rc = sys.getrefcount(mesh)
    topology = mesh.topology
    assert sys.getrefcount(mesh) == rc + 1
    del topology
    assert sys.getrefcount(mesh) == rc


@skip_in_parallel
def test_small_mesh():
    mesh3d = UnitCubeMesh(MPI.COMM_WORLD, 1, 1, 1)
    gdim = mesh3d.geometry.dim
    assert mesh3d.topology.index_map(gdim).size_global == 6

    mesh2d = UnitSquareMesh(MPI.COMM_WORLD, 1, 1)
    gdim = mesh2d.geometry.dim
    assert mesh2d.topology.index_map(gdim).size_global == 2

    mesh1d = UnitIntervalMesh(MPI.COMM_WORLD, 2)
    gdim = mesh1d.geometry.dim
    assert mesh1d.topology.index_map(gdim).size_global == 2


def test_topology_surface(cube):
    tdim = cube.topology.dim
    cube.create_connectivity(tdim - 1, tdim)

    surface_vertex_markers = cube.topology.on_boundary(0)
    assert surface_vertex_markers

    cube.create_entities(1)
    cube.create_connectivity(2, 1)
    surface_edge_markers = cube.topology.on_boundary(1)
    assert surface_edge_markers

    surface_facet_markers = cube.topology.on_boundary(2)
    sf_count = np.count_nonzero(np.array(surface_facet_markers))
    n = 3
    assert cube.mpi_comm().allreduce(sf_count, mpi4py.MPI.SUM) == n * n * 12


def test_UnitHexMesh_assemble():
    mesh = UnitCubeMesh(MPI.COMM_WORLD, 6, 7, 5, CellType.hexahedron)
    vol = assemble_scalar(1 * dx(mesh))
    vol = mesh.mpi_comm().allreduce(vol, mpi4py.MPI.SUM)
    assert(vol == pytest.approx(1, rel=1e-9))


def xtest_mesh_order_unchanged_triangle():
    points = [[0, 0], [1, 0], [1, 1]]
    cells = [[0, 1, 2]]
    mesh = Mesh(MPI.COMM_WORLD, CellType.triangle, points,
                cells, [], cpp.mesh.GhostMode.none)
    assert (mesh.cells()[0] == cells[0]).all()


def xtest_mesh_order_unchanged_quadrilateral():
    points = [[0, 0], [1, 0], [0, 1], [1, 1]]
    cells = [[0, 1, 2, 3]]
    mesh = Mesh(MPI.COMM_WORLD, CellType.quadrilateral, points,
                cells, [], cpp.mesh.GhostMode.none)
    assert (mesh.cells()[0] == cells[0]).all()


def xtest_mesh_order_unchanged_tetrahedron():
    points = [[0, 0, 0], [1, 0, 0], [1, 1, 0], [0, 0, 1]]
    cells = [[0, 1, 2, 3]]
    mesh = Mesh(MPI.COMM_WORLD, CellType.tetrahedron, points,
                cells, [], cpp.mesh.GhostMode.none)
    assert (mesh.cells()[0] == cells[0]).all()


def xtest_mesh_order_unchanged_hexahedron():
    points = [[0, 0, 0], [1, 0, 0], [0, 1, 0], [1, 1, 0],
              [0, 0, 1], [1, 0, 1], [0, 1, 1], [1, 1, 1]]
    cells = [[0, 1, 2, 3, 4, 5, 6, 7]]
    mesh = Mesh(MPI.COMM_WORLD, CellType.hexahedron, points,
                cells, [], cpp.mesh.GhostMode.none)
    assert (mesh.cells()[0] == cells[0]).all()<|MERGE_RESOLUTION|>--- conflicted
+++ resolved
@@ -8,21 +8,17 @@
 # import os
 import sys
 
-import mpi4py
+
 import numpy as np
 import pytest
+from mpi4py import MPI
 # from dolfinx.io import XDMFFile
 from dolfinx_utils.test.fixtures import tempdir
 from dolfinx_utils.test.skips import skip_in_parallel
 
 import dolfinx
 import FIAT
-<<<<<<< HEAD
-import pytest
 from dolfinx import (BoxMesh, Mesh, MeshEntity, RectangleMesh,
-=======
-from dolfinx import (MPI, BoxMesh, Mesh, MeshEntity, RectangleMesh,
->>>>>>> cc088a46
                      UnitCubeMesh, UnitIntervalMesh, UnitSquareMesh, cpp)
 from dolfinx.cpp.mesh import CellType, is_simplex
 from dolfinx.fem import assemble_scalar
@@ -231,7 +227,7 @@
     assert mesh.topology.index_map(0).size_global == 48
     assert mesh.topology.index_map(2).size_global == 70
     assert mesh.geometry.dim == 2
-    assert mesh.mpi_comm().allreduce(mesh.topology.index_map(0).size_local, mpi4py.MPI.SUM) == 48
+    assert mesh.mpi_comm().allreduce(mesh.topology.index_map(0).size_local, MPI.SUM) == 48
 
 
 def test_UnitSquareMeshLocal():
@@ -248,7 +244,7 @@
     assert mesh.topology.index_map(0).size_global == 480
     assert mesh.topology.index_map(3).size_global == 1890
     assert mesh.geometry.dim == 3
-    assert mesh.mpi_comm().allreduce(mesh.topology.index_map(0).size_local, mpi4py.MPI.SUM) == 480
+    assert mesh.mpi_comm().allreduce(mesh.topology.index_map(0).size_local, MPI.SUM) == 480
 
 
 def test_UnitCubeMeshLocal():
@@ -266,7 +262,7 @@
     assert mesh.topology.index_map(0).size_global == 48
     assert mesh.topology.index_map(2).size_global == 35
     assert mesh.geometry.dim == 2
-    assert mesh.mpi_comm().allreduce(mesh.topology.index_map(0).size_local, mpi4py.MPI.SUM) == 48
+    assert mesh.mpi_comm().allreduce(mesh.topology.index_map(0).size_local, MPI.SUM) == 48
 
 
 def test_UnitHexMesh():
@@ -274,7 +270,7 @@
     assert mesh.topology.index_map(0).size_global == 480
     assert mesh.topology.index_map(3).size_global == 315
     assert mesh.geometry.dim == 3
-    assert mesh.mpi_comm().allreduce(mesh.topology.index_map(0).size_local, mpi4py.MPI.SUM) == 480
+    assert mesh.mpi_comm().allreduce(mesh.topology.index_map(0).size_local, MPI.SUM) == 480
 
 
 def test_hash():
@@ -448,13 +444,13 @@
     surface_facet_markers = cube.topology.on_boundary(2)
     sf_count = np.count_nonzero(np.array(surface_facet_markers))
     n = 3
-    assert cube.mpi_comm().allreduce(sf_count, mpi4py.MPI.SUM) == n * n * 12
+    assert cube.mpi_comm().allreduce(sf_count, MPI.SUM) == n * n * 12
 
 
 def test_UnitHexMesh_assemble():
     mesh = UnitCubeMesh(MPI.COMM_WORLD, 6, 7, 5, CellType.hexahedron)
     vol = assemble_scalar(1 * dx(mesh))
-    vol = mesh.mpi_comm().allreduce(vol, mpi4py.MPI.SUM)
+    vol = mesh.mpi_comm().allreduce(vol, MPI.SUM)
     assert(vol == pytest.approx(1, rel=1e-9))
 
 
