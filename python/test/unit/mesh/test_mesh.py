--- conflicted
+++ resolved
@@ -13,23 +13,15 @@
 
 import dolfin
 import FIAT
-<<<<<<< HEAD
-from dolfin import (MPI, BoxMesh, MeshEntity, MeshFunction, RectangleMesh,
-                    UnitCubeMesh, UnitIntervalMesh, UnitSquareMesh, cpp,
-                    has_kahip)
+
+from dolfin import (MPI, Mesh, BoxMesh, MeshEntity, MeshFunction, RectangleMesh,
+                    UnitCubeMesh, UnitIntervalMesh, UnitSquareMesh, cpp, has_kahip)
 from dolfin.cpp.mesh import CellType, is_simplex, Partitioner
-=======
-
-from dolfin import (MPI, Mesh, BoxMesh, MeshEntity, MeshFunction, RectangleMesh,
-                    UnitCubeMesh, UnitIntervalMesh, UnitSquareMesh, cpp)
-from dolfin.cpp.mesh import CellType, is_simplex
 from dolfin.fem import assemble_scalar
->>>>>>> c81fb4bf
 from dolfin.io import XDMFFile
 from dolfin_utils.test.fixtures import tempdir
 from dolfin_utils.test.skips import skip_in_parallel
 from ufl import dx
-
 
 assert (tempdir)
 
