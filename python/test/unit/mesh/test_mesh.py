# Copyright (C) 2006 Anders Logg
#
# This file is part of DOLFIN (https://www.fenicsproject.org)
#
# SPDX-License-Identifier:    LGPL-3.0-or-later

import math
import sys

import numpy
import pytest

import dolfin
import FIAT
from dolfin import (MPI, BoxMesh, MeshEntity, MeshFunction, RectangleMesh,
                    UnitCubeMesh, UnitIntervalMesh, UnitSquareMesh, cpp)
from dolfin.cpp.mesh import CellType, is_simplex
from dolfin_utils.test.fixtures import fixture
from dolfin_utils.test.skips import skip_in_parallel


@fixture
def mesh1d():
    """Create 1D mesh with degenerate cell"""
    mesh1d = UnitIntervalMesh(MPI.comm_world, 4)
    mesh1d.geometry.points[4] = mesh1d.geometry.points[3]
    return mesh1d


@fixture
def mesh2d():
    """Create 2D mesh with one equilateral triangle"""
    mesh2d = RectangleMesh(
        MPI.comm_world, [numpy.array([0.0, 0.0, 0.0]),
                         numpy.array([1., 1., 0.0])], [1, 1],
        CellType.triangle, cpp.mesh.GhostMode.none, 'left')
    mesh2d.geometry.points[3, :2] += 0.5 * (math.sqrt(3.0) - 1.0)
    return mesh2d


@fixture
def mesh3d():
    """Create 3D mesh with regular tetrahedron and degenerate cells"""
    mesh3d = UnitCubeMesh(MPI.comm_world, 1, 1, 1)
    mesh3d.geometry.points[6][0] = 1.0
    mesh3d.geometry.points[3][1] = 0.0
    return mesh3d


@fixture
def c0(mesh3d):
    """Original tetrahedron from UnitCubeMesh(MPI.comm_world, 1, 1, 1)"""
    return MeshEntity(mesh3d, mesh3d.topology.dim, 0)


@fixture
def c1(mesh3d):
    # Degenerate cell
    return MeshEntity(mesh3d, mesh3d.topology.dim, 1)


@fixture
def c5(mesh3d):
    # Regular tetrahedron with edge sqrt(2)
    return MeshEntity(mesh3d, mesh3d.topology.dim, 5)


@fixture
def interval():
    return UnitIntervalMesh(MPI.comm_world, 10)


@fixture
def square():
    return UnitSquareMesh(MPI.comm_world, 5, 5)


@fixture
def rectangle():
    return RectangleMesh(
        MPI.comm_world, [numpy.array([0.0, 0.0, 0.0]),
                         numpy.array([2.0, 2.0, 0.0])], [5, 5],
        CellType.triangle, cpp.mesh.GhostMode.none)


@fixture
def cube():
    return UnitCubeMesh(MPI.comm_world, 3, 3, 3)


@fixture
def box():
    return BoxMesh(MPI.comm_world, [numpy.array([0, 0, 0]),
                                    numpy.array([2, 2, 2])], [2, 2, 5], CellType.tetrahedron,
                   cpp.mesh.GhostMode.none)


@fixture
def mesh():
    return UnitSquareMesh(MPI.comm_world, 3, 3)


@fixture
def f(mesh):
    return MeshFunction('int', mesh, 0, 0)


def test_UFLCell(interval, square, rectangle, cube, box):
    import ufl
    assert ufl.interval == interval.ufl_cell()
    assert ufl.triangle == square.ufl_cell()
    assert ufl.triangle == rectangle.ufl_cell()
    assert ufl.tetrahedron == cube.ufl_cell()
    assert ufl.tetrahedron == box.ufl_cell()


def test_UFLDomain(interval, square, rectangle, cube, box):
    def _check_ufl_domain(mesh):
        domain = mesh.ufl_domain()
        assert mesh.geometry.dim == domain.geometric_dimension()
        assert mesh.topology.dim == domain.topological_dimension()
        assert mesh.ufl_cell() == domain.ufl_cell()
        assert mesh.id == domain.ufl_id()

    _check_ufl_domain(interval)
    _check_ufl_domain(square)
    _check_ufl_domain(rectangle)
    _check_ufl_domain(cube)
    _check_ufl_domain(box)


# pygmsh is problematic in parallel because it uses subprocess to call
# gmsh. To be robust, it would need to call MPI 'spawn'.
@pytest.mark.skip(
    reason="pymsh calling gmsh fails in container (related to file creation)")
@skip_in_parallel
def test_mesh_construction_pygmsh():

    import pygmsh

    if MPI.rank(MPI.comm_world) == 0:
        geom = pygmsh.opencascade.Geometry()
        geom.add_ball([0.0, 0.0, 0.0], 1.0, char_length=0.2)
        pygmsh_mesh = pygmsh.generate_mesh(geom)
        points, cells = pygmsh_mesh.points, pygmsh_mesh.cells
    else:
        points = numpy.zeros([0, 3])
        cells = {
            "tetra": numpy.zeros([0, 4], dtype=numpy.int64),
            "triangle": numpy.zeros([0, 3], dtype=numpy.int64),
            "line": numpy.zeros([0, 2], dtype=numpy.int64)
        }

    mesh = dolfin.cpp.mesh.Mesh(
        MPI.comm_world, dolfin.cpp.mesh.CellType.tetrahedron, points,
        cells['tetra'], [], cpp.mesh.GhostMode.none)
    assert mesh.degree() == 1
    assert mesh.geometry.dim == 3
    assert mesh.topology.dim == 3

    mesh = dolfin.cpp.mesh.Mesh(MPI.comm_world,
                                dolfin.cpp.mesh.CellType.triangle, points,
                                cells['triangle'], [], cpp.mesh.GhostMode.none)
    assert mesh.degree() == 1
    assert mesh.geometry.dim == 3
    assert mesh.topology.dim == 2

    mesh = dolfin.cpp.mesh.Mesh(MPI.comm_world,
                                dolfin.cpp.mesh.CellType.interval, points,
                                cells['line'], [], cpp.mesh.GhostMode.none)
    assert mesh.degree() == 1
    assert mesh.geometry.dim == 3
    assert mesh.topology.dim == 1

    if MPI.rank(MPI.comm_world) == 0:
        print("Generate mesh")
        geom = pygmsh.opencascade.Geometry()
        geom.add_ball([0.0, 0.0, 0.0], 1.0, char_length=0.2)
        pygmsh_mesh = pygmsh.generate_mesh(
            geom, extra_gmsh_arguments=['-order', '2'])
        points, cells = pygmsh_mesh.points, pygmsh_mesh.cells
        print("End Generate mesh", cells.keys())
    else:
        points = numpy.zeros([0, 3])
        cells = {
            "tetra10": numpy.zeros([0, 10], dtype=numpy.int64),
            "triangle6": numpy.zeros([0, 6], dtype=numpy.int64),
            "line3": numpy.zeros([0, 3], dtype=numpy.int64)
        }

    mesh = dolfin.cpp.mesh.Mesh(
        MPI.comm_world, dolfin.cpp.mesh.CellType.tetrahedron, points,
        cells['tetra10'], [], cpp.mesh.GhostMode.none)
    assert mesh.degree() == 2
    assert mesh.geometry.dim == 3
    assert mesh.topology.dim == 3

    mesh = dolfin.cpp.mesh.Mesh(
        MPI.comm_world, dolfin.cpp.mesh.CellType.triangle, points,
        cells['triangle6'], [], cpp.mesh.GhostMode.none)
    assert mesh.degree() == 2
    assert mesh.geometry.dim == 3
    assert mesh.topology.dim == 2


def test_UnitSquareMeshDistributed():
    """Create mesh of unit square."""
    mesh = UnitSquareMesh(MPI.comm_world, 5, 7)
    assert mesh.num_entities_global(0) == 48
    assert mesh.num_entities_global(2) == 70
    assert mesh.geometry.dim == 2


def test_UnitSquareMeshLocal():
    """Create mesh of unit square."""
    mesh = UnitSquareMesh(MPI.comm_self, 5, 7)
    assert mesh.num_entities(0) == 48
    assert mesh.num_cells() == 70
    assert mesh.geometry.dim == 2


def test_UnitCubeMeshDistributed():
    """Create mesh of unit cube."""
    mesh = UnitCubeMesh(MPI.comm_world, 5, 7, 9)
    assert mesh.num_entities_global(0) == 480
    assert mesh.num_entities_global(3) == 1890
    assert mesh.geometry.dim == 3


def test_UnitCubeMeshLocal():
    """Create mesh of unit cube."""
    mesh = UnitCubeMesh(MPI.comm_self, 5, 7, 9)
    assert mesh.num_entities(0) == 480
    assert mesh.num_cells() == 1890
    assert mesh.geometry.dim == 3


def test_UnitQuadMesh():
    mesh = UnitSquareMesh(MPI.comm_world, 5, 7, CellType.quadrilateral)
    assert mesh.num_entities_global(0) == 48
    assert mesh.num_entities_global(2) == 35
    assert mesh.geometry.dim == 2


def test_UnitHexMesh():
    mesh = UnitCubeMesh(MPI.comm_world, 5, 7, 9, CellType.hexahedron)
    assert mesh.num_entities_global(0) == 480
    assert mesh.num_entities_global(3) == 315
    assert mesh.geometry.dim == 3


def test_hash():
    h1 = UnitSquareMesh(MPI.comm_world, 4, 4).hash()
    h2 = UnitSquareMesh(MPI.comm_world, 4, 5).hash()
    h3 = UnitSquareMesh(MPI.comm_world, 4, 4).hash()
    assert h1 == h3
    assert h1 != h2


@skip_in_parallel
def test_GetCoordinates():
    """Get coordinates of vertices"""
    mesh = UnitSquareMesh(MPI.comm_world, 5, 5)
    assert len(mesh.geometry.points) == 36


def test_GetCells():
    """Get cells of mesh"""
    mesh = UnitSquareMesh(MPI.comm_world, 5, 5)
    assert MPI.sum(mesh.mpi_comm(), len(mesh.cells())) == 50


@skip_in_parallel
def test_cell_inradius(c0, c1, c5):
    assert cpp.mesh.inradius(c0.mesh(), [c0.index()]) == pytest.approx((3.0 - math.sqrt(3.0)) / 6.0)
    assert cpp.mesh.inradius(c1.mesh(), [c1.index()]) == pytest.approx(0.0)
    assert cpp.mesh.inradius(c5.mesh(), [c5.index()]) == pytest.approx(math.sqrt(3.0) / 6.0)


@skip_in_parallel
def test_cell_circumradius(c0, c1, c5):
    assert cpp.mesh.circumradius(c0.mesh(), [c0.index()], c0.dim) == pytest.approx(math.sqrt(3.0) / 2.0)
    # Implementation of diameter() does not work accurately
    # for degenerate cells - sometimes yields NaN
    r_c1 = cpp.mesh.circumradius(c1.mesh(), [c1.index()], c1.dim)
    assert math.isnan(r_c1)
    assert cpp.mesh.circumradius(c5.mesh(), [c5.index()], c5.dim) == pytest.approx(math.sqrt(3.0) / 2.0)


@skip_in_parallel
def test_cell_h(c0, c1, c5):
    for c in [c0, c1, c5]:
        assert cpp.mesh.h(c.mesh(), [c.index()], c.dim) == pytest.approx(math.sqrt(2.0))


@skip_in_parallel
def test_cell_radius_ratio(c0, c1, c5):
    assert cpp.mesh.radius_ratio(c0.mesh(), [c0.index()]) == pytest.approx(math.sqrt(3.0) - 1.0)
    assert numpy.isnan(cpp.mesh.radius_ratio(c1.mesh(), [c1.index()]))
    assert cpp.mesh.radius_ratio(c5.mesh(), [c5.index()]) == pytest.approx(1.0)


@skip_in_parallel
def test_hmin_hmax(mesh1d, mesh2d, mesh3d):
    assert mesh1d.hmin() == pytest.approx(0.0)
    assert mesh1d.hmax() == pytest.approx(0.25)
    assert mesh2d.hmin() == pytest.approx(math.sqrt(2.0))
    assert mesh2d.hmax() == pytest.approx(math.sqrt(2.0))
    assert mesh3d.hmin() == pytest.approx(math.sqrt(2.0))
    assert mesh3d.hmax() == pytest.approx(math.sqrt(2.0))


@skip_in_parallel
def test_rmin_rmax(mesh1d, mesh2d, mesh3d):
    assert round(mesh1d.rmin() - 0.0, 7) == 0
    # assert round(mesh1d.rmax() - 0.125, 7) == 0
    # assert round(mesh2d.rmin() - 1.0 / (2.0 + math.sqrt(2.0)), 7) == 0
    # assert round(mesh2d.rmax() - math.sqrt(6.0) / 6.0, 7) == 0
    # assert round(mesh3d.rmin() - 0.0, 7) == 0
    # assert round(mesh3d.rmax() - math.sqrt(3.0) / 6.0, 7) == 0

# - Facilities to run tests on combination of meshes


mesh_factories = [
    (UnitIntervalMesh, (MPI.comm_world, 8)),
    (UnitSquareMesh, (MPI.comm_world, 4, 4)),
    (UnitCubeMesh, (MPI.comm_world, 2, 2, 2)),
    (UnitSquareMesh, (MPI.comm_world, 4, 4, CellType.quadrilateral)),
    (UnitCubeMesh, (MPI.comm_world, 2, 2, 2, CellType.hexahedron)),
    # FIXME: Add mechanism for testing meshes coming from IO
]

mesh_factories_broken_shared_entities = [
    (UnitIntervalMesh, (
        MPI.comm_world,
        8,
    )),
    (UnitSquareMesh, (MPI.comm_world, 4, 4)),
    # FIXME: Problem in test_shared_entities
    (UnitCubeMesh, (MPI.comm_world, 2, 2, 2)),
    (UnitSquareMesh, (MPI.comm_world, 4, 4, CellType.quadrilateral)),
    (UnitCubeMesh, (MPI.comm_world, 2, 2, 2, CellType.hexahedron)),
]

# FIXME: Fix this xfail


def xfail_ghosted_quads_hexes(mesh_factory, ghost_mode):
    """Xfail when mesh_factory on quads/hexes uses
    shared_vertex mode. Needs implementing.
    """
    if mesh_factory in [UnitSquareMesh, UnitCubeMesh]:
        if ghost_mode == cpp.mesh.GhostMode.shared_vertex:
            pytest.xfail(reason="Missing functionality in '{}' with '' "
                         "mode".format(mesh_factory, ghost_mode))


@pytest.mark.parametrize('mesh_factory', mesh_factories)
def test_mesh_topology_against_fiat(mesh_factory, ghost_mode=cpp.mesh.GhostMode.none):
    """Test that mesh cells have topology matching to FIAT reference
    cell they were created from.
    """
    func, args = mesh_factory
    xfail_ghosted_quads_hexes(func, ghost_mode)
    mesh = func(*args)
    if not is_simplex(mesh.cell_type):
        return

    # Order mesh
    cpp.mesh.Ordering.order_simplex(mesh)

    # Create FIAT cell
    cell_name = cpp.mesh.to_string(mesh.cell_type)
    fiat_cell = FIAT.ufc_cell(cell_name)

    # Initialize all mesh entities and connectivities
    mesh.create_connectivity_all()

    for i in range(mesh.num_cells()):
        cell = MeshEntity(mesh, mesh.topology.dim, i)
        # Get mesh-global (MPI-local) indices of cell vertices
        vertex_global_indices = cell.entities(0)

        # Loop over all dimensions of reference cell topology
        for d, d_topology in fiat_cell.get_topology().items():

            # Get entities of dimension d on the cell
            entities = cell.entities(d)
            if len(entities) == 0:  # Fixup for highest dimension
                entities = (i, )

            # Loop over all entities of fixed dimension d
            for entity_index, entity_topology in d_topology.items():

                # Check that entity vertices map to cell vertices in correct order
                entity = MeshEntity(mesh, d, entities[entity_index])
                entity_vertices = entity.entities(0)
                assert all(vertex_global_indices[numpy.array(entity_topology)]
                           == entity_vertices)


def test_mesh_topology_lifetime():
    """Check that lifetime of Mesh.topology is bound to underlying mesh object"""
    mesh = UnitSquareMesh(MPI.comm_world, 4, 4)
    rc = sys.getrefcount(mesh)
    topology = mesh.topology
    assert sys.getrefcount(mesh) == rc + 1
    del topology
    assert sys.getrefcount(mesh) == rc


@pytest.mark.xfail(condition=MPI.size(MPI.comm_world) > 1,
                   reason="Small meshes fail in parallel")
def test_small_mesh(interval):
    mesh3d = UnitCubeMesh(MPI.comm_world, 1, 1, 1)
    gdim = mesh3d.geometry.dim
    assert mesh3d.num_entities_global(gdim) == 6

    mesh2d = UnitSquareMesh(MPI.comm_world, 1, 1)
    gdim = mesh2d.geometry.dim
    assert mesh2d.num_entities_global(gdim) == 2

    mesh1d = UnitIntervalMesh(MPI.comm_world, 2)
    gdim = mesh1d.geometry.dim
    assert mesh1d.num_entities_global(gdim) == 2


<<<<<<< HEAD
def test_topology_surface(cube):
    rank = MPI.rank(cube.mpi_comm())
    shared_vertices = cube.topology.shared_entities(0)
    # Get list of vertices on lower rank processes (i.e. owned elsewhere)
    v_remote = [v[0] for v in shared_vertices.items() if list(v[1])[0] < rank]

    surface_vertices = cube.topology.surface_entities(0)
    sv = [v for v in surface_vertices if v not in v_remote]
    len_sv = MPI.sum(cube.mpi_comm(), len(sv))

    n = 3
    assert len_sv == 2 * (n + 1) * (n + 1) + 4 * (n - 1) * n

    cube.create_entities(1)
    cube.create_connectivity(2, 1)
    surface_edges = cube.topology.surface_entities(1)

    assert (len(surface_edges) > 0)

    surface_facets = cube.topology.surface_entities(2)
    assert MPI.sum(cube.mpi_comm(), len(surface_facets)) == n * n * 12
=======
def test_coords():
    mesh = UnitCubeMesh(MPI.comm_world, 4, 4, 5)
    d = mesh.coordinate_dofs().entity_points()
    d += 2
    assert numpy.array_equal(d, mesh.coordinate_dofs().entity_points())
>>>>>>> cb31a8bf
<|MERGE_RESOLUTION|>--- conflicted
+++ resolved
@@ -426,7 +426,6 @@
     assert mesh1d.num_entities_global(gdim) == 2
 
 
-<<<<<<< HEAD
 def test_topology_surface(cube):
     rank = MPI.rank(cube.mpi_comm())
     shared_vertices = cube.topology.shared_entities(0)
@@ -448,10 +447,10 @@
 
     surface_facets = cube.topology.surface_entities(2)
     assert MPI.sum(cube.mpi_comm(), len(surface_facets)) == n * n * 12
-=======
+
+
 def test_coords():
     mesh = UnitCubeMesh(MPI.comm_world, 4, 4, 5)
     d = mesh.coordinate_dofs().entity_points()
     d += 2
-    assert numpy.array_equal(d, mesh.coordinate_dofs().entity_points())
->>>>>>> cb31a8bf
+    assert numpy.array_equal(d, mesh.coordinate_dofs().entity_points())