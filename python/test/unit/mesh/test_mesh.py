--- conflicted
+++ resolved
@@ -4,6 +4,14 @@
 #
 # SPDX-License-Identifier:    LGPL-3.0-or-later
 
+from ufl import dx
+from mpi4py import MPI
+from dolfinx_utils.test.skips import skip_in_parallel
+from dolfinx_utils.test.fixtures import tempdir
+from dolfinx.mesh import CellType, GhostMode
+from dolfinx.generation import (BoxMesh, RectangleMesh, UnitCubeMesh,
+                                UnitIntervalMesh, UnitSquareMesh)
+from dolfinx.generation import DiagonalType
 import math
 import sys
 
@@ -13,17 +21,9 @@
 from dolfinx import cpp as _cpp
 from dolfinx.cpp.mesh import is_simplex
 from dolfinx.fem import assemble_scalar
-<<<<<<< HEAD
-from dolfinx.generation import DiagonalType
-=======
-from dolfinx.generation import (BoxMesh, RectangleMesh, UnitCubeMesh,
-                                UnitIntervalMesh, UnitSquareMesh)
->>>>>>> fbe7f937
-from dolfinx.mesh import CellType, GhostMode
-from dolfinx_utils.test.fixtures import tempdir
-from dolfinx_utils.test.skips import skip_in_parallel
-from mpi4py import MPI
-from ufl import dx
+<< << << < HEAD
+== == == =
+>>>>>> > main
 
 assert (tempdir)
 
@@ -54,11 +54,7 @@
         MPI.COMM_WORLD, [np.array([0.0, 0.0, 0.0]),
                          np.array([1., 1., 0.0])], [1, 1],
         CellType.triangle, GhostMode.none,
-<<<<<<< HEAD
-        cpp.mesh.partition_cells_graph, DiagonalType.left)
-=======
-        _cpp.mesh.partition_cells_graph, 'left')
->>>>>>> fbe7f937
+        _cpp.mesh.partition_cells_graph, DiagonalType.left)
     i1 = np.where((mesh2d.geometry.x
                    == (1, 1, 0)).all(axis=1))[0][0]
     mesh2d.geometry.x[i1, :2] += 0.5 * (math.sqrt(3.0) - 1.0)
@@ -71,11 +67,7 @@
         MPI.COMM_WORLD, [np.array([0.0, 0.0, 0.0]),
                          np.array([1., 1., 0.0])], [1, 1],
         CellType.triangle, GhostMode.none,
-<<<<<<< HEAD
-        cpp.mesh.partition_cells_graph, DiagonalType.left)
-=======
-        _cpp.mesh.partition_cells_graph, 'left')
->>>>>>> fbe7f937
+        _cpp.mesh.partition_cells_graph, DiagonalType.left)
     i1 = np.where((mesh2d.geometry.x
                    == (1, 1, 0)).all(axis=1))[0][0]
     mesh2d.geometry.x[i1, :2] += 0.5 * (math.sqrt(3.0) - 1.0)
