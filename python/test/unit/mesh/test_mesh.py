# Copyright (C) 2006 Anders Logg
#
# This file is part of DOLFINx (https://www.fenicsproject.org)
#
# SPDX-License-Identifier:    LGPL-3.0-or-later

import math
import sys

from mpi4py import MPI

import numpy as np
import pytest

import basix
import ufl
from basix.ufl import element
from dolfinx import cpp as _cpp
from dolfinx import graph
from dolfinx import mesh as _mesh
from dolfinx.cpp.mesh import create_cell_partitioner, is_simplex
from dolfinx.fem import assemble_scalar, coordinate_element, form
<<<<<<< HEAD
from dolfinx.mesh import (CellType, DiagonalType, GhostMode, create_box, create_interval, create_rectangle,
                          create_submesh, create_unit_cube, create_unit_interval, create_unit_square,
                          entities_to_geometry, exterior_facet_indices, locate_entities, locate_entities_boundary)
=======
from dolfinx.mesh import (
    CellType,
    DiagonalType,
    GhostMode,
    create_box,
    create_interval,
    create_rectangle,
    create_submesh,
    create_unit_cube,
    create_unit_interval,
    create_unit_square,
    exterior_facet_indices,
    locate_entities,
    locate_entities_boundary,
)
>>>>>>> 35e66b59


def submesh_topology_test(mesh, submesh, entity_map, vertex_map, entity_dim):
    submesh_cell_imap = submesh.topology.index_map(entity_dim)
    submesh_c_to_v = submesh.topology.connectivity(entity_dim, 0)
    assert (submesh_cell_imap.size_local + submesh_cell_imap.num_ghosts) == submesh_c_to_v.num_nodes

    # Check that creating entities / creating connectivity doesn't cause
    # a segmentation fault
    for i in range(submesh.topology.dim):
        submesh.topology.create_entities(i)
        submesh.topology.create_connectivity(i, 0)
    # Some processes might not own or ghost entities
    if len(entity_map) > 0:
        mesh.topology.create_connectivity(entity_dim, 0)
        mesh_e_to_v = mesh.topology.connectivity(entity_dim, 0)
        submesh.topology.create_connectivity(entity_dim, 0)
        submesh_e_to_v = submesh.topology.connectivity(entity_dim, 0)
        for submesh_entity in range(len(entity_map)):
            submesh_entity_vertices = submesh_e_to_v.links(submesh_entity)
            # The submesh is created such that entities is the map from the
            # submesh entity to the mesh entity
            mesh_entity = entity_map[submesh_entity]
            mesh_entity_vertices = mesh_e_to_v.links(mesh_entity)
            for i in range(len(submesh_entity_vertices)):
                assert vertex_map[submesh_entity_vertices[i]] == mesh_entity_vertices[i]
    else:
        assert submesh.topology.index_map(entity_dim).size_local == 0


def submesh_geometry_test(mesh, submesh, entity_map, geom_map, entity_dim):
    submesh_geom_index_map = submesh.geometry.index_map()
    assert (
        submesh_geom_index_map.size_local + submesh_geom_index_map.num_ghosts
        == submesh.geometry.x.shape[0]
    )

    # Some processes might not own or ghost entities
    if len(entity_map) > 0:
        assert mesh.geometry.dim == submesh.geometry.dim

        e_to_g = entities_to_geometry(mesh, entity_dim, np.array(entity_map), False)
        for submesh_entity in range(len(entity_map)):
            submesh_x_dofs = submesh.geometry.dofmap[submesh_entity]
            # e_to_g[i] gets the mesh x_dofs of entities[i], which should
            # correspond to the x_dofs of cell i in the submesh
            mesh_x_dofs = e_to_g[submesh_entity]
            for i in range(len(submesh_x_dofs)):
                assert mesh_x_dofs[i] == geom_map[submesh_x_dofs[i]]
                assert np.allclose(
                    mesh.geometry.x[mesh_x_dofs[i]], submesh.geometry.x[submesh_x_dofs[i]]
                )


def mesh_1d(dtype):
    """Create 1D mesh with degenerate cell"""
    mesh1d = create_unit_interval(MPI.COMM_WORLD, 4, dtype=dtype)
    i1 = np.where((np.isclose(mesh1d.geometry.x, (0.75, 0.0, 0.0))).all(axis=1))[0][0]
    i2 = np.where((np.isclose(mesh1d.geometry.x, (1.0, 0.0, 0.0))).all(axis=1))[0][0]
    mesh1d.geometry.x[i2] = mesh1d.geometry.x[i1]
    return mesh1d


def mesh_2d(dtype):
    """Create 2D mesh with one equilateral triangle"""
    mesh2d = create_rectangle(
        MPI.COMM_WORLD,
        [np.array([0.0, 0.0]), np.array([1.0, 1.0])],
        [1, 1],
        CellType.triangle,
        dtype,
        GhostMode.none,
        create_cell_partitioner(GhostMode.none),
        DiagonalType.left,
    )
    i1 = np.where((np.isclose(mesh2d.geometry.x, (1.0, 1.0, 0.0))).all(axis=1))[0][0]
    mesh2d.geometry.x[i1, :2] += 0.5 * (math.sqrt(3.0) - 1.0)
    return mesh2d


@pytest.fixture
def mesh3d(dtype=np.float64):
    """Create 3D mesh with regular tetrahedron and degenerate cells"""
    mesh3d = create_unit_cube(MPI.COMM_WORLD, 1, 1, 1, dtype=dtype)
    i1 = np.where((np.isclose(mesh3d.geometry.x, (0.0, 1.0, 0.0))).all(axis=1))[0][0]
    i2 = np.where((np.isclose(mesh3d.geometry.x, (1.0, 1.0, 1.0))).all(axis=1))[0][0]
    mesh3d.geometry.x[i1][0] = 1.0
    mesh3d.geometry.x[i2][1] = 0.0
    return mesh3d


def mesh_3d(dtype):
    """Create 3D mesh with regular tetrahedron and degenerate cells"""
    mesh3d = create_unit_cube(MPI.COMM_WORLD, 1, 1, 1, dtype=dtype)
    i1 = np.where((np.isclose(mesh3d.geometry.x, (0.0, 1.0, 0.0))).all(axis=1))[0][0]
    i2 = np.where((np.isclose(mesh3d.geometry.x, (1.0, 1.0, 1.0))).all(axis=1))[0][0]
    mesh3d.geometry.x[i1][0] = 1.0
    mesh3d.geometry.x[i2][1] = 0.0
    return mesh3d


@pytest.fixture
def c0(mesh3d):
    """Original tetrahedron from create_unit_cube(MPI.COMM_WORLD, 1, 1, 1)"""
    return mesh3d, mesh3d.topology.dim, 0


@pytest.fixture
def c1(mesh3d):
    # Degenerate cell
    return mesh3d, mesh3d.topology.dim, 1


@pytest.fixture
def c5(mesh3d):
    # Regular tetrahedron with edge sqrt(2)
    return mesh3d, mesh3d.topology.dim, 5


@pytest.fixture
def interval():
    return create_interval(MPI.COMM_WORLD, 18, [0.0, 1.0])


@pytest.fixture
def square():
    return create_unit_square(MPI.COMM_WORLD, 5, 5)


@pytest.fixture
def rectangle():
    return create_rectangle(
        MPI.COMM_WORLD,
        [np.array([0.0, 0.0]), np.array([2.0, 2.0])],
        [5, 5],
        CellType.triangle,
        np.float64,
        GhostMode.none,
    )


@pytest.fixture
def cube():
    return create_unit_cube(MPI.COMM_WORLD, 3, 3, 3)


@pytest.fixture
def box():
    return create_box(
        MPI.COMM_WORLD,
        [np.array([0, 0, 0]), np.array([2, 2, 2])],
        [2, 2, 5],
        CellType.tetrahedron,
        np.float64,
        GhostMode.none,
    )


@pytest.fixture
def mesh():
    return create_unit_square(MPI.COMM_WORLD, 3, 3)


def new_comm(comm):
    new_group = comm.group.Incl([0])
    new_comm = comm.Create_group(new_group)
    return new_comm


def test_UFLCell(interval, square, rectangle, cube, box):
    import ufl

    assert ufl.interval == interval.ufl_cell()
    assert ufl.triangle == square.ufl_cell()
    assert ufl.triangle == rectangle.ufl_cell()
    assert ufl.tetrahedron == cube.ufl_cell()
    assert ufl.tetrahedron == box.ufl_cell()


def test_UFLDomain(interval, square, rectangle, cube, box):
    def _check_ufl_domain(mesh):
        domain = mesh.ufl_domain()
        assert mesh.geometry.dim == domain.geometric_dimension()
        assert mesh.topology.dim == domain.topological_dimension()
        assert mesh.ufl_cell() == domain.ufl_cell()

    _check_ufl_domain(interval)
    _check_ufl_domain(square)
    _check_ufl_domain(rectangle)
    _check_ufl_domain(cube)
    _check_ufl_domain(box)


@pytest.mark.parametrize("dtype", [np.float32, np.float64])
@pytest.mark.parametrize("comm", [MPI.COMM_SELF, MPI.COMM_WORLD])
def test_create_unit_square(comm, dtype):
    """Create mesh of unit square"""
    mesh = create_unit_square(comm, 5, 7, dtype=dtype)
    assert mesh.topology.index_map(0).size_global == 48
    assert mesh.topology.index_map(2).size_global == 70
    assert mesh.geometry.dim == 2
    assert mesh.comm.allreduce(mesh.topology.index_map(0).size_local, MPI.SUM) == 48
    assert mesh.geometry.x.dtype == dtype


@pytest.mark.parametrize("dtype", [np.float32, np.float64])
@pytest.mark.parametrize("comm", [MPI.COMM_SELF, MPI.COMM_WORLD])
def test_create_unit_cube(comm, dtype):
    """Create mesh of unit cube."""
    mesh = create_unit_cube(comm, 5, 7, 9, dtype=dtype)
    assert mesh.topology.index_map(0).size_global == 480
    assert mesh.topology.index_map(3).size_global == 1890
    assert mesh.geometry.dim == 3
    assert mesh.comm.allreduce(mesh.topology.index_map(0).size_local, MPI.SUM) == 480
    assert mesh.geometry.x.dtype == dtype


@pytest.mark.parametrize("dtype", [np.float32, np.float64])
@pytest.mark.parametrize("comm", [MPI.COMM_SELF, MPI.COMM_WORLD])
def test_create_unit_square_quads(comm, dtype):
    mesh = create_unit_square(comm, 5, 7, CellType.quadrilateral, dtype=dtype)
    assert mesh.topology.index_map(0).size_global == 48
    assert mesh.topology.index_map(2).size_global == 35
    assert mesh.geometry.dim == 2
    assert mesh.comm.allreduce(mesh.topology.index_map(0).size_local, MPI.SUM) == 48
    assert mesh.geometry.x.dtype == dtype


@pytest.mark.parametrize("dtype", [np.float32, np.float64])
@pytest.mark.parametrize("comm", [MPI.COMM_SELF, MPI.COMM_WORLD])
def test_create_unit_square_hex(comm, dtype):
    mesh = create_unit_cube(comm, 5, 7, 9, CellType.hexahedron, dtype=dtype)
    assert mesh.topology.index_map(0).size_global == 480
    assert mesh.topology.index_map(3).size_global == 315
    assert mesh.geometry.dim == 3
    assert mesh.comm.allreduce(mesh.topology.index_map(0).size_local, MPI.SUM) == 480
    assert mesh.geometry.x.dtype == dtype


def test_create_box_prism():
    mesh = create_box(
        MPI.COMM_WORLD,
        [[0.0, 0.0, 0.0], [1.0, 1.0, 1.0]],
        [2, 3, 4],
        CellType.prism,
        np.float64,
        GhostMode.none,
    )
    assert mesh.topology.index_map(0).size_global == 60
    assert mesh.topology.index_map(3).size_global == 48


@pytest.mark.skip_in_parallel
def test_get_coordinates():
    """Get coordinates of vertices"""
    mesh = create_unit_square(MPI.COMM_WORLD, 5, 5)
    assert len(mesh.geometry.x) == 36


@pytest.mark.skip("Needs to be re-implemented")
@pytest.mark.skip_in_parallel
def test_cell_inradius(c0, c1, c5):
    assert _cpp.mesh.inradius(c0[0], [c0[2]]) == pytest.approx((3.0 - math.sqrt(3.0)) / 6.0)
    assert _cpp.mesh.inradius(c1[0], [c1[2]]) == pytest.approx(0.0)
    assert _cpp.mesh.inradius(c5[0], [c5[2]]) == pytest.approx(math.sqrt(3.0) / 6.0)


@pytest.mark.skip("Needs to be re-implemented")
@pytest.mark.skip_in_parallel
def test_cell_circumradius(c0, c1, c5):
    assert _cpp.mesh.circumradius(c0[0], [c0[2]], c0[1]) == pytest.approx(math.sqrt(3.0) / 2.0)
    # Implementation of diameter() does not work accurately
    # for degenerate cells - sometimes yields NaN
    r_c1 = _cpp.mesh.circumradius(c1[0], [c1[2]], c1[1])
    assert math.isnan(r_c1)
    assert _cpp.mesh.circumradius(c5[0], [c5[2]], c5[1]) == pytest.approx(math.sqrt(3.0) / 2.0)


@pytest.mark.skip_in_parallel
def test_cell_h(c0, c1, c5):
    for c in [c0, c1, c5]:
        assert c[0].h(c[1], np.array([c[2]]))


def test_cell_h_prism():
    N = 3
    mesh = create_unit_cube(MPI.COMM_WORLD, N, N, N, cell_type=CellType.prism)
    tdim = mesh.topology.dim
    num_cells = mesh.topology.index_map(tdim).size_local
    cells = np.arange(num_cells, dtype=np.int32)
    h = _cpp.mesh.h(mesh._cpp_object, tdim, cells)
    assert np.allclose(h, np.sqrt(3 / (N**2)))


@pytest.mark.parametrize("ct", [CellType.hexahedron, CellType.tetrahedron])
def test_facet_h(ct):
    N = 3
    mesh = create_unit_cube(MPI.COMM_WORLD, N, N, N, ct)
    left_facets = locate_entities_boundary(
        mesh, mesh.topology.dim - 1, lambda x: np.isclose(x[0], 0)
    )
    h = _cpp.mesh.h(mesh._cpp_object, mesh.topology.dim - 1, left_facets)
    assert np.allclose(h, np.sqrt(2 / (N**2)))


@pytest.mark.skip("Needs to be re-implemented")
@pytest.mark.skip_in_parallel
def test_cell_radius_ratio(c0, c1, c5):
    assert _cpp.mesh.radius_ratio(c0[0], c0[2]) == pytest.approx(math.sqrt(3.0) - 1.0)
    assert np.isnan(_cpp.mesh.radius_ratio(c1[0], c1[2]))
    assert _cpp.mesh.radius_ratio(c5[0], c5[2]) == pytest.approx(1.0)


@pytest.fixture(params=["dir1_fixture", "dir2_fixture"])
def dirname(request):
    return request.getfixturevalue(request.param)


@pytest.mark.skip_in_parallel
@pytest.mark.parametrize("dtype", [np.float32, np.float64])
@pytest.mark.parametrize(
    "_mesh,hmin,hmax",
    [
        #  (mesh_1d, 0.0, 0.25),
        (mesh_2d, math.sqrt(2.0), math.sqrt(2.0)),
        (mesh_3d, math.sqrt(2.0), math.sqrt(2.0)),
    ],
)
def test_hmin_hmax(_mesh, dtype, hmin, hmax):
    mesh = _mesh(dtype)
    tdim = mesh.topology.dim
    num_cells = mesh.topology.index_map(tdim).size_local
    h = _cpp.mesh.h(mesh._cpp_object, tdim, np.arange(num_cells))
    assert h.min() == pytest.approx(hmin)
    assert h.max() == pytest.approx(hmax)


# @pytest.mark.skip_in_parallel
# @pytest.mark.skip("Needs to be re-implemented")
# @pytest.mark.parametrize("mesh,rmin,rmax",
#                          [
#                              (mesh_1d(), 0.0, 0.125),
#                              (mesh_2d(), 1.0 / (2.0 + math.sqrt(2.0)), math.sqrt(6.0) / 6.0),
#                              (mesh_3d(), 0.0, math.sqrt(3.0) / 6.0),
#                          ])
# def test_rmin_rmax(mesh, rmin, rmax):
#     tdim = mesh.topology.dim
#     num_cells = mesh.topology.index_map(tdim).size_local
#     inradius = cpp.mesh.inradius(mesh, range(num_cells))
#     assert inradius.min() == pytest.approx(rmin)
#     assert inradius.max() == pytest.approx(rmax)

# - Facilities to run tests on combination of meshes


mesh_factories = [
    (create_unit_interval, (MPI.COMM_WORLD, 18)),
    (create_unit_square, (MPI.COMM_WORLD, 4, 4)),
    (create_unit_cube, (MPI.COMM_WORLD, 2, 2, 2)),
    (create_unit_square, (MPI.COMM_WORLD, 4, 4, CellType.quadrilateral)),
    (create_unit_cube, (MPI.COMM_WORLD, 2, 2, 2, CellType.hexahedron)),
    # FIXME: Add mechanism for testing meshes coming from IO
]


# FIXME: Fix this xfail
def xfail_ghosted_quads_hexes(mesh_factory, ghost_mode):
    """Xfail when mesh_factory on quads/hexes uses shared_vertex mode.
    Needs implementing."""
    if mesh_factory in [create_unit_square, create_unit_cube]:
        if ghost_mode == GhostMode.shared_vertex:
            pytest.xfail(
                reason=f"Missing functionality in '{mesh_factory}' with '{ghost_mode}' mode"
            )


@pytest.mark.parametrize(
    "ghost_mode", [GhostMode.none, GhostMode.shared_facet, GhostMode.shared_vertex]
)
@pytest.mark.parametrize("mesh_factory", mesh_factories)
def xtest_mesh_topology_against_basix(mesh_factory, ghost_mode):
    """Test that mesh cells have topology matching to Basix reference
    cell they were created from."""
    func, args = mesh_factory
    xfail_ghosted_quads_hexes(func, ghost_mode)
    mesh = func(*args)
    if not is_simplex(mesh.topology.cell_type):
        return

    # Create basix cell
    cell_name = mesh.topology.cell_type.name
    basix_celltype = getattr(basix.CellType, cell_name)

    map = mesh.topology.index_map(mesh.topology.dim)
    num_cells = map.size_local + map.num_ghosts
    for i in range(num_cells):
        # Get indices of cell vertices
        vertex_global_indices = mesh.topology.connectivity(mesh.topology.dim, 0).links(i)

        # Loop over all dimensions of reference cell topology
        for d, d_topology in enumerate(basix.topology(basix_celltype)):
            # Get entities of dimension d on the cell
            entities = mesh.topology.connectivity(mesh.topology.dim, d).links(i)
            if len(entities) == 0:  # Fixup for highest dimension
                entities = (i,)

            # Loop over all entities of fixed dimension d
            for entity_index, entity_topology in enumerate(d_topology):
                # Check that entity vertices map to cell vertices in
                # correct order
                vertices = mesh.topology.connectivity(d, 0).links(entities[entity_index])
                vertices_dolfin = np.sort(vertices)
                vertices2 = np.sort(vertex_global_indices[np.array(entity_topology)])
                assert all(vertices2 == vertices_dolfin)


def xtest_mesh_topology_lifetime():
    """Check that lifetime of Mesh.topology is bound to underlying mesh object."""
    mesh = create_unit_square(MPI.COMM_WORLD, 4, 4)
    rc = sys.getrefcount(mesh)
    topology = mesh.topology
    assert sys.getrefcount(mesh) == rc + 1
    del topology
    assert sys.getrefcount(mesh) == rc


@pytest.mark.skip_in_parallel
def test_small_mesh():
    mesh3d = create_unit_cube(MPI.COMM_WORLD, 1, 1, 1)
    gdim = mesh3d.geometry.dim
    assert mesh3d.topology.index_map(gdim).size_global == 6

    mesh2d = create_unit_square(MPI.COMM_WORLD, 1, 1)
    gdim = mesh2d.geometry.dim
    assert mesh2d.topology.index_map(gdim).size_global == 2

    # mesh1d = create_unit_interval(MPI.COMM_WORLD, 2)
    # gdim = mesh1d.geometry.dim
    # assert mesh1d.topology.index_map(gdim).size_global == 2


def test_unit_hex_mesh_assemble():
    mesh = create_unit_cube(MPI.COMM_WORLD, 6, 7, 5, CellType.hexahedron)
    vol = assemble_scalar(form(1 * ufl.dx(mesh)))
    vol = mesh.comm.allreduce(vol, MPI.SUM)
    assert vol == pytest.approx(1, rel=1e-5, abs=1.0e-4)


def boundary_0(x):
    lr = np.logical_or(np.isclose(x[0], 0.0), np.isclose(x[0], 1.0))
    tb = np.logical_or(np.isclose(x[1], 0.0), np.isclose(x[1], 1.0))
    return np.logical_or(lr, tb)


def boundary_1(x):
    return np.logical_or(np.isclose(x[0], 1.0), np.isclose(x[1], 1.0))


def boundary_2(x):
    return np.logical_and(np.isclose(x[1], 1), x[0] >= 0.5)


# TODO Test that submesh of full mesh is a copy of the mesh
@pytest.mark.parametrize("d", [2, 3])
@pytest.mark.parametrize("n", [3, 6])
@pytest.mark.parametrize("codim", [0, 1, 2])
@pytest.mark.parametrize("marker", [lambda x: x[0] >= 0.5, lambda x: x[0] >= -1])
@pytest.mark.parametrize("ghost_mode", [GhostMode.none, GhostMode.shared_facet])
@pytest.mark.parametrize("simplex", [True, False])
def test_submesh_full(d, n, codim, marker, ghost_mode, simplex):
    if d == codim:
        pytest.xfail("Cannot create vertex submesh")
    if d == 2:
        ct = CellType.triangle if simplex else CellType.quadrilateral
        mesh = create_unit_square(MPI.COMM_WORLD, n, n, ghost_mode=ghost_mode, cell_type=ct)
    else:
        ct = CellType.tetrahedron if simplex else CellType.hexahedron
        mesh = create_unit_cube(MPI.COMM_WORLD, n, n, n, ghost_mode=ghost_mode, cell_type=ct)

    edim = mesh.topology.dim - codim
    entities = locate_entities(mesh, edim, marker)
    submesh, entity_map, vertex_map, geom_map = create_submesh(mesh, edim, entities)
    submesh_topology_test(mesh, submesh, entity_map, vertex_map, edim)
    submesh_geometry_test(mesh, submesh, entity_map, geom_map, edim)


@pytest.mark.parametrize("d", [2, 3])
@pytest.mark.parametrize("n", [3, 6])
@pytest.mark.parametrize("boundary", [boundary_0, boundary_1, boundary_2])
@pytest.mark.parametrize("ghost_mode", [GhostMode.none, GhostMode.shared_facet])
def test_submesh_boundary(d, n, boundary, ghost_mode):
    if d == 2:
        mesh = create_unit_square(MPI.COMM_WORLD, n, n, ghost_mode=ghost_mode)
    else:
        mesh = create_unit_cube(MPI.COMM_WORLD, n, n, n, ghost_mode=ghost_mode)
    edim = mesh.topology.dim - 1
    entities = locate_entities_boundary(mesh, edim, boundary)
    submesh, entity_map, vertex_map, geom_map = create_submesh(mesh, edim, entities)
    submesh_topology_test(mesh, submesh, entity_map, vertex_map, edim)
    submesh_geometry_test(mesh, submesh, entity_map, geom_map, edim)


@pytest.mark.parametrize("dtype", [np.float32, np.float64])
def test_empty_rank_mesh(dtype):
    """Construction of mesh where some ranks are empty"""
    comm = MPI.COMM_WORLD
    cell_type = CellType.triangle
    tdim = 2
    domain = ufl.Mesh(element("Lagrange", cell_type.name, 1, shape=(2,), dtype=dtype))

    def partitioner(comm, nparts, local_graph, num_ghost_nodes):
        """Leave cells on the curent rank"""
        dest = np.full(len(cells), comm.rank, dtype=np.int32)
        return graph.adjacencylist(dest)

    if comm.rank == 0:
        cells = np.array([[0, 1, 2], [0, 2, 3]], dtype=np.int64)
        x = np.array([[0.0, 0.0], [1.0, 0.0], [1.0, 1.0], [0.0, 1.0]], dtype=dtype)
    else:
        cells = np.empty((0, 3), dtype=np.int64)
        x = np.empty((0, 2), dtype=dtype)

    mesh = _mesh.create_mesh(comm, cells, x, domain, partitioner)
    assert mesh.geometry.x.dtype == dtype
    topology = mesh.topology

    # Check number of vertices
    vmap = topology.index_map(0)
    assert vmap.size_local == x.shape[0]
    assert vmap.num_ghosts == 0

    # Check number of cells
    cmap = topology.index_map(tdim)
    assert cmap.size_local == cells.shape[0]
    assert cmap.num_ghosts == 0

    # Check number of edges
    topology.create_entities(1)
    emap = topology.index_map(1)

    e_to_v = topology.connectivity(1, 0)

    assert emap.num_ghosts == 0
    if comm.rank == 0:
        assert emap.size_local == 5
        assert e_to_v.num_nodes == 5
        assert len(e_to_v.array) == 10
    else:
        assert emap.size_local == 0
        assert len(e_to_v.array) == 0
        assert e_to_v.num_nodes == 0

    # Test creating and getting permutations doesn't throw an error
    mesh.topology.create_entity_permutations()
    mesh.topology.get_cell_permutation_info()
    mesh.topology.get_facet_permutations()


def test_original_index():
    nx = 7
    mesh = create_unit_cube(MPI.COMM_WORLD, nx, nx, nx, ghost_mode=GhostMode.none)
    s = sum(mesh.topology.original_cell_index)
    s = MPI.COMM_WORLD.allreduce(s, MPI.SUM)
    assert s == (nx**3 * 6 * (nx**3 * 6 - 1) // 2)


def compute_num_boundary_facets(mesh):
    """Compute the total number of boundary facets in the mesh"""
    # Create facets and facet cell connectivity
    tdim = mesh.topology.dim
    mesh.topology.create_entities(tdim - 1)
    mesh.topology.create_connectivity(tdim - 1, tdim)

    # Compute number of owned facets on the boundary
    num_owned_boundary_facets = len(exterior_facet_indices(mesh.topology))

    # Sum the number of boundary facets owned by each process to get the
    # total number in the mesh
    num_boundary_facets = mesh.comm.allreduce(num_owned_boundary_facets, op=MPI.SUM)

    return num_boundary_facets


@pytest.mark.parametrize("n", [2, 5])
@pytest.mark.parametrize("d", [2, 3])
@pytest.mark.parametrize("ghost_mode", [GhostMode.none, GhostMode.shared_facet])
@pytest.mark.parametrize("dtype", [np.float32, np.float64])
def test_boundary_facets(n, d, ghost_mode, dtype):
    """Test that the correct number of boundary facets are computed"""
    if d == 2:
        mesh = create_unit_square(MPI.COMM_WORLD, n, n, ghost_mode=ghost_mode, dtype=dtype)
        expected_num_boundary_facets = 4 * n
    else:
        mesh = create_unit_cube(MPI.COMM_WORLD, n, n, n, ghost_mode=ghost_mode, dtype=dtype)
        expected_num_boundary_facets = 6 * n**2 * 2

    assert compute_num_boundary_facets(mesh) == expected_num_boundary_facets


@pytest.mark.parametrize("n", [3, 5])
@pytest.mark.parametrize("d", [2, 3])
@pytest.mark.parametrize("ghost_mode", [GhostMode.none, GhostMode.shared_facet])
@pytest.mark.parametrize("dtype", [np.float32, np.float64])
def test_submesh_codim_0_boundary_facets(n, d, ghost_mode, dtype):
    """Test that the correct number of boundary facets are computed
    for a submesh of codim 0"""
    if d == 2:
        mesh_1 = create_rectangle(
            MPI.COMM_WORLD, ((0.0, 0.0), (2.0, 1.0)), (2 * n, n), ghost_mode=ghost_mode, dtype=dtype
        )
        expected_num_boundary_facets = 4 * n
    else:
        mesh_1 = create_box(
            MPI.COMM_WORLD,
            ((0.0, 0.0, 0.0), (2.0, 1.0, 1.0)),
            (2 * n, n, n),
            ghost_mode=ghost_mode,
            dtype=dtype,
        )
        expected_num_boundary_facets = 6 * n**2 * 2

    # Create submesh of half of the rectangle / box mesh to get unit
    # square / cube mesh
    edim = mesh_1.topology.dim
    entities = locate_entities(mesh_1, edim, lambda x: x[0] <= 1.0)
    submesh = create_submesh(mesh_1, edim, entities)[0]
    assert compute_num_boundary_facets(submesh) == expected_num_boundary_facets


@pytest.mark.parametrize("n", [2, 5])
@pytest.mark.parametrize("ghost_mode", [GhostMode.none, GhostMode.shared_facet])
@pytest.mark.parametrize("dtype", [np.float32, np.float64])
def test_submesh_codim_1_boundary_facets(n, ghost_mode, dtype):
    """Test that the correct number of boundary facets are computed
    for a submesh of codim 1"""
    mesh = create_unit_cube(MPI.COMM_WORLD, n, n, n, ghost_mode=ghost_mode, dtype=dtype)
    edim = mesh.topology.dim - 1
    entities = locate_entities_boundary(mesh, edim, lambda x: np.isclose(x[2], 0.0))
    submesh = create_submesh(mesh, edim, entities)[0]
    expected_num_boundary_facets = 4 * n
    assert compute_num_boundary_facets(submesh) == expected_num_boundary_facets


@pytest.mark.skip_in_parallel
@pytest.mark.parametrize("dtype", [np.float32, np.float64])
def test_mesh_create_cmap(dtype):
    shape = "triangle"
    degree = 1

    x = np.array([[0.0, 0.0], [0.0, 1.0], [1.0, 1.0]], dtype=dtype)
    cells = [[0, 1, 2]]

    # ufl.Mesh case
    domain = ufl.Mesh(element("Lagrange", shape, degree, shape=(2,), dtype=dtype))
    msh = _mesh.create_mesh(MPI.COMM_WORLD, cells, x, domain)
    assert msh.geometry.cmap.dim == 3
    assert msh.ufl_domain().ufl_coordinate_element().reference_value_shape == (2,)

    # basix.ufl.element
    domain = element("Lagrange", shape, degree, shape=(2,), dtype=dtype)
    msh = _mesh.create_mesh(MPI.COMM_WORLD, cells, x, domain)
    assert msh.geometry.cmap.dim == 3
    assert msh.ufl_domain().ufl_coordinate_element().reference_value_shape == (2,)

    # basix.finite_element
    domain = basix.create_element(
        basix.ElementFamily.P, basix.cell.string_to_type(shape), degree, dtype=dtype
    )
    msh = _mesh.create_mesh(MPI.COMM_WORLD, cells, x, domain)
    assert msh.geometry.cmap.dim == 3
    assert msh.ufl_domain().ufl_coordinate_element().reference_value_shape == (2,)

    # cpp.fem.CoordinateElement
    e = basix.create_element(
        basix.ElementFamily.P, basix.cell.string_to_type(shape), degree, dtype=dtype
    )
    domain = coordinate_element(e)
    msh = _mesh.create_mesh(MPI.COMM_WORLD, cells, x, domain)
    assert msh.geometry.cmap.dim == 3
    assert msh.ufl_domain() is None<|MERGE_RESOLUTION|>--- conflicted
+++ resolved
@@ -20,11 +20,6 @@
 from dolfinx import mesh as _mesh
 from dolfinx.cpp.mesh import create_cell_partitioner, is_simplex
 from dolfinx.fem import assemble_scalar, coordinate_element, form
-<<<<<<< HEAD
-from dolfinx.mesh import (CellType, DiagonalType, GhostMode, create_box, create_interval, create_rectangle,
-                          create_submesh, create_unit_cube, create_unit_interval, create_unit_square,
-                          entities_to_geometry, exterior_facet_indices, locate_entities, locate_entities_boundary)
-=======
 from dolfinx.mesh import (
     CellType,
     DiagonalType,
@@ -36,11 +31,11 @@
     create_unit_cube,
     create_unit_interval,
     create_unit_square,
+    entities_to_geometry,
     exterior_facet_indices,
     locate_entities,
     locate_entities_boundary,
 )
->>>>>>> 35e66b59
 
 
 def submesh_topology_test(mesh, submesh, entity_map, vertex_map, entity_dim):
