--- conflicted
+++ resolved
@@ -7,11 +7,8 @@
 import math
 import sys
 
-<<<<<<< HEAD
 import basix
 import dolfinx
-=======
->>>>>>> 8f5c36a8
 import numpy as np
 import pytest
 
