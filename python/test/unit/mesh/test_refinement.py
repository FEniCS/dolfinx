# Copyright (C) 2018 Chris N Richardson
#
# This file is part of DOLFINX (https://www.fenicsproject.org)
#
# SPDX-License-Identifier:    LGPL-3.0-or-later

from mpi4py import MPI

from dolfinx import FunctionSpace, UnitCubeMesh, UnitSquareMesh
from dolfinx.mesh import refine


def test_RefineUnitSquareMesh():
    """Refine mesh of unit square."""
<<<<<<< HEAD
    mesh = UnitSquareMesh(MPI.comm_world, 5, 7)
    mesh = refine(mesh, False)
=======
    mesh = UnitSquareMesh(MPI.COMM_WORLD, 5, 7)
    mesh.create_entities(1)
    mesh = refine(mesh, redistribute=False)
>>>>>>> d0707050
    assert mesh.topology.index_map(0).size_global == 165
    assert mesh.topology.index_map(2).size_global == 280


def test_RefineUnitCubeMesh_repartition():
    """Refine mesh of unit cube."""
<<<<<<< HEAD
    mesh = UnitCubeMesh(MPI.comm_world, 5, 7, 9)
    mesh = refine(mesh, True)
=======
    mesh = UnitCubeMesh(MPI.COMM_WORLD, 5, 7, 9)
    mesh.create_entities(1)
    mesh = refine(mesh, redistribute=True)
>>>>>>> d0707050
    assert mesh.topology.index_map(0).size_global == 3135
    assert mesh.topology.index_map(3).size_global == 15120
    Q = FunctionSpace(mesh, ("CG", 1))
    assert(Q)


def test_RefineUnitCubeMesh_keep_partition():
    """Refine mesh of unit cube."""
<<<<<<< HEAD
    mesh = UnitCubeMesh(MPI.comm_world, 5, 7, 9)
    mesh = refine(mesh, False)
=======
    mesh = UnitCubeMesh(MPI.COMM_WORLD, 5, 7, 9)
    mesh.create_entities(1)
    mesh = refine(mesh, redistribute=False)
>>>>>>> d0707050
    assert mesh.topology.index_map(0).size_global == 3135
    assert mesh.topology.index_map(3).size_global == 15120
    Q = FunctionSpace(mesh, ("CG", 1))
    assert(Q)


def xtest_refinement_gdim():
    """Test that 2D refinement is still 2D"""
    mesh = UnitSquareMesh(MPI.COMM_WORLD, 3, 4)
    mesh2 = refine(mesh, redistribute=True)
    assert mesh.geometry.dim == mesh2.geometry.dim<|MERGE_RESOLUTION|>--- conflicted
+++ resolved
@@ -12,28 +12,18 @@
 
 def test_RefineUnitSquareMesh():
     """Refine mesh of unit square."""
-<<<<<<< HEAD
-    mesh = UnitSquareMesh(MPI.comm_world, 5, 7)
-    mesh = refine(mesh, False)
-=======
     mesh = UnitSquareMesh(MPI.COMM_WORLD, 5, 7)
-    mesh.create_entities(1)
+    mesh.topology.create_entities(1)
     mesh = refine(mesh, redistribute=False)
->>>>>>> d0707050
     assert mesh.topology.index_map(0).size_global == 165
     assert mesh.topology.index_map(2).size_global == 280
 
 
 def test_RefineUnitCubeMesh_repartition():
     """Refine mesh of unit cube."""
-<<<<<<< HEAD
-    mesh = UnitCubeMesh(MPI.comm_world, 5, 7, 9)
-    mesh = refine(mesh, True)
-=======
     mesh = UnitCubeMesh(MPI.COMM_WORLD, 5, 7, 9)
-    mesh.create_entities(1)
+    mesh.topology.create_entities(1)
     mesh = refine(mesh, redistribute=True)
->>>>>>> d0707050
     assert mesh.topology.index_map(0).size_global == 3135
     assert mesh.topology.index_map(3).size_global == 15120
     Q = FunctionSpace(mesh, ("CG", 1))
@@ -42,14 +32,9 @@
 
 def test_RefineUnitCubeMesh_keep_partition():
     """Refine mesh of unit cube."""
-<<<<<<< HEAD
-    mesh = UnitCubeMesh(MPI.comm_world, 5, 7, 9)
-    mesh = refine(mesh, False)
-=======
     mesh = UnitCubeMesh(MPI.COMM_WORLD, 5, 7, 9)
-    mesh.create_entities(1)
+    mesh.topology.create_entities(1)
     mesh = refine(mesh, redistribute=False)
->>>>>>> d0707050
     assert mesh.topology.index_map(0).size_global == 3135
     assert mesh.topology.index_map(3).size_global == 15120
     Q = FunctionSpace(mesh, ("CG", 1))
