# Copyright (C) 2016 Garth N. Wells
#
# This file is part of DOLFINX (https://www.fenicsproject.org)
#
# SPDX-License-Identifier:    LGPL-3.0-or-later

import mpi4py
import pytest

from dolfinx import MPI, UnitCubeMesh, UnitIntervalMesh, UnitSquareMesh, cpp


@pytest.mark.xfail(condition=MPI.comm_world.size == 1,
                   reason="Shared ghost modes fail in serial")
def test_ghost_vertex_1d():
    mesh = UnitIntervalMesh(MPI.comm_world, 20,
                            ghost_mode=cpp.mesh.GhostMode.shared_vertex)
    assert mesh.topology.index_map(0).size_global == 21
    assert mesh.topology.index_map(1).size_global == 20


@pytest.mark.xfail(condition=MPI.comm_world.size == 1,
                   reason="Shared ghost modes fail in serial")
def test_ghost_facet_1d():
    mesh = UnitIntervalMesh(MPI.comm_world, 20,
                            ghost_mode=cpp.mesh.GhostMode.shared_facet)
    assert mesh.topology.index_map(0).size_global == 21
    assert mesh.topology.index_map(1).size_global == 20


@pytest.mark.parametrize("mode", [pytest.param(cpp.mesh.GhostMode.shared_vertex,
                                               marks=pytest.mark.xfail(condition=MPI.size(MPI.comm_world) == 1,
                                                                       reason="Shared ghost modes fail in serial")),
                                  pytest.param(cpp.mesh.GhostMode.shared_facet,
                                               marks=pytest.mark.xfail(condition=MPI.size(MPI.comm_world) == 1,
                                                                       reason="Shared ghost modes fail in serial"))])
def test_ghost_2d(mode):
    N = 8
    num_cells = N * N * 2
    mesh = UnitSquareMesh(MPI.comm_world, N, N, ghost_mode=mode)
<<<<<<< HEAD
    if mesh.mpi_comm().size > 1:
        assert mesh.mpi_comm().allreduce(mesh.num_cells(), op=mpi4py.MPI.SUM) > num_cells
=======
    if MPI.size(mesh.mpi_comm()) > 1:
        map = mesh.topology.index_map(2)
        num_cells_local = map.size_local + map.num_ghosts
        assert MPI.sum(mesh.mpi_comm(), num_cells_local) > num_cells
>>>>>>> 269defcc
    assert mesh.topology.index_map(0).size_global == 81
    assert mesh.topology.index_map(2).size_global == num_cells


@pytest.mark.parametrize("mode", [pytest.param(cpp.mesh.GhostMode.shared_vertex,
                                               marks=pytest.mark.xfail(condition=MPI.size(MPI.comm_world) == 1,
                                                                       reason="Shared ghost modes fail in serial")),
                                  pytest.param(cpp.mesh.GhostMode.shared_facet,
                                               marks=pytest.mark.xfail(condition=MPI.size(MPI.comm_world) == 1,
                                                                       reason="Shared ghost modes fail in serial"))])
def test_ghost_3d(mode):
    N = 2
    num_cells = N * N * N * 6
    mesh = UnitCubeMesh(MPI.comm_world, N, N, N, ghost_mode=mode)
<<<<<<< HEAD
    if mesh.mpi_comm().size > 1:
        # assert MPI.sum(mesh.mpi_comm(), mesh.num_cells()) > num_cells
        assert mesh.mpi_comm().allreduce(mesh.num_cells(), op=mpi4py.MPI.SUM) > num_cells

=======
    if MPI.size(mesh.mpi_comm()) > 1:
        map = mesh.topology.index_map(3)
        num_cells_local = map.size_local + map.num_ghosts
        assert MPI.sum(mesh.mpi_comm(), num_cells_local) > num_cells
>>>>>>> 269defcc
    assert mesh.topology.index_map(0).size_global == 27
    assert mesh.topology.index_map(3).size_global == num_cells


@pytest.mark.parametrize("mode", [cpp.mesh.GhostMode.none,
                                  pytest.param(cpp.mesh.GhostMode.shared_vertex,
                                               marks=pytest.mark.xfail(condition=MPI.size(MPI.comm_world) == 1,
                                                                       reason="Shared ghost modes fail in serial")),
                                  pytest.param(cpp.mesh.GhostMode.shared_facet,
                                               marks=pytest.mark.xfail(condition=MPI.size(MPI.comm_world) == 1,
                                                                       reason="Shared ghost modes fail in serial"))])
def test_ghost_connectivities(mode):
    # Ghosted mesh
    meshG = UnitSquareMesh(MPI.comm_world, 4, 4, ghost_mode=mode)
    meshG.create_connectivity(1, 2)

    # Reference mesh, not ghosted, not parallel
    meshR = UnitSquareMesh(MPI.comm_self, 4, 4, ghost_mode=cpp.mesh.GhostMode.none)
    meshR.create_connectivity(1, 2)
    tdim = meshR.topology.dim

    # Create reference mapping from facet midpoint to cell midpoint
    topology = meshR.topology
    map_c = topology.index_map(tdim)
    num_cells = map_c.size_local + map_c.num_ghosts
    map_f = topology.index_map(tdim - 1)
    num_facets = map_f.size_local + map_f.num_ghosts

    reference = {}
    facet_mp = cpp.mesh.midpoints(meshR, tdim - 1, range(num_facets))
    cell_mp = cpp.mesh.midpoints(meshR, tdim, range(num_cells))
    reference = dict.fromkeys([tuple(row) for row in facet_mp], [])
    for i in range(num_facets):
        for cidx in meshR.topology.connectivity(1, 2).links(i):
            reference[tuple(facet_mp[i])].append(cell_mp[cidx].tolist())

    # Loop through ghosted mesh and check connectivities
    tdim = meshG.topology.dim

    topology = meshG.topology
    map_c = topology.index_map(tdim)
    num_cells = map_c.size_local + map_c.num_ghosts
    map_f = topology.index_map(tdim - 1)
    num_facets = map_f.size_local + map_f.num_ghosts

    num_facets_ghost = map_f.num_ghosts
    allowable_cell_indices = range(num_cells)
    facet_mp = cpp.mesh.midpoints(meshG, tdim - 1, range(num_facets))
    cell_mp = cpp.mesh.midpoints(meshG, tdim, range(num_cells))
    for i in range(num_facets_ghost):
        assert tuple(facet_mp[i]) in reference
        for cidx in meshG.topology.connectivity(1, 2).links(i):
            assert cidx in allowable_cell_indices
            assert cell_mp[cidx].tolist() in reference[tuple(facet_mp[i])]<|MERGE_RESOLUTION|>--- conflicted
+++ resolved
@@ -38,15 +38,10 @@
     N = 8
     num_cells = N * N * 2
     mesh = UnitSquareMesh(MPI.comm_world, N, N, ghost_mode=mode)
-<<<<<<< HEAD
     if mesh.mpi_comm().size > 1:
-        assert mesh.mpi_comm().allreduce(mesh.num_cells(), op=mpi4py.MPI.SUM) > num_cells
-=======
-    if MPI.size(mesh.mpi_comm()) > 1:
         map = mesh.topology.index_map(2)
         num_cells_local = map.size_local + map.num_ghosts
-        assert MPI.sum(mesh.mpi_comm(), num_cells_local) > num_cells
->>>>>>> 269defcc
+        assert mesh.mpi_comm().allreduce(num_cells_local, op=mpi4py.MPI.SUM) > num_cells
     assert mesh.topology.index_map(0).size_global == 81
     assert mesh.topology.index_map(2).size_global == num_cells
 
@@ -61,17 +56,10 @@
     N = 2
     num_cells = N * N * N * 6
     mesh = UnitCubeMesh(MPI.comm_world, N, N, N, ghost_mode=mode)
-<<<<<<< HEAD
     if mesh.mpi_comm().size > 1:
-        # assert MPI.sum(mesh.mpi_comm(), mesh.num_cells()) > num_cells
-        assert mesh.mpi_comm().allreduce(mesh.num_cells(), op=mpi4py.MPI.SUM) > num_cells
-
-=======
-    if MPI.size(mesh.mpi_comm()) > 1:
         map = mesh.topology.index_map(3)
         num_cells_local = map.size_local + map.num_ghosts
-        assert MPI.sum(mesh.mpi_comm(), num_cells_local) > num_cells
->>>>>>> 269defcc
+        assert mesh.mpi_comm().allreduce(num_cells_local, op=mpi4py.MPI.SUM) > num_cells
     assert mesh.topology.index_map(0).size_global == 27
     assert mesh.topology.index_map(3).size_global == num_cells
 
