--- conflicted
+++ resolved
@@ -73,21 +73,12 @@
                                                                        reason="Shared ghost modes fail in serial"))])
 def test_ghost_connectivities(mode):
     # Ghosted mesh
-<<<<<<< HEAD
-    meshG = UnitSquareMesh(MPI.comm_world, 4, 4, ghost_mode=mode)
+    meshG = UnitSquareMesh(MPI.COMM_WORLD, 4, 4, ghost_mode=mode)
     meshG.topology.create_connectivity(1, 2)
 
     # Reference mesh, not ghosted, not parallel
-    meshR = UnitSquareMesh(MPI.comm_self, 4, 4, ghost_mode=cpp.mesh.GhostMode.none)
+    meshR = UnitSquareMesh(MPI.COMM_SELF, 4, 4, ghost_mode=cpp.mesh.GhostMode.none)
     meshR.topology.create_connectivity(1, 2)
-=======
-    meshG = UnitSquareMesh(MPI.COMM_WORLD, 4, 4, ghost_mode=mode)
-    meshG.create_connectivity(1, 2)
-
-    # Reference mesh, not ghosted, not parallel
-    meshR = UnitSquareMesh(MPI.COMM_SELF, 4, 4, ghost_mode=cpp.mesh.GhostMode.none)
-    meshR.create_connectivity(1, 2)
->>>>>>> d0707050
     tdim = meshR.topology.dim
 
     # Create reference map from facet midpoint to cell midpoint
