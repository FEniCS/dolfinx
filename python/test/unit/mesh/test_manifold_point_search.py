from mpi4py import MPI

import numpy as np
import pytest

import ufl
from basix.ufl import element
from dolfinx import cpp as _cpp
from dolfinx import default_real_type, geometry
from dolfinx.geometry import bb_tree
from dolfinx.mesh import create_mesh


@pytest.mark.skip_in_parallel
def test_manifold_point_search():
    # Simple two-triangle surface in 3d
    vertices = np.array([[0.0, 0.0, 1.0], [1.0, 1.0, 1.0], [1.0, 0.0, 0.0], [0.0, 1.0, 0.0]])
    cells = np.array([[0, 1, 2], [0, 1, 3]], dtype=np.int64)
<<<<<<< HEAD
    domain = ufl.Mesh(element("Lagrange", "triangle", 1, shape=(2, )))
=======
    domain = ufl.Mesh(element("Lagrange", "triangle", 1, gdim=3, shape=(2,)))
>>>>>>> ec3d37be
    mesh = create_mesh(MPI.COMM_WORLD, cells, vertices, domain)
    bb = bb_tree(mesh, mesh.topology.dim)

    # Find cell colliding with point
    points = np.array([[0.5, 0.25, 0.75], [0.25, 0.5, 0.75]], dtype=default_real_type)
    cell_candidates = geometry.compute_collisions_points(bb, points)
    colliding_cells = geometry.compute_colliding_cells(mesh, cell_candidates, points)

    # Extract vertices of cell
    indices = _cpp.mesh.entities_to_geometry(
        mesh._cpp_object,
        mesh.topology.dim,
        np.array([colliding_cells.links(0)[0], colliding_cells.links(1)[0]]),
        False,
    )
    cell_vertices = mesh.geometry.x[indices]

    # Compare vertices with input
    assert np.allclose(cell_vertices, vertices[cells])<|MERGE_RESOLUTION|>--- conflicted
+++ resolved
@@ -16,11 +16,7 @@
     # Simple two-triangle surface in 3d
     vertices = np.array([[0.0, 0.0, 1.0], [1.0, 1.0, 1.0], [1.0, 0.0, 0.0], [0.0, 1.0, 0.0]])
     cells = np.array([[0, 1, 2], [0, 1, 3]], dtype=np.int64)
-<<<<<<< HEAD
-    domain = ufl.Mesh(element("Lagrange", "triangle", 1, shape=(2, )))
-=======
-    domain = ufl.Mesh(element("Lagrange", "triangle", 1, gdim=3, shape=(2,)))
->>>>>>> ec3d37be
+    domain = ufl.Mesh(element("Lagrange", "triangle", 1, shape=(2,)))
     mesh = create_mesh(MPI.COMM_WORLD, cells, vertices, domain)
     bb = bb_tree(mesh, mesh.topology.dim)
 
