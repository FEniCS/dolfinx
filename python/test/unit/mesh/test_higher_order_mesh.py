# Copyright (C) 2019 Jørgen Schartum Dokken and Matthew Scroggs
#
# This file is part of DOLFINX (https://www.fenicsproject.org)
#
# SPDX-License-Identifier:    LGPL-3.0-or-later
""" Unit-tests for higher order meshes """

import os

import numpy as np
import pytest
import scipy.integrate
import sympy as sp
from mpi4py import MPI
from sympy.vector import CoordSys3D, matrix_to_vector

from dolfinx import Function, FunctionSpace
from dolfinx.cpp.io import cell_perm_vtk
from dolfinx.cpp.mesh import CellType, GhostMode
from dolfinx.fem import assemble_scalar
from dolfinx.io import XDMFFile
from dolfinx.mesh import Mesh
from dolfinx_utils.test.skips import skip_in_parallel
from ufl import dx


def sympy_scipy(points, nodes, L, H):
    """Approximated integration of z + x*y over a surface where the z-coordinate
    is only dependent of the y-component of the box. x in [0,L], y in
    [0,H]

    Input: points: All points of defining the geometry nodes:  Points on
      one of the outer boundaries varying in the y-direction
    """
    degree = len(nodes) - 1

    x, y, z = sp.symbols("x y z")
    a = [sp.Symbol("a{0:d}".format(i)) for i in range(degree + 1)]

    # Find polynomial for variation in z-direction
    poly = 0
    for deg in range(degree + 1):
        poly += a[deg] * y**deg
    eqs = []
    for node in nodes:
        eqs.append(poly.subs(y, points[node][-2]) - points[node][-1])
    coeffs = sp.solve(eqs, a)
    transform = poly
    for i in range(len(a)):
        transform = transform.subs(a[i], coeffs[a[i]])

    # Compute integral
    C = CoordSys3D("C")
    para = sp.Matrix([x, y, transform])
    vec = matrix_to_vector(para, C)
    cross = (vec.diff(x) ^ vec.diff(y)).magnitude()

    expr = (transform + x * y) * cross
    approx = sp.lambdify((x, y), expr)

    ref = scipy.integrate.nquad(approx, [[0, L], [0, H]])[0]

    # Slow and only works for simple integrals
    # integral = sp.integrate(expr, (y, 0, H))
    # integral = sp.integrate(integral, (x, 0, L))
    # ex = integral.evalf()

    return ref


@skip_in_parallel
@pytest.mark.parametrize("vtk,dolfin,cell_type", [
    ([0, 1, 2, 3, 4, 5], [0, 1, 2, 4, 5, 3], CellType.triangle),
    ([0, 1, 2, 3], [0, 3, 1, 2], CellType.quadrilateral),
    ([0, 1, 2, 3, 4, 5, 6, 7], [0, 4, 3, 7, 1, 5, 2, 6], CellType.hexahedron)
])
def test_map_vtk_to_dolfin(vtk, dolfin, cell_type):
    p = cell_perm_vtk(cell_type, len(vtk))
    cell_p = np.array(vtk)[p]
    assert (cell_p == dolfin).all()

    p = np.argsort(cell_perm_vtk(cell_type, len(vtk)))
    cell_p = np.array(dolfin)[p]
    assert (cell_p == vtk).all()


@skip_in_parallel
def test_second_order_tri():
    # Test second order mesh by computing volume of two cells
    #  *-----*-----*   3----6-----2
    #  | \         |   | \        |
    #  |   \       |   |   \      |
    #  *     *     *   7     8    5
    #  |       \   |   |      \   |
    #  |         \ |   |        \ |
    #  *-----*-----*   0----4-----1
    for H in (1.0, 2.0):
        for Z in (0.0, 0.5):
            L = 1
            points = np.array([[0, 0, 0], [L, 0, 0], [L, H, Z], [0, H, Z],
                               [L / 2, 0, 0], [L, H / 2, 0], [L / 2, H, Z],
                               [0, H / 2, 0], [L / 2, H / 2, 0]])

            cells = np.array([[0, 1, 3, 4, 8, 7],
                              [1, 2, 3, 5, 6, 8]])
            cells = cells[:, cell_perm_vtk(CellType.triangle, cells.shape[1])]
            mesh = Mesh(MPI.COMM_WORLD, CellType.triangle, points, cells, [], degree=2)

            def e2(x):
                return x[2] + x[0] * x[1]
            # Interpolate function
            V = FunctionSpace(mesh, ("CG", 2))
            u = Function(V)
            u.interpolate(e2)

            intu = assemble_scalar(u * dx(mesh, metadata={"quadrature_degree": 20}))
            intu = mesh.mpi_comm().allreduce(intu, op=MPI.SUM)

            nodes = [0, 3, 7]
            ref = sympy_scipy(points, nodes, L, H)
            assert ref == pytest.approx(intu, rel=1e-6)


@skip_in_parallel
def xtest_third_order_tri():
    #  *---*---*---*   3--11--10--2
    #  | \         |   | \        |
    #  *   *   *   *   8   7  15  13
    #  |     \     |   |    \     |
    #  *  *    *   *   9  14  6   12
    #  |         \ |   |        \ |
    #  *---*---*---*   0--4---5---1
    for H in (1.0, 2.0):
        for Z in (0.0, 0.5):
            L = 1
            points = np.array([[0, 0, 0], [L, 0, 0], [L, H, Z], [0, H, Z],  # 0, 1, 2, 3
                               [L / 3, 0, 0], [2 * L / 3, 0, 0],            # 4, 5
                               [2 * L / 3, H / 3, 0], [L / 3, 2 * H / 3, 0],  # 6, 7
                               [0, 2 * H / 3, 0], [0, H / 3, 0],        # 8, 9
                               [2 * L / 3, H, Z], [L / 3, H, Z],              # 10, 11
                               [L, H / 3, 0], [L, 2 * H / 3, 0],  # 12, 13
                               [L / 3, H / 3, 0],                         # 14
                               [2 * L / 3, 2 * H / 3, 0]])            # 15
            cells = np.array([[0, 1, 3, 4, 5, 6, 7, 8, 9, 14],
                              [1, 2, 3, 12, 13, 10, 11, 7, 6, 15]])
            cells = cells[:, cell_perm_vtk(CellType.triangle, cells.shape[1])]
            mesh = Mesh(MPI.COMM_WORLD, CellType.triangle, points, cells, [], degree=3)

            def e2(x):
                return x[2] + x[0] * x[1]
            degree = mesh.geometry.dofmap_layout().degree()
            # Interpolate function
            V = FunctionSpace(mesh, ("CG", degree))
            u = Function(V)
            u.interpolate(e2)

            intu = assemble_scalar(u * dx(metadata={"quadrature_degree": 40}))
            intu = mesh.mpi_comm().allreduce(intu, op=MPI.SUM)

            nodes = [0, 9, 8, 3]
            ref = sympy_scipy(points, nodes, L, H)
            assert ref == pytest.approx(intu, rel=1e-6)


@skip_in_parallel
def xtest_fourth_order_tri():
    L = 1
    #  *--*--*--*--*   3-21-20-19--2
    #  | \         |   | \         |
    #  *   *  * *  *   10 9 24 23  18
    #  |     \     |   |    \      |
    #  *  *   *  * *   11 15  8 22 17
    #  |       \   |   |       \   |
    #  *  * *   *  *   12 13 14 7  16
    #  |         \ |   |         \ |
    #  *--*--*--*--*   0--4--5--6--1
    for H in (1.0, 2.0):
        for Z in (0.0, 0.5):
            points = np.array(
                [[0, 0, 0], [L, 0, 0], [L, H, Z], [0, H, Z],   # 0, 1, 2, 3
                 [L / 4, 0, 0], [L / 2, 0, 0], [3 * L / 4, 0, 0],  # 4, 5, 6
                 [3 / 4 * L, H / 4, Z / 2], [L / 2, H / 2, 0],         # 7, 8
                 [L / 4, 3 * H / 4, 0], [0, 3 * H / 4, 0],         # 9, 10
                 [0, H / 2, 0], [0, H / 4, Z / 2],                     # 11, 12
                 [L / 4, H / 4, Z / 2], [L / 2, H / 4, Z / 2], [L / 4, H / 2, 0],  # 13, 14, 15
                 [L, H / 4, Z / 2], [L, H / 2, 0], [L, 3 * H / 4, 0],          # 16, 17, 18
                 [3 * L / 4, H, Z], [L / 2, H, Z], [L / 4, H, Z],          # 19, 20, 21
                 [3 * L / 4, H / 2, 0], [3 * L / 4, 3 * H / 4, 0],         # 22, 23
                 [L / 2, 3 * H / 4, 0]]                                    # 24
            )

            cells = np.array([[0, 1, 3, 4, 5, 6, 7, 8, 9, 10, 11, 12, 13, 14, 15],
                              [1, 2, 3, 16, 17, 18, 19, 20, 21, 9, 8, 7, 22, 23, 24]])
            cells = cells[:, cell_perm_vtk(CellType.triangle, cells.shape[1])]
            mesh = Mesh(MPI.COMM_WORLD, CellType.triangle, points, cells, [], degree=4)

            def e2(x):
                return x[2] + x[0] * x[1]
            degree = mesh.geometry.degree()
            # Interpolate function
            V = FunctionSpace(mesh, ("CG", degree))
            u = Function(V)
            u.interpolate(e2)

            intu = assemble_scalar(u * dx(metadata={"quadrature_degree": 50}))
            intu = mesh.mpi_comm().allreduce(intu, op=MPI.SUM)
            nodes = [0, 3, 10, 11, 12]
            ref = sympy_scipy(points, nodes, L, H)
            assert ref == pytest.approx(intu, rel=1e-4)


def scipy_one_cell(points, nodes):
    degree = len(nodes) - 1

    x, y, z = sp.symbols("x y z")
    a = [sp.Symbol("a{0:d}".format(i)) for i in range(degree + 1)]

    # Find polynomial for variation in z-direction
    poly = 0
    for deg in range(degree + 1):
        poly += a[deg] * y**deg
    eqs = []
    for node in nodes:
        eqs.append(poly.subs(y, points[node][-2]) - points[node][-1])
    coeffs = sp.solve(eqs, a)
    transform = poly

    for i in range(len(a)):
        transform = transform.subs(a[i], coeffs[a[i]])
    # Compute integral
    C = CoordSys3D("C")
    para = sp.Matrix([x, y, transform])
    vec = matrix_to_vector(para, C)
    cross = (vec.diff(x) ^ vec.diff(y)).magnitude()

    expr = (transform + x * y) * cross

    approx = sp.lambdify((x, y), expr)
    ref = scipy.integrate.dblquad(approx, 0, 1, lambda x: 0, lambda x: 1 - x)[0]
    return ref


# FIXME: Higher order tests are too slow, need to find a better test
@skip_in_parallel
# @pytest.mark.parametrize("order", range(1, 6))
@pytest.mark.parametrize("order", range(1, 2))
def test_nth_order_triangle(order):
    num_nodes = (order + 1) * (order + 2) / 2
    cells = np.array([range(int(num_nodes))])
    cells = cells[:, cell_perm_vtk(CellType.triangle, cells.shape[1])]

    if order == 1:
        points = np.array([[0.00000, 0.00000, 0.00000], [1.00000, 0.00000, 0.00000],
                           [0.00000, 1.00000, 0.00000]])
    elif order == 2:
        points = np.array([[0.00000, 0.00000, 0.00000], [1.00000, 0.00000, 0.00000],
                           [0.00000, 1.00000, 0.00000], [0.50000, 0.00000, 0.00000],
                           [0.50000, 0.50000, -0.25000], [0.00000, 0.50000, -0.25000]])

    elif order == 3:
        points = np.array([[0.00000, 0.00000, 0.00000], [1.00000, 0.00000, 0.00000],
                           [0.00000, 1.00000, 0.00000], [0.33333, 0.00000, 0.00000],
                           [0.66667, 0.00000, 0.00000], [0.66667, 0.33333, -0.11111],
                           [0.33333, 0.66667, 0.11111], [0.00000, 0.66667, 0.11111],
                           [0.00000, 0.33333, -0.11111], [0.33333, 0.33333, -0.11111]])
    elif order == 4:
        points = np.array([[0.00000, 0.00000, 0.00000], [1.00000, 0.00000, 0.00000],
                           [0.00000, 1.00000, 0.00000], [0.25000, 0.00000, 0.00000],
                           [0.50000, 0.00000, 0.00000], [0.75000, 0.00000, 0.00000],
                           [0.75000, 0.25000, -0.06250], [0.50000, 0.50000, 0.06250],
                           [0.25000, 0.75000, -0.06250], [0.00000, 0.75000, -0.06250],
                           [0.00000, 0.50000, 0.06250], [0.00000, 0.25000, -0.06250],
                           [0.25000, 0.25000, -0.06250], [0.50000, 0.25000, -0.06250],
                           [0.25000, 0.50000, 0.06250]])

    elif order == 5:
        points = np.array([[0.00000, 0.00000, 0.00000], [1.00000, 0.00000, 0.00000],
                           [0.00000, 1.00000, 0.00000], [0.20000, 0.00000, 0.00000],
                           [0.40000, 0.00000, 0.00000], [0.60000, 0.00000, 0.00000],
                           [0.80000, 0.00000, 0.00000], [0.80000, 0.20000, -0.04000],
                           [0.60000, 0.40000, 0.04000], [0.40000, 0.60000, -0.04000],
                           [0.20000, 0.80000, 0.04000], [0.00000, 0.80000, 0.04000],
                           [0.00000, 0.60000, -0.04000], [0.00000, 0.40000, 0.04000],
                           [0.00000, 0.20000, -0.04000], [0.20000, 0.20000, -0.04000],
                           [0.60000, 0.20000, -0.04000], [0.20000, 0.60000, -0.04000],
                           [0.40000, 0.20000, -0.04000], [0.40000, 0.40000, 0.04000],
                           [0.20000, 0.40000, 0.04000]])

    elif order == 6:
        points = np.array([[0.00000, 0.00000, 0.00000], [1.00000, 0.00000, 0.00000],
                           [0.00000, 1.00000, 0.00000], [0.16667, 0.00000, 0.00000],
                           [0.33333, 0.00000, 0.00000], [0.50000, 0.00000, 0.00000],
                           [0.66667, 0.00000, 0.00000], [0.83333, 0.00000, 0.00000],
                           [0.83333, 0.16667, -0.00463], [0.66667, 0.33333, 0.00463],
                           [0.50000, 0.50000, -0.00463], [0.33333, 0.66667, 0.00463],
                           [0.16667, 0.83333, -0.00463], [0.00000, 0.83333, -0.00463],
                           [0.00000, 0.66667, 0.00463], [0.00000, 0.50000, -0.00463],
                           [0.00000, 0.33333, 0.00463], [0.00000, 0.16667, -0.00463],
                           [0.16667, 0.16667, -0.00463], [0.66667, 0.16667, -0.00463],
                           [0.16667, 0.66667, 0.00463], [0.33333, 0.16667, -0.00463],
                           [0.50000, 0.16667, -0.00463], [0.50000, 0.33333, 0.00463],
                           [0.33333, 0.50000, -0.00463], [0.16667, 0.50000, -0.00463],
                           [0.16667, 0.33333, 0.00463], [0.33333, 0.33333, 0.00463]])
    elif order == 7:
        points = np.array([[0.00000, 0.00000, 0.00000], [1.00000, 0.00000, 0.00000],
                           [0.00000, 1.00000, 0.00000], [0.14286, 0.00000, 0.00000],
                           [0.28571, 0.00000, 0.00000], [0.42857, 0.00000, 0.00000],
                           [0.57143, 0.00000, 0.00000], [0.71429, 0.00000, 0.00000],
                           [0.85714, 0.00000, 0.00000], [0.85714, 0.14286, -0.02041],
                           [0.71429, 0.28571, 0.02041], [0.57143, 0.42857, -0.02041],
                           [0.42857, 0.57143, 0.02041], [0.28571, 0.71429, -0.02041],
                           [0.14286, 0.85714, 0.02041], [0.00000, 0.85714, 0.02041],
                           [0.00000, 0.71429, -0.02041], [0.00000, 0.57143, 0.02041],
                           [0.00000, 0.42857, -0.02041], [0.00000, 0.28571, 0.02041],
                           [0.00000, 0.14286, -0.02041], [0.14286, 0.14286, -0.02041],
                           [0.71429, 0.14286, -0.02041], [0.14286, 0.71429, -0.02041],
                           [0.28571, 0.14286, -0.02041], [0.42857, 0.14286, -0.02041],
                           [0.57143, 0.14286, -0.02041], [0.57143, 0.28571, 0.02041],
                           [0.42857, 0.42857, -0.02041], [0.28571, 0.57143, 0.02041],
                           [0.14286, 0.57143, 0.02041], [0.14286, 0.42857, -0.02041],
                           [0.14286, 0.28571, 0.02041], [0.28571, 0.28571, 0.02041],
                           [0.42857, 0.28571, 0.02041], [0.28571, 0.42857, -0.02041]])
    # Higher order tests are too slow
    elif order == 8:
        points = np.array([[0.00000, 0.00000, 0.00000], [1.00000, 0.00000, 0.00000],
                           [0.00000, 1.00000, 0.00000], [0.12500, 0.00000, 0.00000],
                           [0.25000, 0.00000, 0.00000], [0.37500, 0.00000, 0.00000],
                           [0.50000, 0.00000, 0.00000], [0.62500, 0.00000, 0.00000],
                           [0.75000, 0.00000, 0.00000], [0.87500, 0.00000, 0.00000],
                           [0.87500, 0.12500, -0.00195], [0.75000, 0.25000, 0.00195],
                           [0.62500, 0.37500, -0.00195], [0.50000, 0.50000, 0.00195],
                           [0.37500, 0.62500, -0.00195], [0.25000, 0.75000, 0.00195],
                           [0.12500, 0.87500, -0.00195], [0.00000, 0.87500, -0.00195],
                           [0.00000, 0.75000, 0.00195], [0.00000, 0.62500, -0.00195],
                           [0.00000, 0.50000, 0.00195], [0.00000, 0.37500, -0.00195],
                           [0.00000, 0.25000, 0.00195], [0.00000, 0.12500, -0.00195],
                           [0.12500, 0.12500, -0.00195], [0.75000, 0.12500, -0.00195],
                           [0.12500, 0.75000, 0.00195], [0.25000, 0.12500, -0.00195],
                           [0.37500, 0.12500, -0.00195], [0.50000, 0.12500, -0.00195],
                           [0.62500, 0.12500, -0.00195], [0.62500, 0.25000, 0.00195],
                           [0.50000, 0.37500, -0.00195], [0.37500, 0.50000, 0.00195],
                           [0.25000, 0.62500, -0.00195], [0.12500, 0.62500, -0.00195],
                           [0.12500, 0.50000, 0.00195], [0.12500, 0.37500, -0.00195],
                           [0.12500, 0.25000, 0.00195], [0.25000, 0.25000, 0.00195],
                           [0.50000, 0.25000, 0.00195], [0.25000, 0.50000, 0.00195],
                           [0.37500, 0.25000, 0.00195], [0.37500, 0.37500, -0.00195],
                           [0.25000, 0.37500, -0.00195]])

    mesh = Mesh(MPI.COMM_WORLD, CellType.triangle, points, cells, [])

    # Find nodes corresponding to y axis
    nodes = []
    for j in range(points.shape[0]):
        if np.isclose(points[j][0], 0):
            nodes.append(j)

    def e2(x):
        return x[2] + x[0] * x[1]

    # For solution to be in functionspace
    V = FunctionSpace(mesh, ("CG", max(2, order)))
    u = Function(V)
    u.interpolate(e2)

    quad_order = 30
    intu = assemble_scalar(u * dx(metadata={"quadrature_degree": quad_order}))
    intu = mesh.mpi_comm().allreduce(intu, op=MPI.SUM)

    ref = scipy_one_cell(points, nodes)
    assert ref == pytest.approx(intu, rel=3e-3)


@skip_in_parallel
def test_xdmf_input_tri(datadir):
    # pass
    with XDMFFile(MPI.COMM_WORLD, os.path.join(datadir, "mesh.xdmf"), "r", encoding=XDMFFile.Encoding.ASCII) as xdmf:
        mesh = xdmf.read_mesh(name="Grid")
    surface = assemble_scalar(1 * dx(mesh))
    assert mesh.mpi_comm().allreduce(surface, op=MPI.SUM) == pytest.approx(4 * np.pi, rel=1e-4)


@skip_in_parallel
@pytest.mark.parametrize('L', [1, 2])
@pytest.mark.parametrize('H', [1])
@pytest.mark.parametrize('Z', [0, 0.3])
def test_second_order_quad(L, H, Z):
    """ Test by comparing integration of z+x*y against sympy/scipy
    integration of a quad element. Z>0 implies curved element.

      *-----*   3--6--2
      |     |   |     |
      |     |   7  8  5
      |     |   |     |
      *-----*   0--4--1

    """

    points = np.array([[0, 0, 0], [L, 0, 0], [L, H, Z], [0, H, Z],
                       [L / 2, 0, 0], [L, H / 2, 0],
                       [L / 2, H, Z], [0, H / 2, 0],
                       [L / 2, H / 2, 0],
                       [2 * L, 0, 0], [2 * L, H, Z]])
    cells = np.array([[0, 1, 2, 3, 4, 5, 6, 7, 8]])
    cells = cells[:, cell_perm_vtk(CellType.quadrilateral, cells.shape[1])]
    mesh = Mesh(MPI.COMM_WORLD, CellType.quadrilateral, points, cells, [], degree=2)

    def e2(x):
        return x[2] + x[0] * x[1]

    # Interpolate function
    V = FunctionSpace(mesh, ("CG", 2))
    u = Function(V)
    u.interpolate(e2)

    intu = assemble_scalar(u * dx(mesh))
    intu = mesh.mpi_comm().allreduce(intu, op=MPI.SUM)

    nodes = [0, 3, 7]
    ref = sympy_scipy(points, nodes, L, H)
    assert ref == pytest.approx(intu, rel=1e-6)


@skip_in_parallel
@pytest.mark.parametrize('L', [1, 2])
@pytest.mark.parametrize('H', [1])
@pytest.mark.parametrize('Z', [0, 0.3])
def xtest_third_order_quad(L, H, Z):
    """Test by comparing integration of z+x*y against sympy/scipy integration
    of a quad element. Z>0 implies curved element.

      *---------*   3--8--9--2-22-23-17
      |         |   |        |       |
      |         |   11 14 15 7 26 27 21
      |         |   |        |       |
      |         |   10 12 13 6 24 25 20
      |         |   |        |       |
      *---------*   0--4--5--1-18-19-16

    """
    points = np.array([[0, 0, 0], [L, 0, 0], [L, H, Z], [0, H, Z],        # 0  1 2 3
                       [L / 3, 0, 0], [2 * L / 3, 0, 0],                  # 4  5
                       [L, H / 3, 0], [L, 2 * H / 3, 0],                  # 6  7
                       [L / 3, H, Z], [2 * L / 3, H, Z],                  # 8  9
                       [0, H / 3, 0], [0, 2 * H / 3, 0],                  # 10 11
                       [L / 3, H / 3, 0], [2 * L / 3, H / 3, 0],          # 12 13
                       [L / 3, 2 * H / 3, 0], [2 * L / 3, 2 * H / 3, 0],  # 14 15
                       [2 * L, 0, 0], [2 * L, H, Z],                      # 16 17
                       [4 * L / 3, 0, 0], [5 * L / 3, 0, 0],              # 18 19
                       [2 * L, H / 3, 0], [2 * L, 2 * H / 3, 0],          # 20 21
                       [4 * L / 3, H, Z], [5 * L / 3, H, Z],              # 22 23
                       [4 * L / 3, H / 3, 0], [5 * L / 3, H / 3, 0],           # 24 25
                       [4 * L / 3, 2 * H / 3, 0], [5 * L / 3, 2 * H / 3, 0]])  # 26 27

    # Change to multiple cells when matthews dof-maps work for quads
    cells = np.array([[0, 1, 2, 3, 4, 5, 6, 7, 8, 9, 10, 11, 12, 13, 14, 15],
                      [1, 16, 17, 2, 18, 19, 20, 21, 22, 23, 6, 7, 24, 25, 26, 27]])
    cells = cells[:, cell_perm_vtk(CellType.quadrilateral, cells.shape[1])]
    mesh = Mesh(MPI.COMM_WORLD, CellType.quadrilateral, points, cells, [])

    def e2(x):
        return x[2] + x[0] * x[1]

    # Interpolate function
    V = FunctionSpace(mesh, ("CG", 3))
    u = Function(V)
    u.interpolate(e2)

    intu = assemble_scalar(u * dx(mesh))
    intu = mesh.mpi_comm().allreduce(intu, op=MPI.SUM)

    nodes = [0, 3, 10, 11]
    ref = sympy_scipy(points, nodes, 2 * L, H)
    assert ref == pytest.approx(intu, rel=1e-6)


@skip_in_parallel
@pytest.mark.parametrize('L', [1, 2])
@pytest.mark.parametrize('H', [1])
@pytest.mark.parametrize('Z', [0, 0.3])
def xtest_fourth_order_quad(L, H, Z):
    """Test by comparing integration of z+x*y against sympy/scipy integration
    of a quad element. Z>0 implies curved element.

      *---------*   20-21-22-23-24-41--42--43--44
      |         |   |           |              |
      |         |   15 16 17 18 19 37  38  39  40
      |         |   |           |              |
      |         |   10 11 12 13 14 33  34  35  36
      |         |   |           |              |
      |         |   5  6  7  8  9  29  30  31  32
      |         |   |           |              |
      *---------*   0--1--2--3--4--25--26--27--28

    """
    points = np.array([[0, 0, 0], [L / 4, 0, 0], [L / 2, 0, 0],               # 0 1 2
                       [3 * L / 4, 0, 0], [L, 0, 0],                          # 3 4
                       [0, H / 4, -Z / 3], [L / 4, H / 4, -Z / 3], [L / 2, H / 4, -Z / 3],   # 5 6 7
                       [3 * L / 4, H / 4, -Z / 3], [L, H / 4, -Z / 3],                  # 8 9
                       [0, H / 2, 0], [L / 4, H / 2, 0], [L / 2, H / 2, 0],   # 10 11 12
                       [3 * L / 4, H / 2, 0], [L, H / 2, 0],                  # 13 14
                       [0, (3 / 4) * H, 0], [L / 4, (3 / 4) * H, 0],          # 15 16
                       [L / 2, (3 / 4) * H, 0], [3 * L / 4, (3 / 4) * H, 0],  # 17 18
                       [L, (3 / 4) * H, 0], [0, H, Z], [L / 4, H, Z],         # 19 20 21
                       [L / 2, H, Z], [3 * L / 4, H, Z], [L, H, Z],           # 22 23 24
                       [(5 / 4) * L, 0, 0], [(6 / 4) * L, 0, 0],              # 25 26
                       [(7 / 4) * L, 0, 0], [2 * L, 0, 0],                    # 27 28
                       [(5 / 4) * L, H / 4, -Z / 3], [(6 / 4) * L, H / 4, -Z / 3],      # 29 30
                       [(7 / 4) * L, H / 4, -Z / 3], [2 * L, H / 4, -Z / 3],            # 31 32
                       [(5 / 4) * L, H / 2, 0], [(6 / 4) * L, H / 2, 0],      # 33 34
                       [(7 / 4) * L, H / 2, 0], [2 * L, H / 2, 0],            # 35 36
                       [(5 / 4) * L, 3 / 4 * H, 0],                           # 37
                       [(6 / 4) * L, 3 / 4 * H, 0],                           # 38
                       [(7 / 4) * L, 3 / 4 * H, 0], [2 * L, 3 / 4 * H, 0],    # 39 40
                       [(5 / 4) * L, H, Z], [(6 / 4) * L, H, Z],              # 41 42
                       [(7 / 4) * L, H, Z], [2 * L, H, Z]])                   # 43 44

    # VTK ordering
    cells = np.array([[0, 4, 24, 20, 1, 2, 3, 9, 14, 19, 21, 22, 23, 5, 10, 15, 6, 7, 8, 11, 12, 13, 16, 17, 18],
                      [4, 28, 44, 24, 25, 26, 27, 32, 36, 40, 41, 42, 43, 9, 14, 19,
                       29, 30, 31, 33, 34, 35, 37, 38, 39]])
    cells = cells[:, cell_perm_vtk(CellType.quadrilateral, cells.shape[1])]
    mesh = Mesh(MPI.COMM_WORLD, CellType.quadrilateral, points, cells, [], GhostMode.none)

    def e2(x):
        return x[2] + x[0] * x[1]

    V = FunctionSpace(mesh, ("CG", 4))
    u = Function(V)
    u.interpolate(e2)

    intu = assemble_scalar(u * dx(mesh))
    intu = mesh.mpi_comm().allreduce(intu, op=MPI.SUM)

    nodes = [0, 5, 10, 15, 20]
    ref = sympy_scipy(points, nodes, 2 * L, H)
    assert ref == pytest.approx(intu, rel=1e-5)


@skip_in_parallel
@pytest.mark.parametrize('order', [2, 3])
def test_gmsh_input_quad(order):
    pygmsh = pytest.importorskip("pygmsh")

    # Parameterize test if gmsh gets wider support
    R = 1
    res = 0.2 if order == 2 else 0.2
    algorithm = 2 if order == 2 else 5
    element = "quad{0:d}".format(int((order + 1)**2))

    geo = pygmsh.opencascade.Geometry()
    geo.add_raw_code("Mesh.ElementOrder={0:d};".format(order))
    geo.add_ball([0, 0, 0], R, char_length=res)
    geo.add_raw_code("Recombine Surface {1};")
    geo.add_raw_code("Mesh.Algorithm = {0:d};".format(algorithm))
    msh = pygmsh.generate_mesh(geo, verbose=True, dim=2)

    if order > 2:
        # Quads order > 3 have a gmsh specific ordering, and has to be
        # re-mapped
        msh_to_dolfin = np.array([0, 3, 11, 10, 1, 2, 6, 7, 4, 9, 12, 15, 5, 8, 13, 14])
        cells = np.zeros(msh.cells_dict[element].shape)
        for i in range(len(cells)):
            for j in range(len(msh_to_dolfin)):
                cells[i, j] = msh.cells_dict[element][i, msh_to_dolfin[j]]
    else:
        # XDMF does not support higher order quads
        cells = msh.cells_dict[element][:, cell_perm_vtk(CellType.quadrilateral, msh.cells_dict[element].shape[1])]

<<<<<<< HEAD
    mesh = Mesh(MPI.COMM_WORLD, CellType.quadrilateral, msh.points, cells,
                [], degree=order)
=======
    mesh = Mesh(MPI.COMM_WORLD, CellType.quadrilateral, msh.points, cells, [], GhostMode.none)
>>>>>>> ba073754
    surface = assemble_scalar(1 * dx(mesh))

    assert mesh.mpi_comm().allreduce(surface, op=MPI.SUM) == pytest.approx(4 * np.pi * R * R, rel=1e-5)

    # Bug related to VTK output writing
    # def e2(x):
    #     values = np.empty((x.shape[0], 1))
    #     values[:, 0] = x[:, 0]
    #     return values
    # cmap = fem.create_coordinate_map(mesh.ufl_domain())
    # mesh.geometry.coord_mapping = cmap
    # V = FunctionSpace(mesh, ("CG", order))
    # u = Function(V)
    # u.interpolate(e2)
    # from dolfinx.io import VTKFile
    # VTKFile("u{0:d}.pvd".format(order)).write(u)
    # print(min(u.vector.array),max(u.vector.array))
    # print(assemble_scalar(u*dx(mesh)))<|MERGE_RESOLUTION|>--- conflicted
+++ resolved
@@ -566,12 +566,8 @@
         # XDMF does not support higher order quads
         cells = msh.cells_dict[element][:, cell_perm_vtk(CellType.quadrilateral, msh.cells_dict[element].shape[1])]
 
-<<<<<<< HEAD
     mesh = Mesh(MPI.COMM_WORLD, CellType.quadrilateral, msh.points, cells,
                 [], degree=order)
-=======
-    mesh = Mesh(MPI.COMM_WORLD, CellType.quadrilateral, msh.points, cells, [], GhostMode.none)
->>>>>>> ba073754
     surface = assemble_scalar(1 * dx(mesh))
 
     assert mesh.mpi_comm().allreduce(surface, op=MPI.SUM) == pytest.approx(4 * np.pi * R * R, rel=1e-5)
