# Copyright (C) 2019 Jørgen Schartum Dokken and Matthew Scroggs
#
# This file is part of DOLFINX (https://www.fenicsproject.org)
#
# SPDX-License-Identifier:    LGPL-3.0-or-later
""" Unit-tests for higher order meshes """

import os

import numpy as np
import pytest
import scipy.integrate
import sympy as sp
from dolfinx_utils.test.skips import skip_in_parallel
from sympy.vector import CoordSys3D, matrix_to_vector

from dolfinx import MPI, Function, FunctionSpace, Mesh, fem
from dolfinx.cpp.io import permutation_vtk_to_dolfin, permute_cell_ordering
from dolfinx.cpp.mesh import CellType, GhostMode
from dolfinx.fem import assemble_scalar
from dolfinx.io import XDMFFile
from ufl import dx


def sympy_scipy(points, nodes, L, H):
    """Approximated integration of z + x*y over a surface where the z-coordinate
    is only dependent of the y-component of the box. x in [0,L], y in
    [0,H]

    Input: points: All points of defining the geometry nodes:  Points on
      one of the outer boundaries varying in the y-direction
    """
    degree = len(nodes) - 1

    x, y, z = sp.symbols("x y z")
    a = [sp.Symbol("a{0:d}".format(i)) for i in range(degree + 1)]

    # Find polynomial for variation in z-direction
    poly = 0
    for deg in range(degree + 1):
        poly += a[deg] * y**deg
    eqs = []
    for node in nodes:
        eqs.append(poly.subs(y, points[node][-2]) - points[node][-1])
    coeffs = sp.solve(eqs, a)
    transform = poly
    for i in range(len(a)):
        transform = transform.subs(a[i], coeffs[a[i]])

    # Compute integral
    C = CoordSys3D("C")
    para = sp.Matrix([x, y, transform])
    vec = matrix_to_vector(para, C)
    cross = (vec.diff(x) ^ vec.diff(y)).magnitude()

    expr = (transform + x * y) * cross
    approx = sp.lambdify((x, y), expr)

    ref = scipy.integrate.nquad(approx, [[0, L], [0, H]])[0]

    # Slow and only works for simple integrals
    # integral = sp.integrate(expr, (y, 0, H))
    # integral = sp.integrate(integral, (x, 0, L))
    # ex = integral.evalf()

    return ref


@skip_in_parallel
def test_second_order_tri():
    # Test second order mesh by computing volume of two cells
    #  *-----*-----*   3----6-----2
    #  | \         |   | \        |
    #  |   \       |   |   \      |
    #  *     *     *   7     8    5
    #  |       \   |   |      \   |
    #  |         \ |   |        \ |
    #  *-----*-----*   0----4-----1
    for H in (1.0, 2.0):
        for Z in (0.0, 0.5):
            L = 1
            points = np.array([[0, 0, 0], [L, 0, 0], [L, H, Z], [0, H, Z],
                               [L / 2, 0, 0], [L, H / 2, 0], [L / 2, H, Z],
                               [0, H / 2, 0], [L / 2, H / 2, 0]])

            cells = np.array([[0, 1, 3, 4, 8, 7],
                              [1, 2, 3, 5, 6, 8]])
            cells = permute_cell_ordering(cells, permutation_vtk_to_dolfin(CellType.triangle, cells.shape[1]))
            mesh = Mesh(MPI.comm_world, CellType.triangle, points, cells, [], GhostMode.none)

            def e2(x):
                return x[2] + x[0] * x[1]
            degree = mesh.degree()
            # Interpolate function
            V = FunctionSpace(mesh, ("CG", degree))
            u = Function(V)
            cmap = fem.create_coordinate_map(mesh.ufl_domain())

            mesh.geometry.coord_mapping = cmap
            u.interpolate(e2)

            intu = assemble_scalar(u * dx(mesh, metadata={"quadrature_degree": 20}))
            intu = MPI.sum(mesh.mpi_comm(), intu)

            nodes = [0, 3, 7]
            ref = sympy_scipy(points, nodes, L, H)
            assert ref == pytest.approx(intu, rel=1e-6)


@skip_in_parallel
def test_third_order_tri():
    #  *---*---*---*   3--11--10--2
    #  | \         |   | \        |
    #  *   *   *   *   8   7  15  13
    #  |     \     |   |    \     |
    #  *  *    *   *   9  14  6   12
    #  |         \ |   |        \ |
    #  *---*---*---*   0--4---5---1
    for H in (1.0, 2.0):
        for Z in (0.0, 0.5):
            L = 1
            points = np.array([[0, 0, 0], [L, 0, 0], [L, H, Z], [0, H, Z],  # 0, 1, 2, 3
                               [L / 3, 0, 0], [2 * L / 3, 0, 0],            # 4, 5
                               [2 * L / 3, H / 3, 0], [L / 3, 2 * H / 3, 0],  # 6, 7
                               [0, 2 * H / 3, 0], [0, H / 3, 0],        # 8, 9
                               [2 * L / 3, H, Z], [L / 3, H, Z],              # 10, 11
                               [L, H / 3, 0], [L, 2 * H / 3, 0],  # 12, 13
                               [L / 3, H / 3, 0],                         # 14
                               [2 * L / 3, 2 * H / 3, 0]])            # 15
            cells = np.array([[0, 1, 3, 4, 5, 6, 7, 8, 9, 14],
                              [1, 2, 3, 12, 13, 10, 11, 7, 6, 15]])
            cells = permute_cell_ordering(cells, permutation_vtk_to_dolfin(CellType.triangle, cells.shape[1]))
            mesh = Mesh(MPI.comm_world, CellType.triangle, points, cells,
                        [], GhostMode.none)

            def e2(x):
                return x[2] + x[0] * x[1]
            degree = mesh.degree()
            # Interpolate function
            V = FunctionSpace(mesh, ("CG", degree))
            u = Function(V)
            cmap = fem.create_coordinate_map(mesh.ufl_domain())
            mesh.geometry.coord_mapping = cmap
            u.interpolate(e2)

            intu = assemble_scalar(u * dx(metadata={"quadrature_degree": 40}))
            intu = MPI.sum(mesh.mpi_comm(), intu)

            nodes = [0, 9, 8, 3]
            ref = sympy_scipy(points, nodes, L, H)
            assert ref == pytest.approx(intu, rel=1e-6)


@skip_in_parallel
def test_fourth_order_tri():
    L = 1
    #  *--*--*--*--*   3-21-20-19--2
    #  | \         |   | \         |
    #  *   *  * *  *   10 9 24 23  18
    #  |     \     |   |    \      |
    #  *  *   *  * *   11 15  8 22 17
    #  |       \   |   |       \   |
    #  *  * *   *  *   12 13 14 7  16
    #  |         \ |   |         \ |
    #  *--*--*--*--*   0--4--5--6--1
    for H in (1.0, 2.0):
        for Z in (0.0, 0.5):
            points = np.array(
                [[0, 0, 0], [L, 0, 0], [L, H, Z], [0, H, Z],   # 0, 1, 2, 3
                 [L / 4, 0, 0], [L / 2, 0, 0], [3 * L / 4, 0, 0],  # 4, 5, 6
                 [3 / 4 * L, H / 4, Z / 2], [L / 2, H / 2, 0],         # 7, 8
                 [L / 4, 3 * H / 4, 0], [0, 3 * H / 4, 0],         # 9, 10
                 [0, H / 2, 0], [0, H / 4, Z / 2],                     # 11, 12
                 [L / 4, H / 4, Z / 2], [L / 2, H / 4, Z / 2], [L / 4, H / 2, 0],  # 13, 14, 15
                 [L, H / 4, Z / 2], [L, H / 2, 0], [L, 3 * H / 4, 0],          # 16, 17, 18
                 [3 * L / 4, H, Z], [L / 2, H, Z], [L / 4, H, Z],          # 19, 20, 21
                 [3 * L / 4, H / 2, 0], [3 * L / 4, 3 * H / 4, 0],         # 22, 23
                 [L / 2, 3 * H / 4, 0]]                                    # 24
            )

            cells = np.array([[0, 1, 3, 4, 5, 6, 7, 8, 9, 10, 11, 12, 13, 14, 15],
                              [1, 2, 3, 16, 17, 18, 19, 20, 21, 9, 8, 7, 22, 23, 24]])
            cells = permute_cell_ordering(cells, permutation_vtk_to_dolfin(CellType.triangle, cells.shape[1]))

            mesh = Mesh(MPI.comm_world, CellType.triangle, points, cells,
                        [], GhostMode.none)

            def e2(x):
                return x[2] + x[0] * x[1]
            degree = mesh.degree()
            # Interpolate function
            V = FunctionSpace(mesh, ("CG", degree))
            u = Function(V)
            cmap = fem.create_coordinate_map(mesh.ufl_domain())
            mesh.geometry.coord_mapping = cmap
            u.interpolate(e2)

            intu = assemble_scalar(u * dx(metadata={"quadrature_degree": 50}))
            intu = MPI.sum(mesh.mpi_comm(), intu)
            nodes = [0, 3, 10, 11, 12]
            ref = sympy_scipy(points, nodes, L, H)
            assert ref == pytest.approx(intu, rel=1e-4)


def scipy_one_cell(points, nodes):
    degree = len(nodes) - 1

    x, y, z = sp.symbols("x y z")
    a = [sp.Symbol("a{0:d}".format(i)) for i in range(degree + 1)]

    # Find polynomial for variation in z-direction
    poly = 0
    for deg in range(degree + 1):
        poly += a[deg] * y**deg
    eqs = []
    for node in nodes:
        eqs.append(poly.subs(y, points[node][-2]) - points[node][-1])
    coeffs = sp.solve(eqs, a)
    transform = poly

    for i in range(len(a)):
        transform = transform.subs(a[i], coeffs[a[i]])
    # Compute integral
    C = CoordSys3D("C")
    para = sp.Matrix([x, y, transform])
    vec = matrix_to_vector(para, C)
    cross = (vec.diff(x) ^ vec.diff(y)).magnitude()

    expr = (transform + x * y) * cross

    approx = sp.lambdify((x, y), expr)
    ref = scipy.integrate.dblquad(approx, 0, 1, lambda x: 0, lambda x: 1 - x)[0]
    return ref


# FIXME: Higher order tests are too slow, need to find a better test
@skip_in_parallel
@pytest.mark.parametrize("order", range(1, 6))
def test_nth_order_triangle(order):
    num_nodes = (order + 1) * (order + 2) / 2
    cells = np.array([range(int(num_nodes))])
    cells = permute_cell_ordering(cells, permutation_vtk_to_dolfin(CellType.triangle, cells.shape[1]))

    if order == 1:
        points = np.array([[0.00000, 0.00000, 0.00000], [1.00000, 0.00000, 0.00000],
                           [0.00000, 1.00000, 0.00000]])
    elif order == 2:
        points = np.array([[0.00000, 0.00000, 0.00000], [1.00000, 0.00000, 0.00000],
                           [0.00000, 1.00000, 0.00000], [0.50000, 0.00000, 0.00000],
                           [0.50000, 0.50000, -0.25000], [0.00000, 0.50000, -0.25000]])

    elif order == 3:
        points = np.array([[0.00000, 0.00000, 0.00000], [1.00000, 0.00000, 0.00000],
                           [0.00000, 1.00000, 0.00000], [0.33333, 0.00000, 0.00000],
                           [0.66667, 0.00000, 0.00000], [0.66667, 0.33333, -0.11111],
                           [0.33333, 0.66667, 0.11111], [0.00000, 0.66667, 0.11111],
                           [0.00000, 0.33333, -0.11111], [0.33333, 0.33333, -0.11111]])
    elif order == 4:
        points = np.array([[0.00000, 0.00000, 0.00000], [1.00000, 0.00000, 0.00000],
                           [0.00000, 1.00000, 0.00000], [0.25000, 0.00000, 0.00000],
                           [0.50000, 0.00000, 0.00000], [0.75000, 0.00000, 0.00000],
                           [0.75000, 0.25000, -0.06250], [0.50000, 0.50000, 0.06250],
                           [0.25000, 0.75000, -0.06250], [0.00000, 0.75000, -0.06250],
                           [0.00000, 0.50000, 0.06250], [0.00000, 0.25000, -0.06250],
                           [0.25000, 0.25000, -0.06250], [0.50000, 0.25000, -0.06250],
                           [0.25000, 0.50000, 0.06250]])

    elif order == 5:
        points = np.array([[0.00000, 0.00000, 0.00000], [1.00000, 0.00000, 0.00000],
                           [0.00000, 1.00000, 0.00000], [0.20000, 0.00000, 0.00000],
                           [0.40000, 0.00000, 0.00000], [0.60000, 0.00000, 0.00000],
                           [0.80000, 0.00000, 0.00000], [0.80000, 0.20000, -0.04000],
                           [0.60000, 0.40000, 0.04000], [0.40000, 0.60000, -0.04000],
                           [0.20000, 0.80000, 0.04000], [0.00000, 0.80000, 0.04000],
                           [0.00000, 0.60000, -0.04000], [0.00000, 0.40000, 0.04000],
                           [0.00000, 0.20000, -0.04000], [0.20000, 0.20000, -0.04000],
                           [0.60000, 0.20000, -0.04000], [0.20000, 0.60000, -0.04000],
                           [0.40000, 0.20000, -0.04000], [0.40000, 0.40000, 0.04000],
                           [0.20000, 0.40000, 0.04000]])

    elif order == 6:
        points = np.array([[0.00000, 0.00000, 0.00000], [1.00000, 0.00000, 0.00000],
                           [0.00000, 1.00000, 0.00000], [0.16667, 0.00000, 0.00000],
                           [0.33333, 0.00000, 0.00000], [0.50000, 0.00000, 0.00000],
                           [0.66667, 0.00000, 0.00000], [0.83333, 0.00000, 0.00000],
                           [0.83333, 0.16667, -0.00463], [0.66667, 0.33333, 0.00463],
                           [0.50000, 0.50000, -0.00463], [0.33333, 0.66667, 0.00463],
                           [0.16667, 0.83333, -0.00463], [0.00000, 0.83333, -0.00463],
                           [0.00000, 0.66667, 0.00463], [0.00000, 0.50000, -0.00463],
                           [0.00000, 0.33333, 0.00463], [0.00000, 0.16667, -0.00463],
                           [0.16667, 0.16667, -0.00463], [0.66667, 0.16667, -0.00463],
                           [0.16667, 0.66667, 0.00463], [0.33333, 0.16667, -0.00463],
                           [0.50000, 0.16667, -0.00463], [0.50000, 0.33333, 0.00463],
                           [0.33333, 0.50000, -0.00463], [0.16667, 0.50000, -0.00463],
                           [0.16667, 0.33333, 0.00463], [0.33333, 0.33333, 0.00463]])
    elif order == 7:
        points = np.array([[0.00000, 0.00000, 0.00000], [1.00000, 0.00000, 0.00000],
                           [0.00000, 1.00000, 0.00000], [0.14286, 0.00000, 0.00000],
                           [0.28571, 0.00000, 0.00000], [0.42857, 0.00000, 0.00000],
                           [0.57143, 0.00000, 0.00000], [0.71429, 0.00000, 0.00000],
                           [0.85714, 0.00000, 0.00000], [0.85714, 0.14286, -0.02041],
                           [0.71429, 0.28571, 0.02041], [0.57143, 0.42857, -0.02041],
                           [0.42857, 0.57143, 0.02041], [0.28571, 0.71429, -0.02041],
                           [0.14286, 0.85714, 0.02041], [0.00000, 0.85714, 0.02041],
                           [0.00000, 0.71429, -0.02041], [0.00000, 0.57143, 0.02041],
                           [0.00000, 0.42857, -0.02041], [0.00000, 0.28571, 0.02041],
                           [0.00000, 0.14286, -0.02041], [0.14286, 0.14286, -0.02041],
                           [0.71429, 0.14286, -0.02041], [0.14286, 0.71429, -0.02041],
                           [0.28571, 0.14286, -0.02041], [0.42857, 0.14286, -0.02041],
                           [0.57143, 0.14286, -0.02041], [0.57143, 0.28571, 0.02041],
                           [0.42857, 0.42857, -0.02041], [0.28571, 0.57143, 0.02041],
                           [0.14286, 0.57143, 0.02041], [0.14286, 0.42857, -0.02041],
                           [0.14286, 0.28571, 0.02041], [0.28571, 0.28571, 0.02041],
                           [0.42857, 0.28571, 0.02041], [0.28571, 0.42857, -0.02041]])
    # Higher order tests are too slow
    elif order == 8:
        points = np.array([[0.00000, 0.00000, 0.00000], [1.00000, 0.00000, 0.00000],
                           [0.00000, 1.00000, 0.00000], [0.12500, 0.00000, 0.00000],
                           [0.25000, 0.00000, 0.00000], [0.37500, 0.00000, 0.00000],
                           [0.50000, 0.00000, 0.00000], [0.62500, 0.00000, 0.00000],
                           [0.75000, 0.00000, 0.00000], [0.87500, 0.00000, 0.00000],
                           [0.87500, 0.12500, -0.00195], [0.75000, 0.25000, 0.00195],
                           [0.62500, 0.37500, -0.00195], [0.50000, 0.50000, 0.00195],
                           [0.37500, 0.62500, -0.00195], [0.25000, 0.75000, 0.00195],
                           [0.12500, 0.87500, -0.00195], [0.00000, 0.87500, -0.00195],
                           [0.00000, 0.75000, 0.00195], [0.00000, 0.62500, -0.00195],
                           [0.00000, 0.50000, 0.00195], [0.00000, 0.37500, -0.00195],
                           [0.00000, 0.25000, 0.00195], [0.00000, 0.12500, -0.00195],
                           [0.12500, 0.12500, -0.00195], [0.75000, 0.12500, -0.00195],
                           [0.12500, 0.75000, 0.00195], [0.25000, 0.12500, -0.00195],
                           [0.37500, 0.12500, -0.00195], [0.50000, 0.12500, -0.00195],
                           [0.62500, 0.12500, -0.00195], [0.62500, 0.25000, 0.00195],
                           [0.50000, 0.37500, -0.00195], [0.37500, 0.50000, 0.00195],
                           [0.25000, 0.62500, -0.00195], [0.12500, 0.62500, -0.00195],
                           [0.12500, 0.50000, 0.00195], [0.12500, 0.37500, -0.00195],
                           [0.12500, 0.25000, 0.00195], [0.25000, 0.25000, 0.00195],
                           [0.50000, 0.25000, 0.00195], [0.25000, 0.50000, 0.00195],
                           [0.37500, 0.25000, 0.00195], [0.37500, 0.37500, -0.00195],
                           [0.25000, 0.37500, -0.00195]])

    mesh = Mesh(MPI.comm_world, CellType.triangle, points, cells,
                [], GhostMode.none)

    # Find nodes corresponding to y axis
    nodes = []
    for j in range(points.shape[0]):
        if np.isclose(points[j][0], 0):
            nodes.append(j)

    def e2(x):
        return x[2] + x[0] * x[1]

    # For solution to be in functionspace
    V = FunctionSpace(mesh, ("CG", max(2, order)))
    u = Function(V)
    cmap = fem.create_coordinate_map(mesh.ufl_domain())
    mesh.geometry.coord_mapping = cmap
    u.interpolate(e2)

    quad_order = 30
    intu = assemble_scalar(u * dx(metadata={"quadrature_degree": quad_order}))
    intu = MPI.sum(mesh.mpi_comm(), intu)

    ref = scipy_one_cell(points, nodes)
    assert ref == pytest.approx(intu, rel=3e-3)


def test_xdmf_input_tri(datadir):
    with XDMFFile(MPI.comm_world, os.path.join(datadir, "mesh.xdmf")) as xdmf:
        mesh = xdmf.read_mesh(GhostMode.none)
    surface = assemble_scalar(1 * dx(mesh))
    assert MPI.sum(mesh.mpi_comm(), surface) == pytest.approx(4 * np.pi, rel=1e-4)


@skip_in_parallel
@pytest.mark.parametrize('L', [1, 2])
@pytest.mark.parametrize('H', [1])
@pytest.mark.parametrize('Z', [0, 0.3])
def test_second_order_quad(L, H, Z):
    """ Test by comparing integration of z+x*y against sympy/scipy
    integration of a quad element. Z>0 implies curved element.

      *-----*   3--6--2
      |     |   |     |
      |     |   7  8  5
      |     |   |     |
      *-----*   0--4--1

    """

    points = np.array([[0, 0, 0], [L, 0, 0], [L, H, Z], [0, H, Z],
                       [L / 2, 0, 0], [L, H / 2, 0],
                       [L / 2, H, Z], [0, H / 2, 0],
                       [L / 2, H / 2, 0],
                       [2 * L, 0, 0], [2 * L, H, Z]])
    cells = np.array([[0, 1, 2, 3, 4, 5, 6, 7, 8]])
    cells = permute_cell_ordering(cells, permutation_vtk_to_dolfin(CellType.quadrilateral, cells.shape[1]))

    mesh = Mesh(MPI.comm_world, CellType.quadrilateral, points, cells,
                [], GhostMode.none)

    def e2(x):
        return x[2] + x[0] * x[1]

    # Interpolate function
    V = FunctionSpace(mesh, ("CG", 2))
    u = Function(V)
    cmap = fem.create_coordinate_map(mesh.ufl_domain())

    mesh.geometry.coord_mapping = cmap

    u.interpolate(e2)

    intu = assemble_scalar(u * dx(mesh))
    intu = MPI.sum(mesh.mpi_comm(), intu)

    nodes = [0, 3, 7]
    ref = sympy_scipy(points, nodes, L, H)
    assert ref == pytest.approx(intu, rel=1e-6)


@skip_in_parallel
@pytest.mark.parametrize('L', [1, 2])
@pytest.mark.parametrize('H', [1])
@pytest.mark.parametrize('Z', [0, 0.3])
def test_third_order_quad(L, H, Z):
    """Test by comparing integration of z+x*y against sympy/scipy integration
    of a quad element. Z>0 implies curved element.

      *---------*   3--8--9--2-22-23-17
      |         |   |        |       |
      |         |   11 14 15 7 26 27 21
      |         |   |        |       |
      |         |   10 12 13 6 24 25 20
      |         |   |        |       |
      *---------*   0--4--5--1-18-19-16

    """
    points = np.array([[0, 0, 0], [L, 0, 0], [L, H, Z], [0, H, Z],        # 0  1 2 3
                       [L / 3, 0, 0], [2 * L / 3, 0, 0],                  # 4  5
                       [L, H / 3, 0], [L, 2 * H / 3, 0],                  # 6  7
                       [L / 3, H, Z], [2 * L / 3, H, Z],                  # 8  9
                       [0, H / 3, 0], [0, 2 * H / 3, 0],                  # 10 11
                       [L / 3, H / 3, 0], [2 * L / 3, H / 3, 0],          # 12 13
                       [L / 3, 2 * H / 3, 0], [2 * L / 3, 2 * H / 3, 0],  # 14 15
                       [2 * L, 0, 0], [2 * L, H, Z],                      # 16 17
                       [4 * L / 3, 0, 0], [5 * L / 3, 0, 0],              # 18 19
                       [2 * L, H / 3, 0], [2 * L, 2 * H / 3, 0],          # 20 21
                       [4 * L / 3, H, Z], [5 * L / 3, H, Z],              # 22 23
                       [4 * L / 3, H / 3, 0], [5 * L / 3, H / 3, 0],           # 24 25
                       [4 * L / 3, 2 * H / 3, 0], [5 * L / 3, 2 * H / 3, 0]])  # 26 27

    # Change to multiple cells when matthews dof-maps work for quads
    cells = np.array([[0, 1, 2, 3, 4, 5, 6, 7, 8, 9, 10, 11, 12, 13, 14, 15],
                      [1, 16, 17, 2, 18, 19, 20, 21, 22, 23, 6, 7, 24, 25, 26, 27]])

    cells = permute_cell_ordering(cells, permutation_vtk_to_dolfin(CellType.quadrilateral, cells.shape[1]))
    mesh = Mesh(MPI.comm_world, CellType.quadrilateral, points, cells,
                [], GhostMode.none)

    def e2(x):
        return x[2] + x[0] * x[1]

    # Interpolate function
    V = FunctionSpace(mesh, ("CG", 3))
    u = Function(V)
    cmap = fem.create_coordinate_map(mesh.ufl_domain())

    mesh.geometry.coord_mapping = cmap

    u.interpolate(e2)

    intu = assemble_scalar(u * dx(mesh))
    intu = MPI.sum(mesh.mpi_comm(), intu)

    nodes = [0, 3, 10, 11]
    ref = sympy_scipy(points, nodes, 2 * L, H)
    assert ref == pytest.approx(intu, rel=1e-6)


@skip_in_parallel
@pytest.mark.parametrize('L', [1, 2])
@pytest.mark.parametrize('H', [1])
@pytest.mark.parametrize('Z', [0, 0.3])
def test_fourth_order_quad(L, H, Z):
    """Test by comparing integration of z+x*y against sympy/scipy integration
    of a quad element. Z>0 implies curved element.

      *---------*   20-21-22-23-24-41--42--43--44
      |         |   |           |              |
      |         |   15 16 17 18 19 37  38  39  40
      |         |   |           |              |
      |         |   10 11 12 13 14 33  34  35  36
      |         |   |           |              |
      |         |   5  6  7  8  9  29  30  31  32
      |         |   |           |              |
      *---------*   0--1--2--3--4--25--26--27--28

    """
    points = np.array([[0, 0, 0], [L / 4, 0, 0], [L / 2, 0, 0],               # 0 1 2
                       [3 * L / 4, 0, 0], [L, 0, 0],                          # 3 4
                       [0, H / 4, -Z / 3], [L / 4, H / 4, -Z / 3], [L / 2, H / 4, -Z / 3],   # 5 6 7
                       [3 * L / 4, H / 4, -Z / 3], [L, H / 4, -Z / 3],                  # 8 9
                       [0, H / 2, 0], [L / 4, H / 2, 0], [L / 2, H / 2, 0],   # 10 11 12
                       [3 * L / 4, H / 2, 0], [L, H / 2, 0],                  # 13 14
                       [0, (3 / 4) * H, 0], [L / 4, (3 / 4) * H, 0],          # 15 16
                       [L / 2, (3 / 4) * H, 0], [3 * L / 4, (3 / 4) * H, 0],  # 17 18
                       [L, (3 / 4) * H, 0], [0, H, Z], [L / 4, H, Z],         # 19 20 21
                       [L / 2, H, Z], [3 * L / 4, H, Z], [L, H, Z],           # 22 23 24
                       [(5 / 4) * L, 0, 0], [(6 / 4) * L, 0, 0],              # 25 26
                       [(7 / 4) * L, 0, 0], [2 * L, 0, 0],                    # 27 28
                       [(5 / 4) * L, H / 4, -Z / 3], [(6 / 4) * L, H / 4, -Z / 3],      # 29 30
                       [(7 / 4) * L, H / 4, -Z / 3], [2 * L, H / 4, -Z / 3],            # 31 32
                       [(5 / 4) * L, H / 2, 0], [(6 / 4) * L, H / 2, 0],      # 33 34
                       [(7 / 4) * L, H / 2, 0], [2 * L, H / 2, 0],            # 35 36
                       [(5 / 4) * L, 3 / 4 * H, 0],                           # 37
                       [(6 / 4) * L, 3 / 4 * H, 0],                           # 38
                       [(7 / 4) * L, 3 / 4 * H, 0], [2 * L, 3 / 4 * H, 0],    # 39 40
                       [(5 / 4) * L, H, Z], [(6 / 4) * L, H, Z],              # 41 42
                       [(7 / 4) * L, H, Z], [2 * L, H, Z]])                   # 43 44

    # VTK ordering
    cells = np.array([[0, 4, 24, 20, 1, 2, 3, 9, 14, 19, 21, 22, 23, 5, 10, 15, 6, 7, 8, 11, 12, 13, 16, 17, 18],
                      [4, 28, 44, 24, 25, 26, 27, 32, 36, 40, 41, 42, 43, 9, 14, 19,
                       29, 30, 31, 33, 34, 35, 37, 38, 39]])

    cells = permute_cell_ordering(cells, permutation_vtk_to_dolfin(CellType.quadrilateral, cells.shape[1]))
    mesh = Mesh(MPI.comm_world, CellType.quadrilateral, points, cells,
                [], GhostMode.none)

    def e2(x):
        return x[2] + x[0] * x[1]

    V = FunctionSpace(mesh, ("CG", 4))
    u = Function(V)
    cmap = fem.create_coordinate_map(mesh.ufl_domain())

    mesh.geometry.coord_mapping = cmap

    u.interpolate(e2)

    intu = assemble_scalar(u * dx(mesh))
    intu = MPI.sum(mesh.mpi_comm(), intu)

    nodes = [0, 5, 10, 15, 20]
    ref = sympy_scipy(points, nodes, 2 * L, H)
    assert ref == pytest.approx(intu, rel=1e-5)


@skip_in_parallel
def test_gmsh_input_quad():
    pygmsh = pytest.importorskip("pygmsh")

    R = 1
    res = 0.2
    algorithm = 5
    element = "quad16"

    geo = pygmsh.opencascade.Geometry()
    geo.add_raw_code("Mesh.ElementOrder=3;")
    geo.add_ball([0, 0, 0], R, char_length=res)
    geo.add_raw_code("Recombine Surface {1};")
    geo.add_raw_code("Mesh.Algorithm = {0:d};".format(algorithm))

    msh = pygmsh.generate_mesh(geo, verbose=True, dim=2)
<<<<<<< HEAD
    # Quads order 3 have a gmsh specific ordering, and has to be permuted.
    msh_to_dolfin = np.array([0, 3, 11, 10, 1, 2, 6, 7, 4, 9, 12, 15, 5, 8, 13, 14])
    cells = np.zeros(msh.cells[element].shape)
    for i in range(len(cells)):
        for j in range(len(msh_to_dolfin)):
            cells[i, j] = msh.cells[element][i, msh_to_dolfin[j]]
=======

    if order > 2:
        # Quads order > 3 have a gmsh specific ordering, and has to be permuted.
        msh_to_dolfin = np.array([0, 3, 11, 10, 1, 2, 6, 7, 4, 9, 12, 15, 5, 8, 13, 14])
        cells = np.zeros(msh.cells_dict[element].shape)
        for i in range(len(cells)):
            for j in range(len(msh_to_dolfin)):
                cells[i, j] = msh.cells_dict[element][i, msh_to_dolfin[j]]
    else:
        # XDMF does not support higher order quads
        cells = permute_cell_ordering(msh.cells_dict[element], permutation_vtk_to_dolfin(
            CellType.quadrilateral, msh.cells_dict[element].shape[1]))
>>>>>>> 6d432653

    mesh = Mesh(MPI.comm_world, CellType.quadrilateral, msh.points, cells,
                [], GhostMode.none)
    surface = assemble_scalar(1 * dx(mesh))
    assert MPI.sum(mesh.mpi_comm(), surface) == pytest.approx(4 * np.pi * R * R, rel=1e-5)

    # Bug related to VTK output writing
    # def e2(x):
    #     values = np.empty((x.shape[0], 1))
    #     values[:, 0] = x[:, 0]
    #     return values
    # cmap = fem.create_coordinate_map(mesh.ufl_domain())
    # mesh.geometry.coord_mapping = cmap
    # V = FunctionSpace(mesh, ("CG", order))
    # u = Function(V)
    # u.interpolate(e2)
    # from dolfinx.io import VTKFile
    # VTKFile("u{0:d}.pvd".format(order)).write(u)
    # print(min(u.vector.array),max(u.vector.array))
    # print(assemble_scalar(u*dx(mesh)))


def test_quad_xdmf(datadir):
    # Reference to mesh generation code
    # R = 1
    # res = 0.2
    # algorithm =  2
    # element = "quad9"
    # import pygmsh
    # geo = pygmsh.opencascade.Geometry()
    # geo.add_raw_code("Mesh.ElementOrder=2;")
    # geo.add_ball([0, 0, 0], R, char_length=res)
    # geo.add_raw_code("Recombine Surface {1};")
    # geo.add_raw_code("Mesh.Algorithm = {0:d};".format(algorithm))
    # import meshio
    # msh = pygmsh.generate_mesh(geo, verbose=True, dim=2)
    # msh.prune()
    # mesh = meshio.Mesh(points=msh.points, cells={"quad9": msh.cells["quad9"]})
    # meshio.write("UnitSphereShell_quad2.xdmf", mesh, file_format="xdmf-xml")

    with XDMFFile(MPI.comm_world, os.path.join(datadir, "UnitSphereShell_quad2.xdmf")) as xdmf:
        mesh = xdmf.read_mesh(GhostMode.none)
    surface = assemble_scalar(1 * dx(mesh))

    assert MPI.sum(mesh.mpi_comm(), surface) == pytest.approx(4 * np.pi, rel=1e-5)<|MERGE_RESOLUTION|>--- conflicted
+++ resolved
@@ -563,27 +563,12 @@
     geo.add_raw_code("Mesh.Algorithm = {0:d};".format(algorithm))
 
     msh = pygmsh.generate_mesh(geo, verbose=True, dim=2)
-<<<<<<< HEAD
     # Quads order 3 have a gmsh specific ordering, and has to be permuted.
     msh_to_dolfin = np.array([0, 3, 11, 10, 1, 2, 6, 7, 4, 9, 12, 15, 5, 8, 13, 14])
-    cells = np.zeros(msh.cells[element].shape)
+    cells = np.zeros(msh.cells_dict[element].shape)
     for i in range(len(cells)):
         for j in range(len(msh_to_dolfin)):
-            cells[i, j] = msh.cells[element][i, msh_to_dolfin[j]]
-=======
-
-    if order > 2:
-        # Quads order > 3 have a gmsh specific ordering, and has to be permuted.
-        msh_to_dolfin = np.array([0, 3, 11, 10, 1, 2, 6, 7, 4, 9, 12, 15, 5, 8, 13, 14])
-        cells = np.zeros(msh.cells_dict[element].shape)
-        for i in range(len(cells)):
-            for j in range(len(msh_to_dolfin)):
-                cells[i, j] = msh.cells_dict[element][i, msh_to_dolfin[j]]
-    else:
-        # XDMF does not support higher order quads
-        cells = permute_cell_ordering(msh.cells_dict[element], permutation_vtk_to_dolfin(
-            CellType.quadrilateral, msh.cells_dict[element].shape[1]))
->>>>>>> 6d432653
+            cells[i, j] = msh.cells_dict[element][i, msh_to_dolfin[j]]
 
     mesh = Mesh(MPI.comm_world, CellType.quadrilateral, msh.points, cells,
                 [], GhostMode.none)
