# Copyright (C) 2019-2021 Jørgen Schartum Dokken and Matthew Scroggs
#
# This file is part of DOLFINx (https://www.fenicsproject.org)
#
# SPDX-License-Identifier:    LGPL-3.0-or-later
""" Unit-tests for higher order meshes """

import random
from pathlib import Path

from mpi4py import MPI

import numpy as np
import pytest

import basix
import ufl
from basix.ufl import element
from dolfinx import default_real_type
from dolfinx.cpp.io import perm_vtk
from dolfinx.fem import assemble_scalar, form
from dolfinx.io import XDMFFile
from dolfinx.io.gmshio import cell_perm_array, ufl_mesh
from dolfinx.mesh import CellType, create_mesh, create_submesh
from ufl import dx


def check_cell_volume(points, cell, domain, volume, dtype):
    random.seed(13)

    point_order = [i for i, _ in enumerate(points)]
    for repeat in range(5):
        # Shuffle the cell to check that permutations of
        # CoordinateElement are correct
        random.shuffle(point_order)
        ordered_points = np.zeros((len(points), len(points[0])))
        for i, j in enumerate(point_order):
            ordered_points[j] = points[i]
        ordered_cell = [point_order[i] for i in cell]

<<<<<<< HEAD
        ordered_points = np.array(ordered_points, dtype=default_real_type)
        mesh = create_mesh(MPI.COMM_WORLD, np.array([ordered_cell]), ordered_points, domain)
        area = assemble_scalar(form(1 * dx(mesh)))
=======
        ordered_points = np.array(ordered_points, dtype=dtype)
        mesh = create_mesh(MPI.COMM_WORLD, [ordered_cell], ordered_points, domain)
        area = assemble_scalar(form(1 * dx(mesh), dtype=dtype))
>>>>>>> f29dcb65
        assert np.isclose(area, volume)


@pytest.mark.skip_in_parallel
@pytest.mark.parametrize('order', range(1, 5))
@pytest.mark.parametrize("dtype", [np.float32, np.float64])
def test_submesh(order, dtype):
    # Generate a single cell higher order mesh
    points = []
    points += [[i / order, j / order, 0] for j in range(order + 1) for i in range(order + 1 - j)]
    for k in range(1, order):
        points += [[i / order, j / order + 0.1, k / order]
                   for j in range(order + 1 - k) for i in range(order + 1 - k - j)]

    points += [[0, 0, 1]]

    def coord_to_vertex(x, y, z):
        return z * (
            3 * order ** 2 - 3 * order * z + 12 * order + z ** 2 - 6 * z + 11
        ) // 6 + y * (2 * (order - z) + 3 - y) // 2 + x

    # Define a cell using DOLFINx ordering
    cell = [coord_to_vertex(x, y, z) for x, y, z in [(0, 0, 0), (order, 0, 0), (0, order, 0), (0, 0, order)]]

    if order > 1:
        for i in range(1, order):
            cell.append(coord_to_vertex(0, order - i, i))
        for i in range(1, order):
            cell.append(coord_to_vertex(order - i, 0, i))
        for i in range(1, order):
            cell.append(coord_to_vertex(order - i, i, 0))
        for i in range(1, order):
            cell.append(coord_to_vertex(0, 0, i))
        for i in range(1, order):
            cell.append(coord_to_vertex(0, i, 0))
        for i in range(1, order):
            cell.append(coord_to_vertex(i, 0, 0))

        for j in range(1, order):
            for i in range(1, order - j):
                cell.append(coord_to_vertex(order - i - j, i, j))
        for j in range(1, order):
            for i in range(1, order - j):
                cell.append(coord_to_vertex(0, i, j))
        for j in range(1, order):
            for i in range(1, order - j):
                cell.append(coord_to_vertex(i, 0, j))
        for j in range(1, order):
            for i in range(1, order - j):
                cell.append(coord_to_vertex(i, j, 0))

        for k in range(1, order):
            for j in range(1, order - k):
                for i in range(1, order - j - k):
                    cell.append(coord_to_vertex(i, j, k))

    domain = ufl.Mesh(element("Lagrange", "tetrahedron", order, gdim=3,
<<<<<<< HEAD
                      lagrange_variant=basix.LagrangeVariant.equispaced, shape=(3, )))
    points = np.array(points, dtype=default_real_type)
    mesh = create_mesh(MPI.COMM_WORLD, np.array([cell]), points, domain)
=======
                      lagrange_variant=basix.LagrangeVariant.equispaced, shape=(3,),
                      dtype=dtype))
    points = np.array(points, dtype=dtype)
    mesh = create_mesh(MPI.COMM_WORLD, [cell], points, domain)
>>>>>>> f29dcb65
    for i in range(mesh.topology.dim):
        mesh.topology.create_entities(i)
    md = {"quadrature_degree": 10}
    measures = (ufl.ds(mesh, metadata=md), ufl.dx(mesh, metadata=md))
    dimensions = (mesh.topology.dim - 1, mesh.topology.dim)
    # Check that creating a submesh of single cell mesh, consisting of:
    # 1. The cell
    # 2. The facets of the cell
    # Gives the correct computation of: volume (case 1) or surface area (case 2)
    for dim, dC in zip(dimensions, measures):
        # Integrate on original mesh
        value = assemble_scalar(form(1 * dC, dtype=dtype))
        num_local_entities = mesh.topology.index_map(dim).size_local
        submesh, _, _, _ = create_submesh(mesh, dim, np.arange(num_local_entities, dtype=np.int32))
        submesh_area = assemble_scalar(form(1 * ufl.dx(submesh, metadata=md), dtype=dtype))
        assert np.isclose(value, submesh_area)


@pytest.mark.skip_in_parallel
@pytest.mark.parametrize('order', range(1, 5))
@pytest.mark.parametrize("dtype", [np.float32, np.float64])
def test_triangle_mesh(order, dtype):
    points = []
    points += [[i / order, 0] for i in range(order + 1)]
    for j in range(1, order):
        points += [[i / order + 0.1, j / order] for i in range(order + 1 - j)]
    points += [[0, 1]]

    def coord_to_vertex(x, y):
        return y * (2 * order + 3 - y) // 2 + x

    # Define a cell using DOLFINx ordering
    cell = [coord_to_vertex(i, j) for i, j in [(0, 0), (order, 0), (0, order)]]
    if order > 1:
        for i in range(1, order):
            cell.append(coord_to_vertex(order - i, i))
        for i in range(1, order):
            cell.append(coord_to_vertex(0, i))
        for i in range(1, order):
            cell.append(coord_to_vertex(i, 0))

        for j in range(1, order):
            for i in range(1, order - j):
                cell.append(coord_to_vertex(i, j))

    domain = ufl.Mesh(element("Lagrange", "triangle", order, gdim=2,
                              lagrange_variant=basix.LagrangeVariant.equispaced, shape=(2, ),
                              dtype=dtype))
    check_cell_volume(points, cell, domain, 0.5, dtype=dtype)


@pytest.mark.skip_in_parallel
@pytest.mark.parametrize('order', range(1, 5))
@pytest.mark.parametrize("dtype", [np.float32, np.float64])
def test_tetrahedron_mesh(order, dtype):
    points = []
    points += [[i / order, j / order, 0] for j in range(order + 1) for i in range(order + 1 - j)]
    for k in range(1, order):
        points += [[i / order, j / order + 0.1, k / order] for j in range(order + 1 - k)
                   for i in range(order + 1 - k - j)]

    points += [[0, 0, 1]]

    def coord_to_vertex(x, y, z):
        return z * (
            3 * order ** 2 - 3 * order * z + 12 * order + z ** 2 - 6 * z + 11
        ) // 6 + y * (2 * (order - z) + 3 - y) // 2 + x

    # Define a cell using DOLFINx ordering
    cell = [coord_to_vertex(x, y, z) for x, y, z in [(0, 0, 0), (order, 0, 0), (0, order, 0), (0, 0, order)]]

    if order > 1:
        for i in range(1, order):
            cell.append(coord_to_vertex(0, order - i, i))
        for i in range(1, order):
            cell.append(coord_to_vertex(order - i, 0, i))
        for i in range(1, order):
            cell.append(coord_to_vertex(order - i, i, 0))
        for i in range(1, order):
            cell.append(coord_to_vertex(0, 0, i))
        for i in range(1, order):
            cell.append(coord_to_vertex(0, i, 0))
        for i in range(1, order):
            cell.append(coord_to_vertex(i, 0, 0))

        for j in range(1, order):
            for i in range(1, order - j):
                cell.append(coord_to_vertex(order - i - j, i, j))
        for j in range(1, order):
            for i in range(1, order - j):
                cell.append(coord_to_vertex(0, i, j))
        for j in range(1, order):
            for i in range(1, order - j):
                cell.append(coord_to_vertex(i, 0, j))
        for j in range(1, order):
            for i in range(1, order - j):
                cell.append(coord_to_vertex(i, j, 0))

        for k in range(1, order):
            for j in range(1, order - k):
                for i in range(1, order - j - k):
                    cell.append(coord_to_vertex(i, j, k))

    domain = ufl.Mesh(element(
        "Lagrange", "tetrahedron", order, gdim=3, lagrange_variant=basix.LagrangeVariant.equispaced,
        shape=(3, ), dtype=dtype))
    check_cell_volume(points, cell, domain, 1 / 6, dtype=dtype)


@pytest.mark.skip_in_parallel
@pytest.mark.parametrize('order', [1, 2, 3, 4])
@pytest.mark.parametrize("dtype", [np.float32, np.float64])
def test_quadrilateral_mesh(order, dtype):
    random.seed(13)

    points = []
    points += [[i / order, 0] for i in range(order + 1)]
    for j in range(1, order):
        points += [[i / order + 0.1, j / order] for i in range(order + 1)]
    points += [[j / order, 1] for j in range(order + 1)]

    def coord_to_vertex(x, y):
        return (order + 1) * y + x

    # Define a cell using DOLFINx ordering
    cell = [coord_to_vertex(i, j) for i, j in [(0, 0), (order, 0), (0, order), (order, order)]]
    if order > 1:
        for i in range(1, order):
            cell.append(coord_to_vertex(i, 0))
        for i in range(1, order):
            cell.append(coord_to_vertex(0, i))
        for i in range(1, order):
            cell.append(coord_to_vertex(order, i))
        for i in range(1, order):
            cell.append(coord_to_vertex(i, order))

        for j in range(1, order):
            for i in range(1, order):
                cell.append(coord_to_vertex(i, j))

    domain = ufl.Mesh(element("Q", "quadrilateral", order, gdim=2,
                      lagrange_variant=basix.LagrangeVariant.equispaced, shape=(2, ),
                      dtype=dtype))
    check_cell_volume(points, cell, domain, 1, dtype=dtype)


@pytest.mark.skip_in_parallel
@pytest.mark.parametrize('order', [1, 2, 3, 4])
@pytest.mark.parametrize("dtype", [np.float32, np.float64])
def test_hexahedron_mesh(order, dtype):
    random.seed(13)
    points = []
    points += [[i / order, j / order, 0] for j in range(order + 1) for i in range(order + 1)]
    for k in range(1, order):
        points += [[i / order, j / order + 0.1, k / order] for j in range(order + 1)
                   for i in range(order + 1)]

    points += [[i / order, j / order, 1] for j in range(order + 1) for i in range(order + 1)]

    def coord_to_vertex(x, y, z):
        return (order + 1) ** 2 * z + (order + 1) * y + x

    # Define a cell using DOLFINx ordering
    cell = [coord_to_vertex(x, y, z) for x, y, z in [
        (0, 0, 0), (order, 0, 0), (0, order, 0), (order, order, 0),
        (0, 0, order), (order, 0, order), (0, order, order), (order, order, order)]]

    if order > 1:
        for i in range(1, order):
            cell.append(coord_to_vertex(i, 0, 0))
        for i in range(1, order):
            cell.append(coord_to_vertex(0, i, 0))
        for i in range(1, order):
            cell.append(coord_to_vertex(0, 0, i))
        for i in range(1, order):
            cell.append(coord_to_vertex(order, i, 0))
        for i in range(1, order):
            cell.append(coord_to_vertex(order, 0, i))
        for i in range(1, order):
            cell.append(coord_to_vertex(i, order, 0))
        for i in range(1, order):
            cell.append(coord_to_vertex(0, order, i))
        for i in range(1, order):
            cell.append(coord_to_vertex(order, order, i))
        for i in range(1, order):
            cell.append(coord_to_vertex(i, 0, order))
        for i in range(1, order):
            cell.append(coord_to_vertex(0, i, order))
        for i in range(1, order):
            cell.append(coord_to_vertex(order, i, order))
        for i in range(1, order):
            cell.append(coord_to_vertex(i, order, order))

        for j in range(1, order):
            for i in range(1, order):
                cell.append(coord_to_vertex(i, j, 0))
        for j in range(1, order):
            for i in range(1, order):
                cell.append(coord_to_vertex(i, 0, j))
        for j in range(1, order):
            for i in range(1, order):
                cell.append(coord_to_vertex(0, i, j))
        for j in range(1, order):
            for i in range(1, order):
                cell.append(coord_to_vertex(order, i, j))
        for j in range(1, order):
            for i in range(1, order):
                cell.append(coord_to_vertex(i, order, j))
        for j in range(1, order):
            for i in range(1, order):
                cell.append(coord_to_vertex(i, j, order))

        for k in range(1, order):
            for j in range(1, order):
                for i in range(1, order):
                    cell.append(coord_to_vertex(i, j, k))

    domain = ufl.Mesh(element("Q", "hexahedron", order, gdim=3,
                      lagrange_variant=basix.LagrangeVariant.equispaced, shape=(3, ), dtype=dtype))
    check_cell_volume(points, cell, domain, 1, dtype=dtype)


@pytest.mark.skip_in_parallel
@pytest.mark.parametrize('order', range(1, 5))
@pytest.mark.parametrize("dtype", [np.float32, np.float64])
def test_triangle_mesh_vtk(order, dtype):
    points = []
    points += [[i / order, 0] for i in range(order + 1)]
    for j in range(1, order):
        points += [[i / order + 0.1, j / order] for i in range(order + 1 - j)]
    points += [[0, 1]]

    def coord_to_vertex(x, y):
        return y * (2 * order + 3 - y) // 2 + x

    # Make the cell, following
    # https://blog.kitware.com/modeling-arbitrary-order-lagrange-finite-elements-in-the-visualization-toolkit/
    cell = [coord_to_vertex(i, j) for i, j in [(0, 0), (order, 0), (0, order)]]
    if order > 1:
        for i in range(1, order):
            cell.append(coord_to_vertex(i, 0))
        for i in range(1, order):
            cell.append(coord_to_vertex(order - i, i))
        for i in range(1, order):
            cell.append(coord_to_vertex(0, order - i))

    if order == 3:
        cell.append(coord_to_vertex(1, 1))
    elif order > 3:
        cell.append(coord_to_vertex(1, 1))
        cell.append(coord_to_vertex(order - 2, 1))
        cell.append(coord_to_vertex(1, order - 2))
        if order > 4:
            raise NotImplementedError

    cell = np.array(cell)[perm_vtk(CellType.triangle, len(cell))]
    domain = ufl.Mesh(element("Lagrange", "triangle", order, gdim=2,
                      lagrange_variant=basix.LagrangeVariant.equispaced, shape=(2,),
                      dtype=dtype))
    check_cell_volume(points, cell, domain, 0.5, dtype=dtype)


@pytest.mark.skip_in_parallel
@pytest.mark.parametrize('order', range(1, 5))
@pytest.mark.parametrize("dtype", [np.float32, np.float64])
def test_tetrahedron_mesh_vtk(order, dtype):
    if order > 3:
        pytest.xfail("VTK permutation for order > 3 tetrahedra not implemented in DOLFINx.")
    points = []
    points += [[i / order, j / order, 0] for j in range(order + 1) for i in range(order + 1 - j)]
    for k in range(1, order):
        points += [[i / order, j / order + 0.1, k / order] for j in range(order + 1 - k)
                   for i in range(order + 1 - k - j)]

    points += [[0, 0, 1]]

    def coord_to_vertex(x, y, z):
        return z * (
            3 * order ** 2 - 3 * order * z + 12 * order + z ** 2 - 6 * z + 11
        ) // 6 + y * (2 * (order - z) + 3 - y) // 2 + x

    # Make the cell, following
    # https://blog.kitware.com/modeling-arbitrary-order-lagrange-finite-elements-in-the-visualization-toolkit/
    cell = [coord_to_vertex(x, y, z) for x, y, z in [
        (0, 0, 0), (order, 0, 0), (0, order, 0), (0, 0, order)]]

    if order > 1:
        for i in range(1, order):
            cell.append(coord_to_vertex(i, 0, 0))
        for i in range(1, order):
            cell.append(coord_to_vertex(order - i, i, 0))
        for i in range(1, order):
            cell.append(coord_to_vertex(0, order - i, 0))
        for i in range(1, order):
            cell.append(coord_to_vertex(0, 0, i))
        for i in range(1, order):
            cell.append(coord_to_vertex(order - i, 0, i))
        for i in range(1, order):
            cell.append(coord_to_vertex(0, order - i, i))

        if order == 3:
            # The ordering of faces does not match documentation. See
            # https://gitlab.kitware.com/vtk/vtk/uploads/a0dc0173a41d3cf6b03a9266c0e23688/image.png
            cell.append(coord_to_vertex(1, 0, 1))
            cell.append(coord_to_vertex(1, 1, 1))
            cell.append(coord_to_vertex(0, 1, 1))
            cell.append(coord_to_vertex(1, 1, 0))
        elif order == 4:
            # The ordering of faces does not match documentation.
            # See https://gitlab.kitware.com/vtk/vtk/uploads/a0dc0173a41d3cf6b03a9266c0e23688/image.png
            cell.append(coord_to_vertex(1, 0, 1))
            cell.append(coord_to_vertex(2, 0, 1))
            cell.append(coord_to_vertex(1, 0, 2))

            cell.append(coord_to_vertex(1, 2, 1))
            cell.append(coord_to_vertex(1, 1, 2))
            cell.append(coord_to_vertex(2, 1, 1))

            cell.append(coord_to_vertex(0, 1, 1))
            cell.append(coord_to_vertex(0, 1, 2))
            cell.append(coord_to_vertex(0, 2, 1))

            cell.append(coord_to_vertex(1, 1, 0))
            cell.append(coord_to_vertex(1, 2, 0))
            cell.append(coord_to_vertex(2, 1, 0))

            cell.append(coord_to_vertex(1, 1, 1))

        elif order > 4:
            raise NotImplementedError
        if False:
            for j in range(1, order):
                for i in range(1, order - j):
                    cell.append(coord_to_vertex(i, 0, j))
            for j in range(1, order):
                for i in range(1, order - j):
                    cell.append(coord_to_vertex(0, i, j))
            for j in range(1, order):
                for i in range(1, order - j):
                    cell.append(coord_to_vertex(i, j, 0))
            for j in range(1, order):
                for i in range(1, order - j):
                    cell.append(coord_to_vertex(order - i - j, i, j))

            for k in range(1, order):
                for j in range(1, order - k):
                    for i in range(1, order - j - k):
                        cell.append(coord_to_vertex(i, j, k))

    cell = np.array(cell)[perm_vtk(CellType.tetrahedron, len(cell))]
    domain = ufl.Mesh(element("Lagrange", "tetrahedron", order, gdim=3,
                              lagrange_variant=basix.LagrangeVariant.equispaced,
                              shape=(3,), dtype=dtype))
    check_cell_volume(points, cell, domain, 1 / 6, dtype=dtype)


@pytest.mark.skip_in_parallel
@pytest.mark.parametrize('order', [1, 2, 3, 4])
@pytest.mark.parametrize("dtype", [np.float32, np.float64])
def test_quadrilateral_mesh_vtk(order, dtype):
    random.seed(13)

    points = []
    points += [[i / order, 0] for i in range(order + 1)]
    for j in range(1, order):
        points += [[i / order + 0.1, j / order] for i in range(order + 1)]
    points += [[j / order, 1] for j in range(order + 1)]

    def coord_to_vertex(x, y):
        return (order + 1) * y + x

    # Make the cell, following
    # https://blog.kitware.com/modeling-arbitrary-order-lagrange-finite-elements-in-the-visualization-toolkit/
    cell = [coord_to_vertex(i, j)
            for i, j in [(0, 0), (order, 0), (order, order), (0, order)]]
    if order > 1:
        for i in range(1, order):
            cell.append(coord_to_vertex(i, 0))
        for i in range(1, order):
            cell.append(coord_to_vertex(order, i))
        for i in range(1, order):
            cell.append(coord_to_vertex(i, order))
        for i in range(1, order):
            cell.append(coord_to_vertex(0, i))

        for j in range(1, order):
            for i in range(1, order):
                cell.append(coord_to_vertex(i, j))

    cell = np.array(cell)[perm_vtk(CellType.quadrilateral, len(cell))]
    domain = ufl.Mesh(element("Q", "quadrilateral", order, gdim=2,
                      lagrange_variant=basix.LagrangeVariant.equispaced, shape=(2, ), dtype=dtype))
    check_cell_volume(points, cell, domain, 1, dtype=dtype)


@pytest.mark.skip_in_parallel
@pytest.mark.parametrize('order', [1, 2, 3, 4])
@pytest.mark.parametrize("dtype", [np.float32, np.float64])
def test_hexahedron_mesh_vtk(order, dtype):
    if order > 2:
        pytest.xfail("VTK permutation for order > 2 hexahedra not implemented in DOLFINx.")
    random.seed(13)

    points = []
    points += [[i / order, j / order, 0] for j in range(order + 1) for i in range(order + 1)]
    for k in range(1, order):
        points += [[i / order, j / order + 0.1, k / order] for j in range(order + 1) for i in range(order + 1)]

    points += [[i / order, j / order, 1] for j in range(order + 1) for i in range(order + 1)]

    def coord_to_vertex(x, y, z):
        return (order + 1) ** 2 * z + (order + 1) * y + x

    # Make the cell, following
    # https://blog.kitware.com/modeling-arbitrary-order-lagrange-finite-elements-in-the-visualization-toolkit/
    cell = [coord_to_vertex(x, y, z) for x, y, z in [
        (0, 0, 0), (order, 0, 0), (order, order, 0), (0, order, 0),
        (0, 0, order), (order, 0, order), (order, order, order), (0, order, order)]]

    if order > 1:
        for i in range(1, order):
            cell.append(coord_to_vertex(i, 0, 0))
        for i in range(1, order):
            cell.append(coord_to_vertex(order, i, 0))
        for i in range(1, order):
            cell.append(coord_to_vertex(i, order, 0))
        for i in range(1, order):
            cell.append(coord_to_vertex(0, i, 0))
        for i in range(1, order):
            cell.append(coord_to_vertex(i, 0, order))
        for i in range(1, order):
            cell.append(coord_to_vertex(order, i, order))
        for i in range(1, order):
            cell.append(coord_to_vertex(i, order, order))
        for i in range(1, order):
            cell.append(coord_to_vertex(0, i, order))
        for i in range(1, order):
            cell.append(coord_to_vertex(0, 0, i))
        for i in range(1, order):
            cell.append(coord_to_vertex(order, 0, i))
        for i in range(1, order):
            cell.append(coord_to_vertex(order, order, i))
        for i in range(1, order):
            cell.append(coord_to_vertex(0, order, i))

        # The ordering of faces does not match documentation. See
        # https://gitlab.kitware.com/vtk/vtk/uploads/a0dc0173a41d3cf6b03a9266c0e23688/image.png
        # The edge flip in this like however has been fixed in VTK so we
        # follow the main documentation link for edges
        for j in range(1, order):
            for i in range(1, order):
                cell.append(coord_to_vertex(0, i, j))
        for j in range(1, order):
            for i in range(1, order):
                cell.append(coord_to_vertex(order, i, j))
        for j in range(1, order):
            for i in range(1, order):
                cell.append(coord_to_vertex(i, 0, j))
        for j in range(1, order):
            for i in range(1, order):
                cell.append(coord_to_vertex(i, order, j))
        for j in range(1, order):
            for i in range(1, order):
                cell.append(coord_to_vertex(i, j, 0))
        for j in range(1, order):
            for i in range(1, order):
                cell.append(coord_to_vertex(i, j, order))

        for k in range(1, order):
            for j in range(1, order):
                for i in range(1, order):
                    cell.append(coord_to_vertex(i, j, k))

    cell = np.array(cell)[perm_vtk(CellType.hexahedron, len(cell))]
    domain = ufl.Mesh(element(
        "Q", "hexahedron", order, gdim=3, lagrange_variant=basix.LagrangeVariant.equispaced, shape=(3,),
        dtype=dtype))
    check_cell_volume(points, cell, domain, 1, dtype=dtype)


@pytest.mark.skip_in_parallel
@pytest.mark.parametrize("vtk,dolfin,cell_type", [
    ([0, 1, 2, 3, 4, 5], [0, 1, 2, 4, 5, 3], CellType.triangle),
    ([0, 1, 2, 3], [0, 1, 3, 2], CellType.quadrilateral),
    ([0, 1, 2, 3, 4, 5, 6, 7], [0, 1, 3, 2, 4, 5, 7, 6], CellType.hexahedron)
])
@pytest.mark.parametrize("dtype", [np.float32, np.float64])
def test_map_vtk_to_dolfin(vtk, dolfin, cell_type, dtype):
    p = perm_vtk(cell_type, len(vtk))
    cell_p = np.array(vtk)[p]
    assert (cell_p == dolfin).all()

    p = np.argsort(perm_vtk(cell_type, len(vtk)))
    cell_p = np.array(dolfin)[p]
    assert (cell_p == vtk).all()


@pytest.mark.skipif(default_real_type != np.float64, reason="float32 not supported yet")
@pytest.mark.skip_in_parallel
@pytest.mark.parametrize("dtype", [np.float64])
def test_xdmf_input_tri(datadir, dtype):
    with XDMFFile(MPI.COMM_WORLD, Path(datadir, "mesh.xdmf"), "r", encoding=XDMFFile.Encoding.ASCII) as xdmf:
        mesh = xdmf.read_mesh(name="Grid")
    surface = assemble_scalar(form(1 * dx(mesh), dtype=dtype))
    assert mesh.comm.allreduce(surface, op=MPI.SUM) == pytest.approx(4 * np.pi, rel=1e-4)


@pytest.mark.skip_in_parallel
@pytest.mark.parametrize('order', range(1, 4))
@pytest.mark.parametrize('cell_type', [CellType.triangle, CellType.quadrilateral])
@pytest.mark.parametrize("dtype", [np.float32, np.float64])
def test_gmsh_input_2d(order, cell_type, dtype):
    try:
        import gmsh
    except ImportError:
        pytest.skip()
    res = 0.2
    gmsh.initialize()
    gmsh.option.setNumber("Mesh.CharacteristicLengthMin", res)
    gmsh.option.setNumber("Mesh.CharacteristicLengthMax", res)

    if cell_type == CellType.quadrilateral:
        gmsh.option.setNumber("Mesh.Algorithm", 2)
        # Force mesh to have no triangles
        gmsh.option.setNumber("Mesh.RecombinationAlgorithm", 3)

    gmsh.model.occ.addSphere(0, 0, 0, 1, tag=1)
    gmsh.model.occ.synchronize()

    gmsh.model.mesh.generate(2)
    if cell_type == CellType.quadrilateral:
        gmsh.model.mesh.recombine()
    gmsh.model.mesh.setOrder(order)
    idx, points, _ = gmsh.model.mesh.getNodes()
    points = points.reshape(-1, 3)
    idx -= 1
    srt = np.argsort(idx)
    assert np.all(idx[srt] == np.arange(len(idx)))
    x = points[srt]

    element_types, element_tags, node_tags = gmsh.model.mesh.getElements(dim=2)
    name, dim, order, num_nodes, local_coords, num_first_order_nodes = gmsh.model.mesh.getElementProperties(
        element_types[0])

    cells = node_tags[0].reshape(-1, num_nodes) - 1
    if cell_type == CellType.triangle:
        gmsh_cell_id = gmsh.model.mesh.getElementType("triangle", order)
    elif cell_type == CellType.quadrilateral:
        gmsh_cell_id = gmsh.model.mesh.getElementType("quadrangle", order)
    gmsh.finalize()

    cells = cells[:, cell_perm_array(cell_type, cells.shape[1])].copy()
    x = x.astype(dtype)
    mesh = create_mesh(MPI.COMM_WORLD, cells, x, ufl_mesh(gmsh_cell_id, x.shape[1], dtype=dtype))
    surface = assemble_scalar(form(1 * dx(mesh), dtype=dtype))

    assert mesh.comm.allreduce(surface, op=MPI.SUM) == pytest.approx(4 * np.pi, rel=10 ** (-1 - order))


@pytest.mark.skip_in_parallel
@pytest.mark.parametrize('order', range(1, 4))
@pytest.mark.parametrize('cell_type', [CellType.tetrahedron, CellType.hexahedron])
@pytest.mark.parametrize("dtype", [np.float32, np.float64])
def test_gmsh_input_3d(order, cell_type, dtype):
    try:
        import gmsh
    except ImportError:
        pytest.skip()
    if cell_type == CellType.hexahedron and order > 2:
        pytest.xfail("Gmsh permutation for order > 2 hexahedra not implemented in DOLFINx.")

    res = 0.2

    gmsh.initialize()
    if cell_type == CellType.hexahedron:
        gmsh.option.setNumber("Mesh.RecombinationAlgorithm", 2)
        gmsh.option.setNumber("Mesh.RecombineAll", 2)
    gmsh.option.setNumber("Mesh.CharacteristicLengthMin", res)
    gmsh.option.setNumber("Mesh.CharacteristicLengthMax", res)

    circle = gmsh.model.occ.addDisk(0, 0, 0, 1, 1)

    if cell_type == CellType.hexahedron:
        gmsh.model.occ.extrude([(2, circle)], 0, 0, 1, numElements=[5], recombine=True)
    else:
        gmsh.model.occ.extrude([(2, circle)], 0, 0, 1, numElements=[5])
    gmsh.model.occ.synchronize()

    gmsh.model.mesh.generate(3)
    gmsh.model.mesh.setOrder(order)

    idx, points, _ = gmsh.model.mesh.getNodes()
    points = points.reshape(-1, 3)
    idx -= 1
    srt = np.argsort(idx)
    assert np.all(idx[srt] == np.arange(len(idx)))
    x = points[srt]

    element_types, element_tags, node_tags = gmsh.model.mesh.getElements(dim=3)
    name, dim, order, num_nodes, local_coords, num_first_order_nodes = gmsh.model.mesh.getElementProperties(
        element_types[0])

    cells = node_tags[0].reshape(-1, num_nodes) - 1
    if cell_type == CellType.tetrahedron:
        gmsh_cell_id = MPI.COMM_WORLD.bcast(gmsh.model.mesh.getElementType("tetrahedron", order), root=0)
    elif cell_type == CellType.hexahedron:
        gmsh_cell_id = MPI.COMM_WORLD.bcast(gmsh.model.mesh.getElementType("hexahedron", order), root=0)
    gmsh.finalize()

    # Permute the mesh topology from Gmsh ordering to DOLFINx ordering
    domain = ufl_mesh(gmsh_cell_id, 3, dtype=dtype)
    cells = cells[:, cell_perm_array(cell_type, cells.shape[1])].copy()

    x = x.astype(dtype)
    mesh = create_mesh(MPI.COMM_WORLD, cells, x, domain)
    volume = assemble_scalar(form(1 * dx(mesh), dtype=dtype))
    assert mesh.comm.allreduce(volume, op=MPI.SUM) == pytest.approx(np.pi, rel=10 ** (-1 - order))


@pytest.mark.skip_in_parallel
@pytest.mark.parametrize("dtype", [np.float32, np.float64])
def test_quadrilateral_cell_order_3(dtype):
    points = [
        [0., 0.], [1., 0.], [0., 1.], [1., 1.],
        [1 / 3, 2 / 9], [2 / 3, 2 / 9],
        [0., 1 / 3], [0., 2 / 3],
        [1., 1 / 3], [1., 2 / 3],
        [1 / 3, 1.], [2 / 3, 1.],
        [1 / 3, 13 / 27], [2 / 3, 13 / 27],
        [1 / 3, 20 / 27], [2 / 3, 20 / 27]
    ]
    cell = list(range(16))
    domain = ufl.Mesh(element(
        "Q", "quadrilateral", 3, gdim=2, lagrange_variant=basix.LagrangeVariant.equispaced,
        shape=(2,), dtype=dtype))
    check_cell_volume(points, cell, domain, 5 / 6, dtype=dtype)<|MERGE_RESOLUTION|>--- conflicted
+++ resolved
@@ -38,15 +38,9 @@
             ordered_points[j] = points[i]
         ordered_cell = [point_order[i] for i in cell]
 
-<<<<<<< HEAD
-        ordered_points = np.array(ordered_points, dtype=default_real_type)
-        mesh = create_mesh(MPI.COMM_WORLD, np.array([ordered_cell]), ordered_points, domain)
-        area = assemble_scalar(form(1 * dx(mesh)))
-=======
         ordered_points = np.array(ordered_points, dtype=dtype)
         mesh = create_mesh(MPI.COMM_WORLD, [ordered_cell], ordered_points, domain)
         area = assemble_scalar(form(1 * dx(mesh), dtype=dtype))
->>>>>>> f29dcb65
         assert np.isclose(area, volume)
 
 
@@ -104,16 +98,10 @@
                     cell.append(coord_to_vertex(i, j, k))
 
     domain = ufl.Mesh(element("Lagrange", "tetrahedron", order, gdim=3,
-<<<<<<< HEAD
-                      lagrange_variant=basix.LagrangeVariant.equispaced, shape=(3, )))
-    points = np.array(points, dtype=default_real_type)
-    mesh = create_mesh(MPI.COMM_WORLD, np.array([cell]), points, domain)
-=======
                       lagrange_variant=basix.LagrangeVariant.equispaced, shape=(3,),
                       dtype=dtype))
     points = np.array(points, dtype=dtype)
     mesh = create_mesh(MPI.COMM_WORLD, [cell], points, domain)
->>>>>>> f29dcb65
     for i in range(mesh.topology.dim):
         mesh.topology.create_entities(i)
     md = {"quadrature_degree": 10}
