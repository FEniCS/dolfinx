# Copyright (C) 2019 Jørgen Schartum Dokken and Matthew Scroggs
#
# This file is part of DOLFINX (https://www.fenicsproject.org)
#
# SPDX-License-Identifier:    LGPL-3.0-or-later
""" Unit-tests for higher order meshes """

import os

import numpy as np
import pytest
import scipy.integrate
import sympy as sp
<<<<<<< HEAD
from sympy.vector import CoordSys3D, matrix_to_vector

from dolfinx import MPI, Function, FunctionSpace
=======
from mpi4py import MPI
from dolfinx_utils.test.skips import skip_in_parallel
from sympy.vector import CoordSys3D, matrix_to_vector

from dolfinx import Function, FunctionSpace, Mesh, fem
>>>>>>> 3f5bca39
from dolfinx.cpp.io import (permutation_dolfin_to_vtk,
                            permutation_vtk_to_dolfin, permute_cell_ordering)
from dolfinx.cpp.mesh import CellType, GhostMode
from dolfinx.fem import assemble_scalar
from dolfinx.io import XDMFFile
from dolfinx.mesh import Mesh
from dolfinx_utils.test.skips import skip_in_parallel
from ufl import dx


def sympy_scipy(points, nodes, L, H):
    """Approximated integration of z + x*y over a surface where the z-coordinate
    is only dependent of the y-component of the box. x in [0,L], y in
    [0,H]

    Input: points: All points of defining the geometry nodes:  Points on
      one of the outer boundaries varying in the y-direction
    """
    degree = len(nodes) - 1

    x, y, z = sp.symbols("x y z")
    a = [sp.Symbol("a{0:d}".format(i)) for i in range(degree + 1)]

    # Find polynomial for variation in z-direction
    poly = 0
    for deg in range(degree + 1):
        poly += a[deg] * y**deg
    eqs = []
    for node in nodes:
        eqs.append(poly.subs(y, points[node][-2]) - points[node][-1])
    coeffs = sp.solve(eqs, a)
    transform = poly
    for i in range(len(a)):
        transform = transform.subs(a[i], coeffs[a[i]])

    # Compute integral
    C = CoordSys3D("C")
    para = sp.Matrix([x, y, transform])
    vec = matrix_to_vector(para, C)
    cross = (vec.diff(x) ^ vec.diff(y)).magnitude()

    expr = (transform + x * y) * cross
    approx = sp.lambdify((x, y), expr)

    ref = scipy.integrate.nquad(approx, [[0, L], [0, H]])[0]

    # Slow and only works for simple integrals
    # integral = sp.integrate(expr, (y, 0, H))
    # integral = sp.integrate(integral, (x, 0, L))
    # ex = integral.evalf()

    return ref


@skip_in_parallel
@pytest.mark.parametrize("vtk,dolfin,cell_type", [
    ([0, 1, 2, 3, 4, 5], [0, 1, 2, 4, 5, 3], CellType.triangle),
    ([0, 1, 2, 3], [0, 3, 1, 2], CellType.quadrilateral),
    ([0, 1, 2, 3, 4, 5, 6, 7], [0, 4, 3, 7, 1, 5, 2, 6], CellType.hexahedron)
])
def test_permute_vtk_to_dolfin(vtk, dolfin, cell_type):
    p = permutation_vtk_to_dolfin(cell_type, len(vtk))
    cell_p = permute_cell_ordering([vtk], p)
    # print(cell_p)
    # print(dolfin)
    assert (cell_p == dolfin).all()

    p = permutation_dolfin_to_vtk(cell_type, len(vtk))
    cell_p = permute_cell_ordering([dolfin], p)
    assert (cell_p == vtk).all()


@skip_in_parallel
def test_second_order_tri():
    # Test second order mesh by computing volume of two cells
    #  *-----*-----*   3----6-----2
    #  | \         |   | \        |
    #  |   \       |   |   \      |
    #  *     *     *   7     8    5
    #  |       \   |   |      \   |
    #  |         \ |   |        \ |
    #  *-----*-----*   0----4-----1
    for H in (1.0, 2.0):
        for Z in (0.0, 0.5):
            L = 1
            points = np.array([[0, 0, 0], [L, 0, 0], [L, H, Z], [0, H, Z],
                               [L / 2, 0, 0], [L, H / 2, 0], [L / 2, H, Z],
                               [0, H / 2, 0], [L / 2, H / 2, 0]])

            cells = np.array([[0, 1, 3, 4, 8, 7],
                              [1, 2, 3, 5, 6, 8]])
            cells = permute_cell_ordering(cells, permutation_vtk_to_dolfin(CellType.triangle, cells.shape[1]))
<<<<<<< HEAD
            mesh = Mesh(MPI.comm_world, CellType.triangle, points, cells, [], degree=2)
=======
            mesh = Mesh(MPI.COMM_WORLD, CellType.triangle, points, cells, [], GhostMode.none)
>>>>>>> 3f5bca39

            def e2(x):
                return x[2] + x[0] * x[1]
            # Interpolate function
            V = FunctionSpace(mesh, ("CG", 2))
            u = Function(V)
            u.interpolate(e2)

            intu = assemble_scalar(u * dx(mesh, metadata={"quadrature_degree": 20}))
            intu = mesh.mpi_comm().allreduce(intu, op=MPI.SUM)

            nodes = [0, 3, 7]
            ref = sympy_scipy(points, nodes, L, H)
            assert ref == pytest.approx(intu, rel=1e-6)


@skip_in_parallel
def xtest_third_order_tri():
    #  *---*---*---*   3--11--10--2
    #  | \         |   | \        |
    #  *   *   *   *   8   7  15  13
    #  |     \     |   |    \     |
    #  *  *    *   *   9  14  6   12
    #  |         \ |   |        \ |
    #  *---*---*---*   0--4---5---1
    for H in (1.0, 2.0):
        for Z in (0.0, 0.5):
            L = 1
            points = np.array([[0, 0, 0], [L, 0, 0], [L, H, Z], [0, H, Z],  # 0, 1, 2, 3
                               [L / 3, 0, 0], [2 * L / 3, 0, 0],            # 4, 5
                               [2 * L / 3, H / 3, 0], [L / 3, 2 * H / 3, 0],  # 6, 7
                               [0, 2 * H / 3, 0], [0, H / 3, 0],        # 8, 9
                               [2 * L / 3, H, Z], [L / 3, H, Z],              # 10, 11
                               [L, H / 3, 0], [L, 2 * H / 3, 0],  # 12, 13
                               [L / 3, H / 3, 0],                         # 14
                               [2 * L / 3, 2 * H / 3, 0]])            # 15
            cells = np.array([[0, 1, 3, 4, 5, 6, 7, 8, 9, 14],
                              [1, 2, 3, 12, 13, 10, 11, 7, 6, 15]])
            cells = permute_cell_ordering(cells, permutation_vtk_to_dolfin(CellType.triangle, cells.shape[1]))
<<<<<<< HEAD
            mesh = Mesh(MPI.comm_world, CellType.triangle, points, cells, [], degree=3)
=======
            mesh = Mesh(MPI.COMM_WORLD, CellType.triangle, points, cells,
                        [], GhostMode.none)
>>>>>>> 3f5bca39

            def e2(x):
                return x[2] + x[0] * x[1]
            degree = mesh.geometry.dofmap_layout().degree()
            # Interpolate function
            V = FunctionSpace(mesh, ("CG", degree))
            u = Function(V)
            u.interpolate(e2)

            intu = assemble_scalar(u * dx(metadata={"quadrature_degree": 40}))
            intu = mesh.mpi_comm().allreduce(intu, op=MPI.SUM)

            nodes = [0, 9, 8, 3]
            ref = sympy_scipy(points, nodes, L, H)
            assert ref == pytest.approx(intu, rel=1e-6)


@skip_in_parallel
def xtest_fourth_order_tri():
    L = 1
    #  *--*--*--*--*   3-21-20-19--2
    #  | \         |   | \         |
    #  *   *  * *  *   10 9 24 23  18
    #  |     \     |   |    \      |
    #  *  *   *  * *   11 15  8 22 17
    #  |       \   |   |       \   |
    #  *  * *   *  *   12 13 14 7  16
    #  |         \ |   |         \ |
    #  *--*--*--*--*   0--4--5--6--1
    for H in (1.0, 2.0):
        for Z in (0.0, 0.5):
            points = np.array(
                [[0, 0, 0], [L, 0, 0], [L, H, Z], [0, H, Z],   # 0, 1, 2, 3
                 [L / 4, 0, 0], [L / 2, 0, 0], [3 * L / 4, 0, 0],  # 4, 5, 6
                 [3 / 4 * L, H / 4, Z / 2], [L / 2, H / 2, 0],         # 7, 8
                 [L / 4, 3 * H / 4, 0], [0, 3 * H / 4, 0],         # 9, 10
                 [0, H / 2, 0], [0, H / 4, Z / 2],                     # 11, 12
                 [L / 4, H / 4, Z / 2], [L / 2, H / 4, Z / 2], [L / 4, H / 2, 0],  # 13, 14, 15
                 [L, H / 4, Z / 2], [L, H / 2, 0], [L, 3 * H / 4, 0],          # 16, 17, 18
                 [3 * L / 4, H, Z], [L / 2, H, Z], [L / 4, H, Z],          # 19, 20, 21
                 [3 * L / 4, H / 2, 0], [3 * L / 4, 3 * H / 4, 0],         # 22, 23
                 [L / 2, 3 * H / 4, 0]]                                    # 24
            )

            cells = np.array([[0, 1, 3, 4, 5, 6, 7, 8, 9, 10, 11, 12, 13, 14, 15],
                              [1, 2, 3, 16, 17, 18, 19, 20, 21, 9, 8, 7, 22, 23, 24]])
            cells = permute_cell_ordering(cells, permutation_vtk_to_dolfin(CellType.triangle, cells.shape[1]))

<<<<<<< HEAD
            mesh = Mesh(MPI.comm_world, CellType.triangle, points, cells, [], degree=4)
=======
            mesh = Mesh(MPI.COMM_WORLD, CellType.triangle, points, cells,
                        [], GhostMode.none)
>>>>>>> 3f5bca39

            def e2(x):
                return x[2] + x[0] * x[1]
            degree = mesh.geometry.degree()
            # Interpolate function
            V = FunctionSpace(mesh, ("CG", degree))
            u = Function(V)
            u.interpolate(e2)

            intu = assemble_scalar(u * dx(metadata={"quadrature_degree": 50}))
            intu = mesh.mpi_comm().allreduce(intu, op=MPI.SUM)
            nodes = [0, 3, 10, 11, 12]
            ref = sympy_scipy(points, nodes, L, H)
            assert ref == pytest.approx(intu, rel=1e-4)


def scipy_one_cell(points, nodes):
    degree = len(nodes) - 1

    x, y, z = sp.symbols("x y z")
    a = [sp.Symbol("a{0:d}".format(i)) for i in range(degree + 1)]

    # Find polynomial for variation in z-direction
    poly = 0
    for deg in range(degree + 1):
        poly += a[deg] * y**deg
    eqs = []
    for node in nodes:
        eqs.append(poly.subs(y, points[node][-2]) - points[node][-1])
    coeffs = sp.solve(eqs, a)
    transform = poly

    for i in range(len(a)):
        transform = transform.subs(a[i], coeffs[a[i]])
    # Compute integral
    C = CoordSys3D("C")
    para = sp.Matrix([x, y, transform])
    vec = matrix_to_vector(para, C)
    cross = (vec.diff(x) ^ vec.diff(y)).magnitude()

    expr = (transform + x * y) * cross

    approx = sp.lambdify((x, y), expr)
    ref = scipy.integrate.dblquad(approx, 0, 1, lambda x: 0, lambda x: 1 - x)[0]
    return ref


# FIXME: Higher order tests are too slow, need to find a better test
@skip_in_parallel
# @pytest.mark.parametrize("order", range(1, 6))
@pytest.mark.parametrize("order", range(1, 2))
def test_nth_order_triangle(order):
    num_nodes = (order + 1) * (order + 2) / 2
    cells = np.array([range(int(num_nodes))])
    cells = permute_cell_ordering(cells, permutation_vtk_to_dolfin(CellType.triangle, cells.shape[1]))

    if order == 1:
        points = np.array([[0.00000, 0.00000, 0.00000], [1.00000, 0.00000, 0.00000],
                           [0.00000, 1.00000, 0.00000]])
    elif order == 2:
        points = np.array([[0.00000, 0.00000, 0.00000], [1.00000, 0.00000, 0.00000],
                           [0.00000, 1.00000, 0.00000], [0.50000, 0.00000, 0.00000],
                           [0.50000, 0.50000, -0.25000], [0.00000, 0.50000, -0.25000]])

    elif order == 3:
        points = np.array([[0.00000, 0.00000, 0.00000], [1.00000, 0.00000, 0.00000],
                           [0.00000, 1.00000, 0.00000], [0.33333, 0.00000, 0.00000],
                           [0.66667, 0.00000, 0.00000], [0.66667, 0.33333, -0.11111],
                           [0.33333, 0.66667, 0.11111], [0.00000, 0.66667, 0.11111],
                           [0.00000, 0.33333, -0.11111], [0.33333, 0.33333, -0.11111]])
    elif order == 4:
        points = np.array([[0.00000, 0.00000, 0.00000], [1.00000, 0.00000, 0.00000],
                           [0.00000, 1.00000, 0.00000], [0.25000, 0.00000, 0.00000],
                           [0.50000, 0.00000, 0.00000], [0.75000, 0.00000, 0.00000],
                           [0.75000, 0.25000, -0.06250], [0.50000, 0.50000, 0.06250],
                           [0.25000, 0.75000, -0.06250], [0.00000, 0.75000, -0.06250],
                           [0.00000, 0.50000, 0.06250], [0.00000, 0.25000, -0.06250],
                           [0.25000, 0.25000, -0.06250], [0.50000, 0.25000, -0.06250],
                           [0.25000, 0.50000, 0.06250]])

    elif order == 5:
        points = np.array([[0.00000, 0.00000, 0.00000], [1.00000, 0.00000, 0.00000],
                           [0.00000, 1.00000, 0.00000], [0.20000, 0.00000, 0.00000],
                           [0.40000, 0.00000, 0.00000], [0.60000, 0.00000, 0.00000],
                           [0.80000, 0.00000, 0.00000], [0.80000, 0.20000, -0.04000],
                           [0.60000, 0.40000, 0.04000], [0.40000, 0.60000, -0.04000],
                           [0.20000, 0.80000, 0.04000], [0.00000, 0.80000, 0.04000],
                           [0.00000, 0.60000, -0.04000], [0.00000, 0.40000, 0.04000],
                           [0.00000, 0.20000, -0.04000], [0.20000, 0.20000, -0.04000],
                           [0.60000, 0.20000, -0.04000], [0.20000, 0.60000, -0.04000],
                           [0.40000, 0.20000, -0.04000], [0.40000, 0.40000, 0.04000],
                           [0.20000, 0.40000, 0.04000]])

    elif order == 6:
        points = np.array([[0.00000, 0.00000, 0.00000], [1.00000, 0.00000, 0.00000],
                           [0.00000, 1.00000, 0.00000], [0.16667, 0.00000, 0.00000],
                           [0.33333, 0.00000, 0.00000], [0.50000, 0.00000, 0.00000],
                           [0.66667, 0.00000, 0.00000], [0.83333, 0.00000, 0.00000],
                           [0.83333, 0.16667, -0.00463], [0.66667, 0.33333, 0.00463],
                           [0.50000, 0.50000, -0.00463], [0.33333, 0.66667, 0.00463],
                           [0.16667, 0.83333, -0.00463], [0.00000, 0.83333, -0.00463],
                           [0.00000, 0.66667, 0.00463], [0.00000, 0.50000, -0.00463],
                           [0.00000, 0.33333, 0.00463], [0.00000, 0.16667, -0.00463],
                           [0.16667, 0.16667, -0.00463], [0.66667, 0.16667, -0.00463],
                           [0.16667, 0.66667, 0.00463], [0.33333, 0.16667, -0.00463],
                           [0.50000, 0.16667, -0.00463], [0.50000, 0.33333, 0.00463],
                           [0.33333, 0.50000, -0.00463], [0.16667, 0.50000, -0.00463],
                           [0.16667, 0.33333, 0.00463], [0.33333, 0.33333, 0.00463]])
    elif order == 7:
        points = np.array([[0.00000, 0.00000, 0.00000], [1.00000, 0.00000, 0.00000],
                           [0.00000, 1.00000, 0.00000], [0.14286, 0.00000, 0.00000],
                           [0.28571, 0.00000, 0.00000], [0.42857, 0.00000, 0.00000],
                           [0.57143, 0.00000, 0.00000], [0.71429, 0.00000, 0.00000],
                           [0.85714, 0.00000, 0.00000], [0.85714, 0.14286, -0.02041],
                           [0.71429, 0.28571, 0.02041], [0.57143, 0.42857, -0.02041],
                           [0.42857, 0.57143, 0.02041], [0.28571, 0.71429, -0.02041],
                           [0.14286, 0.85714, 0.02041], [0.00000, 0.85714, 0.02041],
                           [0.00000, 0.71429, -0.02041], [0.00000, 0.57143, 0.02041],
                           [0.00000, 0.42857, -0.02041], [0.00000, 0.28571, 0.02041],
                           [0.00000, 0.14286, -0.02041], [0.14286, 0.14286, -0.02041],
                           [0.71429, 0.14286, -0.02041], [0.14286, 0.71429, -0.02041],
                           [0.28571, 0.14286, -0.02041], [0.42857, 0.14286, -0.02041],
                           [0.57143, 0.14286, -0.02041], [0.57143, 0.28571, 0.02041],
                           [0.42857, 0.42857, -0.02041], [0.28571, 0.57143, 0.02041],
                           [0.14286, 0.57143, 0.02041], [0.14286, 0.42857, -0.02041],
                           [0.14286, 0.28571, 0.02041], [0.28571, 0.28571, 0.02041],
                           [0.42857, 0.28571, 0.02041], [0.28571, 0.42857, -0.02041]])
    # Higher order tests are too slow
    elif order == 8:
        points = np.array([[0.00000, 0.00000, 0.00000], [1.00000, 0.00000, 0.00000],
                           [0.00000, 1.00000, 0.00000], [0.12500, 0.00000, 0.00000],
                           [0.25000, 0.00000, 0.00000], [0.37500, 0.00000, 0.00000],
                           [0.50000, 0.00000, 0.00000], [0.62500, 0.00000, 0.00000],
                           [0.75000, 0.00000, 0.00000], [0.87500, 0.00000, 0.00000],
                           [0.87500, 0.12500, -0.00195], [0.75000, 0.25000, 0.00195],
                           [0.62500, 0.37500, -0.00195], [0.50000, 0.50000, 0.00195],
                           [0.37500, 0.62500, -0.00195], [0.25000, 0.75000, 0.00195],
                           [0.12500, 0.87500, -0.00195], [0.00000, 0.87500, -0.00195],
                           [0.00000, 0.75000, 0.00195], [0.00000, 0.62500, -0.00195],
                           [0.00000, 0.50000, 0.00195], [0.00000, 0.37500, -0.00195],
                           [0.00000, 0.25000, 0.00195], [0.00000, 0.12500, -0.00195],
                           [0.12500, 0.12500, -0.00195], [0.75000, 0.12500, -0.00195],
                           [0.12500, 0.75000, 0.00195], [0.25000, 0.12500, -0.00195],
                           [0.37500, 0.12500, -0.00195], [0.50000, 0.12500, -0.00195],
                           [0.62500, 0.12500, -0.00195], [0.62500, 0.25000, 0.00195],
                           [0.50000, 0.37500, -0.00195], [0.37500, 0.50000, 0.00195],
                           [0.25000, 0.62500, -0.00195], [0.12500, 0.62500, -0.00195],
                           [0.12500, 0.50000, 0.00195], [0.12500, 0.37500, -0.00195],
                           [0.12500, 0.25000, 0.00195], [0.25000, 0.25000, 0.00195],
                           [0.50000, 0.25000, 0.00195], [0.25000, 0.50000, 0.00195],
                           [0.37500, 0.25000, 0.00195], [0.37500, 0.37500, -0.00195],
                           [0.25000, 0.37500, -0.00195]])

<<<<<<< HEAD
    mesh = Mesh(MPI.comm_world, CellType.triangle, points, cells, [])
=======
    mesh = Mesh(MPI.COMM_WORLD, CellType.triangle, points, cells, [], GhostMode.none)
>>>>>>> 3f5bca39

    # Find nodes corresponding to y axis
    nodes = []
    for j in range(points.shape[0]):
        if np.isclose(points[j][0], 0):
            nodes.append(j)

    def e2(x):
        return x[2] + x[0] * x[1]

    # For solution to be in functionspace
    V = FunctionSpace(mesh, ("CG", max(2, order)))
    u = Function(V)
    u.interpolate(e2)

    quad_order = 30
    intu = assemble_scalar(u * dx(metadata={"quadrature_degree": quad_order}))
    intu = mesh.mpi_comm().allreduce(intu, op=MPI.SUM)

    ref = scipy_one_cell(points, nodes)
    assert ref == pytest.approx(intu, rel=3e-3)


@skip_in_parallel
def test_xdmf_input_tri(datadir):
    # pass
    with XDMFFile(MPI.COMM_WORLD, os.path.join(datadir, "mesh.xdmf"), "r", encoding=XDMFFile.Encoding.ASCII) as xdmf:
        mesh = xdmf.read_mesh(name="Grid")
    surface = assemble_scalar(1 * dx(mesh))
    assert mesh.mpi_comm().allreduce(surface, op=MPI.SUM) == pytest.approx(4 * np.pi, rel=1e-4)


@skip_in_parallel
@pytest.mark.parametrize('L', [1, 2])
@pytest.mark.parametrize('H', [1])
@pytest.mark.parametrize('Z', [0, 0.3])
def test_second_order_quad(L, H, Z):
    """ Test by comparing integration of z+x*y against sympy/scipy
    integration of a quad element. Z>0 implies curved element.

      *-----*   3--6--2
      |     |   |     |
      |     |   7  8  5
      |     |   |     |
      *-----*   0--4--1

    """

    points = np.array([[0, 0, 0], [L, 0, 0], [L, H, Z], [0, H, Z],
                       [L / 2, 0, 0], [L, H / 2, 0],
                       [L / 2, H, Z], [0, H / 2, 0],
                       [L / 2, H / 2, 0],
                       [2 * L, 0, 0], [2 * L, H, Z]])
    cells = np.array([[0, 1, 2, 3, 4, 5, 6, 7, 8]])
    cells = permute_cell_ordering(cells, permutation_vtk_to_dolfin(CellType.quadrilateral, cells.shape[1]))

<<<<<<< HEAD
    mesh = Mesh(MPI.comm_world, CellType.quadrilateral, points, cells, [], degree=2)
=======
    mesh = Mesh(MPI.COMM_WORLD, CellType.quadrilateral, points, cells,
                [], GhostMode.none)
>>>>>>> 3f5bca39

    def e2(x):
        return x[2] + x[0] * x[1]

    # Interpolate function
    V = FunctionSpace(mesh, ("CG", 2))
    u = Function(V)
    u.interpolate(e2)

    intu = assemble_scalar(u * dx(mesh))
    intu = mesh.mpi_comm().allreduce(intu, op=MPI.SUM)

    nodes = [0, 3, 7]
    ref = sympy_scipy(points, nodes, L, H)
    assert ref == pytest.approx(intu, rel=1e-6)


@skip_in_parallel
@pytest.mark.parametrize('L', [1, 2])
@pytest.mark.parametrize('H', [1])
@pytest.mark.parametrize('Z', [0, 0.3])
def xtest_third_order_quad(L, H, Z):
    """Test by comparing integration of z+x*y against sympy/scipy integration
    of a quad element. Z>0 implies curved element.

      *---------*   3--8--9--2-22-23-17
      |         |   |        |       |
      |         |   11 14 15 7 26 27 21
      |         |   |        |       |
      |         |   10 12 13 6 24 25 20
      |         |   |        |       |
      *---------*   0--4--5--1-18-19-16

    """
    points = np.array([[0, 0, 0], [L, 0, 0], [L, H, Z], [0, H, Z],        # 0  1 2 3
                       [L / 3, 0, 0], [2 * L / 3, 0, 0],                  # 4  5
                       [L, H / 3, 0], [L, 2 * H / 3, 0],                  # 6  7
                       [L / 3, H, Z], [2 * L / 3, H, Z],                  # 8  9
                       [0, H / 3, 0], [0, 2 * H / 3, 0],                  # 10 11
                       [L / 3, H / 3, 0], [2 * L / 3, H / 3, 0],          # 12 13
                       [L / 3, 2 * H / 3, 0], [2 * L / 3, 2 * H / 3, 0],  # 14 15
                       [2 * L, 0, 0], [2 * L, H, Z],                      # 16 17
                       [4 * L / 3, 0, 0], [5 * L / 3, 0, 0],              # 18 19
                       [2 * L, H / 3, 0], [2 * L, 2 * H / 3, 0],          # 20 21
                       [4 * L / 3, H, Z], [5 * L / 3, H, Z],              # 22 23
                       [4 * L / 3, H / 3, 0], [5 * L / 3, H / 3, 0],           # 24 25
                       [4 * L / 3, 2 * H / 3, 0], [5 * L / 3, 2 * H / 3, 0]])  # 26 27

    # Change to multiple cells when matthews dof-maps work for quads
    cells = np.array([[0, 1, 2, 3, 4, 5, 6, 7, 8, 9, 10, 11, 12, 13, 14, 15],
                      [1, 16, 17, 2, 18, 19, 20, 21, 22, 23, 6, 7, 24, 25, 26, 27]])

    cells = permute_cell_ordering(cells, permutation_vtk_to_dolfin(CellType.quadrilateral, cells.shape[1]))
<<<<<<< HEAD
    mesh = Mesh(MPI.comm_world, CellType.quadrilateral, points, cells, [])
=======
    mesh = Mesh(MPI.COMM_WORLD, CellType.quadrilateral, points, cells,
                [], GhostMode.none)
>>>>>>> 3f5bca39

    def e2(x):
        return x[2] + x[0] * x[1]

    # Interpolate function
    V = FunctionSpace(mesh, ("CG", 3))
    u = Function(V)
    u.interpolate(e2)

    intu = assemble_scalar(u * dx(mesh))
    intu = mesh.mpi_comm().allreduce(intu, op=MPI.SUM)

    nodes = [0, 3, 10, 11]
    ref = sympy_scipy(points, nodes, 2 * L, H)
    assert ref == pytest.approx(intu, rel=1e-6)


@skip_in_parallel
@pytest.mark.parametrize('L', [1, 2])
@pytest.mark.parametrize('H', [1])
@pytest.mark.parametrize('Z', [0, 0.3])
def xtest_fourth_order_quad(L, H, Z):
    """Test by comparing integration of z+x*y against sympy/scipy integration
    of a quad element. Z>0 implies curved element.

      *---------*   20-21-22-23-24-41--42--43--44
      |         |   |           |              |
      |         |   15 16 17 18 19 37  38  39  40
      |         |   |           |              |
      |         |   10 11 12 13 14 33  34  35  36
      |         |   |           |              |
      |         |   5  6  7  8  9  29  30  31  32
      |         |   |           |              |
      *---------*   0--1--2--3--4--25--26--27--28

    """
    points = np.array([[0, 0, 0], [L / 4, 0, 0], [L / 2, 0, 0],               # 0 1 2
                       [3 * L / 4, 0, 0], [L, 0, 0],                          # 3 4
                       [0, H / 4, -Z / 3], [L / 4, H / 4, -Z / 3], [L / 2, H / 4, -Z / 3],   # 5 6 7
                       [3 * L / 4, H / 4, -Z / 3], [L, H / 4, -Z / 3],                  # 8 9
                       [0, H / 2, 0], [L / 4, H / 2, 0], [L / 2, H / 2, 0],   # 10 11 12
                       [3 * L / 4, H / 2, 0], [L, H / 2, 0],                  # 13 14
                       [0, (3 / 4) * H, 0], [L / 4, (3 / 4) * H, 0],          # 15 16
                       [L / 2, (3 / 4) * H, 0], [3 * L / 4, (3 / 4) * H, 0],  # 17 18
                       [L, (3 / 4) * H, 0], [0, H, Z], [L / 4, H, Z],         # 19 20 21
                       [L / 2, H, Z], [3 * L / 4, H, Z], [L, H, Z],           # 22 23 24
                       [(5 / 4) * L, 0, 0], [(6 / 4) * L, 0, 0],              # 25 26
                       [(7 / 4) * L, 0, 0], [2 * L, 0, 0],                    # 27 28
                       [(5 / 4) * L, H / 4, -Z / 3], [(6 / 4) * L, H / 4, -Z / 3],      # 29 30
                       [(7 / 4) * L, H / 4, -Z / 3], [2 * L, H / 4, -Z / 3],            # 31 32
                       [(5 / 4) * L, H / 2, 0], [(6 / 4) * L, H / 2, 0],      # 33 34
                       [(7 / 4) * L, H / 2, 0], [2 * L, H / 2, 0],            # 35 36
                       [(5 / 4) * L, 3 / 4 * H, 0],                           # 37
                       [(6 / 4) * L, 3 / 4 * H, 0],                           # 38
                       [(7 / 4) * L, 3 / 4 * H, 0], [2 * L, 3 / 4 * H, 0],    # 39 40
                       [(5 / 4) * L, H, Z], [(6 / 4) * L, H, Z],              # 41 42
                       [(7 / 4) * L, H, Z], [2 * L, H, Z]])                   # 43 44

    # VTK ordering
    cells = np.array([[0, 4, 24, 20, 1, 2, 3, 9, 14, 19, 21, 22, 23, 5, 10, 15, 6, 7, 8, 11, 12, 13, 16, 17, 18],
                      [4, 28, 44, 24, 25, 26, 27, 32, 36, 40, 41, 42, 43, 9, 14, 19,
                       29, 30, 31, 33, 34, 35, 37, 38, 39]])

    cells = permute_cell_ordering(cells, permutation_vtk_to_dolfin(CellType.quadrilateral, cells.shape[1]))
    mesh = Mesh(MPI.COMM_WORLD, CellType.quadrilateral, points, cells,
                [], GhostMode.none)

    def e2(x):
        return x[2] + x[0] * x[1]

    V = FunctionSpace(mesh, ("CG", 4))
    u = Function(V)
    u.interpolate(e2)

    intu = assemble_scalar(u * dx(mesh))
    intu = mesh.mpi_comm().allreduce(intu, op=MPI.SUM)

    nodes = [0, 5, 10, 15, 20]
    ref = sympy_scipy(points, nodes, 2 * L, H)
    assert ref == pytest.approx(intu, rel=1e-5)


@skip_in_parallel
@pytest.mark.parametrize('order', [2, 3])
def xtest_gmsh_input_quad(order):
    pygmsh = pytest.importorskip("pygmsh")

    # Parameterize test if gmsh gets wider support
    R = 1
    res = 0.2 if order == 2 else 0.2
    algorithm = 2 if order == 2 else 5
    element = "quad{0:d}".format(int((order + 1)**2))

    geo = pygmsh.opencascade.Geometry()
    geo.add_raw_code("Mesh.ElementOrder={0:d};".format(order))
    geo.add_ball([0, 0, 0], R, char_length=res)
    geo.add_raw_code("Recombine Surface {1};")
    geo.add_raw_code("Mesh.Algorithm = {0:d};".format(algorithm))

    msh = pygmsh.generate_mesh(geo, verbose=True, dim=2)

    if order > 2:
        # Quads order > 3 have a gmsh specific ordering, and has to be permuted.
        msh_to_dolfin = np.array([0, 3, 11, 10, 1, 2, 6, 7, 4, 9, 12, 15, 5, 8, 13, 14])
        cells = np.zeros(msh.cells_dict[element].shape)
        for i in range(len(cells)):
            for j in range(len(msh_to_dolfin)):
                cells[i, j] = msh.cells_dict[element][i, msh_to_dolfin[j]]
    else:
        # XDMF does not support higher order quads
        cells = permute_cell_ordering(msh.cells_dict[element], permutation_vtk_to_dolfin(
            CellType.quadrilateral, msh.cells_dict[element].shape[1]))

    mesh = Mesh(MPI.COMM_WORLD, CellType.quadrilateral, msh.points, cells,
                [], GhostMode.none)
    surface = assemble_scalar(1 * dx(mesh))

    assert mesh.mpi_comm().allreduce(surface, op=MPI.SUM) == pytest.approx(4 * np.pi * R * R, rel=1e-5)

    # Bug related to VTK output writing
    # def e2(x):
    #     values = np.empty((x.shape[0], 1))
    #     values[:, 0] = x[:, 0]
    #     return values
    # cmap = fem.create_coordinate_map(mesh.ufl_domain())
    # mesh.geometry.coord_mapping = cmap
    # V = FunctionSpace(mesh, ("CG", order))
    # u = Function(V)
    # u.interpolate(e2)
    # from dolfinx.io import VTKFile
    # VTKFile("u{0:d}.pvd".format(order)).write(u)
    # print(min(u.vector.array),max(u.vector.array))
    # print(assemble_scalar(u*dx(mesh)))<|MERGE_RESOLUTION|>--- conflicted
+++ resolved
@@ -11,17 +11,10 @@
 import pytest
 import scipy.integrate
 import sympy as sp
-<<<<<<< HEAD
+from mpi4py import MPI
 from sympy.vector import CoordSys3D, matrix_to_vector
 
-from dolfinx import MPI, Function, FunctionSpace
-=======
-from mpi4py import MPI
-from dolfinx_utils.test.skips import skip_in_parallel
-from sympy.vector import CoordSys3D, matrix_to_vector
-
-from dolfinx import Function, FunctionSpace, Mesh, fem
->>>>>>> 3f5bca39
+from dolfinx import Function, FunctionSpace
 from dolfinx.cpp.io import (permutation_dolfin_to_vtk,
                             permutation_vtk_to_dolfin, permute_cell_ordering)
 from dolfinx.cpp.mesh import CellType, GhostMode
@@ -114,11 +107,7 @@
             cells = np.array([[0, 1, 3, 4, 8, 7],
                               [1, 2, 3, 5, 6, 8]])
             cells = permute_cell_ordering(cells, permutation_vtk_to_dolfin(CellType.triangle, cells.shape[1]))
-<<<<<<< HEAD
-            mesh = Mesh(MPI.comm_world, CellType.triangle, points, cells, [], degree=2)
-=======
-            mesh = Mesh(MPI.COMM_WORLD, CellType.triangle, points, cells, [], GhostMode.none)
->>>>>>> 3f5bca39
+            mesh = Mesh(MPI.COMM_WORLD, CellType.triangle, points, cells, [], degree=2)
 
             def e2(x):
                 return x[2] + x[0] * x[1]
@@ -158,12 +147,7 @@
             cells = np.array([[0, 1, 3, 4, 5, 6, 7, 8, 9, 14],
                               [1, 2, 3, 12, 13, 10, 11, 7, 6, 15]])
             cells = permute_cell_ordering(cells, permutation_vtk_to_dolfin(CellType.triangle, cells.shape[1]))
-<<<<<<< HEAD
-            mesh = Mesh(MPI.comm_world, CellType.triangle, points, cells, [], degree=3)
-=======
-            mesh = Mesh(MPI.COMM_WORLD, CellType.triangle, points, cells,
-                        [], GhostMode.none)
->>>>>>> 3f5bca39
+            mesh = Mesh(MPI.COMM_WORLD, CellType.triangle, points, cells, [], degree=3)
 
             def e2(x):
                 return x[2] + x[0] * x[1]
@@ -211,13 +195,7 @@
             cells = np.array([[0, 1, 3, 4, 5, 6, 7, 8, 9, 10, 11, 12, 13, 14, 15],
                               [1, 2, 3, 16, 17, 18, 19, 20, 21, 9, 8, 7, 22, 23, 24]])
             cells = permute_cell_ordering(cells, permutation_vtk_to_dolfin(CellType.triangle, cells.shape[1]))
-
-<<<<<<< HEAD
-            mesh = Mesh(MPI.comm_world, CellType.triangle, points, cells, [], degree=4)
-=======
-            mesh = Mesh(MPI.COMM_WORLD, CellType.triangle, points, cells,
-                        [], GhostMode.none)
->>>>>>> 3f5bca39
+            mesh = Mesh(MPI.COMM_WORLD, CellType.triangle, points, cells, [], degree=4)
 
             def e2(x):
                 return x[2] + x[0] * x[1]
@@ -371,11 +349,7 @@
                            [0.37500, 0.25000, 0.00195], [0.37500, 0.37500, -0.00195],
                            [0.25000, 0.37500, -0.00195]])
 
-<<<<<<< HEAD
-    mesh = Mesh(MPI.comm_world, CellType.triangle, points, cells, [])
-=======
-    mesh = Mesh(MPI.COMM_WORLD, CellType.triangle, points, cells, [], GhostMode.none)
->>>>>>> 3f5bca39
+    mesh = Mesh(MPI.COMM_WORLD, CellType.triangle, points, cells, [])
 
     # Find nodes corresponding to y axis
     nodes = []
@@ -432,12 +406,7 @@
     cells = np.array([[0, 1, 2, 3, 4, 5, 6, 7, 8]])
     cells = permute_cell_ordering(cells, permutation_vtk_to_dolfin(CellType.quadrilateral, cells.shape[1]))
 
-<<<<<<< HEAD
-    mesh = Mesh(MPI.comm_world, CellType.quadrilateral, points, cells, [], degree=2)
-=======
-    mesh = Mesh(MPI.COMM_WORLD, CellType.quadrilateral, points, cells,
-                [], GhostMode.none)
->>>>>>> 3f5bca39
+    mesh = Mesh(MPI.COMM_WORLD, CellType.quadrilateral, points, cells, [], degree=2)
 
     def e2(x):
         return x[2] + x[0] * x[1]
@@ -491,12 +460,7 @@
                       [1, 16, 17, 2, 18, 19, 20, 21, 22, 23, 6, 7, 24, 25, 26, 27]])
 
     cells = permute_cell_ordering(cells, permutation_vtk_to_dolfin(CellType.quadrilateral, cells.shape[1]))
-<<<<<<< HEAD
-    mesh = Mesh(MPI.comm_world, CellType.quadrilateral, points, cells, [])
-=======
-    mesh = Mesh(MPI.COMM_WORLD, CellType.quadrilateral, points, cells,
-                [], GhostMode.none)
->>>>>>> 3f5bca39
+    mesh = Mesh(MPI.COMM_WORLD, CellType.quadrilateral, points, cells, [])
 
     def e2(x):
         return x[2] + x[0] * x[1]
