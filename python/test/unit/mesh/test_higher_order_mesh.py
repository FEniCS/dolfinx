--- conflicted
+++ resolved
@@ -159,33 +159,6 @@
 @pytest.mark.parametrize('eps', [0, 0.08, 0.05, 0.01])
 def test_quad_dofs_order_3(L, H, eps):
     # Test third order mesh by computing volume of two cells
-<<<<<<< HEAD
-    #  *---------*---------*   3--9--8--2-23-22-17
-    #  |         |         |   |        |       |
-    #  |         |         |   10 15 14 7 27 26 21
-    #  |         |         |   |        |       |
-    #  |         |         |   11 12 13 6 24 25 20
-    #  |         |         |   |        |       |
-    #  *---------*---------*   0--4--5--1-18-19-16
-    points = np.array([[0, 0], [L, 0], [L, H], [0, H],
-                       #
-                       [L / 3, 0], [2 * L / 3, 0],
-                       [L + eps, H / 3], [L - eps, 2 * H / 3],
-                       [2 * L / 3, H], [L / 3, H],
-                       [-eps, 2 * H / 3], [eps, H / 3],
-                       #
-                       [L / 3 + eps, H / 3], [2 * L / 3 + eps, H / 3],
-                       [2 * L / 3 - eps, 2 * H / 3], [L / 3 - eps, 2 * H / 3],
-                       #####
-                       [2 * L, 0], [2 * L, H],
-                       #
-                       [4 * L / 3, 0], [5 * L / 3, 0],
-                       [2 * L + eps, H / 3], [2 * L - eps, 2 * H / 3],
-                       [5 * L / 3, H], [4 * L / 3, H],
-                       #
-                       [4 * L / 3 + eps, H / 3], [5 * L / 3 + eps, H / 3],
-                       [5 * L / 3 - eps, 2 * H / 3], [4 * L / 3 - eps, 2 * H / 3]])
-=======
     #  *---------*   3--8--9--2-22-23-17
     #  |         |   |        |       |
     #  |         |   11 14 15 7 26 27 21
@@ -206,7 +179,6 @@
                        [4 * L / 3, H - eps], [5 * L / 3, H + eps],      # 22 23
                        [4 * L / 3 + eps, H / 3 + eps], [5 * L / 3 + eps, H / 3 - eps],           # 24 25
                        [4 * L / 3 - eps, 2 * H / 3 - eps], [5 * L / 3 - eps, 2 * H / 3 + eps]])  # 26 27
->>>>>>> 2270f4e8
     cells = np.array([[0, 1, 2, 3, 4, 5, 6, 7, 8, 9, 10, 11, 12, 13, 14, 15],
                       [1, 16, 17, 2, 18, 19, 20, 21, 22, 23, 6, 7, 24, 25, 26, 27]])
 
@@ -236,7 +208,7 @@
 @pytest.mark.parametrize('H', [1, 5])
 @pytest.mark.parametrize('eps', [0, 1, 10, 100])
 def test_quad_dofs_order_4(L, H, eps):
-    # Test third order mesh by computing volume of one cell
+    # Test fourth order mesh by computing volume of one cell
     #  *---------*   3--10-11-12-2
     #  |         |   |           |
     #  |         |   15 19 22 18 9
