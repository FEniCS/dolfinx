--- conflicted
+++ resolved
@@ -591,11 +591,7 @@
     cell_p = np.array(dolfin)[p]
     assert (cell_p == vtk).all()
 
-<<<<<<< HEAD
-
-=======
     
->>>>>>> 78e1cf57
 @pytest.mark.skip_in_parallel
 def test_xdmf_input_tri(datadir):
     with XDMFFile(MPI.COMM_WORLD, Path(datadir, "mesh.xdmf"), "r", encoding=XDMFFile.Encoding.ASCII, ) as xdmf:
