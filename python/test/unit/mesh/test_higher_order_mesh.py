--- conflicted
+++ resolved
@@ -14,14 +14,9 @@
 import ufl
 from dolfinx.cpp.io import perm_vtk
 from dolfinx.fem import assemble_scalar, form
-<<<<<<< HEAD
-from dolfinx.io import XDMFFile, ufl_mesh_from_gmsh
-from dolfinx.mesh import CellType, create_mesh, create_submesh
-=======
 from dolfinx.io import XDMFFile
 from dolfinx.io.gmshio import cell_perm_array, ufl_mesh
-from dolfinx.mesh import CellType, create_mesh
->>>>>>> 5444c70a
+from dolfinx.mesh import CellType, create_mesh, create_submesh
 from ufl import dx
 
 from mpi4py import MPI
@@ -52,8 +47,8 @@
     points += [[i / order, j / order, 0] for j in range(order + 1)
                for i in range(order + 1 - j)]
     for k in range(1, order):
-        points += [[i / order, j / order + 0.1, k / order] for j in range(order + 1 - k)
-                   for i in range(order + 1 - k - j)]
+        points += [[i / order, j / order + 0.1, k / order]
+                   for j in range(order + 1 - k) for i in range(order + 1 - k - j)]
 
     points += [[0, 0, 1]]
 
