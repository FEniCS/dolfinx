# Copyright (C) 2013 Anders Logg
#
# This file is part of DOLFINx (https://www.fenicsproject.org)
#
# SPDX-License-Identifier:    LGPL-3.0-or-later

from mpi4py import MPI

import numpy as np
import pytest

import basix
import ufl
from basix.ufl import element
from dolfinx.geometry import squared_distance
from dolfinx.mesh import create_mesh, create_unit_interval


@pytest.mark.skip_in_parallel
def test_distance_interval():
    mesh = create_unit_interval(MPI.COMM_SELF, 1)
    d = np.array([-1.0, 0.0, 0.0])
    assert squared_distance(mesh, mesh.topology.dim, np.array([0]), d) == pytest.approx(1.0)
    d = np.array([0.5, 0.0, 0.0])
    assert squared_distance(mesh, mesh.topology.dim, np.array([0]), d) == pytest.approx(0.0)


@pytest.mark.skip_in_parallel
def test_distance_triangle():
<<<<<<< HEAD
    gdim, shape, degree = 2, "triangle", 1
    domain = ufl.Mesh(element("Lagrange", shape, degree, gdim=gdim, shape=(2, )))
    x = [[0., 0., 0.], [0., 1., 0.], [1., 1., 0.]]
    cells = np.array([[0, 1, 2]])
=======
    shape, degree = "triangle", 1
    domain = basix.create_element(basix.ElementFamily.P, basix.cell.string_to_type(shape), degree)
    x = np.array([[0., 0., 0.], [0., 1., 0.], [1., 1., 0.]], dtype=np.float64)
    cells = [[0, 1, 2]]
>>>>>>> f29dcb65
    mesh = create_mesh(MPI.COMM_WORLD, cells, x, domain)
    d = np.array([-1.0, -1.0, 0.0])
    assert squared_distance(mesh, mesh.topology.dim, np.array([0]), d) == pytest.approx(2.0)
    d = np.array([-1.0, 0.5, 0.0])
    assert squared_distance(mesh, mesh.topology.dim, np.array([0]), d) == pytest.approx(1.0)
    d = np.array([0.5, 0.5, 0.0])
    assert squared_distance(mesh, mesh.topology.dim, np.array([0]), d) == pytest.approx(0.0)


@pytest.mark.skip_in_parallel
def test_distance_tetrahedron():
    gdim = 3
    shape = "tetrahedron"
    degree = 1
<<<<<<< HEAD
    domain = ufl.Mesh(element("Lagrange", shape, degree, gdim=gdim, shape=(3, )))
    x = [[0., 0., 0.], [0., 1., 0.], [0., 1., 1.], [1, 1., 1]]
    cells = np.array([[0, 1, 2, 3]])
=======
    domain = ufl.Mesh(element("Lagrange", shape, degree, gdim=gdim, shape=(3,), dtype=np.float64))
    x = np.array([[0., 0., 0.], [0., 1., 0.], [0., 1., 1.], [1, 1., 1]], dtype=np.float64)
    cells = [[0, 1, 2, 3]]
>>>>>>> f29dcb65
    mesh = create_mesh(MPI.COMM_WORLD, cells, x, domain)
    d = np.array([-1.0, -1.0, -1.0])
    assert squared_distance(mesh, mesh.topology.dim, np.array([0]), d) == pytest.approx(3.0)
    d = np.array([-1.0, 0.5, 0.5])
    assert squared_distance(mesh, mesh.topology.dim, np.array([0]), d) == pytest.approx(1.0)
    d = np.array([0.5, 0.5, 0.5])
    assert squared_distance(mesh, mesh.topology.dim, np.array([0]), d) == pytest.approx(0.0)


# @pytest.mark.skip("volume_entities needs fixing")
# @pytest.mark.parametrize(
#     'mesh', [
#         create_unit_interval(MPI.COMM_WORLD, 18),
#         create_unit_square(MPI.COMM_WORLD, 8, 9, CellType.triangle),
#         create_unit_square(MPI.COMM_WORLD, 8, 9, CellType.quadrilateral),
#         create_unit_cube(MPI.COMM_WORLD, 8, 9, 5, CellType.tetrahedron)
#     ])
# def test_volume_cells(mesh):
#     tdim = mesh.topology.dim
#     map = mesh.topology.index_map(tdim)
#     num_cells = map.size_local
#     v = _cpp.mesh.volume_entities(mesh, range(num_cells), mesh.topology.dim)
#     assert mesh.comm.allreduce(v.sum(), MPI.SUM) == pytest.approx(1.0, rel=1e-9)


# @pytest.mark.skip("volume_entities needs fixing")
# def test_volume_quadrilateralR2():
#     mesh = create_unit_square(MPI.COMM_SELF, 1, 1, CellType.quadrilateral)
#     assert _cpp.mesh.volume_entities(mesh, [0], mesh.topology.dim) == 1.0


# @pytest.mark.skip("volume_entities needs fixing")
# @pytest.mark.parametrize(
#     'x',
#     [[[0.0, 0.0, 0.0], [0.0, 1.0, 0.0], [1.0, 0.0, 0.0], [1.0, 1.0, 0.0]],
#      [[0.0, 0.0, 0.0], [0.0, 0.0, 1.0], [0.0, 1.0, 0.0], [0.0, 1.0, 1.0]]])
# def test_volume_quadrilateralR3(x):
#     cells = [[0, 1, 2, 3]]
#     domain = ufl.Mesh(element("Lagrange", "quadrilateral", 1, shape=(2,)))
#     mesh = create_mesh(MPI.COMM_SELF, cells, x, domain)
#     assert _cpp.mesh.volume_entities(mesh, [0], mesh.topology.dim) == 1.0


# @pytest.mark.skip("volume_entities needs fixing")
# @pytest.mark.parametrize(
#     'scaling',
#     [1e0, 1e-5, 1e-10, 1e-15, 1e-20, 1e-30, 1e5, 1e10, 1e15, 1e20, 1e30])
# def test_volume_quadrilateral_coplanarity_check_1(scaling):
#     with pytest.raises(RuntimeError) as error:
#         # Unit square cell scaled down by 'scaling' and the first vertex
#         # is distorted so that the vertices are clearly non coplanar
#         x = [[scaling, 0.5 * scaling, 0.6 * scaling],
#              [0.0, scaling, 0.0],
#              [0.0, 0.0, scaling],
#              [0.0, scaling, scaling]]
#         cells = [[0, 1, 2, 3]]
#         domain = ufl.Mesh(element("Lagrange", "quadrilateral", 1, shape=(2,)))
#         mesh = create_mesh(MPI.COMM_SELF, cells, x, domain)
#         _cpp.mesh.volume_entities(mesh, [0], mesh.topology.dim)

#     assert "Not coplanar" in str(error.value)


# Test when |p0-p3| is ~ 1 but |p1-p2| is small
# The cell is degenerate when scale is below 1e-17, it is expected to
# fail the test.
# @pytest.mark.skip("volume_entities needs fixing")
# @pytest.mark.parametrize('scaling', [1e0, 1e-5, 1e-10, 1e-15])
# def test_volume_quadrilateral_coplanarity_check_2(scaling):
#     with pytest.raises(RuntimeError) as error:
#         # Unit square cell scaled down by 'scaling' and the first vertex
#         # is distorted so that the vertices are clearly non coplanar
#         x = [[1.0, 0.5, 0.6], [0.0, scaling, 0.0],
#              [0.0, 0.0, scaling], [0.0, 1.0, 1.0]]
#         cells = [[0, 1, 2, 3]]
#         domain = ufl.Mesh(element("Lagrange", "quadrilateral", 1, shape=(2,)))
#         mesh = create_mesh(MPI.COMM_SELF, cells, x, domain)
#         _cpp.mesh.volume_entities(mesh, [0], mesh.topology.dim)

#     assert "Not coplanar" in str(error.value)<|MERGE_RESOLUTION|>--- conflicted
+++ resolved
@@ -27,17 +27,10 @@
 
 @pytest.mark.skip_in_parallel
 def test_distance_triangle():
-<<<<<<< HEAD
-    gdim, shape, degree = 2, "triangle", 1
-    domain = ufl.Mesh(element("Lagrange", shape, degree, gdim=gdim, shape=(2, )))
-    x = [[0., 0., 0.], [0., 1., 0.], [1., 1., 0.]]
-    cells = np.array([[0, 1, 2]])
-=======
     shape, degree = "triangle", 1
     domain = basix.create_element(basix.ElementFamily.P, basix.cell.string_to_type(shape), degree)
     x = np.array([[0., 0., 0.], [0., 1., 0.], [1., 1., 0.]], dtype=np.float64)
     cells = [[0, 1, 2]]
->>>>>>> f29dcb65
     mesh = create_mesh(MPI.COMM_WORLD, cells, x, domain)
     d = np.array([-1.0, -1.0, 0.0])
     assert squared_distance(mesh, mesh.topology.dim, np.array([0]), d) == pytest.approx(2.0)
@@ -52,15 +45,9 @@
     gdim = 3
     shape = "tetrahedron"
     degree = 1
-<<<<<<< HEAD
-    domain = ufl.Mesh(element("Lagrange", shape, degree, gdim=gdim, shape=(3, )))
-    x = [[0., 0., 0.], [0., 1., 0.], [0., 1., 1.], [1, 1., 1]]
-    cells = np.array([[0, 1, 2, 3]])
-=======
     domain = ufl.Mesh(element("Lagrange", shape, degree, gdim=gdim, shape=(3,), dtype=np.float64))
     x = np.array([[0., 0., 0.], [0., 1., 0.], [0., 1., 1.], [1, 1., 1]], dtype=np.float64)
     cells = [[0, 1, 2, 3]]
->>>>>>> f29dcb65
     mesh = create_mesh(MPI.COMM_WORLD, cells, x, domain)
     d = np.array([-1.0, -1.0, -1.0])
     assert squared_distance(mesh, mesh.topology.dim, np.array([0]), d) == pytest.approx(3.0)
