--- conflicted
+++ resolved
@@ -68,14 +68,8 @@
 def test_volume_quadrilateralR3(coordinates):
     mesh = Mesh(MPI.COMM_SELF, CellType.quadrilateral,
                 numpy.array(coordinates, dtype=numpy.float64),
-<<<<<<< HEAD
-                numpy.array([[0, 1, 2, 3]], dtype=numpy.int32), [],
-                cpp.mesh.GhostMode.none)
+                numpy.array([[0, 1, 2, 3]], dtype=numpy.int32), [])
     mesh.topology.create_connectivity_all()
-=======
-                numpy.array([[0, 1, 2, 3]], dtype=numpy.int32), [])
-    mesh.create_connectivity_all()
->>>>>>> d0707050
     assert cpp.mesh.volume_entities(mesh, [0], mesh.topology.dim) == 1.0
 
 
@@ -110,14 +104,8 @@
                         [[1.0, 0.5, 0.6], [0.0, scaling, 0.0],
                          [0.0, 0.0, scaling], [0.0, 1.0, 1.0]],
                         dtype=numpy.float64),
-<<<<<<< HEAD
-                    numpy.array([[0, 1, 2, 3]], dtype=numpy.int32), [],
-                    cpp.mesh.GhostMode.none)
+                    numpy.array([[0, 1, 2, 3]], dtype=numpy.int32), [])
         mesh.topology.create_connectivity_all()
-=======
-                    numpy.array([[0, 1, 2, 3]], dtype=numpy.int32), [])
-        mesh.create_connectivity_all()
->>>>>>> d0707050
         cpp.mesh.volume_entities(mesh, [0], mesh.topology.dim)
 
     assert "Not coplanar" in str(error.value)