# Copyright (C) 2013 Anders Logg
#
# This file is part of DOLFINX (https://www.fenicsproject.org)
#
# SPDX-License-Identifier:    LGPL-3.0-or-later

import mpi4py
import numpy
import pytest
from dolfinx_utils.test.skips import skip_in_parallel

from dolfinx import (MPI, Mesh, MeshEntity, UnitCubeMesh, UnitIntervalMesh,
                     UnitSquareMesh, cpp)
from dolfinx.cpp.mesh import CellType


@skip_in_parallel
def test_distance_interval():
    mesh = UnitIntervalMesh(MPI.comm_self, 1)
    cell = MeshEntity(mesh, mesh.topology.dim, 0)
    assert cpp.geometry.squared_distance(cell, numpy.array([-1.0, 0, 0])) == pytest.approx(1.0)
    assert cpp.geometry.squared_distance(cell, numpy.array([0.5, 0, 0])) == pytest.approx(0.0)


@skip_in_parallel
def test_distance_triangle():
    mesh = UnitSquareMesh(MPI.comm_self, 1, 1)
    cell = MeshEntity(mesh, mesh.topology.dim, 1)
    assert cpp.geometry.squared_distance(cell, numpy.array([-1.0, -1.0, 0.0])) == pytest.approx(2.0)
    assert cpp.geometry.squared_distance(cell, numpy.array([-1.0, 0.5, 0.0])) == pytest.approx(1.0)
    assert cpp.geometry.squared_distance(cell, numpy.array([0.5, 0.5, 0.0])) == pytest.approx(0.0)


@skip_in_parallel
def test_distance_tetrahedron():
    mesh = UnitCubeMesh(MPI.comm_self, 1, 1, 1)
    cell = MeshEntity(mesh, mesh.topology.dim, 5)
    assert cpp.geometry.squared_distance(cell, numpy.array([-1.0, -1.0, -1.0])) == pytest.approx(3.0)
    assert cpp.geometry.squared_distance(cell, numpy.array([-1.0, 0.5, 0.5])) == pytest.approx(1.0)
    assert cpp.geometry.squared_distance(cell, numpy.array([0.5, 0.5, 0.5])) == pytest.approx(0.0)


@pytest.mark.parametrize(
    'mesh', [
        UnitIntervalMesh(MPI.comm_world, 8),
        UnitSquareMesh(MPI.comm_world, 8, 9, CellType.triangle),
        UnitSquareMesh(MPI.comm_world, 8, 9, CellType.quadrilateral),
        UnitCubeMesh(MPI.comm_world, 8, 9, 5, CellType.tetrahedron)
    ])
def test_volume_cells(mesh):
<<<<<<< HEAD
    num_cells = mesh.num_entities(mesh.topology.dim)
    v = cpp.mesh.volume_entities(mesh, range(num_cells), mesh.topology.dim)
    assert mesh.mpi_comm().allreduce(v.sum(), mpi4py.MPI.SUM) == pytest.approx(1.0, rel=1e-9)
=======
    tdim = mesh.topology.dim
    map = mesh.topology.index_map(tdim)
    num_cells = map.size_local + map.num_ghosts
    v = cpp.mesh.volume_entities(mesh, range(num_cells), tdim)
    v = MPI.sum(mesh.mpi_comm(), v.sum())
    assert v == pytest.approx(1.0, rel=1e-9)
>>>>>>> 269defcc


def test_volume_quadrilateralR2():
    mesh = UnitSquareMesh(MPI.comm_self, 1, 1, CellType.quadrilateral)
    assert cpp.mesh.volume_entities(mesh, [0], mesh.topology.dim) == 1.0


@pytest.mark.parametrize(
    'coordinates',
    [[[0.0, 0.0, 0.0], [0.0, 1.0, 0.0], [1.0, 0.0, 0.0], [1.0, 1.0, 0.0]],
     [[0.0, 0.0, 0.0], [0.0, 0.0, 1.0], [0.0, 1.0, 0.0], [0.0, 1.0, 1.0]]])
def test_volume_quadrilateralR3(coordinates):
    mesh = Mesh(MPI.comm_self, CellType.quadrilateral,
                numpy.array(coordinates, dtype=numpy.float64),
                numpy.array([[0, 1, 2, 3]], dtype=numpy.int32), [],
                cpp.mesh.GhostMode.none)
    mesh.create_connectivity_all()
    assert cpp.mesh.volume_entities(mesh, [0], mesh.topology.dim) == 1.0


@pytest.mark.parametrize(
    'scaling',
    [1e0, 1e-5, 1e-10, 1e-15, 1e-20, 1e-30, 1e5, 1e10, 1e15, 1e20, 1e30])
def test_volume_quadrilateral_coplanarity_check_1(scaling):
    with pytest.raises(RuntimeError) as error:
        # Unit square cell scaled down by 'scaling' and the first vertex
        # is distorted so that the vertices are clearly non coplanar
        mesh = Mesh(
            MPI.comm_self, CellType.quadrilateral,
            numpy.array(
                [[scaling, 0.5 * scaling, 0.6 * scaling], [0.0, scaling, 0.0],
                 [0.0, 0.0, scaling], [0.0, scaling, scaling]],
                dtype=numpy.float64),
            numpy.array([[0, 1, 2, 3]],
                        dtype=numpy.int32), [], cpp.mesh.GhostMode.none)

        mesh.create_connectivity_all()
        cpp.mesh.volume_entities(mesh, [0], mesh.topology.dim)

    assert "Not coplanar" in str(error.value)


# Test when |p0-p3| is ~ 1 but |p1-p2| is small
# The cell is degenerate when scale is below 1e-17, it is expected to fail the test.
@pytest.mark.parametrize('scaling', [1e0, 1e-5, 1e-10, 1e-15])
def test_volume_quadrilateral_coplanarity_check_2(scaling):
    with pytest.raises(RuntimeError) as error:
        # Unit square cell scaled down by 'scaling' and the first vertex
        # is distorted so that the vertices are clearly non coplanar
        mesh = Mesh(MPI.comm_self, CellType.quadrilateral,
                    numpy.array(
                        [[1.0, 0.5, 0.6], [0.0, scaling, 0.0],
                         [0.0, 0.0, scaling], [0.0, 1.0, 1.0]],
                        dtype=numpy.float64),
                    numpy.array([[0, 1, 2, 3]], dtype=numpy.int32), [],
                    cpp.mesh.GhostMode.none)
        mesh.create_connectivity_all()
        cpp.mesh.volume_entities(mesh, [0], mesh.topology.dim)

    assert "Not coplanar" in str(error.value)<|MERGE_RESOLUTION|>--- conflicted
+++ resolved
@@ -48,18 +48,11 @@
         UnitCubeMesh(MPI.comm_world, 8, 9, 5, CellType.tetrahedron)
     ])
 def test_volume_cells(mesh):
-<<<<<<< HEAD
-    num_cells = mesh.num_entities(mesh.topology.dim)
-    v = cpp.mesh.volume_entities(mesh, range(num_cells), mesh.topology.dim)
-    assert mesh.mpi_comm().allreduce(v.sum(), mpi4py.MPI.SUM) == pytest.approx(1.0, rel=1e-9)
-=======
     tdim = mesh.topology.dim
     map = mesh.topology.index_map(tdim)
     num_cells = map.size_local + map.num_ghosts
-    v = cpp.mesh.volume_entities(mesh, range(num_cells), tdim)
-    v = MPI.sum(mesh.mpi_comm(), v.sum())
-    assert v == pytest.approx(1.0, rel=1e-9)
->>>>>>> 269defcc
+    v = cpp.mesh.volume_entities(mesh, range(num_cells), mesh.topology.dim)
+    assert mesh.mpi_comm().allreduce(v.sum(), mpi4py.MPI.SUM) == pytest.approx(1.0, rel=1e-9)
 
 
 def test_volume_quadrilateralR2():
