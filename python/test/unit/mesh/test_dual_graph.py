from mpi4py import MPI

<<<<<<< HEAD
from mpi4py import MPI

from dolfinx import cpp as _cpp
from dolfinx import mesh

=======
import numpy as np

from dolfinx import graph, mesh

>>>>>>> 91d3beee

def to_adj(cells, dtype):
    cflat = []
    coff = [0]
    for c in cells:
        cflat += c
        cc = coff[-1] + len(c)
        coff += [cc]
    adj = graph.adjacencylist(np.array(cflat, dtype=dtype), np.array(coff, dtype=dtype))
    return adj


def test_dgrsph_1d():
    rank = MPI.COMM_WORLD.Get_rank()
    size = MPI.COMM_WORLD.Get_size()
    n0 = rank * 3
    x = n0 + 3
    if rank == size - 1:
        x = 0
    # Circular chain of interval cells
    cells = [[n0, n0 + 1], [n0 + 1, n0 + 2], [n0 + 2, x]]
    w = mesh.build_dual_graph(MPI.COMM_WORLD, mesh.CellType.interval, to_adj(cells, np.int64))
    assert w.num_nodes == 3
    for i in range(w.num_nodes):
        assert len(w.links(i)) == 2<|MERGE_RESOLUTION|>--- conflicted
+++ resolved
@@ -1,17 +1,9 @@
 from mpi4py import MPI
 
-<<<<<<< HEAD
-from mpi4py import MPI
-
-from dolfinx import cpp as _cpp
-from dolfinx import mesh
-
-=======
 import numpy as np
 
 from dolfinx import graph, mesh
 
->>>>>>> 91d3beee
 
 def to_adj(cells, dtype):
     cflat = []
