# Copyright (C) 2020 Garth N. Wells
#
# This file is part of DOLFINX (https://www.fenicsproject.org)
#
# SPDX-License-Identifier:    LGPL-3.0-or-later

import os

import numpy as np
import pytest
from mpi4py import MPI

import ufl
from dolfinx import cpp, fem
from dolfinx.io import XDMFFile
from dolfinx_utils.test.fixtures import tempdir

assert (tempdir)


def xtest_extract_topology():
    """Test creation of topology adjacency lists, with extraction
    of cell vertices for 'higher-order' topologies"""

    # FIXME: make creating the ElementDofLayout simpler and clear
    perms = np.zeros([3, 3], dtype=np.int8)
    perms[:] = [0, 1, 2]
    entity_dofs = [[set([0]), set([1]), set([2])], [set(), set(),
                                                    set()], [set()]]
    layout = cpp.fem.ElementDofLayout(1, entity_dofs, [], [],
                                      cpp.mesh.CellType.triangle, perms)

    # Create cell 'topology' for 'P1' triangulation, i.e. no mid-side
    # nodes, and convert to an AdjacencyList
    cells = [[0, 1, 4], [0, 4, 3], [1, 2, 5], [1, 5, 4]]
    cells = cpp.graph.AdjacencyList64(cells)

    # Extract a 'proper, vertex-only topology. Vertex indices are
    # unchanged. Should be same as input as input is vertex-only
    # triangulation.
    cells_filtered = cpp.mesh.extract_topology(layout, cells)
    assert np.array_equal(cells.array(), cells_filtered.array())

    # Create element dof layout for P2 element
    perms = np.zeros([3, 6], dtype=np.int8)
    perms[:] = [0, 1, 2, 3, 4, 5]
    entity_dofs = [[set([0]), set([1]), set([2])], [set([3]), set([4]), set([5])], [set()]]
    layout = cpp.fem.ElementDofLayout(1, entity_dofs, [], [],
                                      cpp.mesh.CellType.triangle, perms)

    # Create cell 'topology' for 'P2' triangulation, i.e. with mid-side
    # nodes, and convert to an AdjacencyList
    cells = [[0, 1, 4, 15, 14, 6], [0, 4, 3, 8, 9, 14], [1, 2, 5, 11, 12, 10], [1, 5, 4, 13, 15, 12]]
    cells = cpp.graph.AdjacencyList64(cells)

    # Extract a 'proper, vertex-only topology. Vertex indices are
    # unchanged, and edges entries dropped
    cells_filtered1 = cpp.mesh.extract_topology(layout, cells)
    assert np.array_equal(cells_filtered.array(), cells_filtered1.array())


def local_range(process, N, size):
    n = N // size
    r = N % size
    if process < r:
        local_range = [process * (n + 1), process * (n + 1) + n + 1]
    else:
        local_range = [process * n + r, process * n + r + n]
    return local_range


def create_mesh_gmsh(shape, order):
    """Compute cell topology and geometric points for a range of cells types
    and geometric orders

    """

    import pygmsh
    geom = pygmsh.built_in.Geometry()
    if shape == cpp.mesh.CellType.triangle:
        geom = pygmsh.opencascade.Geometry()
        geom.add_disk([0.0, 0.0, 0.0], 1.0, char_length=1.2)
    elif shape == cpp.mesh.CellType.tetrahedron:
        geom = pygmsh.opencascade.Geometry()
        geom.add_ball([0.0, 0.0, 0.0], 1.0, char_length=0.2)
    elif shape == cpp.mesh.CellType.quadrilateral:
        rect = geom.add_rectangle(0.0, 2.0, 0.0, 1.0, 0.0, 0.1)
        geom.set_recombined_surfaces([rect.surface])
    elif shape == cpp.mesh.CellType.hexahedron:
        lbw = [2, 3, 5]
        points = [geom.add_point([x, 0.0, 0.0], 1.0) for x in [0.0, lbw[0]]]
        line = geom.add_line(*points)
        _, rectangle, _ = geom.extrude(line, translation_axis=[0.0, lbw[1], 0.0], num_layers=lbw[1], recombine=True)
        geom.extrude(rectangle, translation_axis=[0.0, 0.0, lbw[2]], num_layers=lbw[2], recombine=True)

    names = {
        (cpp.mesh.CellType.triangle, 1): "triangle",
        (cpp.mesh.CellType.triangle, 2): "triangle6",
        (cpp.mesh.CellType.quadrilateral, 1): "quad",
        (cpp.mesh.CellType.quadrilateral, 2): "quad9",
        (cpp.mesh.CellType.tetrahedron, 1): "tetra",
        (cpp.mesh.CellType.tetrahedron, 2): "tetra10",
        (cpp.mesh.CellType.hexahedron, 1): "hexahedron",
        (cpp.mesh.CellType.hexahedron, 2): "hexahedron27"
    }

    # Generate mesh
    dim = cpp.mesh.cell_dim(shape)
    mesh = pygmsh.generate_mesh(geom, dim=dim, mesh_file_type="vtk",
                                extra_gmsh_arguments=["-order", "{}".format(order)])
    name = names[(shape, order)]
    cells = np.array([cells for cells in mesh.cells if cells.type == name])

    return cells[0][1], mesh.points


def get_dof_layout(shape, order):
    """Create ElementDofLayouts for a range of Lagrange element types"""
    if shape == cpp.mesh.CellType.triangle and order == 1:
        perms = np.zeros([3, 3], dtype=np.int8)
        perms[:] = range(3)
        entity_dofs = [[set([0]), set([1]), set([2])], 3 * [set()], [set()]]
        return cpp.fem.ElementDofLayout(1, entity_dofs, [], [], shape, perms)
    elif shape == cpp.mesh.CellType.triangle and order == 2:
        perms = np.zeros([3, 6], dtype=np.int8)
        perms[:] = range(6)
        entity_dofs = [[set([0]), set([1]), set([2])], [set([3]), set([4]), set([5])], [set()]]
        return cpp.fem.ElementDofLayout(1, entity_dofs, [], [], shape, perms)
    elif shape == cpp.mesh.CellType.quadrilateral and order == 1:
        perms = np.zeros([4, 4], dtype=np.int8)
        perms[:] = range(4)
        entity_dofs = [[set([0]), set([1]), set([2]), set([3])],
                       4 * [set()], [set()]]
        return cpp.fem.ElementDofLayout(1, entity_dofs, [], [], shape, perms)
    elif shape == cpp.mesh.CellType.quadrilateral and order == 2:
        perms = np.zeros([4, 9], dtype=np.int8)
        perms[:] = range(9)
        entity_dofs = [[set([0]), set([1]), set([3]), set([4])],
                       [set([2]), set([5]), set([6]), set([7])],
                       [set([8])]]
        return cpp.fem.ElementDofLayout(1, entity_dofs, [], [], shape, perms)
    elif shape == cpp.mesh.CellType.tetrahedron and order == 1:
        perms = np.zeros([14, 4], dtype=np.int8)
        perms[:] = range(4)
        entity_dofs = [[set([0]), set([1]), set([2]), set([3])],
                       6 * [set()], 4 * [set()], [set()]]
        return cpp.fem.ElementDofLayout(1, entity_dofs, [], [], shape, perms)
    elif shape == cpp.mesh.CellType.tetrahedron and order == 2:
        perms = np.zeros([14, 10], dtype=np.int8)
        perms[:] = range(10)
        entity_dofs = [[set([0]), set([1]), set([2]), set([3])],
                       [set([4]), set([5]), set([6]), set([7]), set([8]), set([9])],
                       4 * [set()], [set()]]
        return cpp.fem.ElementDofLayout(1, entity_dofs, [], [], shape, perms)
    elif shape == cpp.mesh.CellType.hexahedron and order == 1:
        perms = np.zeros([24, 8], dtype=np.int8)
        perms[:] = range(8)
        entity_dofs = [
            [set([0]), set([1]), set([2]), set([3]), set([4]), set([5]), set([6]), set([7])],
            12 * [set()], 6 * [set()], [set([])]
        ]
        return cpp.fem.ElementDofLayout(1, entity_dofs, [], [], shape, perms)
    elif shape == cpp.mesh.CellType.hexahedron and order == 2:
        perms = np.zeros([24, 27], dtype=np.int8)
        perms[:] = range(27)
        entity_dofs = [
            [set([0]), set([1]), set([3]), set([4]), set([9]), set([10]), set([12]), set([13])],
            [set([2]), set([5]), set([11]), set([14]), set([6]), set([7]), set([15]), set([16]),
                set([18]), set([19]), set([21]), set([22])],
            [set([8]), set([17]), set([20]), set([23]), set([24]), set([25])],
            [set([26])]
        ]
        return cpp.fem.ElementDofLayout(1, entity_dofs, [], [], shape, perms)
    else:
        raise RuntimeError("Unknown dof layout")


@pytest.mark.parametrize("order", [
    1,
    2
])
@pytest.mark.parametrize("shape", [
    cpp.mesh.CellType.triangle,
    cpp.mesh.CellType.quadrilateral,
    cpp.mesh.CellType.tetrahedron,
    cpp.mesh.CellType.hexahedron
])
def test_topology_partition(tempdir, shape, order):
    """Test partitioning and creation of meshes"""

    pytest.importorskip("pygmsh")

    size = MPI.COMM_WORLD.size
    layout = get_dof_layout(shape, order)
    dim = cpp.mesh.cell_dim(shape)

    # rank = MPI.COMM_WORLD.rank
    # if rank == 0:
    #     # Create mesh data
    #     cells, x = create_mesh_gmsh(shape, order)
    #     x = np.array(x[:, : dim])

    #     # Permute to DOLFIN ordering and create adjacency list
    #     cells = cpp.io.permute_cell_ordering(cells,
    #                                           cpp.io.permutation_vtk_to_dolfin(shape,
    #                                                                            cells.shape[1]))
    #     cells_global = cpp.graph.AdjacencyList64(cells)

    #     # Extract topology data, e.g. just the vertices. For P1 geometry
    #     # this should just be the identity operator. For other elements
    #     # the filtered lists may have 'gaps', i.e. the indices might not
    #     # be contiguous.
    #     cells_global_v = cpp.mesh.extract_topology(layout, cells_global)
    # else:
    #     # Empty data on ranks other than 0
    #     cells_global = cpp.graph.AdjacencyList64(0)
    #     x = np.zeros([0, dim])
    #     cells_global_v = cpp.graph.AdjacencyList64(0)

    # Create mesh data
    cells, x = create_mesh_gmsh(shape, order)

    # Divide data amongst ranks (for testing). Also possible to start
    # with all data on a single rank.
    range_c = local_range(MPI.COMM_WORLD.rank, len(cells), MPI.COMM_WORLD.size)
    range_v = local_range(MPI.COMM_WORLD.rank, len(x), MPI.COMM_WORLD.size)
    cells = cells[range_c[0]:range_c[1]]
    x = np.array(x[range_v[0]:range_v[1], : dim])

    # Permute to DOLFIN ordering and create adjacency list
    cells = cpp.io.permute_cell_ordering(cells,
                                         cpp.io.permutation_vtk_to_dolfin(shape,
                                                                          cells.shape[1]))
    cells_global = cpp.graph.AdjacencyList64(cells)

    # Extract topology data, e.g. just the vertices. For P1 geometry
    # this should just be the identity operator. For other elements
    # the filtered lists may have 'gaps', i.e. the indices might not
    # be contiguous.
    cells_global_v = cpp.mesh.extract_topology(shape, layout, cells_global)

    # Compute the destination rank for cells on this process via graph
    # partitioning
    dest = cpp.mesh.partition_cells(MPI.COMM_WORLD, size, shape,
                                    cells_global_v, cpp.mesh.GhostMode.none)
    assert len(dest) == cells_global_v.num_nodes

    # Distribute cells to destination rank
    cells, src, original_cell_index, ghost_index = cpp.graph.distribute(MPI.COMM_WORLD,
                                                                        cells_global_v, dest)

    # Build local cell-vertex connectivity, with local vertex indices
    # [0, 1, 2, ..., n), from cell-vertex connectivity using global
    # indices and get map from global vertex indices in 'cells' to the
    # local vertex indices
    cells_local, local_to_global_vertices = cpp.graph.create_local_adjacency_list(cells)
    assert len(local_to_global_vertices) == len(np.unique(cells.array()))
    assert len(local_to_global_vertices) == len(np.unique(cells_local.array()))
    assert np.unique(cells_local.array())[-1] == len(local_to_global_vertices) - 1

    # Create (i) local topology object and (ii) IndexMap for cells, and
    # set cell-vertex topology
<<<<<<< HEAD
    topology_local = cpp.mesh.Topology(cpp.MPI.comm_self, layout.cell_type)
=======
    topology_local = cpp.mesh.Topology(shape)
>>>>>>> d0707050
    tdim = topology_local.dim
    map = cpp.common.IndexMap(MPI.COMM_SELF, cells_local.num_nodes, [], 1)
    topology_local.set_index_map(tdim, map)
    topology_local.set_connectivity(cells_local, tdim, 0)

    # Attach an IndexMap for vertices to local topology
    n = len(local_to_global_vertices)
    index_map = cpp.common.IndexMap(MPI.COMM_SELF, n, [], 1)
    topology_local.set_index_map(0, index_map)

    # Create facets for local topology, and attach to the topology object
    cf, fv, map = cpp.mesh.compute_entities(MPI.COMM_SELF,
                                            topology_local, tdim - 1)
    topology_local.set_connectivity(cf, tdim, tdim - 1)
    topology_local.set_index_map(tdim - 1, index_map)
    if fv is not None:
        topology_local.set_connectivity(fv, tdim - 1, 0)
    fc, _ = cpp.mesh.compute_connectivity(topology_local, tdim - 1, tdim)
    topology_local.set_connectivity(fc, tdim - 1, tdim)

    # Get facets that are on the boundary of the local topology, i.e are
    # connect to one cell only
    boundary = cpp.mesh.compute_interior_facets(topology_local)
    topology_local.set_interior_facets(boundary)
    boundary = topology_local.on_boundary(tdim - 1)

    # Build distributed cell-vertex AdjacencyList, IndexMap for
    # vertices, and map from local index to old global index
    exterior_vertices = cpp.mesh.compute_vertex_exterior_markers(topology_local)
    cells, vertex_map = cpp.graph.create_distributed_adjacency_list(MPI.COMM_WORLD, cells_local,
                                                                    local_to_global_vertices, exterior_vertices)

    # --- Create distributed topology
<<<<<<< HEAD
    topology = cpp.mesh.Topology(cpp.MPI.comm_world, layout.cell_type)
=======
    topology = cpp.mesh.Topology(shape)
>>>>>>> d0707050

    # Set vertex IndexMap, and vertex-vertex connectivity
    topology.set_index_map(0, vertex_map)
    c0 = cpp.graph.AdjacencyList(vertex_map.size_local + vertex_map.num_ghosts)
    topology.set_connectivity(c0, 0, 0)

    # Set cell IndexMap and cell-vertex connectivity
    index_map = cpp.common.IndexMap(MPI.COMM_WORLD, cells.num_nodes, [], 1)
    topology.set_index_map(tdim, index_map)
    topology.set_connectivity(cells, tdim, 0)

    # Create facets for topology, and attach to topology object
    cf, fv, index_map = cpp.mesh.compute_entities(MPI.COMM_WORLD,
                                                  topology, tdim - 1)
    if cf is not None:
        topology.set_connectivity(cf, tdim, tdim - 1)
    if index_map is not None:
        topology.set_index_map(tdim - 1, index_map)
    if fv is not None:
        topology.set_connectivity(fv, tdim - 1, 0)
    fc, _ = cpp.mesh.compute_connectivity(topology, tdim - 1, tdim)
    if fc is not None:
        topology.set_connectivity(fc, tdim - 1, tdim)

    ce, ev, index_map = cpp.mesh.compute_entities(MPI.COMM_WORLD,
                                                  topology, 1)
    if ce is not None:
        topology.set_connectivity(ce, tdim, 1)
    if index_map is not None:
        topology.set_index_map(1, index_map)
    if ev is not None:
        topology.set_connectivity(ev, 1, 0)

    # --- Geometry

    # NOTE: Could be a local (MPI_COMM_SELF) dofmap?
    # Build 'geometry' dofmap on the topology
    dof_index_map, dofmap = cpp.fem.build_dofmap(MPI.COMM_WORLD,
                                                 topology, layout, 1)

    # Send/receive the 'cell nodes' (includes high-order geometry
    # nodes), and the global input cell index.
    #
    # NOTE: Maybe we can ensure that the 'global cells' are in the same
    # order as the owned cells (maybe they are already) to avoid the
    # need for global_index_nodes
    #
    # NOTE: This could be optimised as we have earlier computed which
    # processes own the cells this process needs.
    cell_nodes, src, global_index_cell, ghost_owners = \
        cpp.graph.distribute(MPI.COMM_WORLD,
                             cells_global, dest)
    assert cell_nodes.num_nodes == cells.num_nodes
    assert global_index_cell == original_cell_index

    # Check that number of dofs is equal to number of geometry 'nodes'
    # from the mesh data input
    assert dofmap.array().shape == cell_nodes.array().shape

    # Build list of unique (global) node indices from adjacency list
    # (geometry nodes)
    indices = np.unique(cell_nodes.array())

    # Fetch node coordinates by global index from other ranks. Order of
    # coords matches order of the indices in 'indices'
    coords = cpp.graph.distribute_data(MPI.COMM_WORLD, indices, x)

    # Compute local-to-global map from local indices in dofmap to the
    # corresponding global indices in cell_nodes
    l2g = cpp.graph.compute_local_to_global_links(cell_nodes, dofmap)

    # Compute local (dof) to local (position in coords) map from (i)
    # local-to-global for dofs and (ii) local-to-global for entries in
    # coords
    l2l = cpp.graph.compute_local_to_local(l2g, indices)

    # Build coordinate dof array
    x_g = coords[l2l]

    # Create Geometry
    cell_str = cpp.mesh.to_string(shape)
    cell = ufl.Cell(cell_str, geometric_dimension=x_g.shape[1])
    element = ufl.VectorElement("Lagrange", cell, order)
    domain = ufl.Mesh(element)
    cmap = fem.create_coordinate_map(domain)
    geometry = cpp.mesh.Geometry(dof_index_map, dofmap, cmap, x_g, indices)

    # Create mesh
    mesh = cpp.mesh.Mesh(MPI.COMM_WORLD, topology, geometry)

    # Write mesh to file
    filename = os.path.join(tempdir, "mesh_{}_{}.xdmf".format(cpp.mesh.to_string(shape), order))
    # print(filename)
    encoding = XDMFFile.Encoding.HDF5
    with XDMFFile(mesh.mpi_comm(), filename, "w", encoding=encoding) as file:
        file.write_mesh(mesh)<|MERGE_RESOLUTION|>--- conflicted
+++ resolved
@@ -260,11 +260,7 @@
 
     # Create (i) local topology object and (ii) IndexMap for cells, and
     # set cell-vertex topology
-<<<<<<< HEAD
-    topology_local = cpp.mesh.Topology(cpp.MPI.comm_self, layout.cell_type)
-=======
-    topology_local = cpp.mesh.Topology(shape)
->>>>>>> d0707050
+    topology_local = cpp.mesh.Topology(MPI.COMM_SELF, shape)
     tdim = topology_local.dim
     map = cpp.common.IndexMap(MPI.COMM_SELF, cells_local.num_nodes, [], 1)
     topology_local.set_index_map(tdim, map)
@@ -298,11 +294,7 @@
                                                                     local_to_global_vertices, exterior_vertices)
 
     # --- Create distributed topology
-<<<<<<< HEAD
-    topology = cpp.mesh.Topology(cpp.MPI.comm_world, layout.cell_type)
-=======
-    topology = cpp.mesh.Topology(shape)
->>>>>>> d0707050
+    topology = cpp.mesh.Topology(MPI.COMM_WORLD, shape)
 
     # Set vertex IndexMap, and vertex-vertex connectivity
     topology.set_index_map(0, vertex_map)
