--- conflicted
+++ resolved
@@ -8,17 +8,10 @@
 
 import numpy as np
 import pytest
-<<<<<<< HEAD
-
-import dolfinx
+from mpi4py import MPI
+
 import ufl
 from dolfinx import cpp, fem
-=======
-from mpi4py import MPI
-from dolfinx_utils.test.fixtures import tempdir
-
-from dolfinx import cpp
->>>>>>> 3f5bca39
 from dolfinx.io import XDMFFile
 from dolfinx_utils.test.fixtures import tempdir
 
@@ -248,11 +241,7 @@
 
     # Compute the destination rank for cells on this process via graph
     # partitioning
-<<<<<<< HEAD
-    dest = cpp.mesh.partition_cells(cpp.MPI.comm_world, size, shape,
-=======
-    dest = cpp.mesh.partition_cells(MPI.COMM_WORLD, size, layout.cell_type,
->>>>>>> 3f5bca39
+    dest = cpp.mesh.partition_cells(MPI.COMM_WORLD, size, shape,
                                     cells_global_v, cpp.mesh.GhostMode.none)
     assert len(dest) == cells_global_v.num_nodes
 
