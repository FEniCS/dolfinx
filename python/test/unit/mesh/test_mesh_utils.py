--- conflicted
+++ resolved
@@ -8,9 +8,9 @@
 
 import numpy as np
 import pytest
+from mpi4py import MPI
 from dolfinx_utils.test.fixtures import tempdir
 
-import dolfinx
 from dolfinx import cpp
 from dolfinx.io import XDMFFile
 
@@ -209,17 +209,10 @@
     # Create mesh data
     cells, x = create_mesh_gmsh(shape, order)
 
-<<<<<<< HEAD
-    # Divide data amongst ranks (for testing). Possible to start will
-    # all data on a single rank.
-    range_c = MPI.local_range(MPI.COMM_WORLD, len(cells))
-    range_v = MPI.local_range(MPI.COMM_WORLD, len(x))
-=======
     # Divide data amongst ranks (for testing). Also possible to start
     # with all data on a single rank.
-    range_c = cpp.MPI.local_range(dolfinx.MPI.comm_world.rank, len(cells), dolfinx.MPI.comm_world.size)
-    range_v = cpp.MPI.local_range(dolfinx.MPI.comm_world.rank, len(x), dolfinx.MPI.comm_world.size)
->>>>>>> cc088a46
+    range_c = cpp.MPI.local_range(MPI.COMM_WORLD.rank, len(cells), MPI.COMM_WORLD.size)
+    range_v = cpp.MPI.local_range(MPI.comm_world.rank, len(x), MPI.COMM_WORLD.size)
     cells = cells[range_c[0]:range_c[1]]
     x = np.array(x[range_v[0]:range_v[1], : dim])
 
