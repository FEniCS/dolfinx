--- conflicted
+++ resolved
@@ -20,11 +20,7 @@
     pattern = SparsityPattern(mesh.comm, [V.dofmap.index_map, V.dofmap.index_map],
                               [V.dofmap.index_map_bs, V.dofmap.index_map_bs])
     mesh.topology.create_connectivity(mesh.topology.dim - 1, mesh.topology.dim)
-<<<<<<< HEAD
-    facets = np.flatnonzero(compute_boundary_facets(mesh.topology))
-=======
     facets = exterior_facet_indices(mesh.topology)
->>>>>>> 50222d97
     blocks = locate_dofs_topological(V, mesh.topology.dim - 1, facets)
     pattern.insert_diagonal(blocks)
     pattern.assemble()
