--- conflicted
+++ resolved
@@ -7,25 +7,17 @@
 
 import numpy as np
 import pytest
-<<<<<<< HEAD
 import scipy.sparse as sps
 import ufl
 from dolfinx.common import IndexMap
 from dolfinx.cpp.la import BlockMode, SparsityPattern
 from dolfinx.la import matrix_csr
 from dolfinx.mesh import GhostMode, create_unit_square
-from mpi4py import MPI
 
 from dolfinx import cpp as _cpp
 from dolfinx import fem
-=======
-
-from dolfinx.common import IndexMap
-from dolfinx.cpp.la import BlockMode, SparsityPattern
-from dolfinx.la import matrix_csr
 
 from mpi4py import MPI
->>>>>>> 327cc36b
 
 
 def create_test_sparsity(n, bs):
