--- conflicted
+++ resolved
@@ -13,13 +13,7 @@
 from mpi4py import MPI
 
 import ufl
-<<<<<<< HEAD
-from dolfinx import (MPI, UnitCubeMesh, UnitSquareMesh, VectorFunctionSpace,
-                     cpp, la)
-=======
-from dolfinx import (UnitCubeMesh, UnitSquareMesh, VectorFunctionSpace,
-                     cpp, fem, la)
->>>>>>> 3f5bca39
+from dolfinx import UnitCubeMesh, UnitSquareMesh, VectorFunctionSpace, cpp, la
 from dolfinx.cpp.mesh import CellType, GhostMode
 from dolfinx.fem import assemble_matrix
 from dolfinx.generation import BoxMesh
