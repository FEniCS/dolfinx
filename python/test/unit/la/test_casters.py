--- conflicted
+++ resolved
@@ -64,11 +64,7 @@
     module = compile_module()
 
     # Create a PETSc vector
-<<<<<<< HEAD
-    local_range = dolfinx.MPI.local_range(MPI.COMM_WORLD, 10)
-=======
-    local_range = dolfinx.MPI.local_range(dolfinx.MPI.comm_world.rank, 10, dolfinx.MPI.comm_world.size)
->>>>>>> cc088a46
+    local_range = dolfinx.MPI.local_range(MPI.COMM_WORLD.rank, 10, MPI.COMM_WORLD.size)
     x1 = PETSc.Vec()
     x1.create(MPI.COMM_WORLD)
     x1.setSizes((local_range[1] - local_range[0], None))
