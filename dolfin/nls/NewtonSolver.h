// Copyright (C) 2005-2008 Garth N. Wells
//
// This file is part of DOLFIN.
//
// DOLFIN is free software: you can redistribute it and/or modify
// it under the terms of the GNU Lesser General Public License as published by
// the Free Software Foundation, either version 3 of the License, or
// (at your option) any later version.
//
// DOLFIN is distributed in the hope that it will be useful,
// but WITHOUT ANY WARRANTY; without even the implied warranty of
// MERCHANTABILITY or FITNESS FOR A PARTICULAR PURPOSE. See the
// GNU Lesser General Public License for more details.
//
// You should have received a copy of the GNU Lesser General Public License
// along with DOLFIN. If not, see <http://www.gnu.org/licenses/>.
//
// Modified by Anders Logg 2006-2011.
// Modified by Anders E. Johansen 2011.
//
// First added:  2005-10-23
// Last changed: 2011-07-11

#ifndef __NEWTON_SOLVER_H
#define __NEWTON_SOLVER_H

#include <utility>
#include <boost/shared_ptr.hpp>
#include <dolfin/common/Variable.h>

namespace dolfin
{

  // Forward declarations
  class GenericLinearSolver;
  class GenericLinearAlgebraFactory;
  class GenericMatrix;
  class GenericVector;
  class NonlinearProblem;

  /// This class defines a Newton solver for nonlinear systems of
  /// equations of the form :math:`F(x) = 0`.

  class NewtonSolver : public Variable
  {
  public:

    /// Create nonlinear solver with default linear solver and default
    /// linear algebra backend
    NewtonSolver(std::string solver_type="lu",
                 std::string pc_type="default");

    /// Create nonlinear solver using provided linear solver and linear algebra
    /// backend determined by factory
    ///
    /// *Arguments*
    ///     solver (_GenericLinearSolver_)
    ///         The linear solver.
    ///     factory (_GenericLinearAlgebraFactory_)
    ///         The factory.
<<<<<<< HEAD
    NewtonSolver(boost::shared_ptr<GenericLinearSolver> solver,
                 LinearAlgebraFactory& factory);
=======
    NewtonSolver(GenericLinearSolver& solver, GenericLinearAlgebraFactory& factory);
>>>>>>> d892586e

    /// Destructor
    virtual ~NewtonSolver();

    /// Solve abstract nonlinear problem :math:`F(x) = 0` for given
    /// :math:`F` and Jacobian :math:`\dfrac{\partial F}{\partial x}`.
    ///
    /// *Arguments*
    ///     nonlinear_function (_NonlinearProblem_)
    ///         The nonlinear problem.
    ///     x (_GenericVector_)
    ///         The vector.
    ///
    /// *Returns*
    ///     std::pair<uint, bool>
    ///         Pair of number of Newton iterations, and whether
    ///         iteration converged)
    std::pair<uint, bool> solve(NonlinearProblem& nonlinear_function,
                                GenericVector& x);

    /// Return Newton iteration number
    ///
    /// *Returns*
    ///     uint
    ///         The iteration number.
    uint iteration() const;

    /// Return current residual
    ///
    /// *Returns*
    ///     double
    ///         Current residual.
    double residual() const;

    /// Return current relative residual
    ///
    /// *Returns*
    ///     double
    ///       Current relative residual.
    double relative_residual() const;

    /// Return the linear solver
    ///
    /// *Returns*
    ///     _GenericLinearSolver_
    ///         The linear solver.
    GenericLinearSolver& linear_solver() const;

    /// Default parameter values
    ///
    /// *Returns*
    ///     _Parameters_
    ///         Parameter values.
    static Parameters default_parameters();

  private:

    /// Convergence test
    virtual bool converged(const GenericVector& b, const GenericVector& dx,
                           const NonlinearProblem& nonlinear_problem);

    /// Current number of Newton iterations
    uint newton_iteration;

    /// Most recent residual and intitial residual
    double _residual, residual0;

    /// Solver
    boost::shared_ptr<GenericLinearSolver> solver;

    /// Jacobian matrix
    boost::shared_ptr<GenericMatrix> A;

    /// Solution vector
    boost::shared_ptr<GenericVector> dx;

    /// Resdiual vector
    boost::shared_ptr<GenericVector> b;

  };

}

#endif<|MERGE_RESOLUTION|>--- conflicted
+++ resolved
@@ -58,12 +58,8 @@
     ///         The linear solver.
     ///     factory (_GenericLinearAlgebraFactory_)
     ///         The factory.
-<<<<<<< HEAD
     NewtonSolver(boost::shared_ptr<GenericLinearSolver> solver,
-                 LinearAlgebraFactory& factory);
-=======
-    NewtonSolver(GenericLinearSolver& solver, GenericLinearAlgebraFactory& factory);
->>>>>>> d892586e
+                 GenericLinearAlgebraFactory& factory);
 
     /// Destructor
     virtual ~NewtonSolver();
