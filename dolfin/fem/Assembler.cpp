--- conflicted
+++ resolved
@@ -1458,12 +1458,6 @@
         b.add(be, b_ufc.local_dimensions, b_ufc.dofs);
       }
     }
-<<<<<<< HEAD
-  } 
-  else 
-  {
-    error("This assemble function is not implemented for forms with integrands on interior facet domains yet");
-=======
   } else { // interior facets 
 
     // Create temporary storage for Ae, Ae_macro
@@ -1658,7 +1652,6 @@
     }
     delete [] Ae_macro;
     delete [] be_macro;
->>>>>>> 2c099fea
   }
 
   // -- Finalize tensors 
