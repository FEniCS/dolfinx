--- conflicted
+++ resolved
@@ -16,7 +16,7 @@
 // along with DOLFIN. If not, see <http://www.gnu.org/licenses/>.
 //
 // First added:  2009-01-01
-// Last changed: 2013-02-27
+// Last changed: 2013-03-04
 
 #ifndef __BASIS_FUNCTION_H
 #define __BASIS_FUNCTION_H
@@ -66,14 +66,10 @@
     ///     x (double)
     ///         The coordinates of the point.
     void eval(double* values, const double* x) const
-<<<<<<< HEAD
-    { _element.evaluate_basis(_index, values, x, _cell); }
-=======
     {
       // Note: assuming cell_orientation = 0
-      element.evaluate_basis(index, values, x, &cell.vertex_coordinates[0], 0);
+      _element.evaluate_basis(_index, values, x, &_cell.vertex_coordinates[0], 0);
     }
->>>>>>> 849a7040
 
     /// Evaluate all order n derivatives at given point
     ///
@@ -85,14 +81,10 @@
     ///     n (std::size_t)
     ///         The order of derivation.
     void eval_derivatives(double* values, const double* x, std::size_t n) const
-<<<<<<< HEAD
-    { _element.evaluate_basis_derivatives(_index, n, values, x, _cell); }
-=======
     {
       // Note: assuming cell_orientation = 0
-      element.evaluate_basis_derivatives(index, n, values, x, &cell.vertex_coordinates[0], 0);
+      _element.evaluate_basis_derivatives(_index, n, values, x, &_cell.vertex_coordinates[0], 0);
     }
->>>>>>> 849a7040
 
     //--- Implementation of ufc::function interface ---
 
