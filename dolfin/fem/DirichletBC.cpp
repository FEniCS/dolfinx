// Copyright (C) 2007-2011 Anders Logg and Garth N. Wells
//
// This file is part of DOLFIN.
//
// DOLFIN is free software: you can redistribute it and/or modify
// it under the terms of the GNU Lesser General Public License as published by
// the Free Software Foundation, either version 3 of the License, or
// (at your option) any later version.
//
// DOLFIN is distributed in the hope that it will be useful,
// but WITHOUT ANY WARRANTY; without even the implied warranty of
// MERCHANTABILITY or FITNESS FOR A PARTICULAR PURPOSE. See the
// GNU Lesser General Public License for more details.
//
// You should have received a copy of the GNU Lesser General Public License
// along with DOLFIN. If not, see <http://www.gnu.org/licenses/>.
//
// Modified by Kristian Oelgaard, 2008
// Modified by Martin Sandve Alnes, 2008
// Modified by Johan Hake, 2009
// Modified by Joachim B. Haga, 2012
//
// First added:  2007-04-10
// Last changed: 2012-02-29

#include <map>
#include <utility>
#include <boost/assign/list_of.hpp>
#include <boost/serialization/utility.hpp>

#include <dolfin/common/Timer.h>
#include <dolfin/common/constants.h>
#include <dolfin/common/Array.h>
#include <dolfin/common/NoDeleter.h>
#include <dolfin/function/GenericFunction.h>
#include <dolfin/function/FunctionSpace.h>
#include <dolfin/function/Constant.h>
#include <dolfin/log/log.h>
#include <dolfin/mesh/Mesh.h>
#include <dolfin/mesh/MeshData.h>
#include <dolfin/mesh/MeshDomains.h>
#include <dolfin/mesh/MeshFunction.h>
#include <dolfin/mesh/MeshValueCollection.h>
#include <dolfin/mesh/Vertex.h>
#include <dolfin/mesh/Cell.h>
#include <dolfin/mesh/Facet.h>
#include <dolfin/mesh/Point.h>
#include <dolfin/mesh/SubDomain.h>
#include <dolfin/la/GenericMatrix.h>
#include <dolfin/la/GenericVector.h>
#include <dolfin/la/LinearAlgebraFactory.h>
#include "GenericDofMap.h"
#include "FiniteElement.h"
#include "UFCMesh.h"
#include "UFCCell.h"
#include "DirichletBC.h"

using namespace dolfin;

const std::set<std::string> DirichletBC::methods
            = boost::assign::list_of("topological")("geometric")("pointwise");

//-----------------------------------------------------------------------------
DirichletBC::DirichletBC(const FunctionSpace& V, const GenericFunction& g,
                         const SubDomain& sub_domain, std::string method)
  : BoundaryCondition(V),
    Hierarchical<DirichletBC>(*this),
    g(reference_to_no_delete_pointer(g)),
    _method(method), _user_sub_domain(reference_to_no_delete_pointer(sub_domain))
{
  check();
  parameters = default_parameters();
}
//-----------------------------------------------------------------------------
DirichletBC::DirichletBC(boost::shared_ptr<const FunctionSpace> V,
                         boost::shared_ptr<const GenericFunction> g,
                         boost::shared_ptr<const SubDomain> sub_domain,
                         std::string method)
  : BoundaryCondition(V),
    Hierarchical<DirichletBC>(*this),
    g(g), _method(method), _user_sub_domain(sub_domain)
{
  check();
  parameters = default_parameters();
}
//-----------------------------------------------------------------------------
DirichletBC::DirichletBC(const FunctionSpace& V, const GenericFunction& g,
                         const MeshFunction<uint>& sub_domains,
                         uint sub_domain, std::string method)
  : BoundaryCondition(V),
    Hierarchical<DirichletBC>(*this),
    g(reference_to_no_delete_pointer(g)),
    _method(method),
    _user_mesh_function(reference_to_no_delete_pointer(sub_domains)),
    _user_sub_domain_marker(sub_domain)
{
  check();
  parameters = default_parameters();
}
//-----------------------------------------------------------------------------
DirichletBC::DirichletBC(boost::shared_ptr<const FunctionSpace> V,
                         boost::shared_ptr<const GenericFunction> g,
                         boost::shared_ptr<const MeshFunction<uint> > sub_domains,
                         uint sub_domain,
                         std::string method)
  : BoundaryCondition(V),
    Hierarchical<DirichletBC>(*this),
    g(g), _method(method),
    _user_mesh_function(sub_domains),
    _user_sub_domain_marker(sub_domain)
{
  check();
  parameters = default_parameters();
}
//-----------------------------------------------------------------------------
DirichletBC::DirichletBC(const FunctionSpace& V, const GenericFunction& g,
                         uint sub_domain, std::string method)
  : BoundaryCondition(V),
    Hierarchical<DirichletBC>(*this),
    g(reference_to_no_delete_pointer(g)), _method(method),
    _user_sub_domain_marker(sub_domain)
{
  check();
  parameters = default_parameters();
}
//-----------------------------------------------------------------------------
DirichletBC::DirichletBC(boost::shared_ptr<const FunctionSpace> V,
                         boost::shared_ptr<const GenericFunction> g,
                         uint sub_domain, std::string method)
  : BoundaryCondition(V),
    Hierarchical<DirichletBC>(*this),
    g(g), _method(method),
    _user_sub_domain_marker(sub_domain)
{
  check();
  parameters = default_parameters();
}
//-----------------------------------------------------------------------------
DirichletBC::DirichletBC(boost::shared_ptr<const FunctionSpace> V,
                         boost::shared_ptr<const GenericFunction> g,
                         const std::vector<std::pair<uint, uint> >& markers,
                         std::string method)
  : BoundaryCondition(V),
    Hierarchical<DirichletBC>(*this),
    g(g), _method(method), facets(markers)
{
  check();
  parameters = default_parameters();
}
//-----------------------------------------------------------------------------
DirichletBC::DirichletBC(const DirichletBC& bc)
  : BoundaryCondition(bc._function_space),
    Hierarchical<DirichletBC>(*this)
{
  // Set default parameters
  parameters = default_parameters();

  *this = bc;
}
//-----------------------------------------------------------------------------
DirichletBC::~DirichletBC()
{
  // Do nothing
}
//-----------------------------------------------------------------------------
const DirichletBC& DirichletBC::operator= (const DirichletBC& bc)
{
  _function_space = bc._function_space;
  g = bc.g;
  _method = bc._method;
  _user_sub_domain = bc._user_sub_domain;
  facets = bc.facets;

  // Call assignment operator for base class
  Hierarchical<DirichletBC>::operator=(bc);

  return *this;
}
//-----------------------------------------------------------------------------
void DirichletBC::apply(GenericMatrix& A) const
{
  apply(&A, 0, 0);
}
//-----------------------------------------------------------------------------
void DirichletBC::apply(GenericVector& b) const
{
  apply(0, &b, 0);
}
//-----------------------------------------------------------------------------
void DirichletBC::apply(GenericMatrix& A, GenericVector& b) const
{
  apply(&A, &b, 0);
}
//-----------------------------------------------------------------------------
void DirichletBC::apply(GenericVector& b, const GenericVector& x) const
{
  apply(0, &b, &x);
}
//-----------------------------------------------------------------------------
void DirichletBC::apply(GenericMatrix& A,
                        GenericVector& b,
                        const GenericVector& x) const
{
  apply(&A, &b, &x);
}
//-----------------------------------------------------------------------------
void DirichletBC::gather(Map& boundary_values) const
{
  Timer timer("DirichletBC gather");

  typedef std::vector<std::pair<uint, double> > bv_vec_type;
  typedef std::map<uint, bv_vec_type> map_type;

  typedef boost::unordered_map<uint, std::vector<uint> > shared_dof_type;
  typedef shared_dof_type::const_iterator shared_dof_iterator;
  typedef std::vector<uint>::const_iterator proc_iterator;

  dolfin_assert(_function_space->dofmap());
  const GenericDofMap& dofmap = *_function_space->dofmap();
  const shared_dof_type& shared_dofs = dofmap.shared_dofs();

  // Create list of boundary values to send to each processor

  map_type proc_map;
  for (Map::const_iterator bv = boundary_values.begin(); bv != boundary_values.end(); ++bv)
  {
    // If the boundary value is attached to a shared dof, add it to the list of
    // boundary values for each of the processors that share it
    shared_dof_iterator shared_dof = shared_dofs.find(bv->first);
    if (shared_dof != shared_dofs.end())
    {
      for (proc_iterator proc = shared_dof->second.begin(); proc != shared_dof->second.end(); ++proc)
        proc_map[*proc].push_back(*bv);
    }
  }

  // Distribute the lists between neighbours
  if (MPI::num_processes() > 1)
  {
  map_type received_bvs;
  MPI::distribute(dofmap.neighbours(), proc_map, received_bvs);

  // Add the received boundary values to the local boundary values

  for (map_type::const_iterator it = received_bvs.begin(); it != received_bvs.end(); ++it)
    boundary_values.insert(it->second.begin(), it->second.end());
  }
}
//-----------------------------------------------------------------------------
void DirichletBC::get_boundary_values(Map& boundary_values,
                         std::string method) const
{
  // Create local data
  BoundaryCondition::LocalData data(*_function_space);

  // Compute dofs and values
  compute_bc(boundary_values, data, method);
}
//-----------------------------------------------------------------------------
void DirichletBC::zero(GenericMatrix& A) const
{
  // A map to hold the mapping from boundary dofs to boundary values
  Map boundary_values;

  // Create local data for application of boundary conditions
  BoundaryCondition::LocalData data(*_function_space);

  // Compute dofs and values
  compute_bc(boundary_values, data, _method);

  // Copy boundary value data to arrays
  std::vector<uint> dofs(boundary_values.size());
  Map::const_iterator bv;
  uint i = 0;
  for (bv = boundary_values.begin(); bv != boundary_values.end(); ++bv)
    dofs[i++] = bv->first;

  // Modify linear system (A_ii = 1)
  A.zero(boundary_values.size(), &dofs[0]);

  // Finalise changes to A
  A.apply("insert");
}
//-----------------------------------------------------------------------------
void DirichletBC::zero_columns(GenericMatrix& A,
                               GenericVector& b,
                               double diag_val) const
{
  Map bv_map;
  get_boundary_values(bv_map, _method);

  // Create lookup table of dofs
  //const uint nrows = A.size(0); // should be equal to b.size()
  const uint ncols = A.size(1); // should be equal to max possible dof+1

  std::pair<uint,uint> rows = A.local_range(0);
  //std::pair<uint,uint> cols = A.local_range(1);

  std::vector<char> is_bc_dof(ncols);
  std::vector<double> bc_dof_val(ncols);
  for (Map::const_iterator bv = bv_map.begin();  bv != bv_map.end();  ++bv)
  {
    is_bc_dof[bv->first] = 1;
    bc_dof_val[bv->first] = bv->second;
  }

  // Scan through all columns of all rows, setting to zero if is_bc_dof[column]
  // At the same time, we collect corrections to the RHS

  std::vector<uint>   cols;
  std::vector<double> vals;
  std::vector<double> b_vals;
  std::vector<uint>   b_rows;

  for (uint row=rows.first; row<rows.second; row++)
  {
    // If diag_val is nonzero, the matrix is a diagonal block (nrows==ncols),
    // and we can set the whole BC row
    if (diag_val != 0.0 && is_bc_dof[row])
    {
      A.getrow(row, cols, vals);
      for (uint j=0; j<cols.size(); j++)
        vals[j] = (cols[j]==row) * diag_val;
      A.setrow(row, cols, vals);
      A.apply("insert");
      b.setitem(row, bc_dof_val[row]*diag_val);
    }
    else // Otherwise, we scan the row for BC columns
    {
      A.getrow(row, cols, vals);
      bool row_changed=false;
      for (uint j=0; j<cols.size(); j++)
      {
        const uint col = cols[j];

        // Skip columns that aren't BC, and entries that are zero
        if (!is_bc_dof[col] || vals[j] == 0.0)
          continue;

        // We're going to change the row, so make room for it
        if (!row_changed)
        {
          row_changed = true;
          b_rows.push_back(row);
          b_vals.push_back(0.0);
        }

        b_vals.back() -= bc_dof_val[col]*vals[j];
        vals[j] = 0.0;
      }
      if (row_changed)
      {
        A.setrow(row, cols, vals);
        A.apply("insert");
      }
    }
  }

  b.add(&b_vals.front(), b_rows.size(), &b_rows.front());
  b.apply("add");
}
//-----------------------------------------------------------------------------
const std::vector<std::pair<dolfin::uint, dolfin::uint> >& DirichletBC::markers() const
{
  return facets;
}
//-----------------------------------------------------------------------------
boost::shared_ptr<const GenericFunction> DirichletBC::value() const
{
  return g;
}
//-----------------------------------------------------------------------------
boost::shared_ptr<const SubDomain> DirichletBC::user_sub_domain() const
{
  return _user_sub_domain;
}
//-----------------------------------------------------------------------------
bool DirichletBC::is_compatible(GenericFunction& v) const
{
  // This function only checks the values at vertices when it should
  // really check that the dof functionals agree. The check here is
  // neither necessary nor sufficient to guarantee compatible boundary
  // boundary conditions but a more robust test requires access to the
  // function space.

  dolfin_error("DirichletBC.cpp",
               "call is_compatible",
               "This function has not been updated for the new Function class interface");

  /*
  // Compute value size
  uint size = 1;
  const uint rank = g->function_space().element()->value_rank();
  for (uint i = 0; i < rank ; i++)
    size *= g->function_space().element()->value_dimension(i);
  double* g_values = new double[size];
  double* v_values = new double[size];

  // Get mesh
  const Mesh& mesh = _function_space->mesh();

  // Iterate over facets
  for (uint f = 0; f < facets.size(); f++)
  {
    // Create cell and facet
    uint cell_number  = facets[f].first;
    uint facet_number = facets[f].second;
    Cell cell(mesh, cell_number);
    Facet facet(mesh, facet_number);

    // Make cell and facet available to user-defined function
    dolfin_error("DirichletBC.cpp",
                 "add proper message here",
                 "Does the new GenericFunction class need an 'update' function?");
    //g->update(cell, facet_number);
    //v.update(cell, facet_number);

    // Iterate over facet vertices
    for (VertexIterator vertex(facet); !vertex.end(); ++vertex)
    {
      // Evaluate g and v at vertex
      g->eval(g_values, vertex->x());
      v.eval(v_values, vertex->x());

      // Check values
      for (uint i = 0; i < size; i++)
      {
        if (std::abs(g_values[i] - v_values[i]) > DOLFIN_EPS)
        {
          Point p(mesh.geometry().dim(), vertex->x());
          cout << "Incompatible function value " << v_values[i] << " at x = " << p << ", should be " << g_values[i] << "." << endl;
          delete [] g_values;
          delete [] v_values;
          return false;
        }
      }
    }
  }

  delete [] g_values;
  delete [] v_values;
  */

  return true;
}
//-----------------------------------------------------------------------------
void DirichletBC::set_value(const GenericFunction& g)
{
  this->g = reference_to_no_delete_pointer(g);
}
//-----------------------------------------------------------------------------
void DirichletBC::homogenize()
{
  const uint value_rank = g->value_rank();
  if (!value_rank)
  {
    boost::shared_ptr<Constant> zero(new Constant(0.0));
    set_value(zero);
  } else if (value_rank == 1)
  {
    const uint value_dim = g->value_dimension(0);
    std::vector<double> values(value_dim, 0.0);
    boost::shared_ptr<Constant> zero(new Constant(values));
    set_value(zero);
  } else
  {
    std::vector<uint> value_shape;
    for (uint i = 0; i < value_rank; i++)
      value_shape.push_back(g->value_dimension(i));
    std::vector<double> values(g->value_size(), 0.0);
    boost::shared_ptr<Constant> zero(new Constant(value_shape, values));
    set_value(zero);
  }
}
//-----------------------------------------------------------------------------
void DirichletBC::set_value(boost::shared_ptr<const GenericFunction> g)
{
  this->g = g;
}
//-----------------------------------------------------------------------------
std::string DirichletBC::method() const
{
  return _method;
}
//-----------------------------------------------------------------------------
void DirichletBC::apply(GenericMatrix* A,
                        GenericVector* b,
                        const GenericVector* x) const
{
  Timer timer("DirichletBC apply");

  // Check arguments
  check_arguments(A, b, x);

  // A map to hold the mapping from boundary dofs to boundary values
  Map boundary_values;

  // Create local data for application of boundary conditions
  BoundaryCondition::LocalData data(*_function_space);

  // Compute dofs and values
  compute_bc(boundary_values, data, _method);

  // Copy boundary value data to arrays
  const uint size = boundary_values.size();
  std::vector<uint> dofs(size);
  std::vector<double> values(size);
  Map::const_iterator bv;
  uint i = 0;
  for (bv = boundary_values.begin(); bv != boundary_values.end(); ++bv)
  {
    dofs[i]     = bv->first;
    values[i++] = bv->second;
  }

  // Modify boundary values for nonlinear problems
  if (x)
  {
    // Get values (these must reside in local portion (including ghost
    // values) of the vector
    std::vector<double> x_values(size);
    x->get_local(&x_values[0], dofs.size(), &dofs[0]);

    // Modify RHS entries
    for (uint i = 0; i < size; i++)
      values[i] = x_values[i] - values[i];
  }

  log(PROGRESS, "Applying boundary conditions to linear system.");

  // Modify RHS vector (b[i] = value) and apply changes
  if (b)
  {
    b->set(&values[0], size, &dofs[0]);
    b->apply("insert");
  }

  // Modify linear system (A_ii = 1) and apply changes
  if (A)
  {
    const bool use_ident = parameters["use_ident"];
    if (use_ident)
      A->ident(size, &dofs[0]);
    else
    {
      for (uint i = 0; i < size; i++)
      {
        std::pair<uint, uint> ij(dofs[i], dofs[i]);
        A->setitem(ij, 1.0);
      }
    }

    // Apply changes
    A->apply("add");
  }
}
//-----------------------------------------------------------------------------
void DirichletBC::check() const
{
  dolfin_assert(g);
  dolfin_assert(_function_space->element());

  // Check for common errors, message below might be cryptic
  if (g->value_rank() == 0 && _function_space->element()->value_rank() == 1)
  {
    dolfin_error("DirichletBC.cpp",
                 "create Dirichlet boundary condition",
                 "Expecting a vector-valued boundary value but given function is scalar");
  }
  if (g->value_rank() == 1 && _function_space->element()->value_rank() == 0)
  {
    dolfin_error("DirichletBC.cpp",
                 "create Dirichlet boundary condition",
                 "Expecting a scalar boundary value but given function is vector-valued");
  }

  // Check that value shape of boundary value
  if (g->value_rank() != _function_space->element()->value_rank())
  {
    dolfin_error("DirichletBC.cpp",
                 "create Dirichlet boundary condition",
                 "Illegal value rank (%d), expecting (%d)",
                 g->value_rank(), _function_space->element()->value_rank());
  }
  for (uint i = 0; i < g->value_rank(); i++)
  {
    if (g->value_dimension(i) != _function_space->element()->value_dimension(i))
    {
      dolfin_error("DirichletBC.cpp",
                   "create Dirichlet boundary condition",
                   "Illegal value dimension (%d), expecting (%d)",
                   g->value_dimension(i),
                   _function_space->element()->value_dimension(i));
    }
  }

  // Check that boundary condition method is known
  if (methods.count(_method) == 0)
  {
    dolfin_error("DirichletBC.cpp",
                 "create Dirichlet boundary condition",
                 "unknown method (\"%s\")", _method.c_str());
  }

  // Check that the mesh is ordered
  dolfin_assert(_function_space->mesh());
  if (!_function_space->mesh()->ordered())
  {
    dolfin_error("DirichletBC.cpp",
                 "create Dirichlet boundary condition",
                 "Mesh is not ordered according to the UFC numbering convention. Consider calling mesh.order()");
  }
}
//-----------------------------------------------------------------------------
void DirichletBC::init_facets() const
{
<<<<<<< HEAD
  if (!facets.empty())
=======
  Timer timer("DirichletBC init facets");

  if (facets.size() > 0)
>>>>>>> bc3c1707
    return;

  if (_user_sub_domain)
    init_from_sub_domain(_user_sub_domain);
  else if (_user_mesh_function)
    init_from_mesh_function(*_user_mesh_function, _user_sub_domain_marker);
  else
    init_from_mesh(_user_sub_domain_marker);
}
//-----------------------------------------------------------------------------
void DirichletBC::init_from_sub_domain(boost::shared_ptr<const SubDomain> sub_domain) const
{
  dolfin_assert(facets.empty());

  // FIXME: This can be made more efficient, we should be able to
  // FIXME: extract the facets without first creating a MeshFunction on
  // FIXME: the entire mesh and then extracting the subset. This is done
  // FIXME: mainly for convenience (we may reuse mark() in SubDomain).

  dolfin_assert(_function_space->mesh());
  const Mesh& mesh = *_function_space->mesh();

  // Create mesh function for sub domain markers on facets
  const uint dim = mesh.topology().dim();
  _function_space->mesh()->init(dim - 1);
  MeshFunction<uint> sub_domains(mesh, dim - 1);

  // Set geometric dimension (needed for SWIG interface)
  sub_domain->_geometric_dimension = mesh.geometry().dim();

  // Mark everything as sub domain 1
  sub_domains = 1;

  // Mark the sub domain as sub domain 0
  sub_domain->mark(sub_domains, 0);

  // Initialize from mesh function
  init_from_mesh_function(sub_domains, 0);
}
//-----------------------------------------------------------------------------
void DirichletBC::init_from_mesh_function(const MeshFunction<uint>& sub_domains,
                                          uint sub_domain) const
{
  dolfin_assert(facets.empty());

  dolfin_assert(_function_space->mesh());
  const Mesh& mesh = *_function_space->mesh();

  // Make sure we have the facet - cell connectivity
  const uint dim = mesh.topology().dim();
  mesh.init(dim - 1, dim);

  // Build set of boundary facets
  for (FacetIterator facet(mesh); !facet.end(); ++facet)
  {
    // Skip facets not on this boundary
    if (sub_domains[*facet] != sub_domain)
      continue;

    // Get cell to which facet belongs (there may be two, but pick first)
    const Cell cell(mesh, facet->entities(dim)[0]);

    // Get local index of facet with respect to the cell
    const uint facet_number = cell.index(*facet);

    // Copy data
    facets.push_back(std::pair<uint, uint>(cell.index(), facet_number));
  }
}
//-----------------------------------------------------------------------------
void DirichletBC::init_from_mesh(uint sub_domain) const
{
  dolfin_assert(facets.empty());

  // For this to work, the mesh *needs* to be ordered according to
  // the UFC ordering before it gets here. So reordering the mesh
  // here will either have no effect (if the mesh is already ordered
  // or it won't do anything good (since the markers are wrong anyway).
  // In conclusion: we don't need to order the mesh here.

  dolfin_assert(_function_space->mesh());
  const Mesh& mesh = *_function_space->mesh();

  // Assign domain numbers for each facet
  const uint D = mesh.topology().dim();
  const std::map<std::pair<uint, uint>, uint>&
    markers = mesh.domains().markers(D - 1).values();
  std::map<std::pair<uint, uint>, uint>::const_iterator mark;
  for (mark = markers.begin(); mark != markers.end(); ++mark)
  {
    if (mark->second == sub_domain)
      facets.push_back(mark->first);
  }
}
//-----------------------------------------------------------------------------
void DirichletBC::compute_bc(Map& boundary_values,
                             BoundaryCondition::LocalData& data,
                             std::string method) const
{
  Timer timer("DirichletBC compute bc");

  // Set method if dafault
  if (method == "default")
    method = _method;

  // Choose strategy
  if (method == "topological")
    compute_bc_topological(boundary_values, data);
  else if (method == "geometric")
    compute_bc_geometric(boundary_values, data);
  else if (method == "pointwise")
    compute_bc_pointwise(boundary_values, data);
  else
  {
    dolfin_error("DirichletBC.cpp",
                 "compute boundary conditions",
                 "Unknown method for application of boundary conditions");
  }
}
//-----------------------------------------------------------------------------
void DirichletBC::compute_bc_topological(Map& boundary_values,
                                         BoundaryCondition::LocalData& data) const
{
  dolfin_assert(_function_space);
  dolfin_assert(g);

  init_facets();

  // Special case
  if (facets.empty())
  {
    if (MPI::num_processes() == 1)
      warning("Found no facets matching domain for boundary condition.");
    return;
  }

  // Get mesh and dofmap
  dolfin_assert(_function_space->mesh());
  dolfin_assert(_function_space->dofmap());
  const Mesh& mesh = *_function_space->mesh();
  const GenericDofMap& dofmap = *_function_space->dofmap();

  // Create UFC cell object
  UFCCell ufc_cell(mesh);

  // Iterate over facets
  dolfin_assert(_function_space->element());
  Progress p("Computing Dirichlet boundary values, topological search", facets.size());
  for (uint f = 0; f < facets.size(); ++f)
  {
    // Get cell number and local facet number
    const uint cell_number  = facets[f].first;
    const uint facet_number = facets[f].second;

    // Create cell
    Cell cell(mesh, cell_number);
    ufc_cell.update(cell, facet_number);

    // Restrict coefficient to cell
    g->restrict(&data.w[0], *_function_space->element(), cell, ufc_cell);

    // Tabulate dofs on cell
    const std::vector<uint>& cell_dofs = dofmap.cell_dofs(cell.index());

    // Tabulate which dofs are on the facet
    dofmap.tabulate_facet_dofs(&data.facet_dofs[0], facet_number);

    // Pick values for facet
    for (uint i = 0; i < dofmap.num_facet_dofs(); i++)
    {
      const uint global_dof = cell_dofs[data.facet_dofs[i]];
      const double value = data.w[data.facet_dofs[i]];
      boundary_values[global_dof] = value;
    }
    p++;
  }
}
//-----------------------------------------------------------------------------
void DirichletBC::compute_bc_geometric(Map& boundary_values,
                                       BoundaryCondition::LocalData& data) const
{
  dolfin_assert(_function_space);
  dolfin_assert(_function_space->element());
  dolfin_assert(g);

  init_facets();

  // Special case
  if (facets.empty())
  {
    if (MPI::num_processes() == 1)
      warning("Found no facets matching domain for boundary condition.");
    return;
  }

  // Get mesh and dofmap
  dolfin_assert(_function_space->mesh());
  dolfin_assert(_function_space->dofmap());
  const Mesh& mesh = *_function_space->mesh();
  const GenericDofMap& dofmap = *_function_space->dofmap();

  // Initialize facets, needed for geometric search
  log(TRACE, "Computing facets, needed for geometric application of boundary conditions.");
  mesh.init(mesh.topology().dim() - 1);

  // Iterate over facets
  Progress p("Computing Dirichlet boundary values, geometric search", facets.size());
  for (uint f = 0; f < facets.size(); ++f)
  {
    // Get cell number and local facet number
    const uint cell_number = facets[f].first;
    const uint facet_number = facets[f].second;

    // Create facet
    Cell cell(mesh, cell_number);
    Facet facet(mesh, cell.entities(mesh.topology().dim() - 1)[facet_number]);

    // Create UFC cell object
    UFCCell ufc_cell(mesh);

    // Loop the vertices associated with the facet
    for (VertexIterator vertex(facet); !vertex.end(); ++vertex)
    {
      // Loop the cells associated with the vertex
      for (CellIterator c(*vertex); !c.end(); ++c)
      {
        ufc_cell.update(*c, facet_number);

        bool interpolated = false;

        // Tabulate coordinates of dofs on cell
        dofmap.tabulate_coordinates(data.coordinates, ufc_cell);

        // Tabulate dofs on cell
        const std::vector<uint>& cell_dofs = dofmap.cell_dofs(c->index());

        // Loop over all dofs on cell
        for (uint i = 0; i < dofmap.cell_dimension(c->index()); ++i)
        {
          // Check if the coordinates are on current facet and thus on boundary
          if (!on_facet(&(data.coordinates[i][0]), facet))
            continue;

          if (!interpolated)
          {
            // Restrict coefficient to cell
            g->restrict(&data.w[0], *_function_space->element(), cell, ufc_cell);
          }

          // Set boundary value
          const uint global_dof = cell_dofs[i];
          const double value = data.w[i];
          boundary_values[global_dof] = value;
        }
      }
    }
  }
}
//-----------------------------------------------------------------------------
void DirichletBC::compute_bc_pointwise(Map& boundary_values,
                                      BoundaryCondition::LocalData& data) const
{
  dolfin_assert(_function_space);
  dolfin_assert(_function_space->element());
  dolfin_assert(g);

  if (!_user_sub_domain)
    dolfin_error("DirichletBC.cpp",
                 "computing Dirichlet boundary values, pointwise search",
                 "A SubDomain is required for pointwise search");

  // Get mesh and dofmap
  dolfin_assert(_function_space->mesh());
  dolfin_assert(_function_space->dofmap());
  const Mesh& mesh = *_function_space->mesh();
  const GenericDofMap& dofmap = *_function_space->dofmap();

  // Geometric dim
  const uint gdim = mesh.geometry().dim();

  // Create UFC cell object
  UFCCell ufc_cell(mesh);

  // FIXME: This is broken because sub-dofmaps do not return a range.
  //        An error is thrown.
  // Speeder-upper
  //std::pair<uint,uint> local_range = dofmap.ownership_range();
  //std::vector<bool> already_visited(local_range.second - local_range.first, false);

  // Iterate over cells
  Progress p("Computing Dirichlet boundary values, pointwise search", mesh.num_cells());
  for (CellIterator cell(mesh); !cell.end(); ++cell)
  {
    // Update UFC cell
    ufc_cell.update(*cell);

    // Tabulate coordinates of dofs on cell
    dofmap.tabulate_coordinates(data.coordinates, ufc_cell);

    // Tabulate dofs on cell
    const std::vector<uint>& cell_dofs = dofmap.cell_dofs(cell->index());

    // Interpolate function only once and only on cells where necessary
    bool already_interpolated = false;

    // Loop all dofs on cell
    for (uint i = 0; i < dofmap.cell_dimension(cell->index()); ++i)
    {
      const uint global_dof = cell_dofs[i];
      /*
      if (global_dof >= local_range.first && global_dof < local_range.second)
      {
        const uint dof_index = global_dof - local_range.first;
        if (already_visited[dof_index])
          continue;
        already_visited[dof_index] = true;
      }
      */

      // Check if the coordinates are part of the sub domain (calls
      // user-defined 'inside' function)
      Array<double> x(gdim, &data.coordinates[i][0]);
      if (!_user_sub_domain->inside(x, false))
        continue;

      if (!already_interpolated)
      {
        already_interpolated = true;

        // Restrict coefficient to cell
        g->restrict(&data.w[0], *_function_space->element(), *cell, ufc_cell);
      }

      // Set boundary value
      const double value = data.w[i];
      boundary_values[global_dof] = value;
    }

    p++;
  }
}
//-----------------------------------------------------------------------------
bool DirichletBC::on_facet(double* coordinates, Facet& facet) const
{
  // Check if the coordinates are on the same line as the line segment
  if (facet.dim() == 1)
  {
    // Create points
    Point p(coordinates[0], coordinates[1]);
    const Point v0 = Vertex(facet.mesh(), facet.entities(0)[0]).point();
    const Point v1 = Vertex(facet.mesh(), facet.entities(0)[1]).point();

    // Create vectors
    const Point v01 = v1 - v0;
    const Point vp0 = v0 - p;
    const Point vp1 = v1 - p;

    // Check if the length of the sum of the two line segments vp0 and vp1 is
    // equal to the total length of the facet
    if (std::abs(v01.norm() - vp0.norm() - vp1.norm()) < DOLFIN_EPS)
      return true;
    else
      return false;
  }
  // Check if the coordinates are in the same plane as the triangular facet
  else if (facet.dim() == 2)
  {
    // Create points
    const Point p(coordinates[0], coordinates[1], coordinates[2]);
    const Point v0 = Vertex(facet.mesh(), facet.entities(0)[0]).point();
    const Point v1 = Vertex(facet.mesh(), facet.entities(0)[1]).point();
    const Point v2 = Vertex(facet.mesh(), facet.entities(0)[2]).point();

    // Create vectors
    const Point v01 = v1 - v0;
    const Point v02 = v2 - v0;
    const Point vp0 = v0 - p;
    const Point vp1 = v1 - p;
    const Point vp2 = v2 - p;

    // Check if the sum of the area of the sub triangles is equal to the total
    // area of the facet
    if (std::abs(v01.cross(v02).norm() - vp0.cross(vp1).norm() - vp1.cross(vp2).norm()
        - vp2.cross(vp0).norm()) < DOLFIN_EPS)
      return true;
    else
      return false;
  }

  dolfin_error("DirichletBC.cpp",
               "determine if given point is on facet",
               "Not implemented for given facet dimension");

  return false;
}
//-----------------------------------------------------------------------------<|MERGE_RESOLUTION|>--- conflicted
+++ resolved
@@ -228,15 +228,12 @@
     // boundary values for each of the processors that share it
     shared_dof_iterator shared_dof = shared_dofs.find(bv->first);
     if (shared_dof != shared_dofs.end())
-    {
       for (proc_iterator proc = shared_dof->second.begin(); proc != shared_dof->second.end(); ++proc)
         proc_map[*proc].push_back(*bv);
-    }
   }
 
   // Distribute the lists between neighbours
-  if (MPI::num_processes() > 1)
-  {
+
   map_type received_bvs;
   MPI::distribute(dofmap.neighbours(), proc_map, received_bvs);
 
@@ -244,7 +241,6 @@
 
   for (map_type::const_iterator it = received_bvs.begin(); it != received_bvs.end(); ++it)
     boundary_values.insert(it->second.begin(), it->second.end());
-  }
 }
 //-----------------------------------------------------------------------------
 void DirichletBC::get_boundary_values(Map& boundary_values,
@@ -614,13 +610,9 @@
 //-----------------------------------------------------------------------------
 void DirichletBC::init_facets() const
 {
-<<<<<<< HEAD
-  if (!facets.empty())
-=======
   Timer timer("DirichletBC init facets");
 
   if (facets.size() > 0)
->>>>>>> bc3c1707
     return;
 
   if (_user_sub_domain)
@@ -633,7 +625,7 @@
 //-----------------------------------------------------------------------------
 void DirichletBC::init_from_sub_domain(boost::shared_ptr<const SubDomain> sub_domain) const
 {
-  dolfin_assert(facets.empty());
+  dolfin_assert(facets.size() == 0);
 
   // FIXME: This can be made more efficient, we should be able to
   // FIXME: extract the facets without first creating a MeshFunction on
@@ -664,7 +656,7 @@
 void DirichletBC::init_from_mesh_function(const MeshFunction<uint>& sub_domains,
                                           uint sub_domain) const
 {
-  dolfin_assert(facets.empty());
+  dolfin_assert(facets.size() == 0);
 
   dolfin_assert(_function_space->mesh());
   const Mesh& mesh = *_function_space->mesh();
@@ -693,7 +685,7 @@
 //-----------------------------------------------------------------------------
 void DirichletBC::init_from_mesh(uint sub_domain) const
 {
-  dolfin_assert(facets.empty());
+  dolfin_assert(facets.size() == 0);
 
   // For this to work, the mesh *needs* to be ordered according to
   // the UFC ordering before it gets here. So reordering the mesh
@@ -750,7 +742,7 @@
   init_facets();
 
   // Special case
-  if (facets.empty())
+  if (facets.size() == 0)
   {
     if (MPI::num_processes() == 1)
       warning("Found no facets matching domain for boundary condition.");
@@ -809,7 +801,7 @@
   init_facets();
 
   // Special case
-  if (facets.empty())
+  if (facets.size() == 0)
   {
     if (MPI::num_processes() == 1)
       warning("Found no facets matching domain for boundary condition.");
@@ -904,11 +896,10 @@
   // Create UFC cell object
   UFCCell ufc_cell(mesh);
 
-  // FIXME: This is broken because sub-dofmaps do not return a range.
-  //        An error is thrown.
   // Speeder-upper
-  //std::pair<uint,uint> local_range = dofmap.ownership_range();
-  //std::vector<bool> already_visited(local_range.second - local_range.first, false);
+  std::pair<uint,uint> local_range = dofmap.ownership_range();
+  std::vector<bool> already_visited(local_range.second - local_range.first);
+  std::fill(already_visited.begin(), already_visited.end(), false);
 
   // Iterate over cells
   Progress p("Computing Dirichlet boundary values, pointwise search", mesh.num_cells());
@@ -930,7 +921,6 @@
     for (uint i = 0; i < dofmap.cell_dimension(cell->index()); ++i)
     {
       const uint global_dof = cell_dofs[i];
-      /*
       if (global_dof >= local_range.first && global_dof < local_range.second)
       {
         const uint dof_index = global_dof - local_range.first;
@@ -938,10 +928,8 @@
           continue;
         already_visited[dof_index] = true;
       }
-      */
-
-      // Check if the coordinates are part of the sub domain (calls
-      // user-defined 'inside' function)
+
+      // Check if the coordinates are part of the sub domain (calls user-defined 'inside' function)
       Array<double> x(gdim, &data.coordinates[i][0]);
       if (!_user_sub_domain->inside(x, false))
         continue;
@@ -980,7 +968,7 @@
 
     // Check if the length of the sum of the two line segments vp0 and vp1 is
     // equal to the total length of the facet
-    if (std::abs(v01.norm() - vp0.norm() - vp1.norm()) < DOLFIN_EPS)
+    if ( std::abs(v01.norm() - vp0.norm() - vp1.norm()) < DOLFIN_EPS )
       return true;
     else
       return false;
