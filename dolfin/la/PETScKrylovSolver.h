// Copyright (C) 2004-2005 Johan Jansson
//
// This file is part of DOLFIN.
//
// DOLFIN is free software: you can redistribute it and/or modify
// it under the terms of the GNU Lesser General Public License as published by
// the Free Software Foundation, either version 3 of the License, or
// (at your option) any later version.
//
// DOLFIN is distributed in the hope that it will be useful,
// but WITHOUT ANY WARRANTY; without even the implied warranty of
// MERCHANTABILITY or FITNESS FOR A PARTICULAR PURPOSE. See the
// GNU Lesser General Public License for more details.
//
// You should have received a copy of the GNU Lesser General Public License
// along with DOLFIN. If not, see <http://www.gnu.org/licenses/>.
//
// Modified by Anders Logg 2005-2012
// Modified by Johan Hoffman 2005
// Modified by Andy R. Terrel 2005
// Modified by Garth N. Wells 2005-2010
//
// First added:  2005-12-02
// Last changed: 2012-08-20

#ifndef __DOLFIN_PETSC_KRYLOV_SOLVER_H
#define __DOLFIN_PETSC_KRYLOV_SOLVER_H

#ifdef HAS_PETSC

#include <map>
#include <petscksp.h>
#include <boost/scoped_ptr.hpp>
#include <boost/shared_ptr.hpp>
#include <dolfin/common/types.h>
#include "GenericLinearSolver.h"
#include "PETScObject.h"

namespace dolfin
{

  /// Forward declarations
  class GenericMatrix;
  class GenericVector;
  class PETScBaseMatrix;
  class PETScMatrix;
  class PETScVector;
  class PETScPreconditioner;
  class PETScUserPreconditioner;
  class PETScSNESSolver;
  class VectorSpaceBasis;

  /// This class implements Krylov methods for linear systems
  /// of the form Ax = b. It is a wrapper for the Krylov solvers
  /// of PETSc.

  class PETScKrylovSolver : public GenericLinearSolver, public PETScObject
  {
  public:

    /// Create Krylov solver for a particular method and names
    /// preconditioner
    PETScKrylovSolver(std::string method = "default",
                      std::string preconditioner = "default");

    /// Create Krylov solver for a particular method and
    /// PETScPreconditioner
    PETScKrylovSolver(std::string method, PETScPreconditioner& preconditioner);

    /// Create Krylov solver for a particular method and
    /// PETScPreconditioner (shared_ptr version)
    PETScKrylovSolver(std::string method,
		      boost::shared_ptr<PETScPreconditioner> preconditioner);

    /// Create Krylov solver for a particular method and
    /// PETScPreconditioner
    PETScKrylovSolver(std::string method,
                      PETScUserPreconditioner& preconditioner);

    /// Create Krylov solver for a particular method and
    /// PETScPreconditioner (shared_ptr version)
    PETScKrylovSolver(std::string method,
		    boost::shared_ptr<PETScUserPreconditioner> preconditioner);

    /// Create solver from given PETSc KSP pointer
    explicit PETScKrylovSolver(boost::shared_ptr<KSP> ksp);

    /// Destructor
    ~PETScKrylovSolver();

    /// Set operator (matrix)
    void set_operator(const boost::shared_ptr<const GenericLinearOperator> A);

    /// Set operator (matrix)
    void set_operator(const boost::shared_ptr<const PETScBaseMatrix> A);

    /// Set operator (matrix) and preconditioner matrix
    void set_operators(const boost::shared_ptr<const GenericLinearOperator> A,
                       const boost::shared_ptr<const GenericLinearOperator> P);

    /// Set operator (matrix) and preconditioner matrix
    void set_operators(const boost::shared_ptr<const PETScBaseMatrix> A,
                       const boost::shared_ptr<const PETScBaseMatrix> P);

    /// Set null space of the operator (matrix). This is used to solve
    /// singular systems
    void set_nullspace(const VectorSpaceBasis& nullspace);

<<<<<<< HEAD
    /// Set transpose null space of the operator (matrix). This is
    /// used to make sure the right hand side is in the range of
    /// singular systems
    void set_transpose_nullspace(const VectorSpaceBasis& transpose_nullspace);

=======
>>>>>>> cf25eb46
    /// Get operator (matrix)
    const PETScBaseMatrix& get_operator() const;

    /// Solve linear system Ax = b and return number of iterations
    std::size_t solve(GenericVector& x, const GenericVector& b);

    /// Solve linear system Ax = b and return number of iterations
    std::size_t solve(PETScVector& x, const PETScVector& b);

    /// Solve linear system Ax = b and return number of iterations
    std::size_t solve(const GenericLinearOperator& A, GenericVector& x,
                      const GenericVector& b);

    /// Solve linear system Ax = b and return number of iterations
    std::size_t solve(const PETScBaseMatrix& A, PETScVector& x,
                      const PETScVector& b);

    /// Return informal string representation (pretty-print)
    std::string str(bool verbose) const;

    /// Return PETSc KSP pointer
    boost::shared_ptr<KSP> ksp() const;

    /// Return a list of available solver methods
    static std::vector<std::pair<std::string, std::string> > methods();

    /// Return a list of available preconditioners
    static std::vector<std::pair<std::string, std::string> > preconditioners();

    /// Set options prefix
    void set_options_prefix(std::string prefix);

    /// Default parameter values
    static Parameters default_parameters();

    friend class PETScSNESSolver;

  private:

    // Initialize KSP solver
    void init(const std::string& method);

    // Set PETSc operators
    void set_petsc_operators();

    // Set options
    void set_petsc_options();

    // Report the number of iterations
    void write_report(int num_iterations, KSPConvergedReason reason);

    void check_dimensions(const PETScBaseMatrix& A, const GenericVector& x,
                          const GenericVector& b) const;

    // Available solvers
    static const std::map<std::string, const KSPType> _methods;

    // Available solvers descriptions
    static const std::vector<std::pair<std::string, std::string> >
      _methods_descr;

    // DOLFIN-defined PETScUserPreconditioner
    PETScUserPreconditioner* pc_dolfin;

    // PETSc solver pointer
    boost::shared_ptr<KSP> _ksp;

    // Preconditioner
    boost::shared_ptr<PETScPreconditioner> _preconditioner;

    // Operator (the matrix)
    boost::shared_ptr<const PETScBaseMatrix> _A;

    // Matrix used to construct the preconditoner
    boost::shared_ptr<const PETScBaseMatrix> _P;

    // Null space vectors
    std::vector<PETScVector> _nullspace;

    // PETSc null space. Would like this to be a scoped_ptr, but it
    //doesn't support custom deleters. Change to std::unique_ptr in
    //the future.
    boost::shared_ptr<MatNullSpace> petsc_nullspace;

    bool preconditioner_set;

  };

}

#endif

#endif<|MERGE_RESOLUTION|>--- conflicted
+++ resolved
@@ -106,14 +106,6 @@
     /// singular systems
     void set_nullspace(const VectorSpaceBasis& nullspace);
 
-<<<<<<< HEAD
-    /// Set transpose null space of the operator (matrix). This is
-    /// used to make sure the right hand side is in the range of
-    /// singular systems
-    void set_transpose_nullspace(const VectorSpaceBasis& transpose_nullspace);
-
-=======
->>>>>>> cf25eb46
     /// Get operator (matrix)
     const PETScBaseMatrix& get_operator() const;
 
