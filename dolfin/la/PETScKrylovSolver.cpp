// Copyright (C) 2005 Johan Jansson
//
// This file is part of DOLFIN.
//
// DOLFIN is free software: you can redistribute it and/or modify
// it under the terms of the GNU Lesser General Public License as published by
// the Free Software Foundation, either version 3 of the License, or
// (at your option) any later version.
//
// DOLFIN is distributed in the hope that it will be useful,
// but WITHOUT ANY WARRANTY; without even the implied warranty of
// MERCHANTABILITY or FITNESS FOR A PARTICULAR PURPOSE. See the
// GNU Lesser General Public License for more details.
//
// You should have received a copy of the GNU Lesser General Public License
// along with DOLFIN. If not, see <http://www.gnu.org/licenses/>.
//
// Modified by Anders Logg 2005-2012
// Modified by Garth N. Wells 2005-2010
// Modified by Fredrik Valdmanis 2011
//
// First added:  2005-12-02
// Last changed: 2014-07-09

#ifdef HAS_PETSC

#include <petsclog.h>

#include <dolfin/common/MPI.h>
#include <dolfin/common/NoDeleter.h>
#include <dolfin/common/Timer.h>
#include "GenericMatrix.h"
#include "GenericVector.h"
#include "KrylovSolver.h"
#include "PETScBaseMatrix.h"
#include "PETScMatrix.h"
#include "PETScPreconditioner.h"
#include "PETScUserPreconditioner.h"
#include "PETScVector.h"
#include "VectorSpaceBasis.h"
#include "PETScKrylovSolver.h"

using namespace dolfin;

// Mapping from method string to PETSc
const std::map<std::string, const KSPType> PETScKrylovSolver::_methods
= { {"default",  ""},
    {"cg",         KSPCG},
    {"gmres",      KSPGMRES},
    {"minres",     KSPMINRES},
    {"tfqmr",      KSPTFQMR},
    {"richardson", KSPRICHARDSON},
<<<<<<< HEAD
    {"bicgstab",   KSPBCGS},
    {"nash",       KSPNASH},
    {"stcg",       KSPSTCG} };
=======
    {"bicgstab",   KSPBCGS} };
>>>>>>> 4338fe42

// Mapping from method string to description
const std::vector<std::pair<std::string, std::string> >
PETScKrylovSolver::_methods_descr
=
{ {"default",    "default Krylov method"},
  {"cg",         "Conjugate gradient method"},
  {"gmres",      "Generalized minimal residual method"},
  {"minres",     "Minimal residual method"},
  {"tfqmr",      "Transpose-free quasi-minimal residual method"},
  {"richardson", "Richardson method"},
  {"bicgstab",   "Biconjugate gradient stabilized method"} };

//-----------------------------------------------------------------------------
std::vector<std::pair<std::string, std::string> >
PETScKrylovSolver::methods()
{
  return PETScKrylovSolver::_methods_descr;
}
//-----------------------------------------------------------------------------
std::vector<std::pair<std::string, std::string> >
PETScKrylovSolver::preconditioners()
{
  return PETScPreconditioner::preconditioners();
}
//-----------------------------------------------------------------------------
void PETScKrylovSolver::set_options_prefix(std::string prefix)
{
  dolfin_assert(_ksp);
  PetscErrorCode ierr = KSPSetOptionsPrefix(_ksp, prefix.c_str());
  if (ierr != 0) petsc_error(ierr, __FILE__, "KSPSetOptionsPrefix");
}
//-----------------------------------------------------------------------------
Parameters PETScKrylovSolver::default_parameters()
{
  Parameters p(KrylovSolver::default_parameters());
  p.rename("petsc_krylov_solver");

  // Norm type used in convergence test
  std::set<std::string> allowed_norm_types;
  allowed_norm_types.insert("preconditioned");
  allowed_norm_types.insert("true");
  allowed_norm_types.insert("none");
  p.add("convergence_norm_type", allowed_norm_types);

  // Control PETSc performance profiling
  p.add<bool>("profile");

  p.add("options_prefix", "default");

  return p;
}
//-----------------------------------------------------------------------------
PETScKrylovSolver::PETScKrylovSolver(std::string method,
                                     std::string preconditioner)
  : _ksp(NULL), pc_dolfin(NULL),
    _preconditioner(new PETScPreconditioner(preconditioner)),
    petsc_nullspace(NULL), preconditioner_set(false)
{
  // Check that the requested method is known
  if (_methods.count(method) == 0)
  {
    dolfin_error("PETScKrylovSolver.cpp",
                 "create PETSc Krylov solver",
                 "Unknown Krylov method \"%s\"", method.c_str());
  }

  // Set parameter values
  parameters = default_parameters();

  init(method);
}
//-----------------------------------------------------------------------------
PETScKrylovSolver::PETScKrylovSolver(std::string method,
                                     PETScPreconditioner& preconditioner)
  : _ksp(NULL),
    pc_dolfin(NULL),
    _preconditioner(reference_to_no_delete_pointer(preconditioner)),
    petsc_nullspace(NULL),
    preconditioner_set(false)
{
  // Set parameter values
  parameters = default_parameters();

  init(method);
}
//-----------------------------------------------------------------------------
PETScKrylovSolver::PETScKrylovSolver(std::string method,
  std::shared_ptr<PETScPreconditioner> preconditioner)
  : _ksp(NULL), pc_dolfin(NULL), _preconditioner(preconditioner),
  petsc_nullspace(NULL),
  preconditioner_set(false)
{
  // Set parameter values
  parameters = default_parameters();

  init(method);
}
//-----------------------------------------------------------------------------
PETScKrylovSolver::PETScKrylovSolver(std::string method,
                                     PETScUserPreconditioner& preconditioner)
  : _ksp(NULL), pc_dolfin(&preconditioner), petsc_nullspace(NULL),
    preconditioner_set(false)
{
  // Set parameter values
  parameters = default_parameters();

  init(method);
}
//-----------------------------------------------------------------------------
PETScKrylovSolver::PETScKrylovSolver(std::string method,
  std::shared_ptr<PETScUserPreconditioner> preconditioner)
  : _ksp(NULL), pc_dolfin(preconditioner.get()), petsc_nullspace(NULL),
    preconditioner_set(false)
{
  // Set parameter values
  parameters = default_parameters();

  init(method);
}
//-----------------------------------------------------------------------------
PETScKrylovSolver::PETScKrylovSolver(KSP ksp)
  : _ksp(ksp), pc_dolfin(0), petsc_nullspace(NULL), preconditioner_set(true)
{
  // Set parameter values
  parameters = default_parameters();

  // Increment reference count
  if (_ksp)
    PetscObjectReference((PetscObject)_ksp);
}
//-----------------------------------------------------------------------------
PETScKrylovSolver::~PETScKrylovSolver()
{
  if (_ksp)
    KSPDestroy(&_ksp);
  if (petsc_nullspace)
    MatNullSpaceDestroy(&petsc_nullspace);
}
//-----------------------------------------------------------------------------
void PETScKrylovSolver::set_operator(std::shared_ptr<const GenericLinearOperator> A)
{
  set_operators(A, A);
}
//-----------------------------------------------------------------------------
void PETScKrylovSolver::set_operator(std::shared_ptr<const PETScBaseMatrix> A)
{
  set_operators(A, A);
}
//-----------------------------------------------------------------------------
void PETScKrylovSolver::set_operators(std::shared_ptr<const  GenericLinearOperator> A,
                                      std::shared_ptr<const GenericLinearOperator> P)
{
  set_operators(as_type<const PETScBaseMatrix>(A),
                as_type<const PETScBaseMatrix>(P));
}
//-----------------------------------------------------------------------------
void
PETScKrylovSolver::set_operators(std::shared_ptr<const PETScBaseMatrix> A,
                                 std::shared_ptr<const PETScBaseMatrix> P)
{
  _matA = A;
  _matP = P;
  dolfin_assert(_matA);
  dolfin_assert(_matP);
}
//-----------------------------------------------------------------------------
void PETScKrylovSolver::set_nullspace(const VectorSpaceBasis& nullspace)
{
  PetscErrorCode ierr;

  // Copy vectors
  for (std::size_t i = 0; i < nullspace.dim(); ++i)
  {
    dolfin_assert(nullspace[i]);
    const PETScVector& x = nullspace[i]->down_cast<PETScVector>();

    // Copy vector
    _nullspace.push_back(x);
  }

  // Get pointers to underlying PETSc objects and normalize vectors
  std::vector<Vec> petsc_vec(nullspace.dim());
  for (std::size_t i = 0; i < nullspace.dim(); ++i)
  {
    petsc_vec[i] = _nullspace[i].vec();
    PetscReal val = 0.0;
    ierr = VecNormalize(_nullspace[i].vec(), &val);
    if (ierr != 0) petsc_error(ierr, __FILE__, "VecNormalize");
  }

  // Create null space
  if (petsc_nullspace)
    MatNullSpaceDestroy(&petsc_nullspace);
  ierr = MatNullSpaceCreate(PETSC_COMM_WORLD, PETSC_FALSE,
                            nullspace.dim(),
                            petsc_vec.data(), &petsc_nullspace);
  if (ierr != 0) petsc_error(ierr, __FILE__, "MatNullSpaceCreate");

  // Set null space
  dolfin_assert(_ksp);
  ierr = KSPSetNullSpace(_ksp, petsc_nullspace);
  if (ierr != 0) petsc_error(ierr, __FILE__, "KSPSetNullSpace");
}
//-----------------------------------------------------------------------------
const PETScBaseMatrix& PETScKrylovSolver::get_operator() const
{
  if (!_matA)
  {
    dolfin_error("PETScKrylovSolver.cpp",
                 "access operator for PETSc Krylov solver",
                 "Operator has not been set");
  }
  return *_matA;
}
//-----------------------------------------------------------------------------
std::size_t PETScKrylovSolver::solve(GenericVector& x, const GenericVector& b)
{
  return solve(as_type<PETScVector>(x), as_type<const PETScVector>(b));
}
//-----------------------------------------------------------------------------
std::size_t PETScKrylovSolver::solve(const GenericLinearOperator& A,
                                      GenericVector& x,
                                      const GenericVector& b)
{
  return solve(as_type<const PETScBaseMatrix>(A),
               as_type<PETScVector>(x),
               as_type<const PETScVector>(b));
}
//-----------------------------------------------------------------------------
std::size_t PETScKrylovSolver::solve(PETScVector& x, const PETScVector& b)
{
  Timer timer("PETSc Krylov solver");

  dolfin_assert(_matA);
  dolfin_assert(_ksp);

  PetscErrorCode ierr;

  // Check dimensions
  const std::size_t M = _matA->size(0);
  const std::size_t N = _matA->size(1);
  if (_matA->size(0) != b.size())
  {
    dolfin_error("PETScKrylovSolver.cpp",
                 "unable to solve linear system with PETSc Krylov solver",
                 "Non-matching dimensions for linear system (matrix has %d rows and right-hand side vector has %d rows)",
                 _matA->size(0), b.size());
  }

  // Write a message
  const bool report = parameters["report"];
  if (report && dolfin::MPI::rank(PETSC_COMM_WORLD) == 0)
    info("Solving linear system of size %ld x %ld (PETSc Krylov solver).", M, N);

  // Reinitialize solution vector if necessary
  if (x.empty())
  {
    _matA->init_vector(x, 1);
    x.zero();
  }

  // Set some PETSc-specific options
  set_petsc_ksp_options();

  // Set operators
  set_petsc_operators();

  // Set near null space for preconditioner
  if (_preconditioner)
  {
    dolfin_assert(_matP);
    const MatNullSpace pc_nullspace = _preconditioner->near_nullspace();

    if (pc_nullspace && !preconditioner_set)
    {
      #if PETSC_VERSION_MAJOR == 3 && PETSC_VERSION_MINOR >= 3
      ierr = MatSetNearNullSpace(_matP->mat(), pc_nullspace);
      if (ierr != 0) petsc_error(ierr, __FILE__, "MatSetNearNullSpace");
      #else
      dolfin_error("PETScMatrix.cpp",
                   "set approximate null space for PETSc matrix",
                   "This is supported by PETSc version > 3.2");
      #endif
    }
  }

  // FIXME: Improve check for re-setting preconditioner, e.g. if
  //        parameters change
  // FIXME: Solve using matrix free matrices fails if no user provided
  //        Prec is provided
  // Set preconditioner if necessary
  if (_preconditioner && !preconditioner_set)
  {
    _preconditioner->set(*this);
    preconditioner_set = true;
  }
  // User defined preconditioner
  else if (pc_dolfin && !preconditioner_set)
  {
    PETScUserPreconditioner::setup(_ksp, *pc_dolfin);
    preconditioner_set = true;
  }

  // Check whether we need a work-around for a bug in PETSc-stable.
  // This has been fixed in PETSc-dev, see
  // https://bugs.launchpad.net/dolfin/+bug/988494
  const bool use_petsc_cusp_hack = parameters["use_petsc_cusp_hack"];
  if (use_petsc_cusp_hack)
    info("Using hack to get around PETScCusp bug: ||b|| = %g", b.norm("l2"));

  // Set convergence norm type
  if (parameters["convergence_norm_type"].is_set())
  {
    const std::string convergence_norm_type
      = parameters["convergence_norm_type"];
    if (convergence_norm_type == "true")
    {
      ierr = KSPSetNormType(_ksp, KSP_NORM_UNPRECONDITIONED);
      if (ierr != 0) petsc_error(ierr, __FILE__, "KSPSetNormType");
    }
    else if (convergence_norm_type == "preconditioned")
    {
      ierr = KSPSetNormType(_ksp, KSP_NORM_PRECONDITIONED);
      if (ierr != 0) petsc_error(ierr, __FILE__, "KSPSetNormType");
    }
    else if (convergence_norm_type == "none")
    {
      ierr = KSPSetNormType(_ksp, KSP_NORM_NONE);
      if (ierr != 0) petsc_error(ierr, __FILE__, "KSPSetNormType");
    }
  }

  std::string prefix = std::string(parameters["options_prefix"]);
  if (prefix != "default")
  {
    // Make sure that the prefix has a '_' at the end if the user didn't provide it
    char lastchar = *prefix.rbegin();
    if (lastchar != '_')
      prefix += "_";

    KSPSetOptionsPrefix(_ksp, prefix.c_str());
  }
  KSPSetFromOptions(_ksp);

  // Solve linear system
  if (MPI::rank(PETSC_COMM_WORLD) == 0)
  {
    log(PROGRESS, "PETSc Krylov solver starting to solve %i x %i system.",
        _matA->size(0), _matA->size(1));
  }

  if (parameters["profile"].is_set())
  {
    const bool profile_performance = parameters["profile"];
    if (profile_performance)
    {
      PetscLogBegin();
      ierr = KSPSolve(_ksp, b.vec(), x.vec());
      if (ierr != 0) petsc_error(ierr, __FILE__, "KSPSolve");
      PetscLogView(PETSC_VIEWER_STDOUT_WORLD);
    }
  }
  else
  {
    ierr =  KSPSolve(_ksp, b.vec(), x.vec());
    if (ierr != 0) petsc_error(ierr, __FILE__, "KSPSolve");
  }

  // Update ghost values
  x.update_ghost_values();

  // Get the number of iterations
  PetscInt num_iterations = 0;
  ierr = KSPGetIterationNumber(_ksp, &num_iterations);
  if (ierr != 0) petsc_error(ierr, __FILE__, "KSPGetIterationNumber");

  // Check if the solution converged and print error/warning if not converged
  KSPConvergedReason reason;
  ierr = KSPGetConvergedReason(_ksp, &reason);
  if (ierr != 0) petsc_error(ierr, __FILE__, "KSPGetConvergedReason");
  if (reason < 0)
  {
    // Get solver residual norm
    double rnorm = 0.0;
    ierr = KSPGetResidualNorm(_ksp, &rnorm);
    if (ierr != 0) petsc_error(ierr, __FILE__, "KSPGetResidualNorm");
    const char *reason_str = KSPConvergedReasons[reason];
    bool error_on_nonconvergence = parameters["error_on_nonconvergence"];
    if (error_on_nonconvergence)
    {
      dolfin_error("PETScKrylovSolver.cpp",
                   "solve linear system using PETSc Krylov solver",
                   "Solution failed to converge in %i iterations (PETSc reason %s, residual norm ||r|| = %e)",
                   static_cast<int>(num_iterations), reason_str, rnorm);
    }
    else
    {
      warning("Krylov solver did not converge in %i iterations (PETSc reason %s, residual norm ||r|| = %e).",
              num_iterations, reason_str, rnorm);
    }
  }

  // Report results
  if (report && dolfin::MPI::rank(PETSC_COMM_WORLD) == 0)
    write_report(num_iterations, reason);

  return num_iterations;
}
//-----------------------------------------------------------------------------
std::size_t PETScKrylovSolver::solve(const PETScBaseMatrix& A,
                                      PETScVector& x,
                                      const PETScVector& b)
{
  // Set operator
  std::shared_ptr<const PETScBaseMatrix> Atmp(&A, NoDeleter());
  set_operator(Atmp);

  // Call solve
  return solve(x, b);
}
//-----------------------------------------------------------------------------
KSP PETScKrylovSolver::ksp() const
{
  return _ksp;
}
//-----------------------------------------------------------------------------
std::string PETScKrylovSolver::str(bool verbose) const
{
  dolfin_assert(_ksp);
  std::stringstream s;
  if (verbose)
  {
    warning("Verbose output for PETScKrylovSolver not implemented, calling \
PETSc KSPView directly.");
    PetscErrorCode ierr = KSPView(_ksp, PETSC_VIEWER_STDOUT_WORLD);
    if (ierr != 0) petsc_error(ierr, __FILE__, "KSPView");
  }
  else
    s << "<PETScKrylovSolver>";

  return s.str();
}
//-----------------------------------------------------------------------------
void PETScKrylovSolver::init(const std::string& method)
{
  PetscErrorCode ierr;

  if (_ksp)
    KSPDestroy(&_ksp);

  // Set up solver environment
  ierr = KSPCreate(PETSC_COMM_WORLD, &_ksp);
  if (ierr != 0) petsc_error(ierr, __FILE__, "KSPCreate");

  // Set solver type
  if (method != "default")
  {
    ierr = KSPSetType(_ksp, _methods.find(method)->second);
    if (ierr != 0) petsc_error(ierr, __FILE__, "KSPSetType");
  }
}
//-----------------------------------------------------------------------------
void PETScKrylovSolver::set_petsc_operators()
{
  dolfin_assert(_matA);
  dolfin_assert(_matP);
  dolfin_assert(_ksp);

  PetscErrorCode ierr;

  // Get parameter
  #if PETSC_VERSION_MAJOR == 3 && PETSC_VERSION_MINOR <= 4
  const std::string mat_structure = parameters("preconditioner")["structure"];

  // Set operators with appropriate option
  if (mat_structure == "same")
  {
    ierr = KSPSetOperators(_ksp, _matA->mat(), _matP->mat(), SAME_PRECONDITIONER);
    if (ierr != 0) petsc_error(ierr, __FILE__, "KSPSetOperators");
  }
  else if (mat_structure == "same_nonzero_pattern")
  {
    ierr = KSPSetOperators(_ksp, _matA->mat(), _matP->mat(), SAME_NONZERO_PATTERN);
    if (ierr != 0) petsc_error(ierr, __FILE__, "KSPSetOperators");
  }
  else if (mat_structure == "different_nonzero_pattern")
  {
    ierr = KSPSetOperators(_ksp, _matA->mat(), _matP->mat(),
                           DIFFERENT_NONZERO_PATTERN);
    if (ierr != 0) petsc_error(ierr, __FILE__, "KSPSetOperators");
  }
  else
  {
    dolfin_error("PETScKrylovSolver.cpp",
                 "set PETSc Krylov solver operators",
                 "Preconditioner re-use parameter \"%s \" is unknown",
                 mat_structure.c_str());
  }
  #else
  ierr = KSPSetOperators(_ksp, _matA->mat(), _matP->mat());
  if (ierr != 0) petsc_error(ierr, __FILE__, "KSPSetOperators");
  #endif
}
//-----------------------------------------------------------------------------
void PETScKrylovSolver::set_petsc_ksp_options()
{
  PetscErrorCode ierr;

  // GMRES restart parameter
  const int gmres_restart = parameters("gmres")["restart"];
  ierr = KSPGMRESSetRestart(_ksp, gmres_restart);
  if (ierr != 0) petsc_error(ierr, __FILE__, "KSPGMRESSetRestart");

  // Non-zero initial guess
  const bool nonzero_guess = parameters["nonzero_initial_guess"];
  PetscBool petsc_nonzero_guess = PETSC_FALSE;
  if (nonzero_guess)
    petsc_nonzero_guess = PETSC_TRUE;
  ierr = KSPSetInitialGuessNonzero(_ksp, petsc_nonzero_guess);
  if (ierr != 0) petsc_error(ierr, __FILE__, "KSPSetInitialGuessNonzero");

  // Monitor convergence
  const bool monitor_convergence = parameters["monitor_convergence"];
  if (monitor_convergence)
  {
    ierr = KSPMonitorSet(_ksp, KSPMonitorTrueResidualNorm, 0, 0);
    if (ierr != 0) petsc_error(ierr, __FILE__, "KSPMonitorSet");
  }

  // Set tolerances
  const int max_iterations = parameters["maximum_iterations"];
  ierr = KSPSetTolerances(_ksp,
                          parameters["relative_tolerance"],
                          parameters["absolute_tolerance"],
                          parameters["divergence_limit"],
                          max_iterations);
  if (ierr != 0) petsc_error(ierr, __FILE__, "KSPSetTolerances");
}
//-----------------------------------------------------------------------------
void PETScKrylovSolver::write_report(int num_iterations,
                                     KSPConvergedReason reason)
{
  dolfin_assert(_ksp);

  PetscErrorCode ierr;

  // Get name of solver and preconditioner
  PC pc;
  #if PETSC_VERSION_MAJOR == 3 && PETSC_VERSION_MINOR <= 3
  const KSPType ksp_type;
  const PCType pc_type;
  #else
  KSPType ksp_type;
  PCType pc_type;
  #endif
  ierr = KSPGetType(_ksp, &ksp_type);
  if (ierr != 0) petsc_error(ierr, __FILE__, "KSPGetType");

  ierr = KSPGetPC(_ksp, &pc);
  if (ierr != 0) petsc_error(ierr, __FILE__, "KSPGetPC");

  ierr = PCGetType(pc, &pc_type);
  if (ierr != 0) petsc_error(ierr, __FILE__, "PCGetType");

  // If using additive Schwarz or block Jacobi, get 'sub' method which is
  // applied to each block
  const std::string pc_type_str = pc_type;
  #if PETSC_VERSION_MAJOR == 3 && PETSC_VERSION_MINOR <= 3
  const KSPType sub_ksp_type;
  const PCType sub_pc_type;
  #else
  KSPType sub_ksp_type;
  PCType sub_pc_type;
  #endif
  PC sub_pc;
  KSP* sub_ksp = NULL;
  if (pc_type_str == PCASM || pc_type_str == PCBJACOBI)
  {
    if (pc_type_str == PCASM)
    {
      ierr = PCASMGetSubKSP(pc, PETSC_NULL, PETSC_NULL, &sub_ksp);
      if (ierr != 0) petsc_error(ierr, __FILE__, "PCASMGetSubKSP");
    }
    else if (pc_type_str == PCBJACOBI)
    {
      ierr = PCBJacobiGetSubKSP(pc, PETSC_NULL, PETSC_NULL, &sub_ksp);
      if (ierr != 0) petsc_error(ierr, __FILE__, "PCBJacobiGetSubKSP");
    }
    ierr = KSPGetType(*sub_ksp, &sub_ksp_type);
    if (ierr != 0) petsc_error(ierr, __FILE__, "KSPGetType");

    ierr = KSPGetPC(*sub_ksp, &sub_pc);
    if (ierr != 0) petsc_error(ierr, __FILE__, "KSPGetPC");

    ierr = PCGetType(sub_pc, &sub_pc_type);
    if (ierr != 0) petsc_error(ierr, __FILE__, "PCGetType");
  }

  // FIXME: Get preconditioner description from PETScPreconditioner

  // Report number of iterations and solver type
  if (reason >= 0)
  {
    log(PROGRESS, "PETSc Krylov solver (%s, %s) converged in %d iterations.",
        ksp_type, pc_type, num_iterations);
  }
  else
  {
    log(PROGRESS, "PETSc Krylov solver (%s, %s) failed to converge in %d iterations.",
        ksp_type, pc_type, num_iterations);
  }

  if (pc_type_str == PCASM || pc_type_str == PCBJACOBI)
  {
    log(PROGRESS, "PETSc Krylov solver preconditioner (%s) submethods: (%s, %s)",
        pc_type, sub_ksp_type, sub_pc_type);
  }

  #if PETSC_HAVE_HYPRE
  if (pc_type_str == PCHYPRE)
  {
    const char* hypre_sub_type;
    ierr = PCHYPREGetType(pc, &hypre_sub_type);
    if (ierr != 0) petsc_error(ierr, __FILE__, "PCHYPREGetType");

    log(PROGRESS, "  Hypre preconditioner method: %s", hypre_sub_type);
  }
  #endif
}
//-----------------------------------------------------------------------------
void PETScKrylovSolver::check_dimensions(const PETScBaseMatrix& A,
                                         const GenericVector& x,
                                         const GenericVector& b) const
{
  // Check dimensions of A
  if (A.size(0) == 0 || A.size(1) == 0)
  {
    dolfin_error("PETScKrylovSolver.cpp",
                 "unable to solve linear system with PETSc Krylov solver",
                 "Matrix does not have a nonzero number of rows and columns");
  }

  // Check dimensions of A vs b
  if (A.size(0) != b.size())
  {
    dolfin_error("PETScKrylovSolver.cpp",
                 "unable to solve linear system with PETSc Krylov solver",
                 "Non-matching dimensions for linear system (matrix has %d rows and right-hand side vector has %d rows)",
                 A.size(0), b.size());
  }

  // Check dimensions of A vs x
  if (!x.empty() && x.size() != A.size(1))
  {
    dolfin_error("PETScKrylovSolver.cpp",
                 "unable to solve linear system with PETSc Krylov solver",
                 "Non-matching dimensions for linear system (matrix has %d columns and solution vector has %d rows)",
                 A.size(1), x.size());
  }

  // FIXME: We could implement a more thorough check of local/global
  // FIXME: dimensions for distributed matrices and vectors here.
}
//-----------------------------------------------------------------------------

#endif<|MERGE_RESOLUTION|>--- conflicted
+++ resolved
@@ -50,13 +50,9 @@
     {"minres",     KSPMINRES},
     {"tfqmr",      KSPTFQMR},
     {"richardson", KSPRICHARDSON},
-<<<<<<< HEAD
     {"bicgstab",   KSPBCGS},
     {"nash",       KSPNASH},
     {"stcg",       KSPSTCG} };
-=======
-    {"bicgstab",   KSPBCGS} };
->>>>>>> 4338fe42
 
 // Mapping from method string to description
 const std::vector<std::pair<std::string, std::string> >
