// Copyright (C) 2010 Marie E. Rognes
// Licensed under the GNU LGPL Version 3.0 or any later version
//
// First added:  2010-09-16
// Last changed: 2011-01-14

#include <armadillo>

#include <dolfin/common/Timer.h>
#include <dolfin/fem/UFC.h>
#include <dolfin/mesh/Cell.h>
#include <dolfin/mesh/Facet.h>
#include <dolfin/fem/assemble.h>
#include <dolfin/la/Vector.h>
#include <dolfin/function/Function.h>
#include <dolfin/function/FunctionSpace.h>
#include <dolfin/function/SubSpace.h>
#include <dolfin/fem/Form.h>
#include <dolfin/fem/VariationalProblem.h>
#include <dolfin/fem/BoundaryCondition.h>
#include <dolfin/fem/DirichletBC.h>
#include <dolfin/fem/DofMap.h>

#include "ErrorControl.h"
#include "SpecialFacetFunction.h"
#include "LocalAssembler.h"

using namespace dolfin;

//-----------------------------------------------------------------------------
ErrorControl::ErrorControl(boost::shared_ptr<Form> a_star,
                           boost::shared_ptr<Form> L_star,
                           boost::shared_ptr<Form> residual,
                           boost::shared_ptr<Form> a_R_T,
                           boost::shared_ptr<Form> L_R_T,
                           boost::shared_ptr<Form> a_R_dT,
                           boost::shared_ptr<Form> L_R_dT,
                           boost::shared_ptr<Form> eta_T,
                           bool is_linear)
{
  // Assign input
  _a_star = a_star;
  _L_star = L_star;
  _residual = residual;
  _a_R_T = a_R_T;
  _L_R_T = L_R_T;
  _a_R_dT = a_R_dT;
  _L_R_dT = L_R_dT;
  _eta_T = eta_T;
  _is_linear = is_linear;

  // Extract and store additional function spaces
  const uint improved_dual = _residual->num_coefficients() - 1;
  const Function& e_tmp(dynamic_cast<const Function&>(_residual->coefficient(improved_dual)));
  _E = e_tmp.function_space_ptr();

  const Function& b_tmp(dynamic_cast<const Function&>(_a_R_dT->coefficient(0)));
  _C = b_tmp.function_space_ptr();
}
//-----------------------------------------------------------------------------
double ErrorControl::estimate_error(const Function& u,
                                    std::vector<const BoundaryCondition*> bcs)
{
  // Compute discrete dual approximation
  Function z_h(_a_star->function_space(1));
  compute_dual(z_h, bcs);

  // Compute extrapolation of discrete dual
  compute_extrapolation(z_h,  bcs);

  // Extract number of coefficients in residual
  const uint num_coeffs = _residual->num_coefficients();

  // Attach improved dual approximation to residual
  _residual->set_coefficient(num_coeffs - 1, _Ez_h);

  // Attach primal approximation if linear problem (already attached
  // otherwise).
  if (_is_linear)
    _residual->set_coefficient(num_coeffs - 2, u);

  // Assemble error estimate
  _residual->set_mesh(u.function_space().mesh());
  const double error_estimate = assemble(*_residual);

  // Return estimate
  return error_estimate;
}
//-----------------------------------------------------------------------------
void ErrorControl::compute_dual(Function& z,
                                std::vector<const BoundaryCondition*> bcs)
{
  // FIXME: Create dual (homogenized) boundary conditions
  std::vector<const BoundaryCondition*> dual_bcs;
  for (uint i = 0; i < bcs.size(); i++)
    dual_bcs.push_back(bcs[i]);   // push_back(bcs[i].homogenize());

  // Create and solve dual variational problem
  VariationalProblem dual(*_a_star, *_L_star, dual_bcs);
  dual.solve(z);
}
//-----------------------------------------------------------------------------
void ErrorControl::compute_extrapolation(const Function& z,
                                         std::vector<const BoundaryCondition*> bcs)
{
  // Extrapolate
  _Ez_h.reset(new Function(_E));
  _Ez_h->extrapolate(z);

  // Apply homogeneous boundary conditions to extrapolated dual
  for (uint i = 0; i < bcs.size(); i++)
  {
    // FIXME: Suboptimal cast.
    DirichletBC bc(*dynamic_cast<const DirichletBC*>(bcs[i]));

    // Extract SubSpace component
    const FunctionSpace& V(bc.function_space());
    const Array<uint>& component(V.component());

    // If bcs[i].function_space is non subspace:
    if (component.size() == 0)
    {
      // Define constant 0.0 on this space
      const Function u0(V);

      // Create corresponding boundary condition for extrapolation
      DirichletBC e_bc(V, u0, bc.markers());

      // Apply boundary condition to extrapolation
      e_bc.apply(_Ez_h->vector());
      continue;
    }

    // Create Subspace of _Ez_h
    SubSpace S(*_E, component[0]); // FIXME: Only one level allowed so far...

    // Define constant 0.0 on this space
    const Function u0(S);

    // Create corresponding boundary condition for extrapolation
    DirichletBC e_bc(S, u0, bc.markers());

    // Apply boundary condition to extrapolation
    //e_bc.apply(_Ez_h->vector()); // FIXME!! Awaits BUG #698229
  }
}
//-----------------------------------------------------------------------------
void ErrorControl::compute_indicators(Vector& indicators, const Function& u)
{
  // Create Function for the strong cell residual (R_T)
  Function R_T(_a_R_T->function_space(1));

  // Create SpecialFacetFunction for the strong facet residual (R_dT)
  std::vector<Function*> f_e;
  for (uint i = 0; i <= R_T.geometric_dimension(); i++)
    f_e.push_back(new Function(_a_R_dT->function_space(1)));

  SpecialFacetFunction* R_dT;
  if (f_e[0]->value_rank() == 0)
    R_dT = new SpecialFacetFunction(f_e);
  else if (f_e[0]->value_rank() == 1)
    R_dT = new SpecialFacetFunction(f_e, f_e[0]->value_dimension(0));
  else
  {
    R_dT = new SpecialFacetFunction(f_e, f_e[0]->value_dimension(0));
    error("Not implemented for tensor-valued functions");
  }

  // Compute residual representation
  residual_representation(R_T, *R_dT, u);

  // Interpolate dual extrapolation into primal test (dual trial space)
  Function Pi_E_z_h(_a_star->function_space(1));
  Pi_E_z_h.interpolate(*_Ez_h);

  // Attach coefficients to error indicator form
  _eta_T->set_coefficient(0, *_Ez_h);
  _eta_T->set_coefficient(1, R_T);
  _eta_T->set_coefficient(2, *R_dT);
  _eta_T->set_coefficient(3, Pi_E_z_h);

  // Assemble error indicator form
  assemble(indicators, *_eta_T);

  // Take absolute value of indicators
  indicators.abs();

  // Delete stuff
  for (uint i = 0; i <= R_T.geometric_dimension(); i++)
    delete f_e[i];
  delete R_dT;
}
//-----------------------------------------------------------------------------
void ErrorControl::residual_representation(Function& R_T,
                                           SpecialFacetFunction& R_dT,
                                           const Function& u)
{
  begin("Computing residual representation");

  // Compute cell residual
  Timer timer("Computation of residual representation");
  compute_cell_residual(R_T, u);

  // Compute facet residual
  compute_facet_residual(R_dT, u, R_T);
  timer.stop();

  end();
}
//-----------------------------------------------------------------------------
void ErrorControl::compute_cell_residual(Function& R_T, const Function& u)
{
  begin("Computing cell residual representation");

  // FIXME:
  const MeshFunction<uint>* cell_domains = 0;
  const MeshFunction<uint>* exterior_facet_domains = 0;
  const MeshFunction<uint>* interior_facet_domains = 0;

  // Attach primal approximation to left-hand side form (residual) if
  // necessary
  if (_is_linear)
  {
    const uint num_coeffs = _L_R_T->num_coefficients();
    _L_R_T->set_coefficient(num_coeffs - 2, u);
  }

  // Create data structures for local assembly data
  UFC ufc_lhs(*_a_R_T);
  UFC ufc_rhs(*_L_R_T);

  // Extract common space, mesh and dofmap
  const FunctionSpace& V(R_T.function_space());
  const Mesh& mesh(V.mesh());
  const GenericDofMap& dof_map = V.dofmap();

  // Define matrices for cell-residual problems
  const uint N = V.element().space_dimension();
  arma::mat A(N, N);
  arma::mat b(N, 1);
  std::vector<double> x(N);

  // Assemble and solve local linear systems
  for (CellIterator cell(mesh); !cell.end(); ++cell)
  {
    // Assemble local linear system
    LocalAssembler::assemble(A, ufc_lhs, *cell, cell_domains,
                             exterior_facet_domains, interior_facet_domains);
    LocalAssembler::assemble(b, ufc_rhs, *cell, cell_domains,
                             exterior_facet_domains, interior_facet_domains);

    // Solve linear system and convert result
    arma::vec x = arma::solve(A, b);

    // Get local-to-global dof map for cell
    const std::vector<uint>& dofs = dof_map.cell_dofs(cell->index());

    // Plug local solution into global vector
    R_T.vector().set(x.memptr(), N, &dofs[0]);
  }
  end();
}
//-----------------------------------------------------------------------------
void ErrorControl::compute_facet_residual(SpecialFacetFunction& R_dT,
                                          const Function& u,
                                          const Function& R_T)
{
  begin("Computing facet residual representation");

  // FIXME:
  const MeshFunction<uint>* cell_domains = 0;
  const MeshFunction<uint>* exterior_facet_domains = 0;
  const MeshFunction<uint>* interior_facet_domains = 0;

  // Extract function space for facet residual approximation
  const FunctionSpace& V(R_dT[0]->function_space());
  const uint N = V.element().space_dimension();

  // Extract mesh
  const Mesh& mesh(V.mesh());
  //const int q = mesh.topology().dim();
  const int dim = mesh.topology().dim();

  // Extract dimension of cell cone space (DG_{dim})
  //const int n = _C->element().space_dimension();
  const int local_cone_dim = _C->element().space_dimension();

  // Extract number of coefficients on right-hand side (for use with
  // attaching coefficients)
  const uint L_R_dT_num_coefficients = _L_R_dT->num_coefficients();

  // Attach primal approximation if linear (already attached
  // otherwise).
  if (_is_linear)
    _L_R_dT->set_coefficient(L_R_dT_num_coefficients - 3, u);

  // Attach cell residual to residual form
  _L_R_dT->set_coefficient(L_R_dT_num_coefficients - 2, R_T);

  // Extract (common) dof map
  const GenericDofMap& dof_map = V.dofmap();

  // Define matrices for facet-residual problems
  arma::mat A(N, N);
  arma::mat b(N, 1);
  std::vector<double> x(N);

  // Variables to be used for the construction of the cone function
  // b_e
  const uint num_cells = mesh.num_cells();
  const std::vector<double> ones(num_cells, 1.0);
  std::vector<uint> facet_dofs(num_cells);

  // Compute the facet residual for each local facet number
  for (int local_facet = 0; local_facet < (dim + 1); local_facet++)
  {
    // Construct "cone function" for this local facet number by
    // setting the "right" degree of freedom equal to one on each
    // cell. (Requires dof-ordering knowledge.)
    Function b_e(_C);
    facet_dofs.clear();
    for (uint k = 0; k < num_cells; k++)
      facet_dofs.push_back(local_cone_dim*(k + 1) - (dim + 1) + local_facet);
    b_e.vector().set(&ones[0], num_cells, &facet_dofs[0]);

    // Attach b_e to _a_R_dT and _L_R_dT
    _a_R_dT->set_coefficient(0, b_e);
    _L_R_dT->set_coefficient(L_R_dT_num_coefficients - 1, b_e);

    // Create data structures for local assembly data
    UFC ufc_lhs(*_a_R_dT);
    UFC ufc_rhs(*_L_R_dT);

    // Assemble and solve local linear systems
    for (CellIterator cell(mesh); !cell.end(); ++cell)
    {
      // Assemble linear system
      LocalAssembler::assemble(A, ufc_lhs, *cell, cell_domains,
                               exterior_facet_domains, interior_facet_domains);
      LocalAssembler::assemble(b, ufc_rhs, *cell, cell_domains,
                               exterior_facet_domains, interior_facet_domains);

      // Non-singularize local matrix
      for (uint i = 0; i < N; ++i)
      {
        if (std::abs(A(i, i)) < 1.0e-10)
        {
          A(i, i) = 1.0;
          b(i) = 0.0;
        }
      }

      // Solve linear system
      arma::vec x = arma::solve(A, b);

      // Get local-to-global dof map for cell
      const std::vector<uint>& dofs = dof_map.cell_dofs(cell->index());

      // Plug local solution into global vector
<<<<<<< HEAD
      R_dT[e]->vector().set(x.memptr(), N, &dofs[0]);
=======
      //R_dT[e]->vector().set(&x[0], N, &dofs[0]);
      R_dT[local_facet]->vector().set(x.memptr(), N, &dofs[0]);
>>>>>>> d48391eb
    }
  }
  end();
}
//-----------------------------------------------------------------------------<|MERGE_RESOLUTION|>--- conflicted
+++ resolved
@@ -357,12 +357,7 @@
       const std::vector<uint>& dofs = dof_map.cell_dofs(cell->index());
 
       // Plug local solution into global vector
-<<<<<<< HEAD
       R_dT[e]->vector().set(x.memptr(), N, &dofs[0]);
-=======
-      //R_dT[e]->vector().set(&x[0], N, &dofs[0]);
-      R_dT[local_facet]->vector().set(x.memptr(), N, &dofs[0]);
->>>>>>> d48391eb
     }
   }
   end();
