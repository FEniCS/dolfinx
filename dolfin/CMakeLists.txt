--- conflicted
+++ resolved
@@ -100,14 +100,7 @@
 if (DOLFIN_ENABLE_PETSC AND PETSC_FOUND)
   list(APPEND DOLFIN_CXX_DEFINITIONS "-DHAS_PETSC")
   list(APPEND DOLFIN_DEP_SYSTEM_INCLUDE_DIRECTORIES ${PETSC_INCLUDE_DIRS})
-<<<<<<< HEAD
   target_link_libraries(dolfin PUBLIC ${PETSC_LIBRARIES})
-  if (PETSC_CUSP_FOUND)
-    list(APPEND DOLFIN_CXX_DEFINITIONS "-DHAS_PETSC_CUSP")
-  endif()
-=======
-  list(APPEND DOLFIN_TARGET_LINK_LIBRARIES ${PETSC_LIBRARIES})
->>>>>>> 891db129
 endif()
 
 # petsc4py
