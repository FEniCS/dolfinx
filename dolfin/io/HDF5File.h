// Copyright (C) 2012 Chris N. Richardson
//
// This file is part of DOLFIN.
//
// DOLFIN is free software: you can redistribute it and/or modify
// it under the terms of the GNU Lesser General Public License as published by
// the Free Software Foundation, either version 3 of the License, or
// (at your option) any later version.
//
// DOLFIN is distributed in the hope that it will be useful,
// but WITHOUT ANY WARRANTY; without even the implied warranty of
// MERCHANTABILITY or FITNESS FOR A PARTICULAR PURPOSE. See the
// GNU Lesser General Public License for more details.
//
// You should have received a copy of the GNU Lesser General Public License
// along with DOLFIN. If not, see <http://www.gnu.org/licenses/>.
//
// Modified by Garth N. Wells, 2012
//
// First added:  2012-05-22
<<<<<<< HEAD
// Last changed: 2013-06-03
=======
// Last changed: 2013-05-14
>>>>>>> bbd489b7

#ifndef __DOLFIN_HDF5FILE_H
#define __DOLFIN_HDF5FILE_H

#ifdef HAS_HDF5

#include <string>
#include <utility>
#include <vector>

#include "dolfin/common/MPI.h"
#include "dolfin/common/Variable.h"
#include "HDF5Interface.h"

namespace dolfin
{

  class Function;
  class GenericVector;
  class LocalMeshData;
<<<<<<< HEAD
  class GenericDofMap;
=======
  class Mesh;
  template<typename T> class MeshFunction;
  template<typename T> class MeshValueCollection;
>>>>>>> bbd489b7

  class HDF5File : public Variable
  {
  public:

    /// Constructor. file_mode should "a" (append), "w" (write) ot "r"
    /// (read).
    HDF5File(const std::string filename, const std::string file_mode,
             bool use_mpiio = true);

    /// Destructor
    ~HDF5File();

    /// Write Vector to file in a format suitable for re-reading
    void write(const GenericVector& x, const std::string name);

    /// Read vector from file
    void read(GenericVector& x, const std::string dataset_name,
              const bool use_partition_from_file = true);


    /// Write Mesh to file in a format suitable for re-reading
    void write(const Mesh& mesh, const std::string name);

    /// Write Mesh of given cell dimension to file in a format
    /// suitable for re-reading
    void write(const Mesh& mesh, const std::size_t cell_dim,
               const std::string name);

<<<<<<< HEAD
    /// Write Function to file
    /// in a format suitable for re-reading
    void write(const Function& u, const std::string name);
    void read(Function& u, const std::string name);

    /// Write MeshFunction to file
    /// in a format suitable for re-reading
=======
    /// Read Mesh from file
    void read(Mesh& mesh, const std::string name);

    /// Write MeshFunction to file in a format suitable for re-reading
>>>>>>> bbd489b7
    void write(const MeshFunction<std::size_t>& meshfunction,
               const std::string name);

    /// Write MeshFunction to file in a format suitable for re-reading
    void write(const MeshFunction<int>& meshfunction, const std::string name);

    /// Write MeshFunction to file in a format suitable for re-reading
    void write(const MeshFunction<double>& meshfunction,
               const std::string name);

    /// Write MeshFunction to file in a format suitable for re-reading
    void write(const MeshFunction<bool>& meshfunction, const std::string name);

    /// Read MeshFunction from file
    void read(MeshFunction<std::size_t>& meshfunction, const std::string name);

    /// Read MeshFunction from file
    void read(MeshFunction<int>& meshfunction, const std::string name);

    /// Read MeshFunction from file
    void read(MeshFunction<double>& meshfunction, const std::string name);

    /// Read MeshFunction from file
    void read(MeshFunction<bool>& meshfunction, const std::string name);


    /// Write MeshValueCollection to file
    void write(const MeshValueCollection<std::size_t>& mesh_values,
               const std::string name);

    /// Write MeshValueCollection to file
    void write(const MeshValueCollection<double>& mesh_values,
               const std::string name);

    /// Write MeshValueCollection to file
    void write(const MeshValueCollection<bool>& mesh_values,
               const std::string name);

    /// Read MeshValueCollection from file
    void read(MeshValueCollection<std::size_t>& mesh_values,
              const std::string name);

    /// Read MeshValueCollection from file
    void read(MeshValueCollection<double>& mesh_values,
              const std::string name);

    /// Read MeshValueCollection from file
    void read(MeshValueCollection<bool>& mesh_values,
              const std::string name);


    /// Check if dataset exists in HDF5 file
    bool has_dataset(const std::string dataset_name) const;

    /// Flush buffered I/O to disk
    void flush();

  private:

    // Friend
    friend class XDMFFile;
    friend class TimeSeriesHDF5;

    // Get cell owners for a set of cells. 
    // Returns (process, local index) pairs
    std::vector<std::pair<std::size_t, std::size_t> >
      cell_owners(const Mesh&mesh, const std::vector<std::size_t> cells);
 
    // Generate two vectors, in the range of "vector_range" of the global DOFs.
    // global_cells is a list of cells which point to the DOF (non-unique)
    // and remote_local_dofi is the pertinent local_dof of the cell.
    // input_cells is a list of cells held on this process, and
    // input_cell_dofs/x_cell_dofs list their local_dofs.
    
    void map_gdof_to_cell(const std::vector<std::size_t>& input_cells, 
                          const std::vector<dolfin::la_index>& input_cell_dofs,
                          const std::vector<std::size_t>& x_cell_dofs,
                          const std::pair<dolfin::la_index, dolfin::la_index> 
                          vector_range,
                          std::vector<std::size_t>& global_cells,
                          std::vector<std::size_t>& remote_local_dofi);

    // Given the cell dof index specified 
    // as (process, local_cell_index, local_cell_dof_index)
    // get the global_dof index from that location, and return it for all 
    // DOFs in the range of "vector_range"
    void get_global_dof(
         const std::vector<std::pair<std::size_t, std::size_t> >& cell_ownership, 
         const std::vector<std::size_t>& remote_local_dofi,
         const std::pair<std::size_t, std::size_t> vector_range,
         const GenericDofMap& dofmap,
         std::vector<dolfin::la_index>& global_dof);

    // Read a mesh and repartition (if running in parallel)
    void read_mesh_repartition(Mesh &input_mesh,
                               const std::string coordinates_name,
                               const std::string topology_name);

    // Write a MeshFunction to file
    template <typename T>
    void write_mesh_function(const MeshFunction<T>& meshfunction,
                             const std::string name);

    // Read a MeshFunction from file
    template <typename T>
    void read_mesh_function(MeshFunction<T>& meshfunction,
                            const std::string name);

    // Write a MeshValueCollection to file
    template <typename T>
    void write_mesh_value_collection(const MeshValueCollection<T>& mesh_values,
                                     const std::string name);

    // Read a MeshValueCollection from file
    template <typename T>
    void read_mesh_value_collection(MeshValueCollection<T>& mesh_values,
                                    const std::string name);

    // Write contiguous data to HDF5 data set. Data is flattened into
    // a 1D array, e.g. [x0, y0, z0, x1, y1, z1] for a vector in 3D
    template <typename T>
    void write_data(const std::string dataset_name,
                    const std::vector<T>& data,
                    const std::vector<std::size_t> global_size);

    // Reorder values into global order (used by XDMFFile when saving
    // vertex data)
    void reorder_values_by_global_indices(const Mesh& mesh,
                                 std::vector<double>& data,
                                 std::vector<std::size_t>& global_size) const;

    // HDF5 file descriptor/handle
    bool hdf5_file_open;
    hid_t hdf5_file_id;

    // Parallel mode
    const bool mpi_io;
  };

  //---------------------------------------------------------------------------
  template <typename T>
  void HDF5File::write_data(const std::string dataset_name,
                            const std::vector<T>& data,
                            const std::vector<std::size_t> global_size)
  {
    dolfin_assert(hdf5_file_open);

    dolfin_assert(global_size.size() > 0);

    // Get number of 'items'
    std::size_t num_local_items = 1;
    for (std::size_t i = 1; i < global_size.size(); ++i)
      num_local_items *= global_size[i];
    num_local_items = data.size()/num_local_items;

    // Compute offset
    const std::size_t offset = MPI::global_offset(num_local_items, true);
    std::pair<std::size_t, std::size_t> range(offset,
                                              offset + num_local_items);

    const bool chunking = parameters["chunking"];
    // Write data to HDF5 file
    HDF5Interface::write_dataset(hdf5_file_id, dataset_name, data,
                                 range, global_size, mpi_io, chunking);
  }
  //---------------------------------------------------------------------------

}

#endif
#endif<|MERGE_RESOLUTION|>--- conflicted
+++ resolved
@@ -18,11 +18,7 @@
 // Modified by Garth N. Wells, 2012
 //
 // First added:  2012-05-22
-<<<<<<< HEAD
 // Last changed: 2013-06-03
-=======
-// Last changed: 2013-05-14
->>>>>>> bbd489b7
 
 #ifndef __DOLFIN_HDF5FILE_H
 #define __DOLFIN_HDF5FILE_H
@@ -35,6 +31,7 @@
 
 #include "dolfin/common/MPI.h"
 #include "dolfin/common/Variable.h"
+#include "dolfin/common/types.h"
 #include "HDF5Interface.h"
 
 namespace dolfin
@@ -43,13 +40,10 @@
   class Function;
   class GenericVector;
   class LocalMeshData;
-<<<<<<< HEAD
   class GenericDofMap;
-=======
   class Mesh;
   template<typename T> class MeshFunction;
   template<typename T> class MeshValueCollection;
->>>>>>> bbd489b7
 
   class HDF5File : public Variable
   {
@@ -79,20 +73,17 @@
     void write(const Mesh& mesh, const std::size_t cell_dim,
                const std::string name);
 
-<<<<<<< HEAD
-    /// Write Function to file
-    /// in a format suitable for re-reading
+    /// Write Function to file in a format suitable for re-reading
     void write(const Function& u, const std::string name);
+
+    /// Read Function from file and distribute data according to
+    /// the Mesh and dofmap associated with the Function
     void read(Function& u, const std::string name);
 
-    /// Write MeshFunction to file
-    /// in a format suitable for re-reading
-=======
     /// Read Mesh from file
     void read(Mesh& mesh, const std::string name);
 
     /// Write MeshFunction to file in a format suitable for re-reading
->>>>>>> bbd489b7
     void write(const MeshFunction<std::size_t>& meshfunction,
                const std::string name);
 
