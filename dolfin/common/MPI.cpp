--- conflicted
+++ resolved
@@ -59,68 +59,30 @@
 #endif
 //-----------------------------------------------------------------------------
 //-----------------------------------------------------------------------------
-<<<<<<< HEAD
-unsigned int dolfin::MPI::process_number(const MPI_Comm& mpi_comm)
-=======
 unsigned int dolfin::MPI::process_number(const MPI_Comm comm)
->>>>>>> 7daf1bd8
 {
 #ifdef HAS_MPI
   SubSystemsManager::init_mpi();
   int rank;
-<<<<<<< HEAD
-  MPI_Comm_rank(mpi_comm, &rank);
-=======
   MPI_Comm_rank(comm, &rank);
->>>>>>> 7daf1bd8
   return rank;
 #else
   return 0;
 #endif
 }
 //-----------------------------------------------------------------------------
-<<<<<<< HEAD
-unsigned int dolfin::MPI::num_processes(const MPI_Comm& mpi_comm)
-=======
 unsigned int dolfin::MPI::num_processes(const MPI_Comm comm)
->>>>>>> 7daf1bd8
 {
 #ifdef HAS_MPI
   SubSystemsManager::init_mpi();
   int size;
-<<<<<<< HEAD
-  MPI_Comm_size(mpi_comm, &size);
-=======
   MPI_Comm_size(comm, &size);
->>>>>>> 7daf1bd8
   return size;
 #else
   return 1;
 #endif
 }
 //-----------------------------------------------------------------------------
-<<<<<<< HEAD
-bool dolfin::MPI::is_broadcaster(const MPI_Comm& mpi_comm)
-{
-  // Always broadcast from processor number 0
-  return num_processes(mpi_comm) > 1 && process_number(mpi_comm) == 0;
-}
-//-----------------------------------------------------------------------------
-bool dolfin::MPI::is_receiver(const MPI_Comm& mpi_comm)
-{
-  // Always receive on processors with numbers > 0
-  return num_processes(mpi_comm) > 1 && process_number(mpi_comm) > 0;
-}
-//-----------------------------------------------------------------------------
-void dolfin::MPI::barrier(const MPI_Comm& mpi_comm)
-{
-#ifdef HAS_MPI
-  MPI_Barrier(mpi_comm);
-#endif
-}
-//-----------------------------------------------------------------------------
-std::size_t dolfin::MPI::global_offset(const MPI_Comm& mpi_comm,
-=======
 bool dolfin::MPI::is_broadcaster(const MPI_Comm comm)
 {
   // Always broadcast from processor number 0
@@ -141,18 +103,12 @@
 }
 //-----------------------------------------------------------------------------
 std::size_t dolfin::MPI::global_offset(const MPI_Comm comm,
->>>>>>> 7daf1bd8
                                        std::size_t range, bool exclusive)
 {
 #ifdef HAS_MPI
   // Compute inclusive or exclusive partial reduction
-<<<<<<< HEAD
-  boost::mpi::communicator comm(mpi_comm, boost::mpi::comm_attach);
-  std::size_t offset = boost::mpi::scan(comm, range, std::plus<std::size_t>());
-=======
   boost::mpi::communicator _comm(comm, boost::mpi::comm_attach);
   std::size_t offset = boost::mpi::scan(_comm, range, std::plus<std::size_t>());
->>>>>>> 7daf1bd8
   if (exclusive)
     offset -= range;
   return offset;
@@ -162,18 +118,6 @@
 }
 //-----------------------------------------------------------------------------
 std::pair<std::size_t, std::size_t>
-<<<<<<< HEAD
-dolfin::MPI::local_range(const MPI_Comm& mpi_comm, std::size_t N)
-{
-  return local_range(mpi_comm, process_number(mpi_comm), N);
-}
-//-----------------------------------------------------------------------------
-std::pair<std::size_t, std::size_t>
-dolfin::MPI::local_range(const MPI_Comm& mpi_comm, unsigned int process,
-                         std::size_t N)
-{
-  return compute_local_range(process, N, num_processes(mpi_comm));
-=======
 dolfin::MPI::local_range(const MPI_Comm comm, std::size_t N)
 {
   return local_range(comm, process_number(comm), N);
@@ -184,7 +128,6 @@
                          std::size_t N)
 {
   return compute_local_range(process, N, num_processes(comm));
->>>>>>> 7daf1bd8
 }
 //-----------------------------------------------------------------------------
 std::pair<std::size_t, std::size_t>
@@ -212,21 +155,13 @@
   return range;
 }
 //-----------------------------------------------------------------------------
-<<<<<<< HEAD
-unsigned int dolfin::MPI::index_owner(const MPI_Comm& mpi_comm,
-=======
 unsigned int dolfin::MPI::index_owner(const MPI_Comm comm,
->>>>>>> 7daf1bd8
                                       std::size_t index, std::size_t N)
 {
   dolfin_assert(index < N);
 
   // Get number of processes
-<<<<<<< HEAD
-  const unsigned int _num_processes = num_processes(mpi_comm);
-=======
   const unsigned int _num_processes = num_processes(comm);
->>>>>>> 7daf1bd8
 
   // Compute number of items per process and remainder
   const std::size_t n = N / _num_processes;
