// Copyright (C) 2011-2013 Garth N. Wells
//
// This file is part of DOLFIN.
//
// DOLFIN is free software: you can redistribute it and/or modify
// it under the terms of the GNU Lesser General Public License as published by
// the Free Software Foundation, either version 3 of the License, or
// (at your option) any later version.
//
// DOLFIN is distributed in the hope that it will be useful,
// but WITHOUT ANY WARRANTY; without even the implied warranty of
// MERCHANTABILITY or FITNESS FOR A PARTICULAR PURPOSE. See the
// GNU Lesser General Public License for more details.
//
// You should have received a copy of the GNU Lesser General Public License
// along with DOLFIN. If not, see <http://www.gnu.org/licenses/>.
//
// First added:  2011-09-17
// Last changed: 2013-01-29

#ifndef __MESH_DISTRIBUTED_TOOLS_H
#define __MESH_DISTRIBUTED_TOOLS_H

#include <map>
#include <numeric>
#include <set>
#include <utility>
#include <vector>
#include <boost/array.hpp>
#include <boost/unordered_map.hpp>
#include <dolfin/common/MPI.h>

namespace dolfin
{

  class Mesh;

  /// This class provides various funtionality for working with
  /// distributed meshes.

  class DistributedMeshTools
  {
  public:

    /// Create global entity indices for entities of dimension d
    static void number_entities(const Mesh& mesh, std::size_t d);

    /// Create global entity indices for entities of dimension d for
    /// given global vertex indices.
    static std::size_t number_entities(
      const Mesh& mesh,
      const std::map<unsigned int, std::pair<unsigned int,
      unsigned int> >& slave_entities,
      std::vector<std::size_t>& global_entity_indices,
      std::map<unsigned int, std::set<unsigned int> >& shared_entities,
      std::size_t d);

    // Compute number of cells connected to each facet
    // (globally). Facets on internal boundaries will be connected to
    // two cells (with the cells residing on neighboring processes)
    static void init_facet_cell_connections(Mesh& mesh);

    /// Find processes that own or share mesh entities (using entity
    /// global indices). Returns (global_dof, set(process_num,
    /// local_index)). Exclusively local entities will not appear in
    /// the map. Works only for vertices and cells
    static
      std::map<std::size_t, std::set<std::pair<std::size_t, std::size_t> > >
      locate_off_process_entities(const std::vector<std::size_t>&
                                  entity_indices,
                                  std::size_t dim, const Mesh& mesh);

    /// Compute map from local index of shared entity to list
    /// of sharing process and local index,
    /// i.e. (local index, [(sharing process p, local index on p)])
    static boost::unordered_map<unsigned int,
      std::vector<std::pair<unsigned int, unsigned int> > >
      compute_shared_entities(const Mesh& mesh, std::size_t d);

  private:

    // Data structure for a mesh entity (list of vertices, using
    // global indices)
    typedef std::vector<std::size_t> Entity;

    // Data structure to mesh entity data
    struct EntityData
    {
      // Constructor
      EntityData() : local_index(0) {}

      // Constructor  (index is local)
      explicit EntityData(unsigned int index) : local_index(index) {}

      // Constructor (index is local)
      EntityData(unsigned int index, const std::vector<unsigned int>& procs)
        : local_index(index), processes(procs) {}

      // Constructor  (index is local)
      EntityData(unsigned int index, unsigned int process)
        : local_index(index), processes(1, process) {}

      // Local (this process) entity index
      unsigned int local_index;

      // Processes on which entity resides
      std::vector<unsigned int> processes;
    };

    // Compute ownership of entities ([entity vertices], data)
    //  [0]: owned exclusively (will be numbered by this process)
    //  [1]: owned and shared (will be numbered by this process, and number
    //       communicated to other processes)
    //  [2]: not owned but shared (will be numbered by another process,
    //       and number communicated to this processes)
    static void compute_entity_ownership(
<<<<<<< HEAD
      const MPI_Comm& mpi_comm,
=======
      const MPI_Comm mpi_comm,
>>>>>>> 7daf1bd8
      const std::map<std::vector<std::size_t>, unsigned int>& entities,
      const std::map<unsigned int, std::set<unsigned int> >& shared_vertices_local,
      const std::vector<std::size_t>& global_vertex_indices,
      std::size_t d,
      std::vector<std::size_t>& owned_entities,
      boost::array<std::map<Entity, EntityData>, 2>& shared_entities);

    // Build preliminary 'guess' of shared entities. This function does
    // not involve any inter-process communication.
    static void compute_preliminary_entity_ownership(
<<<<<<< HEAD
      const MPI_Comm& mpi_comm,
=======
      const MPI_Comm mpi_comm,
>>>>>>> 7daf1bd8
      const std::map<std::size_t, std::set<unsigned int> >& shared_vertices,
      const std::map<Entity, unsigned int>& entities,
      std::vector<std::size_t>& owned_entities,
      boost::array<std::map<Entity, EntityData>, 2>& entity_ownership);

    // Communicate with other processes to finalise entity ownership
    static void
<<<<<<< HEAD
      compute_final_entity_ownership(const MPI_Comm& mpi_comm,
=======
      compute_final_entity_ownership(const MPI_Comm mpi_comm,
>>>>>>> 7daf1bd8
                                     std::vector<std::size_t>& owned_entities,
                                     boost::array<std::map<Entity,
                                     EntityData>, 2>& entity_ownership);

    // Check if all entity vertices are the shared vertices in overlap
    static bool is_shared(const std::vector<std::size_t>& entity_vertices,
                const std::map<std::size_t, std::set<unsigned int> >& shared_vertices);

    // Compute and return (number of global entities, process offset)
    static std::pair<std::size_t, std::size_t>
<<<<<<< HEAD
      compute_num_global_entities(const MPI_Comm& mpi_comm,
=======
      compute_num_global_entities(const MPI_Comm mpi_comm,
>>>>>>> 7daf1bd8
                                  std::size_t num_local_entities,
                                  std::size_t num_processes,
                                  std::size_t process_number);

  };

}

#endif<|MERGE_RESOLUTION|>--- conflicted
+++ resolved
@@ -114,11 +114,7 @@
     //  [2]: not owned but shared (will be numbered by another process,
     //       and number communicated to this processes)
     static void compute_entity_ownership(
-<<<<<<< HEAD
-      const MPI_Comm& mpi_comm,
-=======
       const MPI_Comm mpi_comm,
->>>>>>> 7daf1bd8
       const std::map<std::vector<std::size_t>, unsigned int>& entities,
       const std::map<unsigned int, std::set<unsigned int> >& shared_vertices_local,
       const std::vector<std::size_t>& global_vertex_indices,
@@ -129,11 +125,7 @@
     // Build preliminary 'guess' of shared entities. This function does
     // not involve any inter-process communication.
     static void compute_preliminary_entity_ownership(
-<<<<<<< HEAD
-      const MPI_Comm& mpi_comm,
-=======
       const MPI_Comm mpi_comm,
->>>>>>> 7daf1bd8
       const std::map<std::size_t, std::set<unsigned int> >& shared_vertices,
       const std::map<Entity, unsigned int>& entities,
       std::vector<std::size_t>& owned_entities,
@@ -141,11 +133,7 @@
 
     // Communicate with other processes to finalise entity ownership
     static void
-<<<<<<< HEAD
-      compute_final_entity_ownership(const MPI_Comm& mpi_comm,
-=======
       compute_final_entity_ownership(const MPI_Comm mpi_comm,
->>>>>>> 7daf1bd8
                                      std::vector<std::size_t>& owned_entities,
                                      boost::array<std::map<Entity,
                                      EntityData>, 2>& entity_ownership);
@@ -156,11 +144,7 @@
 
     // Compute and return (number of global entities, process offset)
     static std::pair<std::size_t, std::size_t>
-<<<<<<< HEAD
-      compute_num_global_entities(const MPI_Comm& mpi_comm,
-=======
       compute_num_global_entities(const MPI_Comm mpi_comm,
->>>>>>> 7daf1bd8
                                   std::size_t num_local_entities,
                                   std::size_t num_processes,
                                   std::size_t process_number);
