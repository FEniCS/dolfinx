// Copyright (C) 2008-2014 Niclas Jansson, Ola Skavhaug, Anders Logg,
// Garth N. Wells and Chris Richardson
//
// This file is part of DOLFIN.
//
// DOLFIN is free software: you can redistribute it and/or modify
// it under the terms of the GNU Lesser General Public License as published by
// the Free Software Foundation, either version 3 of the License, or
// (at your option) any later version.
//
// DOLFIN is distributed in the hope that it will be useful,
// but WITHOUT ANY WARRANTY; without even the implied warranty of
// MERCHANTABILITY or FITNESS FOR A PARTICULAR PURPOSE. See the
// GNU Lesser General Public License for more details.
//
// You should have received a copy of the GNU Lesser General Public License
// along with DOLFIN. If not, see <http://www.gnu.org/licenses/>.
//
// Modified by Kent-Andre Mardal 2011
// Modified by Anders Logg 2011
// Modified by Garth N. Wells 2011-2012
// Modified by Chris Richardson 2013-2014
//

#include <algorithm>
#include <cstdint>
#include <iterator>
#include <map>
#include <memory>
#include <numeric>
#include <set>
#include <boost/multi_array.hpp>

#include <dolfin/log/log.h>
#include <dolfin/common/MPI.h>
#include <dolfin/common/Timer.h>
#include <dolfin/geometry/Point.h>
#include <dolfin/graph/GraphBuilder.h>
#include <dolfin/graph/ParMETIS.h>
#include <dolfin/graph/SCOTCH.h>
#include <dolfin/parameter/GlobalParameters.h>

#include "CellType.h"
#include "DistributedMeshTools.h"
#include "Facet.h"
#include "LocalMeshData.h"
#include "Mesh.h"
#include "MeshEditor.h"
#include "MeshEntity.h"
#include "MeshEntityIterator.h"
#include "MeshFunction.h"
#include "MeshTopology.h"
#include "MeshValueCollection.h"
#include "Vertex.h"
#include "MeshPartitioning.h"

using namespace dolfin;

// Explicitly instantiate some templated functions to help the Python
// wrappers
template void MeshPartitioning::build_mesh_value_collection(const Mesh& mesh,
   const std::vector<std::pair<std::pair<std::size_t, std::size_t>, std::size_t>>&
                                                            local_value_data,
   MeshValueCollection<std::size_t>& mesh_values);

template void MeshPartitioning::build_mesh_value_collection(const Mesh& mesh,
   const std::vector<std::pair<std::pair<std::size_t, std::size_t>, int>>&
                                                            local_value_data,
   MeshValueCollection<int>& mesh_values);

template void MeshPartitioning::build_mesh_value_collection(const Mesh& mesh,
   const std::vector<std::pair<std::pair<std::size_t, std::size_t>, double>>&
                                                            local_value_data,
   MeshValueCollection<double>& mesh_values);

template void MeshPartitioning::build_mesh_value_collection(const Mesh& mesh,
   const std::vector<std::pair<std::pair<std::size_t, std::size_t>, bool>>&
                                                            local_value_data,
                                     MeshValueCollection<bool>& mesh_values);

//-----------------------------------------------------------------------------
void MeshPartitioning::build_distributed_mesh(Mesh& mesh)
{
  if (MPI::size(mesh.mpi_comm()) > 1)
  {
    // Create and distribute local mesh data
    LocalMeshData local_mesh_data(mesh);

    // Build distributed mesh
    const std::string ghost_mode = parameters["ghost_mode"];
    build_distributed_mesh(mesh, local_mesh_data, ghost_mode);
  }
}
//-----------------------------------------------------------------------------
void MeshPartitioning::build_distributed_mesh(Mesh& mesh,
                            const std::vector<int>& cell_destinations,
                            const std::string ghost_mode)
{
  if (MPI::size(mesh.mpi_comm()) > 1)
  {
    // Create and distribute local mesh data
    LocalMeshData local_mesh_data(mesh);

    // Attach cell destinations
    local_mesh_data.topology.cell_partition = cell_destinations;

    // Build distributed mesh
    build_distributed_mesh(mesh, local_mesh_data, ghost_mode);
  }
}
//-----------------------------------------------------------------------------
void MeshPartitioning::build_distributed_mesh(Mesh& mesh,
<<<<<<< HEAD
                                              LocalMeshData& local_data,
                                              const std::string ghost_mode)
{
  local_data.reorder();

=======
                                              const LocalMeshData& local_data,
                                              const std::string ghost_mode)
{
  log(PROGRESS, "Building distributed mesh");
>>>>>>> a93277f8

  Timer timer("Build distributed mesh from local mesh data");

  // Get mesh partitioner
  const std::string partitioner = parameters["mesh_partitioner"];

  // MPI communicator
  MPI_Comm comm = mesh.mpi_comm();

  // Compute cell partitioning or use partitioning provided in local_data
  std::vector<int> cell_partition;
  std::map<std::int64_t, std::vector<int>> ghost_procs;
  if (local_data.topology.cell_partition.empty())
<<<<<<< HEAD
  {
    partition_cells(comm, local_data, partitioner, cell_partition, ghost_procs);
  }
=======
    partition_cells(comm, local_data, partitioner, cell_partition, ghost_procs);
>>>>>>> a93277f8
  else
  {
    // Copy cell partition
    cell_partition = local_data.topology.cell_partition;
    dolfin_assert(cell_partition.size() == local_data.topology.global_cell_indices.size());
    dolfin_assert(*std::max_element(cell_partition.begin(), cell_partition.end())
                  < (int) MPI::size(comm));
  }

  if (ghost_procs.empty() && ghost_mode != "none")
  {
    // FIXME: need to generate ghost cell information here by doing a
    // facet-matching operation "GraphBuilder" style
    dolfin_error("MeshPartitioning.cpp",
                 "build ghost mesh",
                 "Ghost cell information not available");
  }

  // Build mesh from local mesh data and provided cell partition
  build(mesh, local_data, cell_partition, ghost_procs, ghost_mode);

  // Create MeshDomains from local_data
  // FIXME: probably not working with ghost cells?
  build_mesh_domains(mesh, local_data);

  // Initialise number of globally connected cells to each facet. This
  // is necessary to distinguish between facets on an exterior
  // boundary and facets on a partition boundary (see
  // https://bugs.launchpad.net/dolfin/+bug/733834).
  DistributedMeshTools::init_facet_cell_connections(mesh);
}
//-----------------------------------------------------------------------------
void
MeshPartitioning::partition_cells(const MPI_Comm& mpi_comm,
<<<<<<< HEAD
                                 const LocalMeshData& mesh_data,
                                 const std::string partitioner,
                                 std::vector<int>& cell_partition,
                                 std::map<std::int64_t, std::vector<int>>& ghost_procs)
{
=======
                                  const LocalMeshData& mesh_data,
                                  const std::string partitioner,
                                  std::vector<int>& cell_partition,
                                  std::map<std::int64_t, std::vector<int>>& ghost_procs)
{
  log(PROGRESS, "Compute partition of cells across processes");

>>>>>>> a93277f8
  // Clear data
  cell_partition.clear();
  ghost_procs.clear();

  // Compute cell partition using partitioner from parameter system
  if (partitioner == "SCOTCH")
  {
    std::unique_ptr<CellType> cell_type(CellType::create(mesh_data.topology.cell_type));
    dolfin_assert(cell_type);
    SCOTCH::compute_partition(mpi_comm, cell_partition, ghost_procs,
                              mesh_data.topology.cell_vertices,
                              mesh_data.topology.cell_weight,
                              mesh_data.geometry.num_global_vertices,
                              mesh_data.topology.num_global_cells,
                              *cell_type);
  }
  else if (partitioner == "ParMETIS")
  {
    ParMETIS::compute_partition(mpi_comm, cell_partition, ghost_procs,
                                mesh_data.topology.cell_vertices,
                                mesh_data.topology.num_vertices_per_cell);
  }
  else
  {
    dolfin_error("MeshPartitioning.cpp",
                 "compute cell partition",
                 "Mesh partitioner '%s' is unknown.", partitioner.c_str());
  }
}
//-----------------------------------------------------------------------------
void MeshPartitioning::build(Mesh& mesh, const LocalMeshData& mesh_data,
                             const std::vector<int>& cell_partition,
                             const std::map<std::int64_t, std::vector<int>>& ghost_procs,
                             const std::string ghost_mode)
{
  // Distribute cells
  log(PROGRESS, "Distribute mesh (cell and vertices)");

  Timer timer("Distribute mesh (cells and vertices)");

  // Topological dimension
  const int tdim = mesh_data.topology.dim;
<<<<<<< HEAD

  const std::int64_t num_global_vertices = mesh_data.geometry.num_global_vertices;
  const std::int32_t num_cell_vertices = mesh_data.topology.num_vertices_per_cell;

  // FIXME: explain structure of shared_cells
  // Keep tabs on ghost cell ownership (map from local cell index to sharing
  // processes)
=======

  const std::int64_t num_global_vertices = mesh_data.geometry.num_global_vertices;
  const std::int32_t num_cell_vertices = mesh_data.topology.num_vertices_per_cell;

  // FIXME: explain structure of shared_cells
  // Keep tabs on ghost cell ownership (map from local cell index to
  // sharing processes)
>>>>>>> a93277f8

  // Send cells to processes that need them. Returns
  // 0. Number of regular cells on this process
  // 1. Map from local cell index to to sharing process for ghosted cells
  boost::multi_array<std::int64_t, 2> new_cell_vertices;
  std::vector<std::int64_t> new_global_cell_indices;
  std::vector<int> new_cell_partition;
  std::map<std::int32_t, std::set<unsigned int>> shared_cells;

<<<<<<< HEAD
  // Send cells to owning process accoring to cell_partition, and receive cells
  // that belong to this process. Also compute auxillary data related to
  // sharring,
=======
  // Send cells to owning process accoring to cell_partition, and
  // receive cells that belong to this process. Also compute auxiliary
  // data related to sharing,
>>>>>>> a93277f8
  const std::int32_t num_regular_cells
    = distribute_cells(mesh.mpi_comm(), mesh_data, cell_partition, ghost_procs,
                       new_cell_vertices, new_global_cell_indices,
                       new_cell_partition, shared_cells);

  if (ghost_mode == "shared_vertex")
  {
    // Send/receive additional cells defined by connectivity to the shared
    // vertices.
    distribute_cell_layer(mesh.mpi_comm(), num_regular_cells,
                          num_global_vertices, shared_cells, new_cell_vertices,
                          new_global_cell_indices, new_cell_partition);
  }
  else if (ghost_mode == "none")
  {
    // Resize to remove all ghost cells
    new_cell_partition.resize(num_regular_cells);
    new_global_cell_indices.resize(num_regular_cells);
    new_cell_vertices.resize(boost::extents[num_regular_cells][num_cell_vertices]);
    shared_cells.clear();
  }

  #ifdef HAS_SCOTCH
  if (parameters["reorder_cells_gps"])
  {
    // Create CellType objects based on current cell type
    std::unique_ptr<CellType> cell_type(CellType::create(mesh_data.topology.cell_type));
    dolfin_assert(cell_type);

    // Allocate objects to hold re-ordering
    std::map<std::int32_t, std::set<unsigned int>> reordered_shared_cells;
    boost::multi_array<std::int64_t, 2> reordered_cell_vertices;
    std::vector<std::int64_t> reordered_global_cell_indices;

    // Re-order cells
    reorder_cells_gps(mesh.mpi_comm(), num_regular_cells, *cell_type,
                     shared_cells, new_cell_vertices, new_global_cell_indices,
                     reordered_shared_cells, reordered_cell_vertices,
                     reordered_global_cell_indices);

    // Update to re-ordered indices
    std::swap(shared_cells, reordered_shared_cells);
    std::swap(new_cell_vertices, reordered_cell_vertices);
    std::swap(new_global_cell_indices, reordered_global_cell_indices);
  }
  #endif

<<<<<<< HEAD
  // Generate mapping from global to local indexing for vertices
  // also calculating which vertices are 'ghost' and putting them
  // at the end of the local range
=======
  // Generate mapping from global to local indexing for vertices also
  // calculating which vertices are 'ghost' and putting them at the
  // end of the local range
>>>>>>> a93277f8
  std::vector<std::int64_t> vertex_indices;
  std::map<std::int64_t, std::int32_t> vertex_global_to_local;
  const std::int32_t num_regular_vertices
    = compute_vertex_mapping(mesh.mpi_comm(), num_regular_cells,
                             new_cell_vertices, vertex_indices,
                             vertex_global_to_local);

  #ifdef HAS_SCOTCH
  if (parameters["reorder_vertices_gps"])
  {
    // Allocate objects to hold re-ordering
    std::vector<std::int64_t> reordered_vertex_indices;
    std::map<std::int64_t, std::int32_t> reordered_vertex_global_to_local;

    // Re-order vertices
    reorder_vertices_gps(mesh.mpi_comm(), num_regular_vertices,
                         num_regular_cells, num_cell_vertices,
                         new_cell_vertices, vertex_indices,
                         vertex_global_to_local, reordered_vertex_indices,
                         reordered_vertex_global_to_local);

    // Update to re-ordered indices
    std::swap(vertex_indices, reordered_vertex_indices);
    std::swap(vertex_global_to_local, reordered_vertex_global_to_local);
  }
  #endif

  // Send vertices to processes that need them, informing all
  // sharing processes of their destinations
  std::map<std::int32_t, std::set<unsigned int>> shared_vertices;
  boost::multi_array<double, 2> vertex_coordinates;
  distribute_vertices(mesh.mpi_comm(), mesh_data, vertex_indices,
                      vertex_coordinates, vertex_global_to_local,
                      shared_vertices);

<<<<<<< HEAD
  // FIXME: Clean this up
  // Structure to hold received data about local mesh
  LocalMeshData new_mesh_data(mesh.mpi_comm());

  // Copy over some basic information
  dolfin_assert(mesh_data.topology.dim >= 0);
  new_mesh_data.topology.dim = mesh_data.topology.dim;

  dolfin_assert(mesh_data.geometry.dim > 0);
  new_mesh_data.geometry.dim = mesh_data.geometry.dim;

  dolfin_assert(mesh_data.topology.num_global_cells >= 0);
  new_mesh_data.topology.num_global_cells = mesh_data.topology.num_global_cells;

  dolfin_assert(mesh_data.topology.num_vertices_per_cell > 0);
  new_mesh_data.topology.num_vertices_per_cell = mesh_data.topology.num_vertices_per_cell;
  new_mesh_data.topology.cell_type = mesh_data.topology.cell_type;

  dolfin_assert(mesh_data.geometry.num_global_vertices >= 0);
  new_mesh_data.geometry.num_global_vertices = mesh_data.geometry.num_global_vertices;

  new_mesh_data.topology.cell_partition = new_cell_partition;
  new_mesh_data.topology.global_cell_indices = new_global_cell_indices;
  new_mesh_data.topology.cell_vertices.resize(boost::extents[new_cell_vertices.shape()[0]][new_cell_vertices.shape()[1]]);
  new_mesh_data.topology.cell_vertices = new_cell_vertices;

  new_mesh_data.geometry.vertex_indices = vertex_indices;
  new_mesh_data.geometry.vertex_coordinates.resize(boost::extents[vertex_coordinates.shape()[0]][vertex_coordinates.shape()[1]]);
  new_mesh_data.geometry.vertex_coordinates = vertex_coordinates;
  // -------

=======
>>>>>>> a93277f8
  timer.stop();

  // Build lcoal mesh from new_mesh_data
  build_local_mesh(mesh, new_global_cell_indices, new_cell_vertices,
                   mesh_data.topology.cell_type, mesh_data.topology.dim,
                   mesh_data.topology.num_global_cells, vertex_indices,
                   vertex_coordinates, mesh_data.geometry.dim,
                   mesh_data.geometry.num_global_vertices,
                   vertex_global_to_local);

  // Fix up some of the ancilliary data about sharing and ownership
  // now that the mesh has been initialised

  // Copy cell ownership
  std::vector<unsigned int>& cell_owner = mesh.topology().cell_owner();
  cell_owner.clear();
  cell_owner.insert(cell_owner.begin(),
<<<<<<< HEAD
                    new_mesh_data.topology.cell_partition.begin() + num_regular_cells,
                    new_mesh_data.topology.cell_partition.end());
=======
                    new_cell_partition.begin() + num_regular_cells,
                    new_cell_partition.end());
>>>>>>> a93277f8

  // Set the ghost cell offset
  mesh.topology().init_ghost(tdim, num_regular_cells);

  // Set the ghost vertex offset
  mesh.topology().init_ghost(0, num_regular_vertices);

  // Assign map of shared cells and vertices
  mesh.topology().shared_entities(mesh_data.topology.dim) = shared_cells;
  mesh.topology().shared_entities(0) = shared_vertices;
}
//-----------------------------------------------------------------------------
void MeshPartitioning::reorder_cells_gps(
  MPI_Comm mpi_comm,
  const unsigned int num_regular_cells,
  const CellType& cell_type,
  const std::map<std::int32_t, std::set<unsigned int>>& shared_cells,
  const boost::multi_array<std::int64_t, 2>& cell_vertices,
  const std::vector<std::int64_t>& global_cell_indices,
  std::map<std::int32_t, std::set<unsigned int>>& reordered_shared_cells,
  boost::multi_array<std::int64_t, 2>& reordered_cell_vertices,
  std::vector<std::int64_t>& reordered_global_cell_indices)
{
  log(PROGRESS, "Re-order cells during distributed mesh construction");

  Timer timer("Reorder cells using GPS ordering");

  // Make dual graph from vertex indices, using GraphBuilder
  // FIXME: this should be reused later to add the facet-cell topology
  std::vector<std::vector<std::size_t>> local_graph;
  GraphBuilder::FacetCellMap facet_cell_map;
  GraphBuilder::compute_local_dual_graph(mpi_comm, cell_vertices, cell_type,
                                         local_graph, facet_cell_map);

  const std::size_t num_all_cells = cell_vertices.shape()[0];
  const std::size_t local_cell_offset
    = MPI::global_offset(mpi_comm, num_all_cells, true);

  // Convert between graph types, removing offset
  // FIXME: make all graphs the same type

  Graph g_dual;
  // Ignore the ghost cells - they will not be reordered
  // FIXME: reorder ghost cells too
  for (unsigned int i = 0; i != num_regular_cells; ++i)
  {
    dolfin::Set<int> conn_set;
    for (auto q = local_graph[i].begin(); q != local_graph[i].end(); ++q)
    {
      dolfin_assert(*q >= local_cell_offset);
      const int local_index = *q - local_cell_offset;

      // Ignore ghost cells in connectivity
      if (local_index < (int)num_regular_cells)
        conn_set.insert(local_index);
    }
    g_dual.push_back(conn_set);
  }
  std::vector<int> remap = SCOTCH::compute_gps(g_dual);

<<<<<<< HEAD
  // Resize re-ordered cell topology arrray, and copy (copy iss required because
  // ghosts are not being re-ordered).
  reordered_cell_vertices.resize(boost::extents[cell_vertices.shape()[0]][cell_vertices.shape()[1]]);
  reordered_cell_vertices = cell_vertices;

  // Assign old gloabl indeices to re-ordered indices (since ghost will be be
  // re-ordered, we need to copy them over)
=======
  // Resize re-ordered cell topology arrray, and copy (copy iss
  // required because ghosts are not being re-ordered).
  reordered_cell_vertices.resize(boost::extents[cell_vertices.shape()[0]][cell_vertices.shape()[1]]);
  reordered_cell_vertices = cell_vertices;

  // Assign old gloabl indeices to re-ordered indices (since ghost
  // will be be re-ordered, we need to copy them over)
>>>>>>> a93277f8
  reordered_global_cell_indices = global_cell_indices;

  for (unsigned int i = 0; i != g_dual.size(); ++i)
  {
    // Remap data
    const unsigned int j = remap[i];
    reordered_cell_vertices[j] = cell_vertices[i];
    reordered_global_cell_indices[j] = global_cell_indices[i];
  }

  // Clear data
  reordered_shared_cells.clear();
  for (auto p = shared_cells.begin(); p != shared_cells.end(); ++p)
  {
    const unsigned int cell_index = p->first;
    if (cell_index < num_regular_cells)
      reordered_shared_cells.insert({remap[cell_index], p->second});
    else
      reordered_shared_cells.insert(*p);
  }
}
//-----------------------------------------------------------------------------
void
MeshPartitioning::reorder_vertices_gps(MPI_Comm mpi_comm,
     const std::int32_t num_regular_vertices,
     const std::int32_t num_regular_cells,
     const int num_vertices_per_cell,
     const boost::multi_array<std::int64_t, 2>& cell_vertices,
     const std::vector<std::int64_t>& vertex_indices,
     const std::map<std::int64_t, std::int32_t>& vertex_global_to_local,
     std::vector<std::int64_t>& reordered_vertex_indices,
     std::map<std::int64_t, std::int32_t>& reordered_vertex_global_to_local)
{
  // Reorder vertices using the Gibbs-Poole-Stockmeyer algorithm of
  // SCOTCH.
  // "vertex_indices" and "vertex_global_to_local" are modified.

<<<<<<< HEAD
=======
  log(PROGRESS, "Re-order vertices during distributed mesh construction");
>>>>>>> a93277f8
  Timer timer("Reorder vertices using GPS ordering");

  // Make local real graph (vertices are nodes, edges are edges)
  Graph g(num_regular_vertices);
  for (std::int32_t i = 0; i < num_regular_cells; ++i)
  {
    for (int j = 0; j < num_vertices_per_cell; ++j)
    {
      auto vj = vertex_global_to_local.find(cell_vertices[i][j]);
      dolfin_assert(vj != vertex_global_to_local.end());
      if (vj->second < num_regular_vertices)
      {
        for (int k = j + 1; k < num_vertices_per_cell; ++k)
        {
          auto vk = vertex_global_to_local.find(cell_vertices[i][k]);
          dolfin_assert(vk != vertex_global_to_local.end());
          if (vk->second < num_regular_vertices)
          {
            g[vj->second].insert(vk->second);
            g[vk->second].insert(vj->second);
          }
        }
      }
    }
  }

  std::vector<int> remap = SCOTCH::compute_gps(g);

  // Remap global-to-local mapping for regular vertices only
  reordered_vertex_global_to_local = vertex_global_to_local;
  for (auto p = reordered_vertex_global_to_local.begin();
        p != reordered_vertex_global_to_local.end(); ++p)
  {
    if (p->second < num_regular_vertices)
      p->second = remap[p->second];
  }

  // Remap local-to-global mapping for regular vertices
  const std::int32_t num_indices = vertex_indices.size();
  reordered_vertex_indices.resize(num_indices);
<<<<<<< HEAD

  for (std::int32_t i = 0; i < num_regular_vertices; ++i)
    reordered_vertex_indices[remap[i]] = vertex_indices[i];
=======
  for (std::int32_t i = 0; i < num_regular_vertices; ++i)
    reordered_vertex_indices[remap[i]] = vertex_indices[i];

>>>>>>> a93277f8
  // Copy ghost vertices
  for (std::int32_t i = num_regular_vertices; i < num_indices; ++i)
    reordered_vertex_indices[i] = vertex_indices[i];
}
//-----------------------------------------------------------------------------
void MeshPartitioning::distribute_cell_layer(MPI_Comm mpi_comm,
  const int num_regular_cells,
  const std::int64_t num_global_vertices,
  std::map<std::int32_t, std::set<unsigned int>>& shared_cells,
  boost::multi_array<std::int64_t, 2>& cell_vertices,
  std::vector<std::int64_t>& global_cell_indices,
  std::vector<int>& cell_partition)
{
  Timer timer("Distribute cell layer");

  const int mpi_size = MPI::size(mpi_comm);
  const int mpi_rank = MPI::rank(mpi_comm);

  // Get set of vertices in ghost cells
  std::map<std::int64_t, std::vector<std::int64_t>> sh_vert_to_cell;

  // Make global-to-local map of shared cells
  std::map<std::int64_t, int> cell_global_to_local;
  for (int i = num_regular_cells; i < (int) cell_vertices.size(); ++i)
  {
    // Add map entry for each vertex
    for(auto p = cell_vertices[i].begin(); p != cell_vertices[i].end(); ++p)
      sh_vert_to_cell.insert({*p, std::vector<std::int64_t>()});

    cell_global_to_local.insert({global_cell_indices[i], i});
  }

  // Reduce vertex set to those which also appear in local cells
  // giving the effective boundary vertices.  Make a map from these
  // vertices to the set of connected cells (but only adding locally
  // owned cells)

<<<<<<< HEAD
  // Go through all regular cells
  // to add any previously unshared cells.
=======
  // Go through all regular cells to add any previously unshared
  // cells.
>>>>>>> a93277f8
  for (int i = 0; i < num_regular_cells; ++i)
  {
    for (auto v = cell_vertices[i].begin(); v != cell_vertices[i].end(); ++v)
    {
      auto vc_it = sh_vert_to_cell.find(*v);
      if (vc_it != sh_vert_to_cell.end())
      {
        cell_global_to_local.insert({global_cell_indices[i], i});
        vc_it->second.push_back(i);
      }
    }
  }

  // Send lists of cells/owners to MPI::index_owner of vertex,
  // collating and sending back out...
  std::vector<std::vector<std::int64_t>> send_vertcells(mpi_size);
  std::vector<std::vector<std::int64_t>> recv_vertcells(mpi_size);
<<<<<<< HEAD
  for (auto vc_it = sh_vert_to_cell.begin();
       vc_it != sh_vert_to_cell.end(); ++vc_it)
=======
  for (auto vc_it = sh_vert_to_cell.begin(); vc_it != sh_vert_to_cell.end(); ++vc_it)
>>>>>>> a93277f8
  {
    const int dest = MPI::index_owner(mpi_comm, vc_it->first,
                                      num_global_vertices);

    std::vector<std::int64_t>& sendv = send_vertcells[dest];

    // Pack as [cell_global_index, this_vertex, [other_vertices]]
    for (auto q = vc_it->second.begin(); q != vc_it->second.end(); ++q)
    {
      sendv.push_back(global_cell_indices[*q]);
      sendv.push_back(vc_it->first);
      for (auto v = cell_vertices[*q].begin(); v != cell_vertices[*q].end(); ++v)
      {
        if (*v != vc_it->first)
          sendv.push_back(*v);
      }
    }
  }

  MPI::all_to_all(mpi_comm, send_vertcells, recv_vertcells);

  const unsigned int num_cell_vertices = cell_vertices.shape()[1];

  // Collect up cells on common vertices

  // Reset map
  sh_vert_to_cell.clear();
<<<<<<< HEAD

=======
>>>>>>> a93277f8
  for (int i = 0; i < mpi_size; ++i)
  {
    const std::vector<std::int64_t>& recv_i = recv_vertcells[i];
    for (auto q = recv_i.begin(); q != recv_i.end(); q += num_cell_vertices + 1)
    {
      const std::size_t vertex_index = *(q + 1);
      std::vector<std::int64_t> cell_set(1, i);
      cell_set.insert(cell_set.end(), q, q + num_cell_vertices + 1);

      // Packing: [owner, cell_index, this_vertex, [other_vertices]]
      // Look for vertex in map, and add the attached cell
      auto it = sh_vert_to_cell.find(vertex_index);
      if (it == sh_vert_to_cell.end())
        sh_vert_to_cell.insert({vertex_index, cell_set});
      else
        it->second.insert(it->second.end(), cell_set.begin(), cell_set.end());
    }
  }

  // Clear sending arrays
  send_vertcells = std::vector<std::vector<std::int64_t>>(mpi_size);

  // Send back out to all processes which share the same vertex
  // FIXME: avoid sending back own cells to owner?
  for (auto p = sh_vert_to_cell.begin(); p != sh_vert_to_cell.end(); ++p)
  {
    for (auto q = p->second.begin(); q != p->second.end();
          q += (num_cell_vertices + 2))
    {
      send_vertcells[*q].insert(send_vertcells[*q].end(), p->second.begin(),
                                p->second.end());
    }
  }

  MPI::all_to_all(mpi_comm, send_vertcells, recv_vertcells);

  // Count up new cells, assign local index, set owner
  // and initialise shared_cells

  const unsigned int num_cells = cell_vertices.shape()[0];
  unsigned int count = num_cells;

  for (auto p = recv_vertcells.begin(); p != recv_vertcells.end(); ++p)
  {
    for (auto q = p->begin(); q != p->end(); q += num_cell_vertices + 2)
    {
      const std::int64_t owner = *q;
      const std::int64_t cell_index = *(q + 1);
      auto cell_it = cell_global_to_local.find(cell_index);
      if (cell_it == cell_global_to_local.end())
      {
        cell_global_to_local.insert({cell_index, count});
        shared_cells.insert({count, std::set<unsigned int>()});
        global_cell_indices.push_back(cell_index);
        cell_partition.push_back(owner);
        ++count;
      }
    }
  }

  cell_vertices.resize(boost::extents[count][num_cell_vertices]);
  std::set<unsigned int> sharing_procs;
  std::vector<std::size_t> sharing_cells;
  std::size_t last_vertex = std::numeric_limits<std::size_t>::max();
  for (auto p = recv_vertcells.begin(); p != recv_vertcells.end(); ++p)
  {
    for (auto q = p->begin(); q != p->end(); q += num_cell_vertices + 2)
    {
      const std::size_t shared_vertex = *(q + 2);
      const int owner = *q;
      const std::size_t cell_index = *(q + 1);
      const std::size_t local_index
        = cell_global_to_local.find(cell_index)->second;

      // Add vertices to new cells
      if (local_index >= num_cells)
      {
        for (unsigned int j = 0; j != num_cell_vertices; ++j)
          cell_vertices[local_index][j] = *(q + j + 2);
      }

      // If starting on a new shared vertex, dump old data into
      // shared_cells
      if (shared_vertex != last_vertex)
      {
        last_vertex = shared_vertex;
        for (auto c = sharing_cells.begin(); c != sharing_cells.end(); ++c)
        {
          auto it = shared_cells.find(*c);
          if (it == shared_cells.end())
            shared_cells.insert({*c, sharing_procs});
          else
            it->second.insert(sharing_procs.begin(), sharing_procs.end());
        }
        sharing_procs.clear();
        sharing_cells.clear();
      }

      // Don't include self in sharing processes
      if (owner != mpi_rank)
         sharing_procs.insert(owner);
      sharing_cells.push_back(local_index);
    }
  }

  for (auto c = sharing_cells.begin(); c != sharing_cells.end(); ++c)
  {
    auto it = shared_cells.find(*c);
    if (it == shared_cells.end())
      shared_cells.insert({*c, sharing_procs});
    else
      it->second.insert(sharing_procs.begin(), sharing_procs.end());
  }

  // Shrink
  global_cell_indices.shrink_to_fit();
  cell_partition.shrink_to_fit();
}
//-----------------------------------------------------------------------------
std::int32_t
MeshPartitioning::distribute_cells(
  const MPI_Comm mpi_comm,
  const LocalMeshData& mesh_data,
  const std::vector<int>& cell_partition,
  const std::map<std::int64_t, std::vector<int>>& ghost_procs,
  boost::multi_array<std::int64_t, 2>& new_cell_vertices,
  std::vector<std::int64_t>& new_global_cell_indices,
  std::vector<int>& new_cell_partition,
  std::map<std::int32_t, std::set<unsigned int>>& shared_cells)
{
<<<<<<< HEAD
  // This function takes the partition computed by the partitioner stored in
  // cell_partition/ghost_procs Some cells go to multiple destinations. Each
  // cell is transmitted to its final destination(s) including its global index,
  // and the cell owner (for ghost cells this will be different from the
  // destination)
=======
  // This function takes the partition computed by the partitioner
  // stored in cell_partition/ghost_procs Some cells go to multiple
  // destinations. Each cell is transmitted to its final
  // destination(s) including its global index, and the cell owner
  // (for ghost cells this will be different from the destination)

  log(PROGRESS, "Distribute cells during distributed mesh construction");
>>>>>>> a93277f8

  Timer timer("Distribute cells");

  const std::size_t mpi_size = MPI::size(mpi_comm);
  const std::size_t mpi_rank = MPI::rank(mpi_comm);

  new_cell_partition.clear();
  shared_cells.clear();

  // Get dimensions of local mesh_data
  const std::size_t num_local_cells = mesh_data.topology.cell_vertices.size();
  dolfin_assert(mesh_data.topology.global_cell_indices.size() == num_local_cells);
  const std::size_t num_cell_vertices = mesh_data.topology.num_vertices_per_cell;
  if (!mesh_data.topology.cell_vertices.empty())
  {
    if (mesh_data.topology.cell_vertices[0].size() != num_cell_vertices)
    {
      dolfin_error("MeshPartitioning.cpp",
                   "distribute cells",
                   "Mismatch in number of cell vertices (%d != %d) on process %d",
                   mesh_data.topology.cell_vertices[0].size(), num_cell_vertices,
                   mpi_rank);
    }
  }

  // Send all cells to their destinations including their global
  // indices.  First element of vector is cell count of unghosted
  // cells, second element is count of ghost cells.
  std::vector<std::vector<std::size_t>>
    send_cell_vertices(mpi_size, std::vector<std::size_t>(2, 0));

  for (unsigned int i = 0; i != cell_partition.size(); ++i)
  {
    // If cell is in ghost_procs map, use that to determine
<<<<<<< HEAD
    // destinations, otherwise just use the cell_partition
    // vector
=======
    // destinations, otherwise just use the cell_partition vector
>>>>>>> a93277f8
    auto map_it = ghost_procs.find(i);
    if (map_it != ghost_procs.end())
    {
      const std::vector<int>& destinations = map_it->second;
      for (auto dest = destinations.begin(); dest != destinations.end(); ++dest)
      {
        // Create reference to destination vector
        std::vector<std::size_t>& send_cell_dest = send_cell_vertices[*dest];

        // Count of ghost cells, followed by ghost processes
        send_cell_dest.push_back(destinations.size());
        send_cell_dest.insert(send_cell_dest.end(), destinations.begin(),
                              destinations.end());

        // Global cell index
        send_cell_dest.push_back(mesh_data.topology.global_cell_indices[i]);
<<<<<<< HEAD
=======

>>>>>>> a93277f8
        // Global vertex indices
        send_cell_dest.insert(send_cell_dest.end(),
                              mesh_data.topology.cell_vertices[i].begin(),
                              mesh_data.topology.cell_vertices[i].end());

        // First entry is the owner, so this counts as a 'local' cell
        // subsequent entries are 'remote ghosts'
        if (dest == destinations.begin())
          send_cell_dest[0]++;
        else
          send_cell_dest[1]++;
      }
    }
    else
    {
      // Single destination (unghosted cell)
      std::vector<std::size_t>& send_cell_dest
        = send_cell_vertices[cell_partition[i]];
      send_cell_dest.push_back(0);

      // Global cell index
      send_cell_dest.push_back(mesh_data.topology.global_cell_indices[i]);

      // Global vertex indices
      send_cell_dest.insert(send_cell_dest.end(),
                            mesh_data.topology.cell_vertices[i].begin(),
                            mesh_data.topology.cell_vertices[i].end());
      send_cell_dest[0]++;
    }
  }

  // Distribute cell-vertex connectivity and ownership information
  std::vector<std::vector<std::size_t>> received_cell_vertices(mpi_size);
  MPI::all_to_all(mpi_comm, send_cell_vertices, received_cell_vertices);

  // Count number of received cells (first entry in vector) and find
  // out how many ghost cells there are...
  std::size_t local_count = 0;
  std::size_t ghost_count = 0;
  for (std::size_t p = 0; p < mpi_size; ++p)
  {
    std::vector<std::size_t>& received_data = received_cell_vertices[p];
    local_count += received_data[0];
    ghost_count += received_data[1];
  }

  const std::size_t all_count = ghost_count + local_count;

  // Put received mesh data into new_mesh_data structure
  new_cell_vertices.resize(boost::extents[all_count][num_cell_vertices]);
  new_global_cell_indices.resize(all_count);
  new_cell_partition.resize(all_count);

  // Unpack received data
  // Create a map from cells which are shared, to the remote processes
  // which share them - corral ghost cells to end of range
  std::size_t c = 0;
  std::size_t gc = local_count;
  for (std::size_t p = 0; p < mpi_size; ++p)
  {
    std::vector<std::size_t>& received_data = received_cell_vertices[p];
    for (auto it = received_data.begin() + 2; it != received_data.end();
         it += (*it + num_cell_vertices + 2))
    {
      auto tmp_it = it;
      const unsigned int num_ghosts = *tmp_it++;

      // Determine owner, and indexing.
      // Note that *tmp_it may be equal to mpi_rank
      const std::size_t owner = (num_ghosts == 0) ? mpi_rank : *tmp_it;
      const std::size_t idx = (owner == mpi_rank) ? c : gc;

      dolfin_assert(idx < new_cell_partition.size());
      new_cell_partition[idx] = owner;
      if (num_ghosts != 0)
      {
        std::set<unsigned int> proc_set(tmp_it, tmp_it + num_ghosts);

        // Remove self from set of sharing processes
        proc_set.erase(mpi_rank);
        shared_cells.insert({idx, proc_set});
        tmp_it += num_ghosts;
      }

      new_global_cell_indices[idx] = *tmp_it++;
      for (std::size_t j = 0; j < num_cell_vertices; ++j)
        new_cell_vertices[idx][j] = *tmp_it++;
<<<<<<< HEAD
=======

>>>>>>> a93277f8
      if (owner == mpi_rank)
        ++c;
      else
        ++gc;
    }
  }

  dolfin_assert(c == local_count);
  dolfin_assert(gc == all_count);
  return local_count;
}
//-----------------------------------------------------------------------------
std::int32_t MeshPartitioning::compute_vertex_mapping(MPI_Comm mpi_comm,
                 const std::int32_t num_regular_cells,
                 const boost::multi_array<std::int64_t, 2>& cell_vertices,
                 std::vector<std::int64_t>& vertex_indices,
                 std::map<std::int64_t, std::int32_t>& vertex_global_to_local)
{
  vertex_indices.clear();
  vertex_global_to_local.clear();

  // Get set of unique vertices from cells and start constructing a
  // global_to_local map.  Ghost vertices will be at the end of the
  // range (v >= num_regular_vertices).
  std::int32_t v = 0;
  std::int32_t num_regular_vertices = 0;
  const std::int32_t num_cells = cell_vertices.size();
  for (std::int32_t i = 0; i < num_cells; ++i)
  {
    for (auto q : cell_vertices[i])
    {
      auto map_it = vertex_global_to_local.find(q);
      if (map_it == vertex_global_to_local.end())
      {
        vertex_global_to_local.insert({q, v});
        vertex_indices.push_back(q);
        ++v;
        if (i < num_regular_cells)
          num_regular_vertices = v;
      }
    }
  }

  return num_regular_vertices;
}
//-----------------------------------------------------------------------------
void MeshPartitioning::distribute_vertices(
  const MPI_Comm mpi_comm,
  const LocalMeshData& mesh_data,
  const std::vector<std::int64_t>& vertex_indices,
  boost::multi_array<double, 2>& vertex_coordinates,
  std::map<std::int64_t, std::int32_t>& vertex_global_to_local,
  std::map<std::int32_t, std::set<unsigned int>>& shared_vertices_local)
{
  // This function distributes all vertices (coordinates and
  // local-to-global mapping) according to the cells that are stored
  // on each process. This happens in several stages: First each
  // process figures out which vertices it needs (by looking at its
  // cells) and where those vertices are located. That information is
  // then distributed so that each process learns where it needs to
  // send its vertices.

  log(PROGRESS, "Distribute vertices during distributed mesh construction");
  Timer timer("Distribute vertices");

  // Get number of processes
  const int mpi_size = MPI::size(mpi_comm);

  // Get geometric dimension
<<<<<<< HEAD
  const std::size_t gdim = mesh_data.geometry.dim;
=======
  const int gdim = mesh_data.geometry.dim;
>>>>>>> a93277f8

  // Compute where (process number) the vertices we need are located
  // using MPI::index_owner()
  std::vector<std::vector<std::size_t>> send_vertex_indices(mpi_size);
  for (auto required_vertex = vertex_indices.begin();
       required_vertex != vertex_indices.end(); ++required_vertex)
  {
    // Get process that has required vertex
    const std::size_t location = MPI::index_owner(mpi_comm, *required_vertex,
                                                  mesh_data.geometry.num_global_vertices);
    send_vertex_indices[location].push_back(*required_vertex);
  }

  // Convenience reference
  const std::vector<std::vector<std::size_t>>& vertex_location
    = send_vertex_indices;

  // Send required vertices to other processes, and receive back
  // vertices required by other processes.
  std::vector<std::vector<std::size_t>> received_vertex_indices;
  MPI::all_to_all(mpi_comm, send_vertex_indices, received_vertex_indices);

  // Redistribute received_vertex_indices as vertex sharing
  // information
  build_shared_vertices(mpi_comm, shared_vertices_local,
                        vertex_global_to_local, received_vertex_indices);

  // Distribute vertex coordinates
  std::vector<std::vector<double>> send_vertex_coordinates(mpi_size);
  const std::pair<std::size_t, std::size_t> local_vertex_range
    = MPI::local_range(mpi_comm, mesh_data.geometry.num_global_vertices);
<<<<<<< HEAD
  for (std::size_t p = 0; p < mpi_size; ++p)
=======
  for (int p = 0; p < mpi_size; ++p)
>>>>>>> a93277f8
  {
    send_vertex_coordinates[p].reserve(received_vertex_indices[p].size()*gdim);
    for (auto q = received_vertex_indices[p].begin();
         q != received_vertex_indices[p].end(); ++q)
    {
      dolfin_assert(*q >= local_vertex_range.first && *q < local_vertex_range.second);

      const std::size_t location = *q - local_vertex_range.first;
      send_vertex_coordinates[p].insert(send_vertex_coordinates[p].end(),
                                        mesh_data.geometry.vertex_coordinates[location].begin(),
                                        mesh_data.geometry.vertex_coordinates[location].end());
    }
  }

  // Send actual coordinates to destinations
  std::vector<std::vector<double>> received_vertex_coordinates;
  MPI::all_to_all(mpi_comm, send_vertex_coordinates,
                  received_vertex_coordinates);

  // Count number of received local vertices and check it agrees with map
  std::size_t num_received_vertices = 0;
  for (int p = 0; p < mpi_size; ++p)
    num_received_vertices += received_vertex_coordinates[p].size()/gdim;
  dolfin_assert(num_received_vertices == vertex_indices.size());

  // Initialise coordinates array
  vertex_coordinates.resize(boost::extents[vertex_indices.size()][gdim]);

  // Store coordinates according to global_to_local mapping
  for (int p = 0; p < mpi_size; ++p)
  {
    for (std::size_t i = 0; i < received_vertex_coordinates[p].size()/gdim; ++i)
    {
      const std::int64_t global_vertex_index = vertex_location[p][i];
      auto v = vertex_global_to_local.find(global_vertex_index);
      dolfin_assert(v != vertex_global_to_local.end());
      dolfin_assert(vertex_indices[v->second] == global_vertex_index);
<<<<<<< HEAD
      for (std::size_t j = 0; j < gdim; ++j)
=======
      for (int j = 0; j < gdim; ++j)
>>>>>>> a93277f8
        vertex_coordinates[v->second][j] = received_vertex_coordinates[p][i*gdim + j];
    }
  }
}
//-----------------------------------------------------------------------------
void MeshPartitioning::build_shared_vertices(MPI_Comm mpi_comm,
     std::map<std::int32_t, std::set<unsigned int>>& shared_vertices_local,
     const std::map<std::int64_t, std::int32_t>& vertex_global_to_local,
     const std::vector<std::vector<std::size_t>>& received_vertex_indices)
{
  log(PROGRESS, "Build shared vertices during distributed mesh construction");

  const int mpi_size = MPI::size(mpi_comm);

  // Generate vertex sharing information
  std::map<std::size_t, std::set<unsigned int>> vertex_to_proc;
  for (int p = 0; p < mpi_size; ++p)
  {
    for (auto q = received_vertex_indices[p].begin();
         q != received_vertex_indices[p].end(); ++q)
    {
      auto map_it = vertex_to_proc.find(*q);
      if (map_it == vertex_to_proc.end())
      {
        std::set<unsigned int> proc_set;
        proc_set.insert(p);
        vertex_to_proc.insert({*q, proc_set});
      }
      else
        map_it->second.insert(p);
    }
  }

  std::vector<std::vector<std::size_t>> send_sharing(mpi_size);
  std::vector<std::vector<std::size_t>> recv_sharing(mpi_size);
  for (auto map_it = vertex_to_proc.begin(); map_it != vertex_to_proc.end(); ++map_it)
  {
    if (map_it->second.size() != 1)
    {
      for (auto proc = map_it->second.begin(); proc != map_it->second.end(); ++proc)
      {
        std::vector<std::size_t>& ss = send_sharing[*proc];
        ss.push_back(map_it->second.size() - 1);
        ss.push_back(map_it->first);
        for (auto p =  map_it->second.begin(); p != map_it->second.end(); ++p)
        {
          if (*p != *proc)
            ss.push_back(*p);
        }
      }
    }
  }

  MPI::all_to_all(mpi_comm, send_sharing, recv_sharing);

  for (int p = 0; p < mpi_size; ++p)
  {
    for (auto q = recv_sharing[p].begin(); q != recv_sharing[p].end(); q += (*q + 2))
    {
      const std::size_t num_sharing = *q;
      const std::size_t global_vertex_index = *(q + 1);
      std::set<unsigned int> sharing_processes(q + 2, q + 2 + num_sharing);

      auto local_index_it = vertex_global_to_local.find(global_vertex_index);
      dolfin_assert(local_index_it != vertex_global_to_local.end());
      const unsigned int local_index = local_index_it->second;
      dolfin_assert(shared_vertices_local.find(local_index)
                    == shared_vertices_local.end());
      shared_vertices_local.insert({local_index, sharing_processes});
    }
  }
}
//-----------------------------------------------------------------------------
<<<<<<< HEAD
void MeshPartitioning::build_mesh(Mesh& mesh,
  const std::map<std::int64_t, std::int32_t>& vertex_global_to_local,
  const LocalMeshData& new_mesh_data)
=======
void MeshPartitioning::build_local_mesh(Mesh& mesh,
  const std::vector<std::int64_t>& global_cell_indices,
  const boost::multi_array<std::int64_t, 2>& cell_global_vertices,
  const CellType::Type cell_type,
  const int tdim,
  const std::int64_t num_global_cells,
  const std::vector<std::int64_t>& vertex_indices,
  const boost::multi_array<double, 2>& vertex_coordinates,
  const int gdim,
  const std::int64_t num_global_vertices,
  const std::map<std::int64_t, std::int32_t>& vertex_global_to_local)
>>>>>>> a93277f8
{
  log(PROGRESS, "Build local mesh during distributed mesh construction");
  Timer timer("Build local part of distributed mesh (from local mesh data)");

<<<<<<< HEAD
  const std::vector<std::int64_t>& global_cell_indices
    = new_mesh_data.topology.global_cell_indices;
  const boost::multi_array<std::int64_t, 2>& cell_global_vertices
    = new_mesh_data.topology.cell_vertices;
  const std::vector<std::int64_t>& vertex_indices
    = new_mesh_data.geometry.vertex_indices;
  const boost::multi_array<double, 2>& vertex_coordinates
    = new_mesh_data.geometry.vertex_coordinates;

  const unsigned int gdim = new_mesh_data.geometry.dim;
  const unsigned int tdim = new_mesh_data.topology.dim;

  // Open mesh for editing
  mesh.clear();
  MeshEditor editor;
  editor.open(mesh, new_mesh_data.topology.cell_type, tdim, gdim);

  // Add vertices
  editor.init_vertices_global(vertex_coordinates.size(),
                              new_mesh_data.geometry.num_global_vertices);
=======
  // Open mesh for editing
  mesh.clear();
  MeshEditor editor;
  editor.open(mesh, cell_type, tdim, gdim);

  // Add vertices
  editor.init_vertices_global(vertex_coordinates.size(), num_global_vertices);
>>>>>>> a93277f8
  Point point(gdim);
  dolfin_assert(vertex_indices.size() == vertex_coordinates.size());
  for (std::size_t i = 0; i < vertex_coordinates.size(); ++i)
  {
    for (std::int8_t j = 0; j < gdim; ++j)
      point[j] = vertex_coordinates[i][j];
    editor.add_vertex_global(i, vertex_indices[i], point);
  }

  // Create CellType
  std::unique_ptr<CellType> _cell_type(CellType::create(cell_type));
  dolfin_assert(_cell_type);

  // Add cells
<<<<<<< HEAD
  editor.init_cells_global(cell_global_vertices.size(),
                           new_mesh_data.topology.num_global_cells);
  const std::size_t num_cell_vertices = new_mesh_data.topology.num_vertices_per_cell;
=======
  editor.init_cells_global(cell_global_vertices.size(), num_global_cells);

  const std::int8_t num_cell_vertices = _cell_type->num_vertices();
>>>>>>> a93277f8
  std::vector<std::size_t> cell(num_cell_vertices);
  for (std::size_t i = 0; i < cell_global_vertices.size(); ++i)
  {
    for (std::int8_t j = 0; j < num_cell_vertices; ++j)
    {
      // Get local cell vertex
      auto iter = vertex_global_to_local.find(cell_global_vertices[i][j]);
      dolfin_assert(iter != vertex_global_to_local.end());
      cell[j] = iter->second;
    }

    editor.add_cell(i, global_cell_indices[i], cell);
  }

  // Close mesh: Note that this must be done after creating the global
  // vertex map or otherwise the ordering in mesh.close() will be
  // wrong (based on local numbers).
  editor.close();
}
//-----------------------------------------------------------------------------
void MeshPartitioning::build_mesh_domains(Mesh& mesh,
                                          const LocalMeshData& local_data)
{
  // Get topological dimension
  const std::size_t D = mesh.topology().dim();

  // Local domain data
  const std::map<std::size_t, std::vector<
                                std::pair<std::pair<std::size_t, std::size_t>,
                                          std::size_t>>>&
    domain_data = local_data.domain_data;

  // Check which dimensions we have (can't use empty() on domain_data
  // because other processes might have data)
  std::vector<std::size_t> dims;
  for (std::size_t d = 0; d < D + 1; ++d)
  {
    auto it = domain_data.find(d);
    const int have_dim = (it == domain_data.end()) ? 0 : 1;
    int dsum = dolfin::MPI::sum(mesh.mpi_comm(), have_dim);
    if (dsum > 0)
      dims.push_back(d);
  }

  // Return if no processes have domain data
  if (dims.empty())
    return;

  // Initialise mesh domains
  mesh.domains().init(D);

  // Loop over dimension and build mesh data
  for (std::size_t d : dims)
  {
    // Initialise mesh
    mesh.init(d);

    // Create empty MeshValueCollection
    MeshValueCollection<std::size_t> mvc(reference_to_no_delete_pointer(mesh), d);

    // Get domain data and build mesh value collection
    auto dim_data = domain_data.find(d);
    if (dim_data != domain_data.end())
    {
      const std::vector<std::pair<std::pair<std::size_t, std::size_t>,
                                  std::size_t>>& local_value_data
        = dim_data->second;

      // Build mesh value collection
      build_mesh_value_collection(mesh, local_value_data, mvc);
    }
    else
    {
      const std::vector<std::pair<std::pair<std::size_t, std::size_t>,
                                  std::size_t>> local_value_data;
      build_mesh_value_collection(mesh, local_value_data, mvc);
    }

    // Get data from mesh value collection
    const std::map<std::pair<std::size_t, std::size_t>, std::size_t>& values
      = mvc.values();

    // Get map from mesh domains
    std::map<std::size_t, std::size_t>& markers = mesh.domains().markers(d);
    for (auto it = values.begin(); it != values.end(); ++it)
    {
      const std::size_t cell_index = it->first.first;
      const std::size_t local_entity_index = it->first.second;

      if (d == D)
        markers[0] = it->second;
      else
      {
        const Cell cell(mesh, cell_index);
        const MeshEntity e(mesh, d, cell.entities(d)[local_entity_index]);
        markers[e.index()] = it->second;
      }
    }
  }
}
//-----------------------------------------------------------------------------<|MERGE_RESOLUTION|>--- conflicted
+++ resolved
@@ -110,18 +110,10 @@
 }
 //-----------------------------------------------------------------------------
 void MeshPartitioning::build_distributed_mesh(Mesh& mesh,
-<<<<<<< HEAD
-                                              LocalMeshData& local_data,
-                                              const std::string ghost_mode)
-{
-  local_data.reorder();
-
-=======
                                               const LocalMeshData& local_data,
                                               const std::string ghost_mode)
 {
   log(PROGRESS, "Building distributed mesh");
->>>>>>> a93277f8
 
   Timer timer("Build distributed mesh from local mesh data");
 
@@ -135,13 +127,7 @@
   std::vector<int> cell_partition;
   std::map<std::int64_t, std::vector<int>> ghost_procs;
   if (local_data.topology.cell_partition.empty())
-<<<<<<< HEAD
-  {
     partition_cells(comm, local_data, partitioner, cell_partition, ghost_procs);
-  }
-=======
-    partition_cells(comm, local_data, partitioner, cell_partition, ghost_procs);
->>>>>>> a93277f8
   else
   {
     // Copy cell partition
@@ -176,13 +162,6 @@
 //-----------------------------------------------------------------------------
 void
 MeshPartitioning::partition_cells(const MPI_Comm& mpi_comm,
-<<<<<<< HEAD
-                                 const LocalMeshData& mesh_data,
-                                 const std::string partitioner,
-                                 std::vector<int>& cell_partition,
-                                 std::map<std::int64_t, std::vector<int>>& ghost_procs)
-{
-=======
                                   const LocalMeshData& mesh_data,
                                   const std::string partitioner,
                                   std::vector<int>& cell_partition,
@@ -190,7 +169,6 @@
 {
   log(PROGRESS, "Compute partition of cells across processes");
 
->>>>>>> a93277f8
   // Clear data
   cell_partition.clear();
   ghost_procs.clear();
@@ -233,15 +211,6 @@
 
   // Topological dimension
   const int tdim = mesh_data.topology.dim;
-<<<<<<< HEAD
-
-  const std::int64_t num_global_vertices = mesh_data.geometry.num_global_vertices;
-  const std::int32_t num_cell_vertices = mesh_data.topology.num_vertices_per_cell;
-
-  // FIXME: explain structure of shared_cells
-  // Keep tabs on ghost cell ownership (map from local cell index to sharing
-  // processes)
-=======
 
   const std::int64_t num_global_vertices = mesh_data.geometry.num_global_vertices;
   const std::int32_t num_cell_vertices = mesh_data.topology.num_vertices_per_cell;
@@ -249,7 +218,6 @@
   // FIXME: explain structure of shared_cells
   // Keep tabs on ghost cell ownership (map from local cell index to
   // sharing processes)
->>>>>>> a93277f8
 
   // Send cells to processes that need them. Returns
   // 0. Number of regular cells on this process
@@ -259,15 +227,9 @@
   std::vector<int> new_cell_partition;
   std::map<std::int32_t, std::set<unsigned int>> shared_cells;
 
-<<<<<<< HEAD
-  // Send cells to owning process accoring to cell_partition, and receive cells
-  // that belong to this process. Also compute auxillary data related to
-  // sharring,
-=======
   // Send cells to owning process accoring to cell_partition, and
   // receive cells that belong to this process. Also compute auxiliary
   // data related to sharing,
->>>>>>> a93277f8
   const std::int32_t num_regular_cells
     = distribute_cells(mesh.mpi_comm(), mesh_data, cell_partition, ghost_procs,
                        new_cell_vertices, new_global_cell_indices,
@@ -315,15 +277,9 @@
   }
   #endif
 
-<<<<<<< HEAD
-  // Generate mapping from global to local indexing for vertices
-  // also calculating which vertices are 'ghost' and putting them
-  // at the end of the local range
-=======
   // Generate mapping from global to local indexing for vertices also
   // calculating which vertices are 'ghost' and putting them at the
   // end of the local range
->>>>>>> a93277f8
   std::vector<std::int64_t> vertex_indices;
   std::map<std::int64_t, std::int32_t> vertex_global_to_local;
   const std::int32_t num_regular_vertices
@@ -359,40 +315,6 @@
                       vertex_coordinates, vertex_global_to_local,
                       shared_vertices);
 
-<<<<<<< HEAD
-  // FIXME: Clean this up
-  // Structure to hold received data about local mesh
-  LocalMeshData new_mesh_data(mesh.mpi_comm());
-
-  // Copy over some basic information
-  dolfin_assert(mesh_data.topology.dim >= 0);
-  new_mesh_data.topology.dim = mesh_data.topology.dim;
-
-  dolfin_assert(mesh_data.geometry.dim > 0);
-  new_mesh_data.geometry.dim = mesh_data.geometry.dim;
-
-  dolfin_assert(mesh_data.topology.num_global_cells >= 0);
-  new_mesh_data.topology.num_global_cells = mesh_data.topology.num_global_cells;
-
-  dolfin_assert(mesh_data.topology.num_vertices_per_cell > 0);
-  new_mesh_data.topology.num_vertices_per_cell = mesh_data.topology.num_vertices_per_cell;
-  new_mesh_data.topology.cell_type = mesh_data.topology.cell_type;
-
-  dolfin_assert(mesh_data.geometry.num_global_vertices >= 0);
-  new_mesh_data.geometry.num_global_vertices = mesh_data.geometry.num_global_vertices;
-
-  new_mesh_data.topology.cell_partition = new_cell_partition;
-  new_mesh_data.topology.global_cell_indices = new_global_cell_indices;
-  new_mesh_data.topology.cell_vertices.resize(boost::extents[new_cell_vertices.shape()[0]][new_cell_vertices.shape()[1]]);
-  new_mesh_data.topology.cell_vertices = new_cell_vertices;
-
-  new_mesh_data.geometry.vertex_indices = vertex_indices;
-  new_mesh_data.geometry.vertex_coordinates.resize(boost::extents[vertex_coordinates.shape()[0]][vertex_coordinates.shape()[1]]);
-  new_mesh_data.geometry.vertex_coordinates = vertex_coordinates;
-  // -------
-
-=======
->>>>>>> a93277f8
   timer.stop();
 
   // Build lcoal mesh from new_mesh_data
@@ -410,13 +332,8 @@
   std::vector<unsigned int>& cell_owner = mesh.topology().cell_owner();
   cell_owner.clear();
   cell_owner.insert(cell_owner.begin(),
-<<<<<<< HEAD
-                    new_mesh_data.topology.cell_partition.begin() + num_regular_cells,
-                    new_mesh_data.topology.cell_partition.end());
-=======
                     new_cell_partition.begin() + num_regular_cells,
                     new_cell_partition.end());
->>>>>>> a93277f8
 
   // Set the ghost cell offset
   mesh.topology().init_ghost(tdim, num_regular_cells);
@@ -477,15 +394,6 @@
   }
   std::vector<int> remap = SCOTCH::compute_gps(g_dual);
 
-<<<<<<< HEAD
-  // Resize re-ordered cell topology arrray, and copy (copy iss required because
-  // ghosts are not being re-ordered).
-  reordered_cell_vertices.resize(boost::extents[cell_vertices.shape()[0]][cell_vertices.shape()[1]]);
-  reordered_cell_vertices = cell_vertices;
-
-  // Assign old gloabl indeices to re-ordered indices (since ghost will be be
-  // re-ordered, we need to copy them over)
-=======
   // Resize re-ordered cell topology arrray, and copy (copy iss
   // required because ghosts are not being re-ordered).
   reordered_cell_vertices.resize(boost::extents[cell_vertices.shape()[0]][cell_vertices.shape()[1]]);
@@ -493,7 +401,6 @@
 
   // Assign old gloabl indeices to re-ordered indices (since ghost
   // will be be re-ordered, we need to copy them over)
->>>>>>> a93277f8
   reordered_global_cell_indices = global_cell_indices;
 
   for (unsigned int i = 0; i != g_dual.size(); ++i)
@@ -531,10 +438,7 @@
   // SCOTCH.
   // "vertex_indices" and "vertex_global_to_local" are modified.
 
-<<<<<<< HEAD
-=======
   log(PROGRESS, "Re-order vertices during distributed mesh construction");
->>>>>>> a93277f8
   Timer timer("Reorder vertices using GPS ordering");
 
   // Make local real graph (vertices are nodes, edges are edges)
@@ -575,15 +479,9 @@
   // Remap local-to-global mapping for regular vertices
   const std::int32_t num_indices = vertex_indices.size();
   reordered_vertex_indices.resize(num_indices);
-<<<<<<< HEAD
-
   for (std::int32_t i = 0; i < num_regular_vertices; ++i)
     reordered_vertex_indices[remap[i]] = vertex_indices[i];
-=======
-  for (std::int32_t i = 0; i < num_regular_vertices; ++i)
-    reordered_vertex_indices[remap[i]] = vertex_indices[i];
-
->>>>>>> a93277f8
+
   // Copy ghost vertices
   for (std::int32_t i = num_regular_vertices; i < num_indices; ++i)
     reordered_vertex_indices[i] = vertex_indices[i];
@@ -621,13 +519,8 @@
   // vertices to the set of connected cells (but only adding locally
   // owned cells)
 
-<<<<<<< HEAD
-  // Go through all regular cells
-  // to add any previously unshared cells.
-=======
   // Go through all regular cells to add any previously unshared
   // cells.
->>>>>>> a93277f8
   for (int i = 0; i < num_regular_cells; ++i)
   {
     for (auto v = cell_vertices[i].begin(); v != cell_vertices[i].end(); ++v)
@@ -645,12 +538,7 @@
   // collating and sending back out...
   std::vector<std::vector<std::int64_t>> send_vertcells(mpi_size);
   std::vector<std::vector<std::int64_t>> recv_vertcells(mpi_size);
-<<<<<<< HEAD
-  for (auto vc_it = sh_vert_to_cell.begin();
-       vc_it != sh_vert_to_cell.end(); ++vc_it)
-=======
   for (auto vc_it = sh_vert_to_cell.begin(); vc_it != sh_vert_to_cell.end(); ++vc_it)
->>>>>>> a93277f8
   {
     const int dest = MPI::index_owner(mpi_comm, vc_it->first,
                                       num_global_vertices);
@@ -678,10 +566,6 @@
 
   // Reset map
   sh_vert_to_cell.clear();
-<<<<<<< HEAD
-
-=======
->>>>>>> a93277f8
   for (int i = 0; i < mpi_size; ++i)
   {
     const std::vector<std::int64_t>& recv_i = recv_vertcells[i];
@@ -812,13 +696,6 @@
   std::vector<int>& new_cell_partition,
   std::map<std::int32_t, std::set<unsigned int>>& shared_cells)
 {
-<<<<<<< HEAD
-  // This function takes the partition computed by the partitioner stored in
-  // cell_partition/ghost_procs Some cells go to multiple destinations. Each
-  // cell is transmitted to its final destination(s) including its global index,
-  // and the cell owner (for ghost cells this will be different from the
-  // destination)
-=======
   // This function takes the partition computed by the partitioner
   // stored in cell_partition/ghost_procs Some cells go to multiple
   // destinations. Each cell is transmitted to its final
@@ -826,7 +703,6 @@
   // (for ghost cells this will be different from the destination)
 
   log(PROGRESS, "Distribute cells during distributed mesh construction");
->>>>>>> a93277f8
 
   Timer timer("Distribute cells");
 
@@ -861,12 +737,7 @@
   for (unsigned int i = 0; i != cell_partition.size(); ++i)
   {
     // If cell is in ghost_procs map, use that to determine
-<<<<<<< HEAD
-    // destinations, otherwise just use the cell_partition
-    // vector
-=======
     // destinations, otherwise just use the cell_partition vector
->>>>>>> a93277f8
     auto map_it = ghost_procs.find(i);
     if (map_it != ghost_procs.end())
     {
@@ -883,10 +754,7 @@
 
         // Global cell index
         send_cell_dest.push_back(mesh_data.topology.global_cell_indices[i]);
-<<<<<<< HEAD
-=======
-
->>>>>>> a93277f8
+
         // Global vertex indices
         send_cell_dest.insert(send_cell_dest.end(),
                               mesh_data.topology.cell_vertices[i].begin(),
@@ -974,10 +842,7 @@
       new_global_cell_indices[idx] = *tmp_it++;
       for (std::size_t j = 0; j < num_cell_vertices; ++j)
         new_cell_vertices[idx][j] = *tmp_it++;
-<<<<<<< HEAD
-=======
-
->>>>>>> a93277f8
+
       if (owner == mpi_rank)
         ++c;
       else
@@ -1047,11 +912,7 @@
   const int mpi_size = MPI::size(mpi_comm);
 
   // Get geometric dimension
-<<<<<<< HEAD
-  const std::size_t gdim = mesh_data.geometry.dim;
-=======
   const int gdim = mesh_data.geometry.dim;
->>>>>>> a93277f8
 
   // Compute where (process number) the vertices we need are located
   // using MPI::index_owner()
@@ -1083,11 +944,7 @@
   std::vector<std::vector<double>> send_vertex_coordinates(mpi_size);
   const std::pair<std::size_t, std::size_t> local_vertex_range
     = MPI::local_range(mpi_comm, mesh_data.geometry.num_global_vertices);
-<<<<<<< HEAD
-  for (std::size_t p = 0; p < mpi_size; ++p)
-=======
   for (int p = 0; p < mpi_size; ++p)
->>>>>>> a93277f8
   {
     send_vertex_coordinates[p].reserve(received_vertex_indices[p].size()*gdim);
     for (auto q = received_vertex_indices[p].begin();
@@ -1125,11 +982,7 @@
       auto v = vertex_global_to_local.find(global_vertex_index);
       dolfin_assert(v != vertex_global_to_local.end());
       dolfin_assert(vertex_indices[v->second] == global_vertex_index);
-<<<<<<< HEAD
-      for (std::size_t j = 0; j < gdim; ++j)
-=======
       for (int j = 0; j < gdim; ++j)
->>>>>>> a93277f8
         vertex_coordinates[v->second][j] = received_vertex_coordinates[p][i*gdim + j];
     }
   }
@@ -1203,11 +1056,6 @@
   }
 }
 //-----------------------------------------------------------------------------
-<<<<<<< HEAD
-void MeshPartitioning::build_mesh(Mesh& mesh,
-  const std::map<std::int64_t, std::int32_t>& vertex_global_to_local,
-  const LocalMeshData& new_mesh_data)
-=======
 void MeshPartitioning::build_local_mesh(Mesh& mesh,
   const std::vector<std::int64_t>& global_cell_indices,
   const boost::multi_array<std::int64_t, 2>& cell_global_vertices,
@@ -1219,33 +1067,10 @@
   const int gdim,
   const std::int64_t num_global_vertices,
   const std::map<std::int64_t, std::int32_t>& vertex_global_to_local)
->>>>>>> a93277f8
 {
   log(PROGRESS, "Build local mesh during distributed mesh construction");
   Timer timer("Build local part of distributed mesh (from local mesh data)");
 
-<<<<<<< HEAD
-  const std::vector<std::int64_t>& global_cell_indices
-    = new_mesh_data.topology.global_cell_indices;
-  const boost::multi_array<std::int64_t, 2>& cell_global_vertices
-    = new_mesh_data.topology.cell_vertices;
-  const std::vector<std::int64_t>& vertex_indices
-    = new_mesh_data.geometry.vertex_indices;
-  const boost::multi_array<double, 2>& vertex_coordinates
-    = new_mesh_data.geometry.vertex_coordinates;
-
-  const unsigned int gdim = new_mesh_data.geometry.dim;
-  const unsigned int tdim = new_mesh_data.topology.dim;
-
-  // Open mesh for editing
-  mesh.clear();
-  MeshEditor editor;
-  editor.open(mesh, new_mesh_data.topology.cell_type, tdim, gdim);
-
-  // Add vertices
-  editor.init_vertices_global(vertex_coordinates.size(),
-                              new_mesh_data.geometry.num_global_vertices);
-=======
   // Open mesh for editing
   mesh.clear();
   MeshEditor editor;
@@ -1253,7 +1078,6 @@
 
   // Add vertices
   editor.init_vertices_global(vertex_coordinates.size(), num_global_vertices);
->>>>>>> a93277f8
   Point point(gdim);
   dolfin_assert(vertex_indices.size() == vertex_coordinates.size());
   for (std::size_t i = 0; i < vertex_coordinates.size(); ++i)
@@ -1268,15 +1092,9 @@
   dolfin_assert(_cell_type);
 
   // Add cells
-<<<<<<< HEAD
-  editor.init_cells_global(cell_global_vertices.size(),
-                           new_mesh_data.topology.num_global_cells);
-  const std::size_t num_cell_vertices = new_mesh_data.topology.num_vertices_per_cell;
-=======
   editor.init_cells_global(cell_global_vertices.size(), num_global_cells);
 
   const std::int8_t num_cell_vertices = _cell_type->num_vertices();
->>>>>>> a93277f8
   std::vector<std::size_t> cell(num_cell_vertices);
   for (std::size_t i = 0; i < cell_global_vertices.size(); ++i)
   {
