// Copyright (C) 2013 Anders Logg
//
// This file is part of DOLFIN.
//
// DOLFIN is free software: you can redistribute it and/or modify
// it under the terms of the GNU Lesser General Public License as published by
// the Free Software Foundation, either version 3 of the License, or
// (at your option) any later version.
//
// DOLFIN is distributed in the hope that it will be useful,
// but WITHOUT ANY WARRANTY; without even the implied warranty of
// MERCHANTABILITY or FITNESS FOR A PARTICULAR PURPOSE. See the
// GNU Lesser General Public License for more details.
//
// You should have received a copy of the GNU Lesser General Public License
// along with DOLFIN. If not, see <http://www.gnu.org/licenses/>.
//
// First added:  2013-04-09
<<<<<<< HEAD
// Last changed: 2013-08-28
=======
// Last changed: 2013-07-08
>>>>>>> 1357c06f

#ifndef __BOUNDING_BOX_TREE_H
#define __BOUNDING_BOX_TREE_H

#include <limits>
#include <vector>
#include <boost/scoped_ptr.hpp>
#include <boost/shared_ptr.hpp>

namespace dolfin
{

  // Forward declarations
  class Point;
  class GenericBoundingBoxTree;
  class Mesh;

  /// This class implements a (distributed) axis aligned bounding box
  /// tree (AABB tree). Bounding box trees can be created from meshes
  /// and [other data structures, to be filled in].

  class BoundingBoxTree
  {
  public:

    /// Create empty bounding box tree
    BoundingBoxTree();

    /// Destructor
    ~BoundingBoxTree();

    /// Build bounding box tree for cells of mesh.
    ///
    /// *Arguments*
    ///     mesh (_Mesh_)
    ///         The mesh for which to compute the bounding box tree.
    void build(const Mesh& mesh);

    /// Build bounding box tree for mesh entities of given dimension.
    ///
    /// *Arguments*
    ///     mesh (_Mesh_)
    ///         The mesh for which to compute the bounding box tree.
    ///     dimension (std::size_t)
    ///         The entity dimension (topological dimension) for which
    ///         to compute the bounding box tree.
    void build(const Mesh& mesh, std::size_t tdim);

    /// Build bounding box tree for point cloud.
    ///
    /// *Arguments*
    ///     points (std::vector<_Point_>)
    ///         The list of points.
    ///     gdim (std::size_t)
    ///         The geometric dimension.
    void build(const std::vector<Point>& points, std::size_t gdim);

    /// Compute all collisions between bounding boxes and _Point_.
    ///
    /// *Returns*
    ///     std::vector<unsigned int>
    ///         A list of local indices for entities contained in
    ///         (leaf) bounding boxes that collide with (intersect)
    ///         the given point.
    ///
    /// *Arguments*
    ///     point (_Point_)
    ///         The point.
    std::vector<unsigned int>
    compute_collisions(const Point& point) const;

    /// Compute all collisions between bounding boxes and _BoundingBoxTree_.
    ///
    /// *Returns* std::pair<std::vector<unsigned int>, std::vector<unsigned int> >
    ///     Two lists of local indices for entities contained in
    ///     (leaf) bounding boxes that collide with (intersect) the
    ///     given bounding box tree. The first list contains entity
    ///     indices for the first tree (this tree) and the second
    ///     contains entity indices for the second tree (the input
    ///     argument).
    ///
    /// *Arguments*
    ///     tree (_BoundingBoxTree_)
    ///         The bounding box tree.
    std::pair<std::vector<unsigned int>, std::vector<unsigned int> >
    compute_collisions(const BoundingBoxTree& tree) const;

    /// Compute all collisions between entities and _Point_.
    ///
    /// *Returns*
    ///     std::vector<unsigned int>
    ///         A list of local indices for entities that collide with
    ///         (intersect) the given point.
    ///
    /// *Arguments*
    ///     point (_Point_)
    ///         The point.
    std::vector<unsigned int>
    compute_entity_collisions(const Point& point) const;

    /// Compute all collisions between entities and _BoundingBoxTree_.
    ///
    /// *Returns*
    ///     std::pair<std::vector<unsigned int>, std::vector<unsigned int> >
    ///         A list of local indices for entities that collide with
    ///         (intersect) the given bounding box tree. The first
    ///         list contains entity indices for the first tree (this
    ///         tree) and the second contains entity indices for the
    ///         second tree (the input argument).
    ///
    /// *Arguments*
    ///     tree (_BoundingBoxTree_)
    ///         The bounding box tree.
    std::pair<std::vector<unsigned int>, std::vector<unsigned int> >
    compute_entity_collisions(const BoundingBoxTree& tree) const;

    /// Compute first collision between bounding boxes and _Point_.
    ///
    /// *Returns*
    ///     unsigned int
    ///         The local index for the first found entity contained
    ///         in a (leaf) bounding box that collides with
    ///         (intersects) the given point. If not found,
    ///         std::numeric_limits<unsigned int>::max() is returned.
    ///
    /// *Arguments*
    ///     point (_Point_)
    ///         The point.
    unsigned int
    compute_first_collision(const Point& point) const;

    /// Compute first collision between entities and _Point_.
    ///
    /// *Returns*
    ///     unsigned int
    ///         The local index for the first found entity that
    ///         collides with (intersects) the given point. If not
    ///         found, std::numeric_limits<unsigned int>::max() is
    ///         returned.
    ///
    /// *Arguments*
    ///     point (_Point_)
    ///         The point.
    unsigned int
    compute_first_entity_collision(const Point& point) const;

    /// Compute closest entity to _Point_.
    ///
    /// *Returns*
    ///     unsigned int
    ///         The local index for the entity that is closest to the
    ///         point. If more than one entity is at the same distance
    ///         (or point contained in entity), then the first entity
    ///         is returned.
    ///     double
    ///         The distance to the closest entity.
    ///
    /// *Arguments*
    ///     point (_Point_)
    ///         The point.
    std::pair<unsigned int, double>
    compute_closest_entity(const Point& point) const;

    /// Compute closest point to _Point_. This function assumes
    /// that the tree has been built for a point cloud.
    ///
    /// Developer note: This function should not be confused with
    /// computing the closest point in all entities of a mesh. That
    /// function could be added with relative ease since we actually
    /// compute the closest points to get the distance in the above
    /// function (compute_closest_entity) inside the specialized
    /// implementations in TetrahedronCell.cpp etc.
    ///
    /// *Returns*
    ///     unsigned int
    ///         The local index for the point that is closest to the
    ///         point. If more than one point is at the same distance
    ///         (or point contained in entity), then the first point
    ///         is returned.
    ///     double
    ///         The distance to the closest point.
    ///
    /// *Arguments*
    ///     point (_Point_)
    ///         The point.
    std::pair<unsigned int, double>
    compute_closest_point(const Point& point) const;

  private:

    // Check that tree has been built
    void check_built() const;

    // Dimension-dependent implementation
    boost::scoped_ptr<GenericBoundingBoxTree> _tree;

    // Pointer to the mesh. We all know that we don't really want
    // to store a pointer to the mesh here, but without it we will
    // be forced to make calls like
    // tree_A.compute_entity_intersections(tree_B, mesh_A, mesh_B).
    const Mesh* _mesh;

  };

}

#endif<|MERGE_RESOLUTION|>--- conflicted
+++ resolved
@@ -16,11 +16,7 @@
 // along with DOLFIN. If not, see <http://www.gnu.org/licenses/>.
 //
 // First added:  2013-04-09
-<<<<<<< HEAD
-// Last changed: 2013-08-28
-=======
-// Last changed: 2013-07-08
->>>>>>> 1357c06f
+// Last changed: 2013-09-02
 
 #ifndef __BOUNDING_BOX_TREE_H
 #define __BOUNDING_BOX_TREE_H
