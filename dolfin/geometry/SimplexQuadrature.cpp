// Copyright (C) 2014 Anders Logg
//
// This file is part of DOLFIN.
//
// DOLFIN is free software: you can redistribute it and/or modify
// it under the terms of the GNU Lesser General Public License as published by
// the Free Software Foundation, either version 3 of the License, or
// (at your option) any later version.
//
// DOLFIN is distributed in the hope that it will be useful,
// but WITHOUT ANY WARRANTY; without even the implied warranty of
// MERCHANTABILITY or FITNESS FOR A PARTICULAR PURPOSE. See the
// GNU Lesser General Public License for more details.
//
// You should have received a copy of the GNU Lesser General Public License
// along with DOLFIN. If not, see <http://www.gnu.org/licenses/>.
//
// First added:  2014-02-24
<<<<<<< HEAD
// Last changed: 2014-03-06
=======
// Last changed: 2014-03-04
>>>>>>> b40721ee

#include <dolfin/log/log.h>
#include <dolfin/mesh/Cell.h>
#include <dolfin/mesh/Mesh.h>
#include <dolfin/mesh/MeshGeometry.h>
#include "SimplexQuadrature.h"

using namespace dolfin;

//-----------------------------------------------------------------------------
std::pair<std::vector<double>, std::vector<double> >
<<<<<<< HEAD
=======
SimplexQuadrature::compute_quadrature_rule(const Cell& cell, std::size_t order)
{
  // FIXME: Use function cell.get_vertex_coordinates which does exactly
  // the same thing as the code here.

  // Extract dimensions
  const std::size_t tdim = cell.mesh().topology().dim();
  const std::size_t gdim = cell.mesh().geometry().dim();

  // Extract vertex coordinates
  const MeshGeometry& geometry = cell.mesh().geometry();
  const unsigned int* vertices = cell.entities(0);
  const std::size_t num_vertices = cell.num_entities(0);
  std::vector<double> coordinates(num_vertices*gdim);
  for (unsigned int i = 0; i < num_vertices; i++)
  {
    const double* x = geometry.x(vertices[i]);
    for (unsigned int j = 0; j < gdim; j++)
      coordinates[i*gdim + j] = x[j];
  }

  // Call function to compute quadrature rule
  return compute_quadrature_rule(&coordinates[0], tdim, gdim, order);
}
//-----------------------------------------------------------------------------
std::pair<std::vector<double>, std::vector<double> >
>>>>>>> b40721ee
SimplexQuadrature::compute_quadrature_rule(const double* coordinates,
                                           std::size_t tdim,
                                           std::size_t gdim,
                                           std::size_t order)
{
  switch (tdim)
  {
  case 1:
    return compute_quadrature_rule_interval(coordinates, gdim, order);
    break;
  case 2:
    return compute_quadrature_rule_triangle(coordinates, gdim, order);
    break;
  case 3:
    return compute_quadrature_rule_tetrahedron(coordinates, gdim, order);
    break;
  default:
    dolfin_error("SimplexQuadrature.cpp",
                 "compute quadrature rule for simplex",
                 "Only implemented for topological dimension 1, 2, 3");
  };

  std::pair<std::vector<double>, std::vector<double> > quadrature_rule;
  return quadrature_rule;
}
//-----------------------------------------------------------------------------
std::pair<std::vector<double>, std::vector<double> >
SimplexQuadrature::compute_quadrature_rule_interval(const double* coordinates,
                                                    std::size_t gdim,
                                                    std::size_t order)
{
  std::pair<std::vector<double>, std::vector<double> > quadrature_rule;

<<<<<<< HEAD
  // Weights and points in local coordinates on [-1, 1]
  std::vector<double> w, p;

  switch (order)
  {
  case 1: {
    // Assign weight 2, point 0
    w.assign(1, 2.);
    p.assign(1, 0.);

    break;
  }
  case 2: {
    // Assign weights 1.
    w.assign(2, 1.);

    // Assign points corresponding to -1/sqrt(3) and 1/sqrt(3)
    p.resize(2);
    p[0] = -1./std::sqrt(3);
    p[1] = 1./std::sqrt(3);

    break;
  }
  default:
    dolfin_error("SimplexQuadrature.cpp",
                 "compute quadrature rule for interval",
                 "Not implemented for order ",order);
  }

  // Store weights
  quadrature_rule.first.resize(p.size());
  for (std::size_t i = 0; i < p.size(); ++i)
    quadrature_rule.first[i] = w[i]*0.5;

  // Map (local) quadrature points
  quadrature_rule.second.resize(gdim*p.size());

  for (std::size_t i = 0; i < p.size(); ++i)
    for (std::size_t d = 0; d < gdim; ++d)
      quadrature_rule.second[d+i*gdim] = 0.5*(coordinates[d]*(1-p[i])
                                              + coordinates[gdim+d]*(1+p[i]));
=======
  // FIXME: Not implemented
>>>>>>> b40721ee

  return quadrature_rule;
}
//-----------------------------------------------------------------------------
std::pair<std::vector<double>, std::vector<double> >
SimplexQuadrature::compute_quadrature_rule_triangle(const double* coordinates,
                                                    std::size_t gdim,
                                                    std::size_t order)
{
  std::pair<std::vector<double>, std::vector<double> > quadrature_rule;
<<<<<<< HEAD

  // Weights and points in local coordinates on triangle [0,0], [1,0]
  // and [0,1]
  std::vector<double> w;
  std::vector<std::vector<double> > p;

  switch (order)
  {
  case 1:
    // Assign weight 1 and midpoint
    w.assign(1, 1.);
    p.assign(1, std::vector<double>(3, 1./3));

    break;
  case 2:
    // Assign weight 1/3
    w.assign(2, 1./3);

    // Assign points corresponding to 2/3, 1/6, 1/6
    p.assign(3, std::vector<double>(3, 1./6));
    p[0][0] = p[1][1] = p[2][2] = 2./3;

    break;
  default:
    dolfin_error("SimplexQuadrature.cpp",
                 "compute quadrature rule for triangle",
                 "Not implemented for order ",order);
  }

  quadrature_rule.first = w;
  quadrature_rule.second.resize(gdim*p.size());

  for (std::size_t i = 0; i < p.size(); ++i)
    for (std::size_t d = 0; d < gdim; ++d)
      quadrature_rule.second[d+i*gdim] = p[i][0]*coordinates[d]
        + p[i][1]*coordinates[gdim+d]
        + p[i][2]*coordinates[2*gdim+d];

=======

  // FIXME: Temporary implementation just so we have something to work with
>>>>>>> b40721ee

  // Compute area of triangle
  const double* x0 = coordinates;
  const double* x1 = coordinates + 2;
  const double* x2 = coordinates + 4;
  const double A = 0.5*std::abs((x0[0]*x1[1] + x0[1]*x2[0] + x1[0]*x2[1]) -
                                (x2[0]*x1[1] + x2[1]*x0[0] + x1[0]*x0[1]));

  // Quadrature weights
  std::vector<double> w;
  w.push_back(A / 3);
  w.push_back(A / 3);
  w.push_back(A / 3);

  // Quadrature points
  std::vector<double> x;
  x.push_back(x0[0]); x.push_back(x0[1]);
  x.push_back(x1[0]); x.push_back(x1[1]);
  x.push_back(x2[0]); x.push_back(x2[1]);

  return std::make_pair(w, x);
}
//-----------------------------------------------------------------------------
std::pair<std::vector<double>, std::vector<double> >
SimplexQuadrature::compute_quadrature_rule_tetrahedron(const double* coordinates,
                                                       std::size_t gdim,
                                                       std::size_t order)
{
  std::pair<std::vector<double>, std::vector<double> > quadrature_rule;
<<<<<<< HEAD

  // Weights and points in local coordinates on tetrahedron [0,0,0],
  // [1,0,0], [0,1,0] and [0,0,1]
  std::vector<double> w;
  std::vector<std::vector<double> > p;

  switch (order)
  {
  case 1:
    // Assign weight 1 and midpoint
    w.assign(1, 1.);
    p.assign(1, std::vector<double>(4, 0.25));

    break;
  case 2:
    // Assign weight 0.25
    w.assign(4, 0.25);

    // Assign points corresponding to 0.585410196624969,
    // 0.138196601125011, 0.138196601125011, 0.138196601125011
    p.assign(4, std::vector<double>(4, 0.138196601125011));
    p[0][0] = p[1][1] = p[2][2] = p[3][3] = 0.585410196624969;

    break;
  default:
    dolfin_error("SimplexQuadrature.cpp",
                 "compute quadrature rule for triangle",
                 "Not implemented for order ",order);
  }

  quadrature_rule.first = w;
  quadrature_rule.second.resize(gdim*p.size());

  for (std::size_t i = 0; i < p.size(); ++i)
    for (std::size_t d = 0; d < gdim; ++d)
      quadrature_rule.second[d+i*gdim] = p[i][0]*coordinates[d]
        + p[i][1]*coordinates[gdim+d]
        + p[i][2]*coordinates[2*gdim+d]
        + p[i][3]*coordinates[3*gdim+d];
=======
>>>>>>> b40721ee


  return quadrature_rule;
}
//-----------------------------------------------------------------------------<|MERGE_RESOLUTION|>--- conflicted
+++ resolved
@@ -16,11 +16,7 @@
 // along with DOLFIN. If not, see <http://www.gnu.org/licenses/>.
 //
 // First added:  2014-02-24
-<<<<<<< HEAD
 // Last changed: 2014-03-06
-=======
-// Last changed: 2014-03-04
->>>>>>> b40721ee
 
 #include <dolfin/log/log.h>
 #include <dolfin/mesh/Cell.h>
@@ -32,8 +28,6 @@
 
 //-----------------------------------------------------------------------------
 std::pair<std::vector<double>, std::vector<double> >
-<<<<<<< HEAD
-=======
 SimplexQuadrature::compute_quadrature_rule(const Cell& cell, std::size_t order)
 {
   // FIXME: Use function cell.get_vertex_coordinates which does exactly
@@ -60,7 +54,6 @@
 }
 //-----------------------------------------------------------------------------
 std::pair<std::vector<double>, std::vector<double> >
->>>>>>> b40721ee
 SimplexQuadrature::compute_quadrature_rule(const double* coordinates,
                                            std::size_t tdim,
                                            std::size_t gdim,
@@ -94,7 +87,6 @@
 {
   std::pair<std::vector<double>, std::vector<double> > quadrature_rule;
 
-<<<<<<< HEAD
   // Weights and points in local coordinates on [-1, 1]
   std::vector<double> w, p;
 
@@ -136,9 +128,6 @@
     for (std::size_t d = 0; d < gdim; ++d)
       quadrature_rule.second[d+i*gdim] = 0.5*(coordinates[d]*(1-p[i])
                                               + coordinates[gdim+d]*(1+p[i]));
-=======
-  // FIXME: Not implemented
->>>>>>> b40721ee
 
   return quadrature_rule;
 }
@@ -149,7 +138,6 @@
                                                     std::size_t order)
 {
   std::pair<std::vector<double>, std::vector<double> > quadrature_rule;
-<<<<<<< HEAD
 
   // Weights and points in local coordinates on triangle [0,0], [1,0]
   // and [0,1]
@@ -188,31 +176,28 @@
         + p[i][1]*coordinates[gdim+d]
         + p[i][2]*coordinates[2*gdim+d];
 
-=======
-
   // FIXME: Temporary implementation just so we have something to work with
->>>>>>> b40721ee
-
-  // Compute area of triangle
-  const double* x0 = coordinates;
-  const double* x1 = coordinates + 2;
-  const double* x2 = coordinates + 4;
-  const double A = 0.5*std::abs((x0[0]*x1[1] + x0[1]*x2[0] + x1[0]*x2[1]) -
-                                (x2[0]*x1[1] + x2[1]*x0[0] + x1[0]*x0[1]));
-
-  // Quadrature weights
-  std::vector<double> w;
-  w.push_back(A / 3);
-  w.push_back(A / 3);
-  w.push_back(A / 3);
-
-  // Quadrature points
-  std::vector<double> x;
-  x.push_back(x0[0]); x.push_back(x0[1]);
-  x.push_back(x1[0]); x.push_back(x1[1]);
-  x.push_back(x2[0]); x.push_back(x2[1]);
-
-  return std::make_pair(w, x);
+
+  // // Compute area of triangle
+  // const double* x0 = coordinates;
+  // const double* x1 = coordinates + 2;
+  // const double* x2 = coordinates + 4;
+  // const double A = 0.5*std::abs((x0[0]*x1[1] + x0[1]*x2[0] + x1[0]*x2[1]) -
+  //                               (x2[0]*x1[1] + x2[1]*x0[0] + x1[0]*x0[1]));
+
+  // // Quadrature weights
+  // std::vector<double> w;
+  // w.push_back(A / 3);
+  // w.push_back(A / 3);
+  // w.push_back(A / 3);
+
+  // // Quadrature points
+  // std::vector<double> x;
+  // x.push_back(x0[0]); x.push_back(x0[1]);
+  // x.push_back(x1[0]); x.push_back(x1[1]);
+  // x.push_back(x2[0]); x.push_back(x2[1]);
+
+  // return std::make_pair(w, x);
 }
 //-----------------------------------------------------------------------------
 std::pair<std::vector<double>, std::vector<double> >
@@ -221,7 +206,6 @@
                                                        std::size_t order)
 {
   std::pair<std::vector<double>, std::vector<double> > quadrature_rule;
-<<<<<<< HEAD
 
   // Weights and points in local coordinates on tetrahedron [0,0,0],
   // [1,0,0], [0,1,0] and [0,0,1]
@@ -261,9 +245,6 @@
         + p[i][1]*coordinates[gdim+d]
         + p[i][2]*coordinates[2*gdim+d]
         + p[i][3]*coordinates[3*gdim+d];
-=======
->>>>>>> b40721ee
-
 
   return quadrature_rule;
 }
