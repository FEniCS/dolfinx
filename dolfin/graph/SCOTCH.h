--- conflicted
+++ resolved
@@ -51,11 +51,7 @@
     static void compute_partition(
       const MPI_Comm mpi_comm,
       std::vector<int>& cell_partition,
-<<<<<<< HEAD
-      std::map<std::size_t, dolfin::Set<unsigned int> >& ghost_procs,
-=======
       std::map<std::int64_t, dolfin::Set<int>>& ghost_procs,
->>>>>>> ed0b7df5
       const LocalMeshData& mesh_data);
 
     /// Compute reordering (map[old] -> new) using
@@ -86,11 +82,7 @@
       const std::vector<std::int64_t>& global_cell_indices,
       const std::size_t num_global_vertices,
       std::vector<int>& cell_partition,
-<<<<<<< HEAD
-      std::map<std::size_t, dolfin::Set<unsigned int> >& ghost_procs);
-=======
       std::map<std::int64_t, dolfin::Set<int>>& ghost_procs);
->>>>>>> ed0b7df5
 
   };
 
