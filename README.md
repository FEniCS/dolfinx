# DOLFINx

[![DOLFINx CI](https://github.com/FEniCS/dolfinx/actions/workflows/ccpp.yml/badge.svg)](https://github.com/FEniCS/dolfinx/actions/workflows/ccpp.yml)
[![Actions Docker images](https://github.com/FEniCS/dolfinx/actions/workflows/docker-end-user.yml/badge.svg)](https://github.com/FEniCS/dolfinx/actions/workflows/docker-end-user.yml)
[![Actions Spack build](https://github.com/FEniCS/dolfinx/actions/workflows/spack.yml/badge.svg)](https://github.com/FEniCS/dolfinx/actions/workflows/spack.yml)
[![Actions Conda install](https://github.com/FEniCS/dolfinx/actions/workflows/conda.yml/badge.svg)](https://github.com/FEniCS/dolfinx/actions/workflows/conda.yml)
[![Actions macOS/Homebrew install](https://github.com/FEniCS/dolfinx/actions/workflows/macos.yml/badge.svg)](https://github.com/FEniCS/dolfinx/actions/workflows/macos.yml)
[![Actions Windows/vcpkg install](https://github.com/FEniCS/dolfinx/actions/workflows/windows.yml/badge.svg)](https://github.com/FEniCS/dolfinx/actions/workflows/windows.yml)

DOLFINx is the computational environment of
[FEniCSx](https://fenicsproject.org) and implements the FEniCS Problem
Solving Environment in C++ and Python. DOLFINx is a new version of
DOLFIN and is actively developed.

## Documentation

Documentation can be viewed at <https://docs.fenicsproject.org>.

## Installation

### From source

#### C++ core

To build and install the C++ core, in the `cpp/` directory, run:

```shell
mkdir build
cd build
cmake ..
make install
```

#### Python interface

To install the Python interface, first install the C++ core, and then in
the `python/` directory run:

```shell
pip install -r build-requirements.txt
pip install --check-build-dependencies --no-build-isolation .
```

For detailed instructions, see
<https://docs.fenicsproject.org/dolfinx/main/python/installation>.

### Spack

Spack is recommended for building DOLFINx on HPC systems. To build the
most recent release using [Spack](https://spack.readthedocs.io/)
(assuming a bash-compatible shell):

```shell
git clone https://github.com/spack/spack.git
. ./spack/share/spack/setup-env.sh
spack env create fenicsx-env
spack env activate fenicsx-env
spack add fenics-dolfinx+adios2 py-fenics-dolfinx cflags="-O3" fflags="-O3"
spack install
```

See the Spack [documentation](https://spack.readthedocs.io/) for
comprehensive instructions.

### Binary

**Recommendations**

- macOS: [conda](#conda).
- Linux: [apt](#ubuntu-packages)
  ([Ubuntu](#ubuntu-packages)/[Debian](#debian-packages)),
  [docker](#docker-images) or [conda](#conda). See also [Spack](#spack).
- Windows: [docker](#docker-images), or install
  [WSL2](https://docs.microsoft.com/en-us/windows/wsl/install) and use
<<<<<<< HEAD
  [Ubuntu](#ubuntu-packages).
=======
  [Ubuntu](#ubuntu-packages). [conda](#conda) packages in beta testing.
>>>>>>> c5644696
- High performance computers: [Spack](#spack) or
  [from source](#from-source), both using system-provided MPI.

#### conda

To install the latest release of the Python interface, with pyvista
support for visualisation, using [conda](https://conda.io):

```shell
conda create -n fenicsx-env
conda activate fenicsx-env
conda install -c conda-forge fenics-dolfinx mpich pyvista
```

Windows conda packages are currently in beta testing and can be installed using:
```shell
conda create -n fenicsx-env
conda activate fenicsx-env
conda install -c minrk/label/fenics-windows -c conda-forge fenics-dolfinx=0.9.0.dev
```
Because FEniCS uses just-in-time compilation it also necessary to install
[Microsoft Visual Studio](https://visualstudio.microsoft.com/downloads/).

conda is distributed with [Anaconda](https://www.anaconda.com/) and
[Miniconda](https://docs.conda.io/en/latest/miniconda.html). The recipe
is hosted on
[conda-forge](https://github.com/conda-forge/fenics-dolfinx-feedstock).

| Name | Downloads | Version | Platforms |
| --- | --- | --- | --- |
| [![Conda Recipe](https://img.shields.io/badge/recipe-fenics--dolfinx-green.svg)](https://anaconda.org/conda-forge/fenics-dolfinx) | [![Conda Downloads](https://img.shields.io/conda/dn/conda-forge/fenics-dolfinx.svg)](https://anaconda.org/conda-forge/fenics-dolfinx) | [![Conda Version](https://img.shields.io/conda/vn/conda-forge/fenics-dolfinx.svg)](https://anaconda.org/conda-forge/fenics-dolfinx) | [![Conda Platforms](https://img.shields.io/conda/pn/conda-forge/fenics-dolfinx.svg)](https://anaconda.org/conda-forge/fenics-dolfinx) |

#### Ubuntu packages

The [Ubuntu
PPA](https://launchpad.net/~fenics-packages/+archive/ubuntu/fenics)
provides FEniCSx packages. To install:

```shell
add-apt-repository ppa:fenics-packages/fenics
apt update
apt install fenicsx
```

When a version of DOLFINx is released we aim to provide a package for
the most recent LTS version of Ubuntu. All other versions are provided
on a best-effort basis.

#### Debian packages

[DOLFINx](https://tracker.debian.org/pkg/fenics-dolfinx) is included
with [various
versions](https://packages.debian.org/search?keywords=python3-dolfinx&searchon=names&exact=1&suite=all&section=all)
of Debian. Install with `apt-get install fenicsx`.

#### Docker images

To run a Docker image with the latest release of DOLFINx:

```shell
docker run -ti dolfinx/dolfinx:stable
```

To switch between real and complex builds of DOLFINx/PETSc.

```shell
source /usr/local/bin/dolfinx-complex-mode
source /usr/local/bin/dolfinx-real-mode
```

A Jupyter Lab environment with the latest release of DOLFINx:

```shell
docker run --init -ti -p 8888:8888 dolfinx/lab:stable  # Access at http://localhost:8888
```

A Docker image with DOLFINx built nightly:

```shell
docker run -ti dolfinx/dolfinx:nightly
```

A development image with all of the dependencies required to build the
latest release of the FEniCSx components:

```shell
docker run -ti dolfinx/dev-env:stable
```

A development image with all of the dependencies required
to build the `main` branch of the FEniCSx components:

```shell
docker run -ti dolfinx/dev-env:current
```

The Docker images support arm64 and amd64 architectures. For a full list
of tags, including versioned images, see
<https://hub.docker.com/u/dolfinx>

## Contributing

Information about how to contribute to DOLFINx can be found
[here](CONTRIBUTING.md).

## License

DOLFINx is free software: you can redistribute it and/or modify it
under the terms of the GNU Lesser General Public License as published
by the Free Software Foundation, either version 3 of the License, or
(at your option) any later version.

DOLFINx is distributed in the hope that it will be useful, but
WITHOUT ANY WARRANTY; without even the implied warranty of
MERCHANTABILITY or FITNESS FOR A PARTICULAR PURPOSE. See the GNU
Lesser General Public License for more details.

You should have received a copy of the GNU Lesser General Public
License along with DOLFINx. If not, see
<https://www.gnu.org/licenses/>.

## Contact

For questions about using DOLFINx, visit the FEniCS Discourse page:

<https://fenicsproject.discourse.group/>

or use the FEniCS Slack channel:

<https://fenicsproject.slack.com/>

(use <https://join.slack.com/t/fenicsproject/shared_invite/zt-1lraknsp1-6_3Js5kueDIyWgF192d3nA> to sign up)

For bug reports visit:

<https://github.com/FEniCS/dolfinx><|MERGE_RESOLUTION|>--- conflicted
+++ resolved
@@ -72,11 +72,7 @@
   [docker](#docker-images) or [conda](#conda). See also [Spack](#spack).
 - Windows: [docker](#docker-images), or install
   [WSL2](https://docs.microsoft.com/en-us/windows/wsl/install) and use
-<<<<<<< HEAD
-  [Ubuntu](#ubuntu-packages).
-=======
   [Ubuntu](#ubuntu-packages). [conda](#conda) packages in beta testing.
->>>>>>> c5644696
 - High performance computers: [Spack](#spack) or
   [from source](#from-source), both using system-provided MPI.
 
