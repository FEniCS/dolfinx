--- conflicted
+++ resolved
@@ -55,13 +55,9 @@
 
   // Set PETSc MUMPS paramter (this is required to prevent a memory
   // error in some cases when using MUMPS LU solver).
-<<<<<<< HEAD
-  PETScOptions::set("mat_mumps_icntl_14", 40.0);
-=======
   #ifdef HAS_PETSC
   PETScOptions::set("mat_mumps_icntl_14", 40.0);
   #endif
->>>>>>> 26621c5a
 
   // Compute solution
   Function u(V);
