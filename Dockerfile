--- conflicted
+++ resolved
@@ -23,16 +23,7 @@
 
 ARG GMSH_VERSION=4.2.2
 ARG PYBIND11_VERSION=2.2.4
-<<<<<<< HEAD
 ARG SPDLOG_VERSION=1.3.1
-ARG PETSC_VERSION=3.10.2
-ARG SLEPC_VERSION=3.10.1
-ARG PETSC4PY_VERSION=3.10.0
-=======
-ARG PETSC_VERSION=3.10.4
-ARG SLEPC_VERSION=3.10.2
-ARG PETSC4PY_VERSION=3.10.1
->>>>>>> 390332c4
 ARG SLEPC4PY_VERSION=3.10.0
 ARG TINI_VERSION=v0.18.0
 
@@ -117,7 +108,7 @@
     make install && \
     rm -rf /tmp/*
 
-# Install syslog 
+# Install syslog
 RUN wget -nc --quiet https://github.com/gabime/spdlog/archive/v${SPDLOG_VERSION}.tar.gz && \
     tar -xf v${SPDLOG_VERSION}.tar.gz && \
     cd spdlog-${SPDLOG_VERSION} && \
