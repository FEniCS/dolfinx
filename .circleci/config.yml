--- conflicted
+++ resolved
@@ -69,11 +69,7 @@
   name: Run unit tests (Python, MPI)
   command: |
     cd python/test/unit
-<<<<<<< HEAD
-    mpirun --allow-run-as-root -n 3 python3 -m pytest -vs .
-=======
     mpirun -n 3 python3 -m pytest .
->>>>>>> 5d9304e7
 
 demos-python: &demos-python
   name: Run demos (Python, serial)
