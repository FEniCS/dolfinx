--- conflicted
+++ resolved
@@ -5,13 +5,7 @@
   command: |
     pip3 install git+https://github.com/FEniCS/basix.git@mscroggs/mappings --upgrade
     pip3 install git+https://github.com/FEniCS/ufl.git --upgrade
-<<<<<<< HEAD
     pip3 install git+https://github.com/FEniCS/ffcx.git@mscroggs/mappings --upgrade
-    rm -rf /usr/local/include/dolfin /usr/local/include/dolfin.h
-
-=======
-    pip3 install git+https://github.com/FEniCS/ffcx.git --upgrade
->>>>>>> d603a56a
 
 flake8-python-code: &flake8-python-code
   name: Flake8 checks on Python code
