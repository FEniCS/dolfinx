--- conflicted
+++ resolved
@@ -9,17 +9,10 @@
 install-python-components: &install-python-components
   name: Install FEniCS Python components
   command: |
-<<<<<<< HEAD
-            pip3 install git+https://github.com/FEniCS/fiat.git --upgrade
-            pip3 install git+https://github.com/FEniCS/ufl.git --upgrade
-            pip3 install git+https://github.com/FEniCS/ffcx.git@michal/fix-vector-elements --upgrade
-            rm -rf /usr/local/include/dolfin /usr/local/include/dolfin.h
-=======
     pip3 install git+https://github.com/FEniCS/fiat.git --upgrade
     pip3 install git+https://github.com/FEniCS/ufl.git --upgrade
-    pip3 install git+https://github.com/FEniCS/ffcx.git --upgrade
+    pip3 install git+https://github.com/FEniCS/ffcx.git@michal/fix-210 --upgrade
     rm -rf /usr/local/include/dolfin /usr/local/include/dolfin.h
->>>>>>> 4c7e62a7
 
 flake8-python-code: &flake8-python-code
   name: Flake8 checks on Python code
