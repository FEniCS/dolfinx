version: 2.1

install-python-components: &install-python-components
  name: Install FEniCS Python components
  command: |
<<<<<<< HEAD
    git clone https://github.com/FEniCS/basix.git --branch mscroggs/discontinuous_elements --single-branch
    cmake -G Ninja -DCMAKE_BUILD_TYPE=Release -B build-dir -S ./basix
=======
    git clone https://github.com/FEniCS/basix.git --branch main --single-branch
    cmake -G Ninja -DCMAKE_BUILD_TYPE=Release -B build-dir -S ./basix/cpp
>>>>>>> 80461056
    cmake --build build-dir --parallel 3
    cmake --install build-dir
    pip3 install ./basix/python
    pip3 install git+https://github.com/FEniCS/ufl.git
    pip3 install git+https://github.com/FEniCS/ffcx.git@mscroggs/discontinuous_elements

flake8-python-code: &flake8-python-code
  name: Flake8 checks on Python code
  command: |
    cd python/
    python3 -m flake8 dolfinx
    python3 -m flake8 dolfinx_utils
    python3 -m flake8 demo
    python3 -m flake8 test

build-documentation-cpp: &build-documentation-cpp
  name: Build documentation (C++)
  command: cd cpp/doc && doxygen

configure-cpp: &configure-cpp
  name: Configure (C++)
  command: mkdir -p build && cd build && cmake -G Ninja -DCMAKE_BUILD_TYPE=Developer ../cpp/

build-install-cpp: &build-install-cpp
  name: Build and install (C++)
  command: cd build && ninja -j3 install

unit-tests-cpp: &unit-tests-cpp
  name: Build and run C++ unit tests (serial and MPI)
  command: |
    cd build/test/unit
    cmake -G Ninja -DCMAKE_BUILD_TYPE=Developer .
    ninja -j3
    ctest --output-on-failure -R unittests
    mpirun -np 3 ctest --output-on-failure -R unittests

regression-tests-cpp: &regression-tests-cpp
  name: Build and run C++ regressions tests (serial)
  command: |
    cd build/demo
    cmake -G Ninja -DCMAKE_BUILD_TYPE=Developer .
    ninja -j3
    ctest -j3 -R demo -R serial

regression-tests-cpp-mpi: &regression-tests-cpp-mpi
  name: Run C++ regression tests (MPI)
  command: |
    cd build/demo
    cmake -G Ninja -DCMAKE_BUILD_TYPE=Developer .
    ninja -j3
    ctest --verbose -R demo -R mpi_3

build-python-interface: &build-python-interface
  name: Build Python/pybind11 interface
  command: |
    cd python
    pip3 -v install --global-option build --global-option --debug . --user

build-documentation-python: &build-documentation-python
  name: Build documentation (Python)
  command: |
    cd python/demo && python3 ./generate-demo-files.py
    cd ../doc && make html

demos-python: &demos-python
  name: Run demos (Python, serial)
  command: |
    mkdir -p ~/junit
    cd python/demo
    python3 ./generate-demo-files.py
    python3 -m pytest -n=4 -v -m serial --durations=10 --junitxml=~/junit/demo-results.xml test.py

demos-python-mpi: &demos-python-mpi
  name: Run demos (Python, MPI)
  command: |
    cd python/demo
    python3 ./generate-demo-files.py
    python3 -m pytest -n=2 -v -m mpi test.py --num-proc=3

set-jit-defaults: &set-jit-defaults
  name: Set default DOLFINx JIT parameters
  command: |
    mkdir -p ~/.config/dolfinx
    echo '{ "cffi_extra_compile_args" : ["-g0", "-O0" ] }' > ~/.config/dolfinx/dolfinx_jit_parameters.json

unit-tests-python: &unit-tests-python
  name: Run unit tests (Python, serial)
  command: |
    mkdir -p ~/junit
    cd python/test/unit
    python3 -m pytest -n=4 --durations=50 --junitxml=~/junit/test-results.xml .

unit-tests-python-mpi: &unit-tests-python-mpi
  name: Run unit tests (Python, MPI)
  command: |
    cd python/test/unit
    mpirun -np 3 python3 -m pytest .

jobs:
  build-real:
    docker:
      - image: fenicsproject/test-env:latest-mpich
    environment:
      DEBIAN_FRONTEND: "noninteractive"
      PETSC_ARCH: "linux-gnu-real-32"
    steps:
      - checkout
      - run: *install-python-components
      - run: *flake8-python-code
      - run: *build-documentation-cpp
      - run: *configure-cpp
      - run: *build-install-cpp

      - run: *unit-tests-cpp
      - run: *regression-tests-cpp
      - run: *regression-tests-cpp-mpi

      - run: *build-python-interface
      - run: *build-documentation-python

      - run: *demos-python
      - run: *demos-python-mpi
      - run: *set-jit-defaults
      - run: *unit-tests-python
      - run: *unit-tests-python-mpi
      - persist_to_workspace:
          root: .
          paths:
            - python/doc/build/html/
            - cpp/doc/html/
      - store_test_results:
          path: ~/junit
      - store_artifacts:
          path: ~/junit

  build-complex:
    docker:
      - image: fenicsproject/test-env:latest-mpich
    environment:
      DEBIAN_FRONTEND: "noninteractive"
      PETSC_ARCH: "linux-gnu-complex-32"
    steps:
      - checkout
      - run: *install-python-components
      - run: *flake8-python-code
      - run: *build-documentation-cpp
      - run: *configure-cpp
      - run: *build-install-cpp

      - run: *unit-tests-cpp
      - run: *regression-tests-cpp
      - run: *regression-tests-cpp-mpi

      - run: *build-python-interface
      - run: *build-documentation-python

      - run: *demos-python
      - run: *demos-python-mpi
      - run: *set-jit-defaults
      - run: *unit-tests-python
      - run: *unit-tests-python-mpi
      - store_test_results:
          path: ~/junit
      - store_artifacts:
          path: ~/junit

workflows:
  version: 2
  build:
    jobs:
      - build-real
      - build-complex<|MERGE_RESOLUTION|>--- conflicted
+++ resolved
@@ -3,13 +3,8 @@
 install-python-components: &install-python-components
   name: Install FEniCS Python components
   command: |
-<<<<<<< HEAD
     git clone https://github.com/FEniCS/basix.git --branch mscroggs/discontinuous_elements --single-branch
-    cmake -G Ninja -DCMAKE_BUILD_TYPE=Release -B build-dir -S ./basix
-=======
-    git clone https://github.com/FEniCS/basix.git --branch main --single-branch
     cmake -G Ninja -DCMAKE_BUILD_TYPE=Release -B build-dir -S ./basix/cpp
->>>>>>> 80461056
     cmake --build build-dir --parallel 3
     cmake --install build-dir
     pip3 install ./basix/python
