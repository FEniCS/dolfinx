version: 2.1

# https://support.circleci.com/hc/en-us/articles/360041503393-A-workaround-to-trigger-a-single-job-with-2-1-config
parameters:
  build-and-push-docker-images:
    type: boolean
    default: false

install-python-components: &install-python-components
  name: Install FEniCS Python components
  command: |
    pip3 install git+https://github.com/FEniCS/fiat.git --upgrade
    pip3 install git+https://github.com/FEniCS/ufl.git --upgrade
    pip3 install git+https://github.com/FEniCS/ffcx.git --upgrade
    rm -rf /usr/local/include/dolfin /usr/local/include/dolfin.h

flake8-python-code: &flake8-python-code
  name: Flake8 checks on Python code
  command: |
    python3 -m flake8 python/dolfin
    python3 -m flake8 python/dolfin_utils
    python3 -m flake8 python/demo
    python3 -m flake8 python/test

build-documentation-cpp: &build-documentation-cpp
  name: Build documentation (C++)
  command: cd cpp/doc && doxygen

configure-cpp: &configure-cpp
  name: Configure (C++)
  command: mkdir -p build && cd build && cmake -G Ninja -DCMAKE_BUILD_TYPE=Developer ../cpp/

build-install-cpp: &build-install-cpp
  name: Build and install (C++)
  command: cd build && ninja -j3 install

unit-tests-cpp: &unit-tests-cpp
  name: Build and run C++ unit tests (serial and MPI)
  command: |
    cd build
    ninja -j3 unittests
    ctest --output-on-failure -R unittests
    mpirun -np 3 ctest --output-on-failure -R unittests

regression-tests-cpp: &regression-tests-cpp
  name: Build and run C++ regressions tests (serial)
  command: |
    cd build
    ninja -j3 demos
    ctest -j3 -R demo -R serial

regression-tests-cpp-mpi: &regression-tests-cpp-mpi
  name: Run C++ regression tests (MPI)
  command: |
    cd build
    ninja -j3 demos
    ctest --verbose -R demo -R mpi

build-python-interface: &build-python-interface
  name: Build Python/pybind11 interface
  command: |
    cd python
    pip3 -v install . --user

build-documentation-python: &build-documentation-python
  name: Build documentation (Python)
  command: |
    cd python/demo && python3 ./generate-demo-files.py
    cd ../doc && make html

unit-tests-python: &unit-tests-python
  name: Run unit tests (Python, serial)
  environment:
    DOLFINX_JIT_CFLAGS: -g0 -O0
  command: |
    mkdir -p ~/junit
    cd python/test/unit
    python3 -m pytest -n=4 --durations=50 --junitxml=~/junit/test-results.xml .

unit-tests-python-mpi: &unit-tests-python-mpi
  name: Run unit tests (Python, MPI)
  environment:
    DOLFINX_JIT_CFLAGS: -g0 -O0
  command: |
    cd python/test/unit
    mpirun -np 3 python3 -m pytest .

demos-python: &demos-python
  name: Run demos (Python, serial)
  environment:
    DOLFINX_JIT_CFLAGS: -g0 -O2
  command: |
    mkdir -p ~/junit
    cd python/demo
    python3 ./generate-demo-files.py
    python3 -m pytest -n=4 -v -m serial --durations=10 --junitxml=~/junit/demo-results.xml test.py

demos-python-mpi: &demos-python-mpi
  name: Run demos (Python, MPI)
  environment:
    DOLFINX_JIT_CFLAGS: -g0 -O2
  command: |
    cd python/demo
    python3 ./generate-demo-files.py
    python3 -m pytest -n=2 -v -m mpi test.py --num-proc=3

commands:
  build-and-push-target:
    description: "Build and push target in docker/`dockerfile`"
    parameters:
      docker-target:
        type: string
      dockerfile:
        type: string
        default: "Dockerfile"
      extra-args:
        type: string
        default: ""
    steps:
      - run: >
          cd docker &&
          sudo DOCKER_CLI_EXPERIMENTAL=enabled docker buildx build --cache-to=type=inline,mode=all
          --progress plain
          --build-arg MAKEFLAGS='-j3'
          --build-arg PETSC_SLEPC_OPTFLAGS='-O3'
          --target << parameters.docker-target >>
          --file << parameters.dockerfile >> << parameters.extra-args >>
          --tag dolfinx/<< parameters.docker-target >>:latest . &&
          sudo docker push dolfinx/<< parameters.docker-target >>:latest

jobs:
  build-real:
    docker:
      - image: dolfinx/dev-env-real:latest
    environment:
      MPLBACKEND: "agg"
      DEBIAN_FRONTEND: "noninteractive"
    steps:
      - checkout
      - run: *install-python-components
      - run: *flake8-python-code
      - run: *build-documentation-cpp
      - run: *configure-cpp
      - run: *build-install-cpp

      - run: *unit-tests-cpp
      - run: *regression-tests-cpp
      - run: *regression-tests-cpp-mpi

      - run: *build-python-interface
      - run: *build-documentation-python

      - run: *unit-tests-python
      - run: *unit-tests-python-mpi
      - run: *demos-python
      - run: *demos-python-mpi
      - persist_to_workspace:
          root: .
          paths:
            - python/doc/build/html/
            - cpp/doc/html/
      - store_test_results:
          path: ~/junit
      - store_artifacts:
          path: ~/junit

  build-complex:
    docker:
      - image: dolfinx/dev-env-complex:latest
    environment:
      MPLBACKEND: "agg"
      DEBIAN_FRONTEND: "noninteractive"
    steps:
      - checkout
      - run: *install-python-components
      - run: *flake8-python-code
      - run: *build-documentation-cpp
      - run: *configure-cpp
      - run: *build-install-cpp

      - run: *unit-tests-cpp
      - run: *regression-tests-cpp
      - run: *regression-tests-cpp-mpi

      - run: *build-python-interface
      - run: *build-documentation-python
      - run: *unit-tests-python
      - run: *unit-tests-python-mpi
      - run: *demos-python
      - run: *demos-python-mpi
      - store_test_results:
          path: ~/junit
      - store_artifacts:
          path: ~/junit

  pushdoc:
    docker:
      - image: circleci/python
    working_directory: /tmp
    steps:
      - attach_workspace:
          at: /tmp
      - run:
          name: Establish authenticity of fenicsproject.org
          command: mkdir ~/.ssh && echo "fenicsproject.org ecdsa-sha2-nistp256 AAAAE2VjZHNhLXNoYTItbmlzdHAyNTYAAAAIbmlzdHAyNTYAAABBBFbD134YcxSNaHVyio0XPAvJYh8SF90xp/ARqfrbAwOmJaEPTl5CNXm6f3+Sy0k1QTp+j9WawiJON+4/FWQBTD4=" >> ~/.ssh/known_hosts
      - run:
          name: Push Python API doc to fenicsproject.org
          command: cd /tmp/python/doc/build/html && scp -r * docs@fenicsproject.org:/var/www/vhosts/fenicsproject.org/docs/dolfinx/dev/python/
      - run:
          name: Push C++ API doc to fenicsproject.org
          command: cd /tmp/cpp/doc/html && scp -r * docs@fenicsproject.org:/var/www/vhosts/fenicsproject.org/docs/dolfinx/dev/cpp/

  build-and-push-complete-build-docker-images:
    machine:
      image: ubuntu-1604:201903-01
    steps:
      - checkout
      - run:
          name: Update Docker
          command: |
            sudo apt-get -y remove docker docker-engine docker.io containerd runc
            sudo apt-get -y update
            sudo apt-get -y install apt-transport-https ca-certificates curl gnupg-agent software-properties-common
            curl -fsSL https://download.docker.com/linux/ubuntu/gpg | sudo apt-key add -
            sudo add-apt-repository -y "deb [arch=amd64] https://download.docker.com/linux/ubuntu $(lsb_release -cs) stable"
            sudo apt-get -y install docker-ce docker-ce-cli containerd.io
            sudo docker run hello-world
      - run:
<<<<<<< HEAD
          name: Login to Dockerhub
          command: echo ${GH_TOKEN} | sudo docker login -u ${GH_USERNAME} --password-stdin docker.pkg.github.com
=======
          name: Login to GitHub packages
          command: echo ${DH_TOKEN} | sudo docker login -u ${DH_USERNAME} --password-stdin
>>>>>>> 9b44e0b1
      - build-and-push-target:
          docker-target: "base"
      - build-and-push-target:
          docker-target: "dev-env-real"
      - build-and-push-target:
          docker-target: "dev-env-complex"
      - build-and-push-target:
          docker-target: "real-onbuild"
      - build-and-push-target:
          docker-target: "complex-onbuild"
      - build-and-push-target:
          docker-target: "real"
      - build-and-push-target:
          docker-target: "complex"
      - build-and-push-target:
          docker-target: "notebook"
      - build-and-push-target:
          docker-target: "notebook-complex"
      - build-and-push-target:
          docker-target: "lab"
      - build-and-push-target:
          docker-target: "lab-complex"

workflows:
  build-and-pushdoc:
    unless: << pipeline.parameters.build-and-push-docker-images >>
    jobs:
      - build-real
      - build-complex
      - pushdoc:
          requires:
            - build-real
          filters:
            branches:
              only:
                - master

  nightly:
    triggers:
      - schedule:
          cron: "0 1 * * *"
          filters:
            branches:
              only:
                - master
    jobs:
      - build-and-push-complete-build-docker-images:
          context: dockerhub

  build-and-push-docker-images:
    when: << pipeline.parameters.build-and-push-docker-images >>
    jobs:
      - build-and-push-complete-build-docker-images:
          filters:
            branches:
              only:
                - master
          context: dockerhub<|MERGE_RESOLUTION|>--- conflicted
+++ resolved
@@ -226,13 +226,8 @@
             sudo apt-get -y install docker-ce docker-ce-cli containerd.io
             sudo docker run hello-world
       - run:
-<<<<<<< HEAD
           name: Login to Dockerhub
           command: echo ${GH_TOKEN} | sudo docker login -u ${GH_USERNAME} --password-stdin docker.pkg.github.com
-=======
-          name: Login to GitHub packages
-          command: echo ${DH_TOKEN} | sudo docker login -u ${DH_USERNAME} --password-stdin
->>>>>>> 9b44e0b1
       - build-and-push-target:
           docker-target: "base"
       - build-and-push-target:
