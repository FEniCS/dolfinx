name: Windows build

on:
  push:
    branches:
      - main
    tags:
      - "v*"
  pull_request:
    branches:
      - main
  merge_group:
    branches:
      - main
  workflow_dispatch:

jobs:
  windows-build:
    name: Windows vcpkg build
    runs-on: windows-latest
    env:
      VCPKG_BINARY_SOURCES: "clear;x-gha,readwrite"

    steps:
      - name: Export GitHub Actions cache environment variables
        uses: actions/github-script@v7
        with:
          script: |
            core.exportVariable('ACTIONS_CACHE_URL', process.env.ACTIONS_CACHE_URL || '');
            core.exportVariable('ACTIONS_RUNTIME_TOKEN', process.env.ACTIONS_RUNTIME_TOKEN || '');

      - name: Set up Python
        uses: actions/setup-python@v5
        with:
          python-version: "3.12"

      - name: Install UFL
        run: pip install git+https://github.com/FEniCS/ufl.git

      - name: Checkout Basix
        uses: actions/checkout@v4
        with:
          repository: "fenics/basix"
          path: basix

      - name: Insert add_dll_directory calls into Basix
        working-directory: basix/python/basix
        run: |
          (Get-Content __init__.py).Replace('# WINDOWSDLL', 'import os; os.add_dll_directory("D:/a/dolfinx/basix-install/bin")') | Set-Content __init__.py
          Get-Content __init__.py

      - name: Install Basix (C++)
        working-directory: basix
        run: |
          cd cpp
          cmake -DINSTALL_RUNTIME_DEPENDENCIES=ON -DCMAKE_TOOLCHAIN_FILE=C:/vcpkg/scripts/buildsystems/vcpkg.cmake -B build-dir -S .
          cmake --build build-dir --config Release
          cmake --install build-dir --config Release --prefix D:/a/dolfinx/basix-install
          echo "D:/a/dolfinx/basix-install/bin" | Out-File -Append -FilePath $env:GITHUB_PATH -Encoding utf8

      - name: Install build dependencies (workaround)
        run: |
          python -m pip install git+https://github.com/jhale/nanobind.git@jhale/msvc2022-workaround
          python -m pip install scikit-build-core[pyproject] setuptools wheel
      - name: Install Basix (Python)
        working-directory: basix
        run: |
          cd python
          python -m pip -v install --check-build-dependencies --no-build-isolation --no-cache-dir .[ci] --config-settings=cmake.args=-DBasix_DIR=D:/a/basix/install/lib/cmake/basix
          cd ../

      - name: Checkout FFCx
        uses: actions/checkout@v4
        with:
          repository: "fenics/ffcx"
          path: ffcx

      - name: Install UFCx header
        working-directory: ffcx
        run: |
          cmake -B build-dir -S cmake/
          cmake --build build-dir --config Release
          cmake --install build-dir --config Release --prefix D:/a/dolfinx/ufcx-install

      - name: Install FFCx
        working-directory: ffcx
        run: |
          pip install .

      - name: Checkout DOLFINx
        uses: actions/checkout@v4
        with:
          path: dolfinx

      - name: Insert add_dll_directory calls into DOLFINx
        working-directory: dolfinx/python/dolfinx
        run: |
          (Get-Content __init__.py).Replace('# WINDOWSDLL', 'import os; os.add_dll_directory("D:/a/dolfinx/dolfinx-install/bin"); os.add_dll_directory("C:/Program Files (x86)/Intel/oneAPI/mpi/2021.12/opt/mpi/libfabric/bin")') | Set-Content __init__.py
          Get-Content __init__.py

      - uses: mpi4py/setup-mpi@v1.2.2
        with:
          mpi: "intelmpi"

      - name: Install DOLFINx (C++)
        working-directory: dolfinx
        run: |
          cmake -DINSTALL_RUNTIME_DEPENDENCIES=ON -DDOLFINX_BASIX_PYTHON=OFF -DBasix_DIR=D:/a/dolfinx/basix-install/share/basix -DDOLFINX_UFCX_PYTHON=OFF -Dufcx_DIR=D:/a/dolfinx/ufcx-install/share/ufcx/cmake -DCMAKE_TOOLCHAIN_FILE=C:/vcpkg/scripts/buildsystems/vcpkg.cmake -DVCPKG_OVERLAY_PORTS="cpp/.vcpkg-overlay" -B build-dir -S cpp
          cmake --build build-dir --config Release
          cmake --install build-dir --config Release --prefix D:/a/dolfinx/dolfinx-install
          echo "D:/a/dolfinx/dolfinx-install/bin" | Out-File -Append -FilePath $env:GITHUB_PATH -Encoding utf8

      - name: Build unit tests (C++)
        working-directory: dolfinx
        run: |
          cmake -DBasix_DIR=D:/a/dolfinx/basix-install/share/basix -Dufcx_DIR=D:/a/dolfinx/ufcx-install/share/ufcx/cmake -DCMAKE_TOOLCHAIN_FILE=C:/vcpkg/scripts/buildsystems/vcpkg.cmake -DVCPKG_OVERLAY_PORTS="cpp/.vcpkg-overlay" -B build/test/ -S cpp/test/
          cmake --build build/test --config Release --parallel 3

      - name: Run unit tests (C++, MPI, np=1)
        working-directory: dolfinx
        run: |
          cd build/test
          mpiexec -n 1 ctest -V --output-on-failure -R unittests
      - name: Run C++ tests (C++, MPI, np=3)
        working-directory: dolfinx
        run: |
          cd build/test
          mpiexec -n 3 ctest -V --output-on-failure -R unittests

      - name: Install build dependencies
        working-directory: dolfinx
        run: |
          pip -v install --no-binary mpi4py -r python/build-requirements.txt

      - name: Install DOLFINx (Python)
        working-directory: dolfinx
        run: |
          cd python
          pip -v install --check-build-dependencies --no-build-isolation .[test] --config-settings=cmake.args=-DBasix_DIR=D:/a/dolfinx/basix-install/lib/cmake/basix --config-settings=cmake.args=-Dufcx_DIR=D:/a/dolfinx/ufcx-install/share/ufcx/cmake --config-settings=cmake.args=-DDOLFINX_DIR=D:/a/dolfinx/dolfinx-install/lib/cmake/dolfinx --config-settings=cmake.args=-DCMAKE_TOOLCHAIN_FILE=C:/vcpkg/scripts/buildsystems/vcpkg.cmake --config-settings=cmake.args=-DVCPKG_OVERLAY_PORTS="../cpp/.vcpkg-overlay"

      - name: Run units tests (Python, serial)
        working-directory: dolfinx
        run: |
<<<<<<< HEAD
          python -m pytest -n auto python/test/unit
=======
          pip install pytest-xdist
          python -m pytest -n auto -m "not petsc4py and not adios2" python/test/unit
>>>>>>> 2fdd0b90
      - name: Run units tests (Python, MPI, np=3)
        working-directory: dolfinx
        run: |
          mpiexec -n 3 python -m pytest python/test/unit

      - name: Run Python demos (serial)
        working-directory: dolfinx
        run: |
          cd python/demo
          python3 -m pytest -n auto -m serial --durations=10 test.py
      - name: Run Python demos (MPI, np=3)
        working-directory: dolfinx
        run: |
          cd python/demo
          python3 -m pytest -m mpi --num-proc=3 test.py<|MERGE_RESOLUTION|>--- conflicted
+++ resolved
@@ -141,12 +141,8 @@
       - name: Run units tests (Python, serial)
         working-directory: dolfinx
         run: |
-<<<<<<< HEAD
+          pip install pytest-xdist
           python -m pytest -n auto python/test/unit
-=======
-          pip install pytest-xdist
-          python -m pytest -n auto -m "not petsc4py and not adios2" python/test/unit
->>>>>>> 2fdd0b90
       - name: Run units tests (Python, MPI, np=3)
         working-directory: dolfinx
         run: |
