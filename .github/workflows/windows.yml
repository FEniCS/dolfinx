name: Windows build

on:
  push:
    branches:
      - main
    tags:
      - "v*"
    pull_request:
      branches:
        - main
#merge_group:
#      branches:
#        - main
  workflow_dispatch:

jobs:

  windows-build:
    name: Windows vcpkg build
    runs-on: windows-2022
    permissions:
      packages: write
    env:
      USERNAME: FEniCS
      VCPKG_EXE: C:/vcpkg/vcpkg
      FEED_URL: https://nuget.pkg.github.com/FEniCS/index.json
      VCPKG_BINARY_SOURCES: "clear;nuget,https://nuget.pkg.github.com/FEniCS/index.json,readwrite"

    steps:
      - name: Add NuGet sources
        shell: pwsh
        run: |
          .$(${{ env.VCPKG_EXE }} fetch nuget) `
            sources add `
            -Source "${{ env.FEED_URL }}" `
            -StorePasswordInClearText `
            -Name GitHubPackages `
            -UserName "${{ env.USERNAME }}" `
            -Password "${{ secrets.GITHUB_TOKEN }}"
          .$(${{ env.VCPKG_EXE }} fetch nuget) `
            setapikey "${{ secrets.GITHUB_TOKEN }}" `
            -Source "${{ env.FEED_URL }}"

      - name: Checkout DOLFINx
        uses: actions/checkout@v4
        with:
          path: dolfinx-src

      - name: Load environment variables
        run: |
          cat dolfinx-src/.github/workflows/fenicsx-refs.env >> $GITHUB_ENV

      - name: Set up Python
        uses: actions/setup-python@v5
        with:
          python-version: "3.12"

      - name: Checkout UFL
        uses: actions/checkout@v4
        with:
          repository: "fenics/ufl"
          path: ufl
          ref: ${{ env.ufl_ref }}

      - name: Install UFL
        working-directory: ufl
        run: pip install .

      - name: Checkout Basix
        uses: actions/checkout@v5
        with:
          repository: "fenics/basix"
          path: basix
          ref: ${{ env.basix_ref }}

      - name: Insert add_dll_directory calls into Basix
        working-directory: basix/python/basix
        run: |
          (Get-Content __init__.py).Replace('# WINDOWSDLL', 'import os; os.add_dll_directory("D:/a/dolfinx/basix-install/bin")') | Set-Content __init__.py
          Get-Content __init__.py

      - name: Install Basix (C++)
        working-directory: basix/cpp
        run: |
          cmake -DINSTALL_RUNTIME_DEPENDENCIES=ON -DCMAKE_TOOLCHAIN_FILE="$env:VCPKG_INSTALLATION_ROOT/scripts/buildsystems/vcpkg.cmake" -B build-dir -S .
          cmake --build build-dir --config Release
          cmake --install build-dir --config Release --prefix "D:/a/dolfinx/basix-install"
          echo "D:/a/dolfinx/basix-install/bin" | Out-File -Append -FilePath $env:GITHUB_PATH -Encoding utf8

      - name: Install Basix Python build dependencies
        run: |
          python -m pip install scikit-build-core[pyproject] setuptools wheel nanobind
      - name: Install Basix (Python)
        working-directory: basix/python
        run: |
          python -m pip -v install --check-build-dependencies --no-build-isolation --no-cache-dir .[ci] --config-settings=cmake.args=-DBasix_DIR="D:/a/dolfinx/basix-install/lib/cmake/basix" --config-settings=cmake.build-type="Release"

      - name: Checkout FFCx
        uses: actions/checkout@v5
        with:
          repository: "fenics/ffcx"
          path: ffcx
          ref: ${{ env.ffcx_ref }}

      - name: Install UFCx header
        working-directory: ffcx
        run: |
          cmake -B build-dir -S cmake/
          cmake --build build-dir --config Release
          cmake --install build-dir --config Release --prefix D:/a/dolfinx/ufcx-install

      - name: Install FFCx
        working-directory: ffcx
        run: |
          pip install .

<<<<<<< HEAD
=======
      - name: Checkout DOLFINx
        uses: actions/checkout@v5
        with:
          path: dolfinx

      - name: Load environment variables
        run: cat dolfinx/.github/workflows/fenicsx-refs.env >> $GITHUB_ENV

>>>>>>> fbdd5969
      - name: Insert add_dll_directory calls into DOLFINx
        working-directory: dolfinx-src/python/dolfinx
        run: |
          (Get-Content __init__.py).Replace('# WINDOWSDLL', 'import os; os.add_dll_directory("D:/a/dolfinx/dolfinx-install/bin"); os.add_dll_directory("C:/Program Files (x86)/Intel/oneAPI/mpi/latest/opt/mpi/libfabric/bin")') | Set-Content __init__.py
          Get-Content __init__.py

      - uses: mpi4py/setup-mpi@v1.2.2
        with:
          mpi: "intelmpi"

      - name: Install DOLFINx (C++)
        working-directory: dolfinx-src/cpp
        run: |
          cmake -DBUILD_TESTING=ON -DINSTALL_RUNTIME_DEPENDENCIES=ON -DDOLFINX_BASIX_PYTHON=OFF -DBasix_DIR="D:/a/dolfinx/basix-install/lib/cmake/basix" -DDOLFINX_UFCX_PYTHON=OFF -Dufcx_DIR="D:/a/dolfinx/ufcx-install/share/ufcx/cmake" -DCMAKE_TOOLCHAIN_FILE="$env:VCPKG_INSTALLATION_ROOT/scripts/buildsystems/vcpkg.cmake" -DVCPKG_OVERLAY_PORTS=".vcpkg-overlay" -B build-dir -S .
          cmake --build build-dir --config Release
          cmake --install build-dir --config Release --prefix D:/a/dolfinx/dolfinx-install
          echo "D:/a/dolfinx/dolfinx-install/bin" | Out-File -Append -FilePath $env:GITHUB_PATH -Encoding utf8

      - name: Run tests, skip la_matrix (C++, serial)
        working-directory: dolfinx-src/cpp/build-dir/test/Release
        run: |
          ls
          mpiexec -n 1 ./unittests "~[la_matrix]"
#      - name: Run tests, skip la_matrix, geometry_compat, create_box (C++, MPI, np=3)
#        working-directory: dolfinx-src/cpp/build-dir/test/Release
#        run: |
#          mpiexec -n 3 ./unittests "~[la_matrix]"

      - name: Install DOLFINx Python build dependencies
        working-directory: dolfinx-src/python
        run: |
          pip -v install --no-binary mpi4py -r build-requirements.txt

      - name: Install DOLFINx (Python)
        working-directory: dolfinx-src/python
        run: |
          pip -v install --check-build-dependencies --no-build-isolation .[test] --config-settings=cmake.build-type="Release" --config-settings=cmake.args=-DBasix_DIR="D:/a/dolfinx/basix-install/lib/cmake/basix" --config-settings=cmake.args=-Dufcx_DIR="D:/a/dolfinx/ufcx-install/share/ufcx/cmake" --config-settings=cmake.args=-DDOLFINX_DIR="D:/a/dolfinx/dolfinx-install/lib/cmake/dolfinx" --config-settings=cmake.args=-DCMAKE_TOOLCHAIN_FILE="$env:VCPKG_INSTALLATION_ROOT/scripts/buildsystems/vcpkg.cmake" --config-settings=cmake.args=-DVCPKG_OVERLAY_PORTS="../cpp/.vcpkg-overlay"

      - name: Run tests, skip test_mixed_topology_partitioning (Python, serial)
        working-directory: dolfinx-src/python/test
        run: |
          pip install pytest-xdist
          python -m pytest -n auto -m "not petsc4py and not adios2" -k "not test_mixed_topology_partitioning" unit/
      - name: Run tests, skip test_mixed_topology_partitioning (Python, MPI, np=3)
        working-directory: dolfinx-src/python/test
        run: |
          mpiexec -n 3 python -m pytest -m "not petsc4py and not adios2" -k "not test_mixed_topology_partitioning" unit/

      - name: Run Python demos (serial)
        working-directory: dolfinx-src/python/demo
        run: |
          python3 -m pytest -m mpi --num-proc=1 -n auto -m serial --durations=10 test.py
#      - name: Run Python demos (MPI, np=3)
#        working-directory: dolfinx-src/python/demo
#        run: |
#          python3 -m pytest -m mpi --num-proc=3 test.py<|MERGE_RESOLUTION|>--- conflicted
+++ resolved
@@ -115,17 +115,6 @@
         run: |
           pip install .
 
-<<<<<<< HEAD
-=======
-      - name: Checkout DOLFINx
-        uses: actions/checkout@v5
-        with:
-          path: dolfinx
-
-      - name: Load environment variables
-        run: cat dolfinx/.github/workflows/fenicsx-refs.env >> $GITHUB_ENV
-
->>>>>>> fbdd5969
       - name: Insert add_dll_directory calls into DOLFINx
         working-directory: dolfinx-src/python/dolfinx
         run: |
