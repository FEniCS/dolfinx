name: Red Hat clone

on:
  pull_request:
    branches:
      - main
  push:
    branches:
      - "main"
    tags:
      - "v*"
  merge_group:
    branches:
      - main
  workflow_dispatch:

jobs:
  build:
    runs-on: ubuntu-latest
    container: fenicsproject/test-env:current-redhat

    name: Rocky build and test

    steps:
      - uses: actions/checkout@v4
      
      - name: Upgrade pip and setuptools
        run: |
          python3 -m pip install --upgrade pip setuptools wheel 

      - name: Install FEniCS Python components
        run: |
          python3 -m pip install git+https://github.com/FEniCS/ufl.git
          python3 -m pip install git+https://github.com/FEniCS/basix.git
          python3 -m pip install git+https://github.com/FEniCS/ffcx.git

      - name: Configure C++
        run: cmake -G Ninja -DCMAKE_BUILD_TYPE=Developer -B build -S cpp/

      - name: Build and install C++ library
        run: |
          cmake --build build
          cmake --install build

      - name: Build C++ unit tests
        run: |
          cmake -G Ninja -DCMAKE_BUILD_TYPE=Developer -B build/test/ -S cpp/test/
          cmake --build build/test
      - name: Run C++ unit tests (serial)
        run: |
          cd build/test
          ctest -V --output-on-failure -R unittests
      - name: Run C++ unit tests (MPI)
        run: |
          cd build/test
          mpiexec -np 2 ctest -V --output-on-failure -R unittests
      - name: Build and run C++ regression tests (serial and MPI (np=2))
        run: |
          cmake -G Ninja -DCMAKE_BUILD_TYPE=Developer -B build/demo/ -S cpp/demo/
          cmake --build build/demo
          cd build/demo
          ctest -V -R demo -R serial
          ctest -V -R demo -R mpi_2

      - name: Build Python interface
        run: |
<<<<<<< HEAD
          python3 -m pip install git+https://github.com/wjakob/nanobind.git
          python3 -m pip install --global-option build --global-option --debug python/
=======
          python3 -m pip -v install -r python/build-requirements.txt # TO REMOVE
          python3 -m pip -v install --check-build-dependencies --no-build-isolation --config-settings=cmake.build-type=Debug python/
>>>>>>> 92108620

      - name: Set default DOLFINx JIT options
        run: |
          mkdir -p ~/.config/dolfinx
          echo '{ "cffi_extra_compile_args": ["-g0", "-O0" ] }' > ~/.config/dolfinx/dolfinx_jit_options.json

      - name: Run demos (Python, serial)
        run: python3 -m pytest -n=2 -m serial --durations=10 python/demo/test.py
      - name: Run demos (Python, MPI (np=2))
        run: python3 -m pytest -m mpi --num-proc=2 python/demo/test.py

      - name: Run Python unit tests (serial)
        run: python3 -m pytest -n=auto --durations=50 python/test/unit/
      - name: Run Python unit tests (MPI, np=2)
        run: mpirun -np 2 python3 -m pytest python/test/unit/<|MERGE_RESOLUTION|>--- conflicted
+++ resolved
@@ -23,10 +23,10 @@
 
     steps:
       - uses: actions/checkout@v4
-      
+
       - name: Upgrade pip and setuptools
         run: |
-          python3 -m pip install --upgrade pip setuptools wheel 
+          python3 -m pip install --upgrade pip setuptools wheel
 
       - name: Install FEniCS Python components
         run: |
@@ -64,13 +64,9 @@
 
       - name: Build Python interface
         run: |
-<<<<<<< HEAD
           python3 -m pip install git+https://github.com/wjakob/nanobind.git
-          python3 -m pip install --global-option build --global-option --debug python/
-=======
           python3 -m pip -v install -r python/build-requirements.txt # TO REMOVE
           python3 -m pip -v install --check-build-dependencies --no-build-isolation --config-settings=cmake.build-type=Debug python/
->>>>>>> 92108620
 
       - name: Set default DOLFINx JIT options
         run: |
