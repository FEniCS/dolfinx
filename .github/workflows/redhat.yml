--- conflicted
+++ resolved
@@ -16,13 +16,8 @@
       - name: Install FEniCS Python components
         run: |
           python3 -m pip install git+https://github.com/FEniCS/ufl.git
-<<<<<<< HEAD
-          python3 -m pip install git+https://github.com/FEniCS/basix.git@mscroggs/degree
+          CPATH=/usr/include/openblas python3 -m pip install git+https://github.com/FEniCS/basix.git
           python3 -m pip install git+https://github.com/FEniCS/ffcx.git@mscroggs/degree
-=======
-          CPATH=/usr/include/openblas python3 -m pip install git+https://github.com/FEniCS/basix.git
-          python3 -m pip install git+https://github.com/FEniCS/ffcx.git
->>>>>>> dd0f481b
       - name: Install matplotlib
         run: pip3 install matplotlib
 
