name: Red Hat clone

on:
  pull_request:
    branches:
      - main
  push:
    branches:
      - "main"
    tags:
      - "v*"
  merge_group:
    branches:
      - main
  workflow_dispatch:

jobs:
  build:
    runs-on: ubuntu-latest
    container: fenicsproject/test-env:current-redhat

    name: Rocky build and test

    steps:
      - uses: actions/checkout@v4
      
      - name: Upgrade pip and setuptools
        run: |
          python3 -m pip install --upgrade pip setuptools wheel 

      - name: Upgrade pip and setuptools
        run: |
          python3 -m pip install --upgrade pip setuptools wheel

      - name: Install FEniCS Python components
        run: |
          python3 -m pip install git+https://github.com/FEniCS/ufl.git
          python3 -m pip install git+https://github.com/FEniCS/basix.git
          python3 -m pip install git+https://github.com/FEniCS/ffcx.git

      - name: Configure C++
        run: cmake -G Ninja -DCMAKE_BUILD_TYPE=Developer -B build -S cpp/

      - name: Build and install C++ library
        run: |
          cmake --build build
          cmake --install build

      - name: Build C++ unit tests
        run: |
          cmake -G Ninja -DCMAKE_BUILD_TYPE=Developer -B build/test/ -S cpp/test/
          cmake --build build/test
      - name: Run C++ unit tests (serial)
        run: |
          cd build/test
          ctest -V --output-on-failure -R unittests
      - name: Run C++ unit tests (MPI)
        run: |
          cd build/test
          mpiexec -np 2 ctest -V --output-on-failure -R unittests
      - name: Build and run C++ regression tests (serial and MPI (np=2))
        run: |
          cmake -G Ninja -DCMAKE_BUILD_TYPE=Developer -B build/demo/ -S cpp/demo/
          cmake --build build/demo
          cd build/demo
          ctest -V -R demo -R serial
          ctest -V -R demo -R mpi_2

      - name: Build Python interface
        run: |
<<<<<<< HEAD
          python3 -m pip install git+https://github.com/wjakob/nanobind.git
=======
>>>>>>> 92108620
          python3 -m pip -v install -r python/build-requirements.txt # TO REMOVE
          python3 -m pip -v install --check-build-dependencies --no-build-isolation --config-settings=cmake.build-type=Debug python/

      - name: Set default DOLFINx JIT options
        run: |
          mkdir -p ~/.config/dolfinx
          echo '{ "cffi_extra_compile_args": ["-g0", "-O0" ] }' > ~/.config/dolfinx/dolfinx_jit_options.json

      - name: Run demos (Python, serial)
        run: python3 -m pytest -n=2 -m serial --durations=10 python/demo/test.py
      - name: Run demos (Python, MPI (np=2))
        run: python3 -m pytest -m mpi --num-proc=2 python/demo/test.py

      - name: Run Python unit tests (serial)
        run: python3 -m pytest -n=auto --durations=50 python/test/unit/
      - name: Run Python unit tests (MPI, np=2)
        run: mpirun -np 2 python3 -m pytest python/test/unit/<|MERGE_RESOLUTION|>--- conflicted
+++ resolved
@@ -23,10 +23,10 @@
 
     steps:
       - uses: actions/checkout@v4
-      
+
       - name: Upgrade pip and setuptools
         run: |
-          python3 -m pip install --upgrade pip setuptools wheel 
+          python3 -m pip install --upgrade pip setuptools wheel
 
       - name: Upgrade pip and setuptools
         run: |
@@ -68,10 +68,7 @@
 
       - name: Build Python interface
         run: |
-<<<<<<< HEAD
           python3 -m pip install git+https://github.com/wjakob/nanobind.git
-=======
->>>>>>> 92108620
           python3 -m pip -v install -r python/build-requirements.txt # TO REMOVE
           python3 -m pip -v install --check-build-dependencies --no-build-isolation --config-settings=cmake.build-type=Debug python/
 
