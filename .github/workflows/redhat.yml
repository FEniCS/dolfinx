--- conflicted
+++ resolved
@@ -24,13 +24,6 @@
     steps:
       - uses: actions/checkout@v4
 
-<<<<<<< HEAD
-      - name: Upgrade pip and setuptools
-        run: |
-          python3 -m pip install --upgrade pip setuptools wheel
-
-=======
->>>>>>> f488f4ec
       - name: Upgrade pip and setuptools
         run: |
           python3 -m pip install --upgrade pip setuptools wheel
