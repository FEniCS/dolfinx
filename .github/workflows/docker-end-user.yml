name: Docker end-user images

# Builds images with DOLFINx and all of the required FEniCS Project
# components nightly.

on:
  # Uncomment the below to trigger 'docker build' on push
  push:
    branches:
      - "**"
  schedule:
    # '*' is a special character in YAML, so string must be quoted
    - cron: "0 5 * * *"
  workflow_dispatch: ~

jobs:
  start_runner:
    name: Start self-hosted EC2 runner
    #if: ${{ github.repository == 'FEniCS/dolfinx' && github.ref == 'refs/heads/main' }}
    runs-on: ubuntu-latest
    outputs:
      label: ${{ steps.start-ec2-runner.outputs.label }}
      ec2-instance-id: ${{ steps.start-ec2-runner.outputs.ec2-instance-id }}
    steps:
      - name: Configure AWS credentials
        uses: aws-actions/configure-aws-credentials@v1
        with:
          aws-access-key-id: ${{ secrets.AWS_ACCESS_KEY_ID }}
          aws-secret-access-key: ${{ secrets.AWS_SECRET_ACCESS_KEY }}
          aws-region: ${{ secrets.AWS_REGION }}
      - name: Start EC2 runner
        id: start-ec2-runner
        uses: jhale/ec2-github-runner@main
        with:
          mode: start
          github-token: ${{ secrets.GH_PERSONAL_ACCESS_TOKEN }}
          ec2-image-id: ami-011694240268da883
          ec2-instance-type: c6g.large
          subnet-id: subnet-dc2151b7
          security-group-id: sg-03fc69ee7a6ba8bc4

  build_end_user_images:
<<<<<<< HEAD
    name: Build dolfinx end-user images
    #if: ${{ github.repository == 'FEniCS/dolfinx' && github.ref == 'refs/heads/main' }}
    strategy:
      matrix:
        os: [ubuntu-latest, ARM64]
    runs-on: ${{ matrix.os }}
    needs: start_runner
=======
    name: Build DOLFINx end-user images
    if: ${{ github.repository == 'FEniCS/dolfinx' && github.ref == 'refs/heads/main' }}
    runs-on: ubuntu-20.04
>>>>>>> 5c7c7683
    env:
      PETSC_SLEPC_OPTFLAGS: "-O2"
      PETSC_SLEPC_DEBUGGING: "no"
      MPI: "mpich"
      DOLFINX_CMAKE_BUILD_TYPE: "RelWithDebInfo"
      DOLFINX_CMAKE_CXX_FLAGS: "-O2"
      DOCKER_BUILD_ARGS: "--build-arg PETSC_SLEPC_OPTFLAGS --build-arg PETSC_SLEPC_DEBUGGING --build-arg MPI --build-arg DOLFINX_CMAKE_BUILD_TYPE --build-arg DOLFINX_CMAKE_CXX_FLAGS"
    steps:
      - name: set architecture tag
        run: |
          if [[ ${{ matrix.os }} == 'ubuntu-latest' ]]; then
            echo "ARCH_TAG=amd64" >> $GITHUB_ENV
          elif [[ ${{ matrix.os }} == 'ARM64' ]]; then
            echo "ARCH_TAG=arm64" >> $GITHUB_ENV
          fi
      - uses: actions/checkout@v2
        with:
          repository: "FEniCS/dolfinx"
          path: "dolfinx"
      - uses: actions/checkout@v2
        with:
          repository: "FEniCS/ffcx"
          path: "ffcx"
      - uses: actions/checkout@v2
        with:
          repository: "FEniCS/basix"
          path: "basix"
      - uses: actions/checkout@v2
        with:
          repository: "FEniCS/ufl"
          path: "ufl"
      - name: Pull dolfinx/dev-env
        run: docker pull dolfinx/dev-env
      - name: Set default FFCX parameters
        run: |
          echo '{ }' > dolfinx/docker/ffcx_parameters.json
      - name: Set default DOLFINx JIT parameters
        run: |
          echo '{ "cffi_extra_compile_args" : ["-O2"]} ' > dolfinx/docker/dolfinx_jit_parameters.json
      - name: Build dolfinx/dolfinx-onbuild
        run: |
          docker buildx build --file dolfinx/docker/Dockerfile ${DOCKER_BUILD_ARGS} \
            --target dolfinx-onbuild --cache-from dolfinx/dev-env \
            --tag dolfinx/dolfinx-onbuild .
      - name: Build intermediate
        run: |
          docker buildx build --file dolfinx/docker/Dockerfile ${DOCKER_BUILD_ARGS} \
            --target intermediate --cache-from dolfinx/dolfinx-onbuild \
            --cache-from dolfinx/dev-env --tag intermediate .
      - name: Build dolfinx/dolfinx
      - run: |
          docker buildx build --file dolfinx/docker/Dockerfile ${DOCKER_BUILD_ARGS} \
            --target dolfinx --cache-from intermediate \
            --cache-from dolfinx/dolfinx-onbuild \
            --cache-from dolfinx/dev-env --tag dolfinx/dolfinx .
      - name: Build dolfinx/lab
      - run: |
          docker buildx build --file dolfinx/docker/Dockerfile ${DOCKER_BUILD_ARGS} \
            --target lab --cache-from dolfinx/dolfinx \
            --cache-from intermediate --cache-from dolfinx/dolfinx-onbuild \
            --cache-from dolfinx/dev-env --tag dolfinx/lab .
      - name: Run basic test inside container
        run: |
          docker run --rm dolfinx/dolfinx \
            python3 -c "import dolfinx; from mpi4py import MPI; mesh = dolfinx.UnitSquareMesh(MPI.COMM_WORLD, 10, 10); V = dolfinx.FunctionSpace(mesh, ('Lagrange', 1));"
      - name: Log into the DockerHub registry
        run: echo ${{ secrets.DOCKERHUB_TOKEN }} | docker login -u ${{ secrets.DOCKERHUB_USERNAME }} --password-stdin
      - name: Push to the DockerHub registry
        run: |
          docker tag dolfinx/dolfinx-onbuild dolfinx/dolfinx-onbuild:${ARCH_TAG}
          docker push dolfinx/dolfinx-onbuild:${ARCH_TAG}
          docker tag dolfinx/dolfinx dolfinx/dolfinx:${ARCH_TAG}
          docker push dolfinx/dolfinx:${ARCH_TAG}
          docker tag dolfinx/lab dolfinx/lab:${ARCH_TAG}
          docker push dolfinx/lab:${ARCH_TAG}

  push_multiarch_images:
    name: Push multiarch images
    #if: ${{ github.repository == 'FEniCS/dolfinx' && github.ref == 'refs/heads/main' }}
    runs-on: ubuntu-latest
    needs:
      - build_end_user_images
    steps:
      - name: Log into the DockerHub registry
        run: echo ${{ secrets.DOCKERHUB_TOKEN }} | docker login -u ${{ secrets.DOCKERHUB_USERNAME }} --password-stdin
      - name: Push multiarch images
        run: |
          docker buildx imagetools create -t dolfinx/dolfinx-onbuild:latest dolfinx/dolfinx-onbuild:amd64 dolfinx/dolfinx-onbuild:arm64
          docker buildx imagetools create -t dolfinx/dolfinx:latest dolfinx/dolfinx:amd64 dolfinx/dolfinx:arm64
          docker buildx imagetools create -t dolfinx/lab:latest dolfinx/lab:amd64 dolfinx/lab:arm64

  stop-runner:
    name: Stop self-hosted EC2 runner
    needs:
      - start_runner # required to get output from the start-runner job
      - build_end_user_images # required to wait when the main job is done
    runs-on: ubuntu-latest
    if: ${{ always() }} # required to stop the runner even if the error happened in the previous jobs
    steps:
      - name: Configure AWS credentials
        uses: aws-actions/configure-aws-credentials@v1
        with:
          aws-access-key-id: ${{ secrets.AWS_ACCESS_KEY_ID }}
          aws-secret-access-key: ${{ secrets.AWS_SECRET_ACCESS_KEY }}
          aws-region: ${{ secrets.AWS_REGION }}
      - name: Stop EC2 runner
        uses: jhale/ec2-github-runner@main
        with:
          mode: stop
          github-token: ${{ secrets.GH_PERSONAL_ACCESS_TOKEN }}
          label: ${{ needs.start_runner.outputs.label }}
          ec2-instance-id: ${{ needs.start_runner.outputs.ec2-instance-id }}<|MERGE_RESOLUTION|>--- conflicted
+++ resolved
@@ -40,19 +40,13 @@
           security-group-id: sg-03fc69ee7a6ba8bc4
 
   build_end_user_images:
-<<<<<<< HEAD
-    name: Build dolfinx end-user images
+    name: Build DOLFINx end-user images
     #if: ${{ github.repository == 'FEniCS/dolfinx' && github.ref == 'refs/heads/main' }}
     strategy:
       matrix:
         os: [ubuntu-latest, ARM64]
     runs-on: ${{ matrix.os }}
     needs: start_runner
-=======
-    name: Build DOLFINx end-user images
-    if: ${{ github.repository == 'FEniCS/dolfinx' && github.ref == 'refs/heads/main' }}
-    runs-on: ubuntu-20.04
->>>>>>> 5c7c7683
     env:
       PETSC_SLEPC_OPTFLAGS: "-O2"
       PETSC_SLEPC_DEBUGGING: "no"
