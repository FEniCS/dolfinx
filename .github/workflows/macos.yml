--- conflicted
+++ resolved
@@ -68,14 +68,9 @@
         env:
           PYTHONPATH: ${{ github.workspace }}/petsc/${{ env.PETSC_ARCH }}/lib:${{ env.PYTHONPATH }}
         run: |
-<<<<<<< HEAD
-          echo "Path: ${PYTHONPATH}"
           pip install git+https://github.com/wjakob/nanobind.git
-          pip install dolfinx/python/
-=======
           python -m pip install -r dolfinx/python/build-requirements.txt
           python -m pip install --check-build-dependencies --no-build-isolation dolfinx/python/
->>>>>>> 92108620
       - name: Basic test
         env:
           PYTHONPATH: ${{ github.workspace }}/petsc/${{ env.PETSC_ARCH }}/lib:${{ env.PYTHONPATH }}
