--- conflicted
+++ resolved
@@ -67,15 +67,9 @@
 
       - name: Install FEniCSx dependencies
         run: |
-<<<<<<< HEAD
-          python -m pip install git+https://github.com/FEniCS/basix.git@michal/symmetry-value-shape
-          python -m pip install git+https://github.com/FEniCS/ufl.git
-          python -m pip install git+https://github.com/FEniCS/ffcx.git
-=======
           python -m pip install git+https://github.com/fenics/ufl.git@${{ needs.fenicsx-refs.outputs.ufl_ref }}
           python -m pip install git+https://github.com/fenics/basix.git@${{ needs.fenicsx-refs.outputs.basix_ref }}
           python -m pip install git+https://github.com/fenics/ffcx.git@${{ needs.fenicsx-refs.outputs.ffcx_ref }}
->>>>>>> 5847cfa7
 
       - uses: actions/checkout@v4
         with:
