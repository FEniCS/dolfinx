--- conflicted
+++ resolved
@@ -84,15 +84,9 @@
 
       - name: Install FEniCSx dependencies
         run: |
-<<<<<<< HEAD
-          python -m pip install git+https://github.com/${{ env.ufl_repository }}.git@${{ env.ufl_ref }}
-          python -m pip install git+https://github.com/${{ env.basix_repository }}.git@${{ env.basix_ref }}
-          python -m pip install git+https://github.com/${{ env.ffcx_repository }}.git@${{ env.ffcx_ref }}
-=======
-          pip install git+https://github.com/fenics/ufl.git@${{ env.ufl_ref }}
-          pip install git+https://github.com/fenics/basix.git@${{ env.basix_ref }}
-          pip install git+https://github.com/fenics/ffcx.git@${{ env.ffcx_ref }}
->>>>>>> f1386970
+          pip install git+https://github.com/${{ env.ufl_repository }}.git@${{ env.ufl_ref }}
+          pip install git+https://github.com/${{ env.basix_repository }}.git@${{ env.basix_ref }}
+          pip install git+https://github.com/${{ env.ffcx_repository }}.git@${{ env.ffcx_ref }}
 
       - name: Configure (C++)
         working-directory: cpp
