--- conflicted
+++ resolved
@@ -56,9 +56,6 @@
         run: |
           python3 -m pip install git+https://github.com/FEniCS/ufl.git
           python3 -m pip install git+https://github.com/FEniCS/basix.git
-<<<<<<< HEAD
-          python3 -m pip install git+https://github.com/FEniCS/ffcx.git@mscroggs/real-space
-=======
           python3 -m pip install git+https://github.com/FEniCS/ffcx.git
       - name: Install FEniCS Python components
         if: github.event_name == 'workflow_dispatch'
@@ -69,7 +66,6 @@
 
       - name: Install matplotlib
         run: pip3 install matplotlib
->>>>>>> 78c57390
       - name: Flake8 checks
         run: |
           cd python/
