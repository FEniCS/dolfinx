--- conflicted
+++ resolved
@@ -129,21 +129,12 @@
       - name: Build Python interface
         run: pip install --check-build-dependencies --no-build-isolation --config-settings=cmake.build-type="Debug" python/
 
-      - name: Install Python test dependencies
-<<<<<<< HEAD
-        run: pip install matplotlib pytest pytest-xdist scipy pyamg
-      - name: Run demos
-        run: |
-          python python/demo/demo_interpolation-io.py
-          python python/demo/demo_lagrange_variants.py
-          python python/demo/demo_pyamg.py
-=======
-        run: pip install matplotlib pytest pytest-xdist scipy
+      - name: Install Python demo/test dependencies
+        run: pip install matplotlib pyamg pytest pytest-xdist scipy
       - name: Run demos (Python, serial)
         run: python3 -m pytest -n auto -m serial --durations=10 python/demo/test.py
       - name: Run demos (Python, MPI (np=3))
         run: python3 -m pytest -m mpi --num-proc=3 python/demo/test.py
->>>>>>> 871f2f7d
       - name: Run unit tests
         run: python -m pytest -n auto -m "not petsc4py and not adios2" python/test/unit
       - name: Run unit tests (MPI, np=3)
