--- conflicted
+++ resolved
@@ -93,13 +93,9 @@
       - name: Install dependencies
         run: |
           sudo apt-get update
-<<<<<<< HEAD
-          sudo apt-get install catch2 cmake g++ libopenblas-dev libboost-dev libhdf5-mpi-dev libparmetis-dev libpugixml-dev libspdlog-dev mpi-default-dev ninja-build pkg-config
-=======
           sudo apt-get install catch2 cmake g++ libblas-dev libboost-dev libhdf5-mpi-dev \
              liblapack-dev libparmetis-dev libpugixml-dev libspdlog-dev mpi-default-dev \
              ninja-build pkg-config
->>>>>>> 3888650d
       - name: Set up Python
         uses: actions/setup-python@v5
         with:
