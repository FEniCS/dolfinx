name: DOLFINx CI

on:
  push:
    branches:
      - "**"
    tags:
      - "v*"
  pull_request:
    branches:
      - main
  merge_group:
    branches:
      - main
  workflow_dispatch:
    inputs:
      ffcx_ref:
        description: "FFCx branch or tag"
        default: "main"
        type: string
      basix_ref:
        description: "Basix branch or tag"
        default: "main"
        type: string
      ufl_ref:
        description: "UFL branch or tag"
        default: "main"
        type: string

jobs:
  lint:
    runs-on: ubuntu-latest
<<<<<<< HEAD
    container: ghcr.io/fenics/test-env:v0.7.2-openmpi

    env:
      PETSC_ARCH: ${{ matrix.petsc_arch }}
      OMPI_ALLOW_RUN_AS_ROOT: 1
      OMPI_ALLOW_RUN_AS_ROOT_CONFIRM: 1
      OMPI_MCA_rmaps_base_oversubscribe: 1
      OMPI_MCA_plm: isolated
      OMPI_MCA_btl_vader_single_copy_mechanism: none
      OMPI_MCA_mpi_yield_when_idle: 1
      OMPI_MCA_hwloc_base_binding_policy: none

    strategy:
      matrix:
        petsc_arch: [linux-gnu-real32-32, linux-gnu-real64-32, linux-gnu-complex64-32, linux-gnu-complex128-32, linux-gnu-real64-64, linux-gnu-complex128-64]

    name: Build and test (${{ matrix.petsc_arch }})

    steps:
      - uses: actions/checkout@v4

      - name: Install FEniCS Python components (default branches/tags)
        if: github.event_name != 'workflow_dispatch'
        run: |
          python3 -m pip install git+https://github.com/FEniCS/ufl.git@release
          python3 -m pip install git+https://github.com/FEniCS/basix.git@release
          python3 -m pip install git+https://github.com/FEniCS/ffcx.git@release

      - name: Install FEniCS Python components
        if: github.event_name == 'workflow_dispatch'
        run: |
          python3 -m pip install git+https://github.com/FEniCS/ufl.git@${{ github.event.inputs.ufl_ref }}
          python3 -m pip install git+https://github.com/FEniCS/basix.git@${{ github.event.inputs.basix_ref }}
          python3 -m pip install git+https://github.com/FEniCS/ffcx.git@${{ github.event.inputs.ffcx_ref }}

      - name: Install matplotlib
        run: pip3 install matplotlib
      - name: Flake8 checks
=======
    container: ghcr.io/fenics/test-env:current-openmpi
    steps:
      - uses: actions/checkout@v4
      - name: ruff .py files in C++ code
>>>>>>> 91d3beee
        run: |
          cd cpp/
          ruff check .
          ruff format --check .
      - name: ruff Python interface checks
        run: |
          cd python/
          ruff check .
          ruff format --check .
      - name: mypy checks
        run: |
          cd python/
          mypy dolfinx
          mypy demo
          mypy test
      - name: clang-format C++ checks (non-blocking)
        continue-on-error: true
        run: |
          cd cpp
          clang-format --version
          find . -type f \( -name "*.cpp" -o -name "*.h" \) ! -name "loguru.cpp" | xargs clang-format --dry-run --Werror
      - name: clang-format Python binding checks (non-blocking)
        continue-on-error: true
        run: |
          cd python/dolfinx/wrappers
          clang-format --version
          find . -type f \( -name "*.cpp" -o -name "*.h" \) | xargs clang-format --dry-run --Werror
      - name: cmake-format (non-blocking)
        continue-on-error: true
        run: |
          find . -type f \( -name "*.cmake" -o -name "*.cmake.in" -o -name "CMakeLists.txt" \) | xargs cmake-format --check

  build:
    runs-on: ubuntu-latest
    needs: lint
    container: ghcr.io/fenics/test-env:current-openmpi
    env:
      SCOTCH_DIR: /usr/local/petsc/linux-gnu-real64-32
      OMPI_ALLOW_RUN_AS_ROOT: 1
      OMPI_ALLOW_RUN_AS_ROOT_CONFIRM: 1

    steps:
      - name: Install FEniCS Python components (default branches/tags)
        if: github.event_name != 'workflow_dispatch'
        run: |
          python3 -m pip install git+https://github.com/FEniCS/ufl.git
          python3 -m pip install git+https://github.com/FEniCS/basix.git
          python3 -m pip install git+https://github.com/FEniCS/ffcx.git
      - name: Install FEniCS Python components
        if: github.event_name == 'workflow_dispatch'
        run: |
          python3 -m pip install git+https://github.com/FEniCS/ufl.git@${{ github.event.inputs.ufl_ref }}
          python3 -m pip install git+https://github.com/FEniCS/basix.git@${{ github.event.inputs.basix_ref }}
          python3 -m pip install git+https://github.com/FEniCS/ffcx.git@${{ github.event.inputs.ffcx_ref }}

      - uses: actions/checkout@v4
      - name: Configure C++
        run: cmake -G Ninja -DDOLFINX_ENABLE_PETSC=false -DCMAKE_BUILD_TYPE=Developer -B build -S cpp/
      - name: Build and install C++ library
        run: |
          cmake --build build
          cmake --install build
      - name: Build C++ unit tests
        run: |
          cmake -G Ninja -DCMAKE_BUILD_TYPE=Developer -B build/test/ -S cpp/test/
          cmake --build build/test --parallel 3
      - name: Run C++ unit tests (serial)
        run: |
          cd build/test
          ctest -V --output-on-failure -R unittests
      - name: Run C++ unit tests (MPI)
        run: |
          cd build/test
          mpiexec -np 2 ctest -V --output-on-failure -R unittests

      - name: Build Python interface
        run: python3 -m pip -v install --check-build-dependencies --no-build-isolation --config-settings=cmake.build-type="Debug" python/
      - name: Test Python import
        run: python3 -c "import dolfinx; print(dolfinx.__version__)"

  build-with-petsc:
    runs-on: ubuntu-latest
    needs: lint
    container: ghcr.io/fenics/test-env:current-openmpi
    env:
      PETSC_ARCH: ${{ matrix.petsc_arch }}
      OMPI_ALLOW_RUN_AS_ROOT: 1
      OMPI_ALLOW_RUN_AS_ROOT_CONFIRM: 1
    strategy:
      matrix:
        petsc_arch: [linux-gnu-real32-32, linux-gnu-real64-32, linux-gnu-complex64-32, linux-gnu-complex128-32, linux-gnu-real64-64, linux-gnu-complex128-64]

    name: Build and test (${{ matrix.petsc_arch }})
    steps:
      - uses: actions/checkout@v4

      - name: Install FEniCS Python components (default branches/tags)
        if: github.event_name != 'workflow_dispatch'
        run: |
          python3 -m pip install git+https://github.com/FEniCS/ufl.git
          python3 -m pip install git+https://github.com/FEniCS/basix.git
          python3 -m pip install git+https://github.com/FEniCS/ffcx.git
      - name: Install FEniCS Python components
        if: github.event_name == 'workflow_dispatch'
        run: |
          python3 -m pip install git+https://github.com/FEniCS/ufl.git@${{ github.event.inputs.ufl_ref }}
          python3 -m pip install git+https://github.com/FEniCS/basix.git@${{ github.event.inputs.basix_ref }}
          python3 -m pip install git+https://github.com/FEniCS/ffcx.git@${{ github.event.inputs.ffcx_ref }}

      - name: Configure C++
        run: cmake -G Ninja -DCMAKE_BUILD_TYPE=Developer -B build -S cpp/

      - name: Build and install C++ library
        run: |
          cmake --build build
          cmake --install build

      - name: Build C++ interface documentation
        run: |
          export DOLFINX_VERSION=`cmake -L build | grep DOXYGEN_DOLFINX_VERSION | cut -f2 -d "="`
          echo $DOLFINX_VERSION
          cd cpp/doc
          doxygen Doxyfile
          make html

      - name: Build C++ unit tests
        run: |
          cmake -G Ninja -DCMAKE_BUILD_TYPE=Developer -B build/test/ -S cpp/test/
          cmake --build build/test --parallel 3
      - name: Run C++ unit tests (serial)
        run: |
          cd build/test
          ctest -V --output-on-failure -R unittests
      - name: Run C++ unit tests (MPI)
        run: |
          cd build/test
          mpiexec -np 2 ctest -V --output-on-failure -R unittests
      - name: Build and run C++ regression tests (serial and MPI (np=2))
        run: |
          cmake -G Ninja -DCMAKE_BUILD_TYPE=Developer -B build/demo/ -S cpp/demo/
          cmake --build build/demo --parallel 3
          cd build/demo
          ctest -V -R demo -R serial
          ctest -V -R demo -R mpi_2

      - name: Build Python interface
        run: |
          python3 -m pip -v install --check-build-dependencies --no-build-isolation --config-settings=cmake.build-type="Debug" python/
      - name: Build Python interface documentation
        run: |
          cd python/doc
          python3 -m sphinx -W -b html source/ build/html/

      - name: Set default DOLFINx JIT options
        run: |
          mkdir -p ~/.config/dolfinx
          echo '{ "cffi_extra_compile_args": ["-g0", "-O0" ] }' > ~/.config/dolfinx/dolfinx_jit_options.json

      - name: Run demos (Python, serial)
        run: python3 -m pytest -n=2 -m serial --durations=10 python/demo/test.py
      - name: Run demos (Python, MPI (np=2))
        run: python3 -m pytest -m mpi --num-proc=2 python/demo/test.py

      - name: Run Python unit tests (serial)
        run: python3 -m pytest -n=auto --durations=50 python/test/unit/
      - name: Run Python unit tests (MPI, np=2)
        run: mpirun -np 2 python3 -m pytest python/test/unit/

      - name: Upload C++ documentation artifact
        uses: actions/upload-artifact@v4
        with:
          name: doc-cpp-${{ matrix.petsc_arch }}
          path: |
            cpp/doc/html/
            cpp/doc/build/
          retention-days: 2
          if-no-files-found: error

      - name: Upload Python documentation artifact
        uses: actions/upload-artifact@v4
        with:
          name: doc-python-${{ matrix.petsc_arch }}
          path: |
            python/doc/build/html/
          retention-days: 2
          if-no-files-found: error

      - name: Checkout FEniCS/docs
        if: ${{ github.repository == 'FEniCS/dolfinx' && ( github.ref == 'refs/heads/main' || startsWith(github.ref, 'refs/tags/v') ) && runner.os == 'Linux' }}
        uses: actions/checkout@v4
        with:
          repository: "FEniCS/docs"
          path: "docs"
          ssh-key: "${{ secrets.SSH_GITHUB_DOCS_PRIVATE_KEY }}"
      - name: Set version name
        if: ${{ github.repository == 'FEniCS/dolfinx' && ( github.ref == 'refs/heads/main' || startsWith(github.ref, 'refs/tags/v') ) && runner.os == 'Linux' }}
        run: |
          echo "VERSION_NAME=${GITHUB_REF#refs/*/}" >> $GITHUB_ENV
      - name: Copy documentation into repository
        if: ${{ github.repository == 'FEniCS/dolfinx' && ( github.ref == 'refs/heads/main' || startsWith(github.ref, 'refs/tags/v') ) && runner.os == 'Linux' }}
        run: |
          cd docs
          git rm -r --ignore-unmatch dolfinx/${{ env.VERSION_NAME }}/cpp
          git rm -r --ignore-unmatch dolfinx/${{ env.VERSION_NAME }}/python
          mkdir -p dolfinx/${{ env.VERSION_NAME }}/cpp
          mkdir -p dolfinx/${{ env.VERSION_NAME }}/cpp/doxygen
          mkdir -p dolfinx/${{ env.VERSION_NAME }}/python
          cp -r ../cpp/doc/build/html/* dolfinx/${{ env.VERSION_NAME }}/cpp/
          cp -r ../cpp/doc/html/* dolfinx/${{ env.VERSION_NAME }}/cpp/doxygen
          cp -r ../python/doc/build/html/* dolfinx/${{ env.VERSION_NAME }}/python
      - name: Commit and push documentation to FEniCS/docs
        if: ${{ github.repository == 'FEniCS/dolfinx' && ( github.ref == 'refs/heads/main' || startsWith(github.ref, 'refs/tags/v') ) && runner.os == 'Linux' && matrix.petsc_arch == 'linux-gnu-real64-32' }}
        run: |
          cd docs
          git config --global user.email "fenics@github.com"
          git config --global user.name "FEniCS GitHub Actions"
          git add --all
          git commit --allow-empty -m "C++/Python FEniCS/dolfinx@${{ github.sha }}"
          git push<|MERGE_RESOLUTION|>--- conflicted
+++ resolved
@@ -30,51 +30,10 @@
 jobs:
   lint:
     runs-on: ubuntu-latest
-<<<<<<< HEAD
-    container: ghcr.io/fenics/test-env:v0.7.2-openmpi
-
-    env:
-      PETSC_ARCH: ${{ matrix.petsc_arch }}
-      OMPI_ALLOW_RUN_AS_ROOT: 1
-      OMPI_ALLOW_RUN_AS_ROOT_CONFIRM: 1
-      OMPI_MCA_rmaps_base_oversubscribe: 1
-      OMPI_MCA_plm: isolated
-      OMPI_MCA_btl_vader_single_copy_mechanism: none
-      OMPI_MCA_mpi_yield_when_idle: 1
-      OMPI_MCA_hwloc_base_binding_policy: none
-
-    strategy:
-      matrix:
-        petsc_arch: [linux-gnu-real32-32, linux-gnu-real64-32, linux-gnu-complex64-32, linux-gnu-complex128-32, linux-gnu-real64-64, linux-gnu-complex128-64]
-
-    name: Build and test (${{ matrix.petsc_arch }})
-
-    steps:
-      - uses: actions/checkout@v4
-
-      - name: Install FEniCS Python components (default branches/tags)
-        if: github.event_name != 'workflow_dispatch'
-        run: |
-          python3 -m pip install git+https://github.com/FEniCS/ufl.git@release
-          python3 -m pip install git+https://github.com/FEniCS/basix.git@release
-          python3 -m pip install git+https://github.com/FEniCS/ffcx.git@release
-
-      - name: Install FEniCS Python components
-        if: github.event_name == 'workflow_dispatch'
-        run: |
-          python3 -m pip install git+https://github.com/FEniCS/ufl.git@${{ github.event.inputs.ufl_ref }}
-          python3 -m pip install git+https://github.com/FEniCS/basix.git@${{ github.event.inputs.basix_ref }}
-          python3 -m pip install git+https://github.com/FEniCS/ffcx.git@${{ github.event.inputs.ffcx_ref }}
-
-      - name: Install matplotlib
-        run: pip3 install matplotlib
-      - name: Flake8 checks
-=======
     container: ghcr.io/fenics/test-env:current-openmpi
     steps:
       - uses: actions/checkout@v4
       - name: ruff .py files in C++ code
->>>>>>> 91d3beee
         run: |
           cd cpp/
           ruff check .
