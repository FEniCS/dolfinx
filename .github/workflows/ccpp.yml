--- conflicted
+++ resolved
@@ -148,10 +148,6 @@
           python3 -m pip -v install --check-build-dependencies --no-build-isolation python/
       - name: Build Python interface documentation
         run: |
-<<<<<<< HEAD
-          python3 -m pip install sphinx
-=======
->>>>>>> 938fa514
           cd python/doc
           make html
 
