--- conflicted
+++ resolved
@@ -66,33 +66,15 @@
         run: |
           find . -type f \( -name "*.cmake" -o -name "*.cmake.in" -o -name "CMakeLists.txt" \) | xargs cmake-format --check
 
-<<<<<<< HEAD
-      - name: Configure and build C++ (without PETSc)
-        run: |
-          export SCOTCH_ROOT=$PETSC_DIR/$PETSC_ARCH
-          cmake -G Ninja -DDOLFINX_ENABLE_PETSC=false -DCMAKE_INSTALL_PREFIX=/opt/dolfinx-nopetsc -DCMAKE_BUILD_TYPE=Developer -B build-nopetsc -S cpp/
-          cmake --build build-nopetsc
-          cmake --install build-nopetsc
-=======
   build:
     if: "!(contains(github.event.head_commit.message, '[ci skip]') || contains(github.event.head_commit.message, '[skip ci]'))"
     runs-on: ubuntu-latest
     container: ghcr.io/fenics/test-env:current-openmpi
-
     env:
-      PETSC_ARCH: ${{ matrix.petsc_arch }}
       OMPI_ALLOW_RUN_AS_ROOT: 1
       OMPI_ALLOW_RUN_AS_ROOT_CONFIRM: 1
 
-    strategy:
-      matrix:
-        petsc_arch: [linux-gnu-real32-32, linux-gnu-real64-32, linux-gnu-complex64-32, linux-gnu-complex128-32, linux-gnu-real64-64, linux-gnu-complex128-64]
-
-    name: Build and test (${{ matrix.petsc_arch }})
-
     steps:
-      - uses: actions/checkout@v4
-
       - name: Install FEniCS Python components (default branches/tags)
         if: github.event_name != 'workflow_dispatch'
         run: |
@@ -105,7 +87,47 @@
           python3 -m pip install git+https://github.com/FEniCS/ufl.git@${{ github.event.inputs.ufl_ref }}
           python3 -m pip install git+https://github.com/FEniCS/basix.git@${{ github.event.inputs.basix_ref }}
           python3 -m pip install git+https://github.com/FEniCS/ffcx.git@${{ github.event.inputs.ffcx_ref }}
->>>>>>> 19a359c2
+
+
+      - uses: actions/checkout@v4
+      - name: Configure C++
+        run: cmake -G Ninja -DDOLFINX_ENABLE_PETSC=false -DCMAKE_BUILD_TYPE=Developer -B build -S cpp/
+      - name: Build and install C++ library
+        run: |
+          cmake --build build
+          cmake --install build
+      - name: Build Python interface
+        run: |
+          python3 -m pip -v install --check-build-dependencies --no-build-isolation --config-settings=cmake.build-type="Debug" python/
+
+  build-with-petsc:
+    if: "!(contains(github.event.head_commit.message, '[ci skip]') || contains(github.event.head_commit.message, '[skip ci]'))"
+    runs-on: ubuntu-latest
+    container: ghcr.io/fenics/test-env:current-openmpi
+    env:
+      PETSC_ARCH: ${{ matrix.petsc_arch }}
+      OMPI_ALLOW_RUN_AS_ROOT: 1
+      OMPI_ALLOW_RUN_AS_ROOT_CONFIRM: 1
+    strategy:
+      matrix:
+        petsc_arch: [linux-gnu-real32-32, linux-gnu-real64-32, linux-gnu-complex64-32, linux-gnu-complex128-32, linux-gnu-real64-64, linux-gnu-complex128-64]
+
+    name: Build and test (${{ matrix.petsc_arch }})
+    steps:
+      - uses: actions/checkout@v4
+
+      - name: Install FEniCS Python components (default branches/tags)
+        if: github.event_name != 'workflow_dispatch'
+        run: |
+          python3 -m pip install git+https://github.com/FEniCS/ufl.git
+          python3 -m pip install git+https://github.com/FEniCS/basix.git
+          python3 -m pip install git+https://github.com/FEniCS/ffcx.git
+      - name: Install FEniCS Python components
+        if: github.event_name == 'workflow_dispatch'
+        run: |
+          python3 -m pip install git+https://github.com/FEniCS/ufl.git@${{ github.event.inputs.ufl_ref }}
+          python3 -m pip install git+https://github.com/FEniCS/basix.git@${{ github.event.inputs.basix_ref }}
+          python3 -m pip install git+https://github.com/FEniCS/ffcx.git@${{ github.event.inputs.ffcx_ref }}
 
       - name: Configure C++
         run: cmake -G Ninja -DCMAKE_BUILD_TYPE=Developer -B build -S cpp/
