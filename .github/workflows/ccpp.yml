--- conflicted
+++ resolved
@@ -159,11 +159,7 @@
       OMPI_ALLOW_RUN_AS_ROOT_CONFIRM: 1
       PRTE_MCA_rmaps_default_mapping_policy: :oversubscribe
 
-<<<<<<< HEAD
     name: Build and test (${{ matrix.petsc_arch }}, ${{ matrix.docker_image }})
-=======
-    name: Test with PETSc (${{ matrix.petsc_arch }})
->>>>>>> 7c1812ea
     steps:
       - uses: actions/checkout@v4
 
