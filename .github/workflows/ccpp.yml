--- conflicted
+++ resolved
@@ -54,11 +54,6 @@
       - name: Install FEniCS Python components (default branches/tags)
         if: github.event_name != 'workflow_dispatch'
         run: |
-<<<<<<< HEAD
-          python3 -m pip install git+https://github.com/FEniCS/ufl.git@2021.1.0
-          python3 -m pip install git+https://github.com/FEniCS/basix.git@v0.4.1
-          python3 -m pip install git+https://github.com/FEniCS/ffcx.git@v0.4.2
-=======
           python3 -m pip install git+https://github.com/FEniCS/ufl.git
           python3 -m pip install git+https://github.com/FEniCS/basix.git
           python3 -m pip install git+https://github.com/FEniCS/ffcx.git
@@ -69,7 +64,6 @@
           python3 -m pip install git+https://github.com/FEniCS/basix.git@${{ github.event.inputs.basix_ref }}
           python3 -m pip install git+https://github.com/FEniCS/ffcx.git@${{ github.event.inputs.ffcx_ref }}
 
->>>>>>> 6955b968
       - name: Install matplotlib
         run: pip3 install matplotlib
       - name: Flake8 checks
