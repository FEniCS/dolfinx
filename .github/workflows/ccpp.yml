name: DOLFINX CI

on:
  push:
    branches:
      - "**"
  pull_request:
    branches:
      - main

jobs:
  build:
    if: "!(contains(github.event.head_commit.message, '[ci skip]') || contains(github.event.head_commit.message, '[skip ci]'))"
    runs-on: ubuntu-20.04
    container: fenicsproject/test-env:openmpi

    env:
      CC: clang-10
      CXX: clang++-10

      PETSC_ARCH: linux-gnu-${{ matrix.petsc_arch }}-${{ matrix.petsc_int_type }}
      OMPI_ALLOW_RUN_AS_ROOT: 1
      OMPI_ALLOW_RUN_AS_ROOT_CONFIRM: 1
      OMPI_MCA_rmaps_base_oversubscribe: 1
      OMPI_MCA_plm: isolated
      OMPI_MCA_btl_vader_single_copy_mechanism: none
      OMPI_MCA_mpi_yield_when_idle: 1
      OMPI_MCA_hwloc_base_binding_policy: none

    strategy:
      matrix:
        petsc_arch: [real, complex]
        petsc_int_type: [32, 64]

    steps:
      - uses: actions/checkout@v2

      - name: Get Basix and install
        uses: actions/checkout@v2
        with:
          path: ./basix
          repository: FEniCS/basix
          ref: main

      - name: Install FEniCS Python components
        run: |
          cmake -G Ninja -DCMAKE_BUILD_TYPE=Release -B build-dir -S ./basix
          cmake --build build-dir
          cmake --install build-dir
          python3 -m pip install ./basix/python
          python3 -m pip install git+https://github.com/FEniCS/ufl.git
<<<<<<< HEAD
          python3 -m pip install git+https://github.com/FEniCS/ffcx.git@michal/quadrature-el

=======
          python3 -m pip install git+https://github.com/FEniCS/ffcx.git
>>>>>>> b421249b
      - name: Flake8 checks
        run: |
          cd python/
          python3 -m flake8 dolfinx
          python3 -m flake8 dolfinx_utils
          python3 -m flake8 demo
          python3 -m flake8 test

      - name: Build C++ interface documentation
        run: cd cpp/doc && doxygen

      - name: Configure C++
        run: cmake -G Ninja -DCMAKE_BUILD_TYPE=Developer -B build -S cpp/
      - name: Build and install C++ library
        run: |
          cmake --build build
          cmake --install build

      - name: Build and run C++ unit tests (serial and MPI)
        run: |
          cmake -G Ninja -DCMAKE_BUILD_TYPE=Developer -B build/test/unit/ -S build/test/unit/
          cmake --build build/test/unit
          cd build/test/unit
          ctest -V --output-on-failure -R unittests
          mpiexec -np 2 ctest --output-on-failure -R unittests
      - name: Build and run C++ regression tests (serial and MPI (np=2))
        run: |
          cmake -G Ninja -DCMAKE_BUILD_TYPE=Developer -B build/demo/ -S build/demo/
          cmake --build build/demo
          cd build/demo
          ctest -V -R demo -R serial
          ctest -V -R demo -R mpi_2

      - name: Build Python interface
        run: python3 -m pip -v install --global-option build --global-option --debug python/
      - name: Build Python interface documentation
        run: |
          cd python/demo && python3 ./generate-demo-files.py
          cd ../doc && make html

      - name: Set default DOLFINX JIT parameters
        run: |
          mkdir -p ~/.config/dolfinx
          echo '{ "cffi_extra_compile_args": ["-g0", "-O0" ] }' > ~/.config/dolfinx/dolfinx_jit_parameters.json

      - name: Run demos (Python, serial)
        run: python3 -m pytest -v -n=2 -m serial --durations=10 python/demo/test.py
      - name: Run demos (Python, MPI (np=2))
        run: python3 -m pytest -v -m mpi --num-proc=2 python/demo/test.py

      - name: Run Python unit tests (serial)
        run: python3 -m pytest -v -n=auto --durations=50 python/test/unit/
      - name: Run Python unit tests (MPI, np=2)
        run: mpirun -np 2 python3 -m pytest python/test/unit/

      - name: Upload C++ documentation artifact
        uses: actions/upload-artifact@v2
        with:
          name: doc-cpp-${{ matrix.petsc_arch }}-${{ matrix.petsc_int_type }}
          path: |
            cpp/doc/html/
          retention-days: 2
          if-no-files-found: error

      - name: Upload Python documentation artifact
        uses: actions/upload-artifact@v2
        with:
          name: doc-python-${{ matrix.petsc_arch }}-${{ matrix.petsc_int_type }}
          path: |
            python/doc/build/html/
          retention-days: 2
          if-no-files-found: error

      - name: Checkout FEniCS/docs
        uses: actions/checkout@v2
        with:
          repository: "FEniCS/docs"
          path: "docs"
          ssh-key: "${{ secrets.SSH_GITHUB_DOCS_PRIVATE_KEY }}"
      - name: Push documentation to repository FEniCS/docs
        if: ${{ github.repository == 'FEniCS/dolfinx' && github.ref == 'refs/heads/main' && matrix.petsc_arch == 'real' && matrix.petsc_int_type == 32}}
        run: |
          cd docs
          git config --global user.email "fenics@github.com"
          git config --global user.name "FEniCS GitHub Actions"
          git rm -r dolfinx/main/cpp/*
          git rm -r dolfinx/main/python/*
          mkdir -p dolfinx/main/cpp
          mkdir -p dolfinx/main/python
          cp -r ../cpp/doc/html/* dolfinx/main/cpp
          cp -r ../python/doc/build/html/* dolfinx/main/python
          git add --all
          git commit --allow-empty -m "C++ and Python FEniCS/dolfinx@${{ github.sha }}"
          git push<|MERGE_RESOLUTION|>--- conflicted
+++ resolved
@@ -49,12 +49,7 @@
           cmake --install build-dir
           python3 -m pip install ./basix/python
           python3 -m pip install git+https://github.com/FEniCS/ufl.git
-<<<<<<< HEAD
-          python3 -m pip install git+https://github.com/FEniCS/ffcx.git@michal/quadrature-el
-
-=======
           python3 -m pip install git+https://github.com/FEniCS/ffcx.git
->>>>>>> b421249b
       - name: Flake8 checks
         run: |
           cd python/
