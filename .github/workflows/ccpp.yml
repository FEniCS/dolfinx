--- conflicted
+++ resolved
@@ -28,11 +28,7 @@
   build:
     if: "!(contains(github.event.head_commit.message, '[ci skip]') || contains(github.event.head_commit.message, '[skip ci]'))"
     runs-on: ubuntu-20.04
-<<<<<<< HEAD
-    container: fenicsproject/test-env:v0.5.1-openmpi
-=======
     container: ghcr.io/fenics/test-env:nightly-openmpi
->>>>>>> 3a543db1
 
     env:
       PETSC_ARCH: linux-gnu-${{ matrix.petsc_arch }}-${{ matrix.petsc_int_type }}
@@ -55,9 +51,9 @@
       - name: Install FEniCS Python components (default branches/tags)
         if: github.event_name != 'workflow_dispatch'
         run: |
-          python3 -m pip install git+https://github.com/FEniCS/ufl.git@release
-          python3 -m pip install git+https://github.com/FEniCS/basix.git@release
-          python3 -m pip install git+https://github.com/FEniCS/ffcx.git@release
+          python3 -m pip install git+https://github.com/FEniCS/ufl.git
+          python3 -m pip install git+https://github.com/FEniCS/basix.git
+          python3 -m pip install git+https://github.com/FEniCS/ffcx.git
       - name: Install FEniCS Python components
         if: github.event_name == 'workflow_dispatch'
         run: |
