--- conflicted
+++ resolved
@@ -131,13 +131,9 @@
           mpirun -n 3 ctest -V --output-on-failure -R unittests
 
       - name: Build Python interface
-<<<<<<< HEAD
-        run: | 
-          pip install --check-build-dependencies --no-build-isolation --config-settings=cmake.build-type="Debug" python/
+        run: |
+          pip install --check-build-dependencies --no-build-isolation --config-settings=cmake.build-type="Debug" 'python/[test]'
           python -c "from mpi4py import MPI; from dolfinx.common import *; assert not has_petsc4py"
-=======
-        run: pip install --check-build-dependencies --no-build-isolation --config-settings=cmake.build-type="Debug" 'python/[test]'
->>>>>>> 06e90b85
 
       - name: Run demos (Python, serial)
         run: |
@@ -218,16 +214,8 @@
 
       - name: Build Python interface
         run: |
-<<<<<<< HEAD
-          pip install --check-build-dependencies --no-build-isolation --config-settings=cmake.build-type="Debug" python/
+          pip install --check-build-dependencies --no-build-isolation --config-settings=cmake.build-type="Debug" 'python/[test]'
           python -c "from mpi4py import MPI; from dolfinx.common import *; assert has_adios2; assert has_kahip; assert not has_parmetis; assert has_petsc; assert has_petsc4py; assert has_ptscotch; assert has_slepc; assert has_complex_ufcx_kernels"
-      - name: Build Python interface documentation
-        run: |
-          cd python/doc
-          python -m sphinx -W -b html source/ build/html/
-=======
-          pip install --check-build-dependencies --no-build-isolation --config-settings=cmake.build-type="Debug" 'python/[test]'
->>>>>>> 06e90b85
 
       - name: Set default DOLFINx JIT options
         run: |
