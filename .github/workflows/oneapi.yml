--- conflicted
+++ resolved
@@ -56,11 +56,7 @@
           conda list
 
       - name: Install Basix
-<<<<<<< HEAD
-        run: pip install --no-build-isolation git+https://github.com/FEniCS/basix.git@michal/symmetry-value-shape
-=======
         run: pip install --no-build-isolation git+https://github.com/FEniCS/basix.git@${{ needs.fenicsx-refs.outputs.basix_ref }}
->>>>>>> 5847cfa7
 
       - name: Clone FFCx
         uses: actions/checkout@v4
