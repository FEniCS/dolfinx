--- conflicted
+++ resolved
@@ -1,12 +1,7 @@
 name: CI via Spack
 on:
-<<<<<<< HEAD
-  # Uncomment the below 'push' to trigger on push
-  # push:
-=======
   push:
     # Uncomment the below 'push' to trigger on push
->>>>>>> 6fa6466c
     # branches:
     # - "**"
   pull_request:
