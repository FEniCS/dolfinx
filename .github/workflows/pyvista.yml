--- conflicted
+++ resolved
@@ -59,7 +59,7 @@
         with:
           path: ./ffcx
           repository: FEniCS/ffcx
-          ref: main
+          ref: mscroggs/lagrange_gll
 
       - name: Install FEniCS Python components
         run: |
@@ -67,13 +67,8 @@
           cmake --build build-dir
           cmake --install build-dir
           python3 -m pip install ./basix/python
-<<<<<<< HEAD
-          python3 -m pip install git+https://github.com/FEniCS/ufl.git
-          python3 -m pip install git+https://github.com/FEniCS/ffcx.git@mscroggs/lagrange_gll
-=======
           python3 -m pip install ./ufl
           python3 -m pip install ./ffcx
->>>>>>> fe8ee11b
           apt-get update
           apt-get install -y --no-install-recommends libgl1-mesa-dev xvfb # pyvista
           apt-get install -y --no-install-recommends python3-pyqt5 libgl1-mesa-glx  # pyvistaqt
