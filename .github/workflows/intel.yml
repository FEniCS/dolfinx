--- conflicted
+++ resolved
@@ -48,10 +48,6 @@
         with:
           path: ./ffcx
           repository: FEniCS/ffcx
-<<<<<<< HEAD
-          ref: mscroggs/real-space
-=======
->>>>>>> 78c57390
 
       - name: Install FFCx C interface
         run: |
