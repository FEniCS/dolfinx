--- conflicted
+++ resolved
@@ -41,13 +41,9 @@
       - name: Install Basix
         run: |
           . /opt/intel/oneapi/setvars.sh
-<<<<<<< HEAD
           python3 -m pip install git+https://github.com/FEniCS/ufl.git@michal/expressions
           python3 -m pip install git+https://github.com/FEniCS/basix.git
           python3 -m pip install git+https://github.com/FEniCS/ffcx.git@michal/expressions-cpp
-=======
-          python3 -m pip install git+https://github.com/FEniCS/basix.git
->>>>>>> 5c990639
 
       - name: Clone FFCx
         uses: actions/checkout@v2
