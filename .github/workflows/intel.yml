--- conflicted
+++ resolved
@@ -60,7 +60,7 @@
         with:
           path: ./ffcx
           repository: FEniCS/ffcx
-          ref: main
+          ref: mscroggs/lagrange_gll
 
       - name: Install FEniCS Python components
         run: |
@@ -69,13 +69,8 @@
           cmake --build build-dir
           cmake --install build-dir
           pip3 install ./basix/python
-<<<<<<< HEAD
-          pip3 install git+https://github.com/FEniCS/ufl.git
-          pip3 install git+https://github.com/FEniCS/ffcx.git@mscroggs/lagrange_gll
-=======
           pip3 install ./ufl
           pip3 install ./ffcx
->>>>>>> fe8ee11b
 
       - name: Configure C++
         run: |
