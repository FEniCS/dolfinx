--- conflicted
+++ resolved
@@ -47,10 +47,8 @@
         with:
           path: ./ffcx
           repository: FEniCS/ffcx
-<<<<<<< HEAD
           ref: dokken/cmake_version_range
-=======
->>>>>>> 55d9d38e
+
 
       - name: Install FFCx C interface
         run: |
