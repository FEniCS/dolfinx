--- conflicted
+++ resolved
@@ -58,11 +58,7 @@
 
 # Install Python packages (via pip)
 RUN . /opt/intel/oneapi/setvars.sh && \
-<<<<<<< HEAD
-    pip install --no-cache-dir cppimport mpi4py nanobind==${NANOBIND_VERSION} pytest pytest-xdist
-=======
-    pip install --no-cache-dir cppimport matplotlib mpi4py pybind11==${PYBIND11_VERSION} pytest pytest-xdist scikit-build-core[pyproject]
->>>>>>> 92108620
+    pip install --no-cache-dir cppimport matplotlib mpi4py nanobind==${NANOBIND_VERSION} pytest pytest-xdist scikit-build-core[pyproject]
 
 # Install KaHIP
 RUN . /opt/intel/oneapi/setvars.sh && \
