--- conflicted
+++ resolved
@@ -173,13 +173,8 @@
 # - First set of packages are required to build and run DOLFINx Python.
 # - Second set of packages are recommended and/or required to build
 #   documentation or run tests.
-<<<<<<< HEAD
-RUN pip3 install --no-cache-dir cffi mpi4py numba pybind11==${PYBIND11_VERSION} && \
-    pip3 install --no-cache-dir cppimport flake8 isort jupytext matplotlib mypy myst-parser pytest pytest-xdist sphinx sphinx_rtd_theme
-=======
 RUN pip3 install --no-binary="numpy" --no-cache-dir cffi mpi4py numba numpy==${NUMPY_VERSION} scipy && \
     pip3 install --no-cache-dir cppimport flake8 isort jupytext matplotlib myst-parser pybind11==${PYBIND11_VERSION} pytest pytest-xdist sphinx sphinx_rtd_theme
->>>>>>> 03c88c16
 
 # Install xtl, xtensor
 RUN git clone -b ${XTL_VERSION} --single-branch --depth 1 https://github.com/xtensor-stack/xtl.git && \
