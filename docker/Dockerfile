# Dockerfile describing development builds of FEniCSx
#
# Authors:
# Jack S. Hale <jack.hale@uni.lu>
# Lizao Li <lzlarryli@gmail.com>
# Garth N. Wells <gnw20@cam.ac.uk>
# Jan Blechta <blechta@karlin.mff.cuni.cz>
#
# To run a nightly build:
#
#    docker run -ti dolfinx/dolfinx:latest
#
# To run a Jupyter lab session:
#
#    docker run --init -p 8888:8888 dolfinx/lab:latest
#
# To run and share the current host directory with the container:
#
#    docker run --init -p 8888:8888 -v "$(pwd)":/root/shared dolfinx/lab:latest
#
# To build from source, first checkout the DOLFINx, FFCx, Basix and UFL
# repositories into the working directory, e.g.:
#
# $ ls $(pwd)
# dolfinx  ffcx  basix  ufl
#
# Then run the commands:
#
#    docker pull dolfinx/dolfinx-onbuild:latest
#    echo "FROM dolfinx/dolfinx-onbuild:latest" | docker build -f- .
#
# You can build an optimised version of the complete FEniCS environment for
# your platform using the commands:
#
#    echo '{ "cffi_extra_compile_args" : ["-O2", "-march=native" ] }' > dolfinx/docker/dolfinx_jit_parameters.json
#    docker build --target dolfinx --file dolfinx/docker/Dockerfile --build-arg PETSC_SLEPC_OPTFLAGS="-O2 -march=native" --build-arg DOLFINX_CMAKE_CXX_FLAGS="-march=native" .
#
# You can build an optimised version of the FEniCS development environment
# (without the FEniCS components) for your platform using the command:
#
#    docker build --target dev-env --file dolfinx/docker/Dockerfile --build-arg PETSC_SLEPC_OPTFLAGS="-O2 -march=native" .
#


ARG ADIOS2_VERSION=2.8.2
ARG GMSH_VERSION=4_10_1
ARG HDF5_SERIES=1.12
ARG HDF5_PATCH=2
ARG KAHIP_VERSION=3.14
ARG NUMPY_VERSION=1.22.4
ARG PYBIND11_VERSION=2.10.0
ARG PETSC_VERSION=3.17.3
ARG SLEPC_VERSION=3.17.1
ARG PYVISTA_VERSION=0.35.2
ARG XTENSOR_VERSION=0.24.2
ARG XTL_VERSION=0.7.4

ARG MPICH_VERSION=4.0.2
ARG OPENMPI_SERIES=4.1
ARG OPENMPI_PATCH=4
# Used to set the correct PYTHONPATH for the real and complex install of
# DOLFINx
ARG PYTHON_VERSION=3.10

########################################

FROM ubuntu:22.04 as dev-env
LABEL maintainer="fenics-project <fenics-support@googlegroups.org>"
LABEL description="FEniCS testing and development environment with PETSc real, complex, 32-bit and 64-bit modes"

ARG GMSH_VERSION
ARG HDF5_SERIES
ARG HDF5_PATCH
ARG PYBIND11_VERSION
ARG PETSC_VERSION
ARG SLEPC_VERSION
ARG ADIOS2_VERSION
ARG KAHIP_VERSION
ARG NUMPY_VERSION
ARG XTENSOR_VERSION
ARG XTL_VERSION
ARG MPICH_VERSION
ARG OPENMPI_SERIES
ARG OPENMPI_PATCH

# The following ARGS are used in the dev-env layer.
# They are safe defaults. They can be overridden by the user.
# Compiler optimisation flags for SLEPc and PETSc, all languages.
ARG PETSC_SLEPC_OPTFLAGS="-O2"
# Turn on PETSc and SLEPc debugging. "yes" or "no".
ARG PETSC_SLEPC_DEBUGGING="no"

# MPI variant. "mpich" or "openmpi".
ARG MPI="mpich"
# See https://github.com/pmodels/mpich/issues/5811
ARG MPICH_CONFIGURE_OPTIONS="FCFLAGS=-fallow-argument-mismatch FFLAGS=-fallow-argument-mismatch --with-device=ch4:ofi"

# Number of build threads to use with make
ARG BUILD_NP=3

WORKDIR /tmp

# Environment variables
ENV OPENBLAS_NUM_THREADS=1 \
    OPENBLAS_VERBOSE=0

# Install dependencies available via apt-get.
# - First set of packages are required to build and run FEniCS.
# - Second set of packages are recommended and/or required to build
#   documentation or tests.
# - Third set of packages are optional, but required to run gmsh
#   pre-built binaries.
RUN export DEBIAN_FRONTEND=noninteractive && \
    apt-get -qq update && \
    apt-get -yq --with-new-pkgs -o Dpkg::Options::="--force-confold" upgrade && \
    apt-get -y install \
    clang \
    cmake \
    g++ \
    gfortran \
    libboost-dev \
    libboost-filesystem-dev \
    libboost-timer-dev \
    liblapack-dev \
    libopenblas-dev \
    libpugixml-dev \
    ninja-build \
    pkg-config \
    python3-dev \
    python3-pip \
    python3-setuptools && \
    #
    apt-get -y install \
    catch2 \
    clang-format \
    doxygen \
    git \
    graphviz \
    libeigen3-dev \
    valgrind \
    wget && \
    #
    apt-get -y install \
    libglu1 \
    libxcursor-dev \
    libxft2 \
    libxinerama1 \
    libfltk1.3-dev \
    libfreetype6-dev  \
    libgl1-mesa-dev \
    libocct-foundation-dev \
    libocct-data-exchange-dev && \
    apt-get clean && \
    rm -rf /var/lib/apt/lists/* /tmp/* /var/tmp/*

# Install MPI
RUN if [ "$MPI" = "mpich" ]; then \
    wget http://www.mpich.org/static/downloads/${MPICH_VERSION}/mpich-${MPICH_VERSION}.tar.gz && \
    tar xfz mpich-${MPICH_VERSION}.tar.gz  && \
    cd mpich-${MPICH_VERSION}  && \
    ./configure ${MPICH_CONFIGURE_OPTIONS} && \
    make -j${BUILD_NP} install; \
    else \
    wget https://download.open-mpi.org/release/open-mpi/v${OPENMPI_SERIES}/openmpi-${OPENMPI_SERIES}.${OPENMPI_PATCH}.tar.gz && \
    tar xfz openmpi-${OPENMPI_SERIES}.${OPENMPI_PATCH}.tar.gz  && \
    cd openmpi-${OPENMPI_SERIES}.${OPENMPI_PATCH} && \
    ./configure  && \
    make -j${BUILD_NP} install; \
    fi && \
    ldconfig && \
    rm -rf /tmp/*

# Install Python packages (via pip)
# Install numpy via pip. Exclude binaries to avoid conflicts with libblas
# (See issue #126 and #1305)
# - First set of packages are required to build and run DOLFINx Python.
# - Second set of packages are recommended and/or required to build
#   documentation or run tests.
RUN pip3 install --no-binary="numpy" --no-cache-dir cffi mpi4py numba numpy==${NUMPY_VERSION} scipy && \
    pip3 install --no-cache-dir cppimport flake8 isort jupytext matplotlib mypy myst-parser pybind11==${PYBIND11_VERSION} pytest pytest-xdist sphinx sphinx_rtd_theme

# Install xtl, xtensor
RUN git clone -b ${XTL_VERSION} --single-branch --depth 1 https://github.com/xtensor-stack/xtl.git && \
    cd xtl && \
    cmake -G Ninja . && \
    ninja install && \
    cd ../ && \
    git clone -b ${XTENSOR_VERSION} --single-branch --depth 1 https://github.com/xtensor-stack/xtensor.git && \
    cd xtensor && \
    cmake -G Ninja . && \
    ninja install && \
    rm -rf /tmp/*

# Install KaHIP
RUN wget -nc --quiet https://github.com/kahip/kahip/archive/v${KAHIP_VERSION}.tar.gz && \
    tar -xf v${KAHIP_VERSION}.tar.gz && \
    cmake -G Ninja -DCMAKE_BUILD_TYPE=Release -DNONATIVEOPTIMIZATIONS=on -B build-dir -S KaHIP-${KAHIP_VERSION} && \
    cmake --build build-dir && \
    cmake --install build-dir && \
    rm -rf /tmp/*

# Install HDF5
# RUN wget -nc --quiet https://support.hdfgroup.org/ftp/HDF5/releases/hdf5-${HDF5_SERIES}/hdf5-${HDF5_SERIES}.${HDF5_PATCH}/src/hdf5-${HDF5_SERIES}.${HDF5_PATCH}.tar.gz && \
#     tar xfz hdf5-${HDF5_SERIES}.${HDF5_PATCH}.tar.gz && \
#     cd hdf5-${HDF5_SERIES}.${HDF5_PATCH} && \
#     ./configure --prefix=/usr/local --enable-parallel --enable-shared --enable-static=no && \
#     make -j${BUILD_NP} install && \
#     rm -rf /tmp/*

# Note: HDF5 CMake install has numerous bugs and inconsistencies. Test carefully.
# HDF5 overides CMAKE_INSTALL_PREFIX by default, hence it is set
# below to ensure that HDF5 is installed into a path where it can be
# found.
RUN wget -nc --quiet https://support.hdfgroup.org/ftp/HDF5/releases/hdf5-${HDF5_SERIES}/hdf5-${HDF5_SERIES}.${HDF5_PATCH}/src/hdf5-${HDF5_SERIES}.${HDF5_PATCH}.tar.gz && \
    tar xfz hdf5-${HDF5_SERIES}.${HDF5_PATCH}.tar.gz && \
    cmake -G Ninja -DCMAKE_INSTALL_PREFIX=/usr/local -DCMAKE_BUILD_TYPE=Release -DHDF5_ENABLE_PARALLEL=on -B build-dir -S hdf5-${HDF5_SERIES}.${HDF5_PATCH} && \
    cmake --build build-dir && \
    cmake --install build-dir && \
    rm -rf /tmp/*

# Install ADIOS2
RUN wget -nc --quiet https://github.com/ornladios/ADIOS2/archive/v${ADIOS2_VERSION}.tar.gz -O adios2-v${ADIOS2_VERSION}.tar.gz && \
    mkdir -p adios2-v${ADIOS2_VERSION} && \
    tar -xf adios2-v${ADIOS2_VERSION}.tar.gz -C adios2-v${ADIOS2_VERSION} --strip-components 1 && \
    cmake -G Ninja -DADIOS2_USE_HDF5=on -DADIOS2_USE_Fortran=off -DBUILD_TESTING=off -DADIOS2_BUILD_EXAMPLES=off -DADIOS2_USE_ZeroMQ=off -B build-dir -S ./adios2-v${ADIOS2_VERSION} && \
    cmake --build build-dir && \
    cmake --install build-dir && \
    rm -rf /tmp/*

# Install GMSH
RUN git clone -b gmsh_${GMSH_VERSION} --single-branch --depth 1 https://gitlab.onelab.info/gmsh/gmsh.git && \
    cmake -G Ninja -DCMAKE_BUILD_TYPE=Release -DENABLE_BUILD_DYNAMIC=1  -DENABLE_OPENMP=1 -B build-dir -S gmsh && \
    cmake --build build-dir && \
    cmake --install build-dir && \
    rm -rf /tmp/*

# GMSH installs python library in /usr/local/lib, see: https://gitlab.onelab.info/gmsh/gmsh/-/issues/1414
ENV PYTHONPATH=/usr/local/lib:$PYTHONPATH

# Install PETSc and petsc4py with real and complex types
ENV PETSC_DIR=/usr/local/petsc SLEPC_DIR=/usr/local/slepc
RUN apt-get -qq update && \
    apt-get -y install bison flex && \
    wget -nc --quiet http://ftp.mcs.anl.gov/pub/petsc/release-snapshots/petsc-lite-${PETSC_VERSION}.tar.gz -O petsc-${PETSC_VERSION}.tar.gz && \
    mkdir -p ${PETSC_DIR} && tar -xf petsc-${PETSC_VERSION}.tar.gz -C ${PETSC_DIR} --strip-components 1 && \
    cd ${PETSC_DIR} && \
    # Real, 32-bit int
    python3 ./configure \
    PETSC_ARCH=linux-gnu-real-32 \
    --COPTFLAGS="${PETSC_SLEPC_OPTFLAGS}" \
    --CXXOPTFLAGS="${PETSC_SLEPC_OPTFLAGS}" \
    --FOPTFLAGS="${PETSC_SLEPC_OPTFLAGS}" \
    --with-64-bit-indices=no \
    --with-debugging=${PETSC_SLEPC_DEBUGGING} \
    --with-fortran-bindings=no \
    --with-shared-libraries \
    --download-hypre \
    --download-metis \
    --download-mumps \
    --download-ptscotch \
    --download-scalapack \
    --download-spai \
    --download-suitesparse \
    --download-superlu \
    --download-superlu_dist \
    --with-scalar-type=real && \
    make PETSC_DIR=/usr/local/petsc PETSC_ARCH=linux-gnu-real-32 ${MAKEFLAGS} all && \
    # Complex, 32-bit int
    python3 ./configure \
    PETSC_ARCH=linux-gnu-complex-32 \
    --COPTFLAGS="${PETSC_SLEPC_OPTFLAGS}" \
    --CXXOPTFLAGS="${PETSC_SLEPC_OPTFLAGS}" \
    --FOPTFLAGS="${PETSC_SLEPC_OPTFLAGS}" \
    --with-64-bit-indices=no \
    --with-debugging=${PETSC_SLEPC_DEBUGGING} \
    --with-fortran-bindings=no \
    --with-shared-libraries \
    --download-hypre \
    --download-metis \
    --download-mumps \
    --download-ptscotch \
    --download-scalapack \
    --download-suitesparse \
    --download-superlu \
    --download-superlu_dist \
    --with-scalar-type=complex && \
    make PETSC_DIR=/usr/local/petsc PETSC_ARCH=linux-gnu-complex-32 ${MAKEFLAGS} all && \
    # Real, 64-bit int
    python3 ./configure \
    PETSC_ARCH=linux-gnu-real-64 \
    --COPTFLAGS="${PETSC_SLEPC_OPTFLAGS}" \
    --CXXOPTFLAGS="${PETSC_SLEPC_OPTFLAGS}" \
    --FOPTFLAGS="${PETSC_SLEPC_OPTFLAGS}" \
    --with-64-bit-indices=yes \
    --with-debugging=${PETSC_SLEPC_DEBUGGING} \
    --with-fortran-bindings=no \
    --with-shared-libraries \
    --download-hypre \
    --download-mumps \
    --download-ptscotch \
    --download-scalapack \
    --download-suitesparse \
    --download-superlu_dist \
    --with-scalar-type=real && \
    make PETSC_DIR=/usr/local/petsc PETSC_ARCH=linux-gnu-real-64 ${MAKEFLAGS} all && \
    # Complex, 64-bit int
    python3 ./configure \
    PETSC_ARCH=linux-gnu-complex-64 \
    --COPTFLAGS="${PETSC_SLEPC_OPTFLAGS}" \
    --CXXOPTFLAGS="${PETSC_SLEPC_OPTFLAGS}" \
    --FOPTFLAGS="${PETSC_SLEPC_OPTFLAGS}" \
    --with-64-bit-indices=yes \
    --with-debugging=${PETSC_SLEPC_DEBUGGING} \
    --with-fortran-bindings=no \
    --with-shared-libraries \
    --download-hypre \
    --download-mumps \
    --download-ptscotch \
    --download-scalapack \
    --download-suitesparse \
    --download-superlu_dist \
    --with-scalar-type=complex && \
    make PETSC_DIR=/usr/local/petsc PETSC_ARCH=linux-gnu-complex-64 ${MAKEFLAGS} all && \
    # Install petsc4py
    cd src/binding/petsc4py && \
    PETSC_ARCH=linux-gnu-real-32:linux-gnu-complex-32:linux-gnu-real-64:linux-gnu-complex-64 pip3 install --no-cache-dir . && \
    # Cleanup
    apt-get -y purge bison flex && \
    apt-get -y autoremove && \
    apt-get clean && \
    rm -rf \
    ${PETSC_DIR}/**/tests/ \
    ${PETSC_DIR}/**/obj/ \
    ${PETSC_DIR}/**/externalpackages/  \
    ${PETSC_DIR}/CTAGS \
    ${PETSC_DIR}/RDict.log \
    ${PETSC_DIR}/TAGS \
    ${PETSC_DIR}/docs/ \
    ${PETSC_DIR}/share/ \
    ${PETSC_DIR}/src/ \
    ${PETSC_DIR}/systems/ \
    rm -rf /var/lib/apt/lists/* /tmp/* /var/tmp/*

# Install SLEPc
RUN wget -nc --quiet https://gitlab.com/slepc/slepc/-/archive/v${SLEPC_VERSION}/slepc-v${SLEPC_VERSION}.tar.gz && \
    mkdir -p ${SLEPC_DIR} && tar -xf slepc-v${SLEPC_VERSION}.tar.gz -C ${SLEPC_DIR} --strip-components 1 && \
    cd ${SLEPC_DIR} && \
    export PETSC_ARCH=linux-gnu-real-32 && \
    python3 ./configure && \
    make && \
    export PETSC_ARCH=linux-gnu-complex-32 && \
    python3 ./configure && \
    make && \
    export PETSC_ARCH=linux-gnu-real-64 && \
    python3 ./configure && \
    make && \
    export PETSC_ARCH=linux-gnu-complex-64 && \
    python3 ./configure && \
    make && \
    # Install slepc4py
    cd src/binding/slepc4py && \
    PETSC_ARCH=linux-gnu-real-32:linux-gnu-complex-32:linux-gnu-real-64:linux-gnu-complex-64 pip3 install --no-cache-dir . && \
    rm -rf ${SLEPC_DIR}/CTAGS ${SLEPC_DIR}/TAGS ${SLEPC_DIR}/docs ${SLEPC_DIR}/src/ ${SLEPC_DIR}/**/obj/ ${SLEPC_DIR}/**/test/ && \
    rm -rf /tmp/*

WORKDIR /root

########################################

FROM dev-env as dolfinx-onbuild
LABEL description="DOLFINx in 32-bit real and complex modes (onbuild)"

ARG PYTHON_VERSION

ADD dolfinx/docker/dolfinx-real-mode /usr/local/bin/dolfinx-real-mode
ADD dolfinx/docker/dolfinx-complex-mode /usr/local/bin/dolfinx-complex-mode
RUN chmod +x /usr/local/bin/dolfinx-*-mode

ONBUILD WORKDIR /src

# This leaves the sources inside the container. This is a limitation of
# Docker. There is some trickery in the intermediate and DOLFINx
# containers that can be used to remove this source if needed, see
# below.
ONBUILD ADD basix/ /src/basix/
ONBUILD ADD ufl/ /src/ufl/
ONBUILD ADD ffcx/ /src/ffcx/
ONBUILD ADD dolfinx/ /src/dolfinx/

# These files are empty by default, i.e. they do nothing.
# The user can set them at build time if they wish.
ONBUILD ADD dolfinx/docker/dolfinx_jit_parameters.json /root/.config/dolfinx/dolfinx_jit_parameters.json
ONBUILD ADD dolfinx/docker/ffcx_parameters.json /root/.config/ffcx/ffcx_parameters.json

# The following ARGS are used in the DOLFINx layer.
# They are safe defaults.
# CMake build type for DOLFINx C++ build. See CMake documentation.
ONBUILD ARG DOLFINX_CMAKE_BUILD_TYPE="RelWithDebInfo"
# Extra CMake C++ compiler flags for DOLFINx C++ build.
ONBUILD ARG DOLFINX_CMAKE_CXX_FLAGS

# The dolfinx-onbuild container expects to have folders basix/ ufl/
# ffcx/ and dolfinx/ mounted/shared at /src.
ONBUILD RUN cd basix && cmake -G Ninja -DCMAKE_BUILD_TYPE=${DOLFINX_CMAKE_BUILD_TYPE} -DCMAKE_CXX_FLAGS=${DOLFINX_CMAKE_CXX_FLAGS} -B build-dir -S ./cpp && \
    cmake --build build-dir && \
    cmake --install build-dir && \
    python3 -m pip install ./python && \
    cd ../ufl && pip3 install --no-cache-dir . && \
    cd ../ffcx && pip3 install --no-cache-dir . && \
    cd ../ && pip3 install --no-cache-dir ipython

ONBUILD RUN cd dolfinx && \
    mkdir -p build-real && \
    cd build-real && \
    PETSC_ARCH=linux-gnu-real-32 cmake -G Ninja -DCMAKE_INSTALL_PREFIX=/usr/local/dolfinx-real -DCMAKE_BUILD_TYPE=${DOLFINX_CMAKE_BUILD_TYPE} -DCMAKE_CXX_FLAGS=${DOLFINX_CMAKE_CXX_FLAGS} ../cpp && \
    ninja install && \
    cd ../python && \
    CXXFLAGS=${DOLFINX_CMAKE_CXX_FLAGS} PETSC_ARCH=linux-gnu-real-32 pip3 install -v --target /usr/local/dolfinx-real/lib/python${PYTHON_VERSION}/dist-packages --no-dependencies --no-cache-dir . && \
    git clean -fdx && \
    cd ../ && \
    mkdir -p build-complex && \
    cd build-complex && \
    PETSC_ARCH=linux-gnu-complex-32 cmake -G Ninja -DCMAKE_INSTALL_PREFIX=/usr/local/dolfinx-complex -DCMAKE_BUILD_TYPE=${DOLFINX_CMAKE_BUILD_TYPE} -DCMAKE_CXX_FLAGS=${DOLFIN_CMAKE_CXX_FLAGS} ../cpp && \
    ninja install && \
    . /usr/local/dolfinx-complex/lib/dolfinx/dolfinx.conf && \
    cd ../python && \
    CXXFLAGS=${DOLFINX_CMAKE_CXX_FLAGS} PETSC_ARCH=linux-gnu-complex-32 pip3 install -v --target /usr/local/dolfinx-complex/lib/python${PYTHON_VERSION}/dist-packages --no-dependencies --no-cache-dir .

# Real by default.
ONBUILD ENV PKG_CONFIG_PATH=/usr/local/dolfinx-real/lib/pkgconfig:$PKG_CONFIG_PATH \
    PETSC_ARCH=linux-gnu-real-32 \
    PYTHONPATH=/usr/local/dolfinx-real/lib/python${PYTHON_VERSION}/dist-packages:$PYTHONPATH \
    LD_LIBRARY_PATH=/usr/local/dolfinx-real/lib:$LD_LIBRARY_PATH

ONBUILD WORKDIR /root

########################################

FROM dolfinx-onbuild as intermediate

########################################

FROM dev-env as dolfinx
LABEL description="DOLFINx in 32-bit real and complex modes"

ARG PYTHON_VERSION

# This layer manually copies the build artifacts from intermediate into
# dev-env to make the final image. This is a workaround for a well known
# limitation of Docker that you cannot cleanup after an ADD operation.
# This reduces the container size by around 80MB as the /src folder no
# longer exists in the final image.
COPY --from=intermediate /usr/local /usr/local
COPY --from=intermediate /root/.config /root/.config

# Real by default.
# Note that because we inherit from dev-env we do not inherit these ENV from
# dolfinx-onbuild so this must be repeated here.
ENV PKG_CONFIG_PATH=/usr/local/dolfinx-real/lib/pkgconfig:$PKG_CONFIG_PATH \
    PETSC_ARCH=linux-gnu-real-32 \
    PYTHONPATH=/usr/local/dolfinx-real/lib/python${PYTHON_VERSION}/dist-packages:$PYTHONPATH \
    LD_LIBRARY_PATH=/usr/local/dolfinx-real/lib:$LD_LIBRARY_PATH

########################################

FROM dolfinx as lab
LABEL description="DOLFINx Jupyter Lab"

ARG PYVISTA_VERSION

WORKDIR /root

RUN pip3 install --upgrade --no-cache-dir jupyter jupyterlab

# pyvista dependencies from apt
RUN apt-get -qq update && \
    apt-get -y install libgl1-mesa-dev xvfb && \
    apt-get clean && \
    rm -rf /var/lib/apt/lists/* /tmp/* /var/tmp/*

<<<<<<< HEAD
# pyvista dependencies from pip. Only compatible with x86-64 (amd64).
# matplotlib improves plotting quality with better color maps and properly rendering colorbars.
# pythreejs and ipygany are the two backends of pyvista not requiring a framebuffer,
# and is therefore preferred in notebooks
=======
# Install pyvista from PyPI. pyvisa depends on (py)vtk), but vtk is not
# available on pypi for linux/arm64.
# matplotlib improves plotting quality with better color maps and
# properly rendering colorbars.
>>>>>>> 80123e8f
RUN dpkgArch="$(dpkg --print-architecture)"; \
    case "$dpkgArch" in amd64) \
    pip3 install --no-cache-dir pyvista==${PYVISTA_VERSION} && \
    pip3 install --no-cache-dir matplotlib && \
    pip3 install --no-cache-dir pythreejs ipygany && \
    pip3 cache purge ;; \
    esac;

# Enable ipygany in jupyter
RUN jupyter nbextension enable --py --sys-prefix ipygany

# Jupyter Notebook kernel specification for complex build DOLFINx
ADD dolfinx/docker/complex-kernel.json /usr/local/share/jupyter/kernels/python3-complex/kernel.json

EXPOSE 8888/tcp
ENV SHELL /bin/bash
ENTRYPOINT ["jupyter", "lab", "--ip", "0.0.0.0", "--no-browser", "--allow-root"]<|MERGE_RESOLUTION|>--- conflicted
+++ resolved
@@ -478,17 +478,12 @@
     apt-get clean && \
     rm -rf /var/lib/apt/lists/* /tmp/* /var/tmp/*
 
-<<<<<<< HEAD
-# pyvista dependencies from pip. Only compatible with x86-64 (amd64).
-# matplotlib improves plotting quality with better color maps and properly rendering colorbars.
-# pythreejs and ipygany are the two backends of pyvista not requiring a framebuffer,
-# and is therefore preferred in notebooks
-=======
 # Install pyvista from PyPI. pyvisa depends on (py)vtk), but vtk is not
 # available on pypi for linux/arm64.
 # matplotlib improves plotting quality with better color maps and
 # properly rendering colorbars.
->>>>>>> 80123e8f
+# pythreejs and ipygany are the two backends of pyvista not requiring a framebuffer,
+# and is therefore preferred in notebooks
 RUN dpkgArch="$(dpkg --print-architecture)"; \
     case "$dpkgArch" in amd64) \
     pip3 install --no-cache-dir pyvista==${PYVISTA_VERSION} && \
