# Dockerfile describing development and testing environments of FEniCSx
#
# Authors:
# Jack S. Hale <jack.hale@uni.lu>
# Lizao Li <lzlarryli@gmail.com>
# Garth N. Wells <gnw20@cam.ac.uk>
# Jan Blechta <blechta@karlin.mff.cuni.cz>
#
# You can build an optimised version of the FEniCS development environment
# (without the FEniCS components) for your platform using the command:
#
#    docker build --target dev-env --file dolfinx/docker/Dockerfile.test-env --build-arg PETSC_SLEPC_OPTFLAGS="-O2 -march=native" .
#

ARG ADIOS2_VERSION=2.9.1
ARG DOXYGEN_VERSION=1_9_8
ARG GMSH_VERSION=4_11_1
ARG HDF5_SERIES=1.14
ARG HDF5_PATCH=2
ARG HDF5_FIX=
ARG KAHIP_VERSION=3.15
ARG NUMPY_VERSION=1.23.2
ARG NANOBIND_VERSION=1.8.0
ARG PETSC_VERSION=3.20.0
ARG SLEPC_VERSION=3.20.0

ARG MPICH_VERSION=4.1.2
ARG OPENMPI_SERIES=4.1
ARG OPENMPI_PATCH=6

########################################

FROM ubuntu:22.04 as dev-env
LABEL maintainer="fenics-project <fenics-support@googlegroups.org>"
LABEL description="FEniCS testing and development environment with PETSc real, complex, 32-bit and 64-bit modes"

ARG DOXYGEN_VERSION
ARG GMSH_VERSION
ARG HDF5_SERIES
ARG HDF5_PATCH
ARG HDF5_FIX
ARG NANOBIND_VERSION
ARG PETSC_VERSION
ARG SLEPC_VERSION
ARG ADIOS2_VERSION
ARG KAHIP_VERSION
ARG NUMPY_VERSION
ARG MPICH_VERSION
ARG OPENMPI_SERIES
ARG OPENMPI_PATCH

# The following ARGS are used in the dev-env layer.
# They are safe defaults. They can be overridden by the user.
# Compiler optimisation flags for SLEPc and PETSc, all languages.
ARG PETSC_SLEPC_OPTFLAGS="-O2"
# Turn on PETSc and SLEPc debugging. "yes" or "no".
ARG PETSC_SLEPC_DEBUGGING="no"

# MPI variant. "mpich" or "openmpi".
ARG MPI="mpich"
# See https://github.com/pmodels/mpich/issues/5811
ARG MPICH_CONFIGURE_OPTIONS="FCFLAGS=-fallow-argument-mismatch FFLAGS=-fallow-argument-mismatch --with-device=ch4:ofi"

# Number of build threads to use with make
ARG BUILD_NP=3

WORKDIR /tmp

# Environment variables
ENV OPENBLAS_NUM_THREADS=1 \
    OPENBLAS_VERBOSE=0

# Install dependencies available via apt-get.
# - First set of packages are required to build and run FEniCS.
# - Second set of packages are recommended and/or required to build
#   documentation or tests.
# - Third set of packages are optional, but required to run gmsh
#   pre-built binaries.
RUN export DEBIAN_FRONTEND=noninteractive && \
    apt-get -qq update && \
    apt-get -yq --with-new-pkgs -o Dpkg::Options::="--force-confold" upgrade && \
    apt-get -y install \
    cmake \
    g++ \
    gfortran \
    libboost-dev \
    libboost-filesystem-dev \
    libboost-timer-dev \
    liblapack-dev \
    libopenblas-dev \
    libpugixml-dev \
    ninja-build \
    pkg-config \
    python3-dev \
    python3-pip \
    python3-setuptools && \
    #
    apt-get -y install \
    catch2 \
    git \
    graphviz \
    libeigen3-dev \
    valgrind \
    wget && \
    #
    apt-get -y install \
    libglu1 \
    libxcursor-dev \
    libxft2 \
    libxinerama1 \
    libfltk1.3-dev \
    libfreetype6-dev  \
    libgl1-mesa-dev \
    libocct-foundation-dev \
    libocct-data-exchange-dev && \
    apt-get clean && \
    rm -rf /var/lib/apt/lists/* /tmp/* /var/tmp/*

# Install Doxygen
RUN apt-get -qq update && \
    apt-get -y install bison flex && \
    wget -nc --quiet https://github.com/doxygen/doxygen/archive/refs/tags/Release_${DOXYGEN_VERSION}.tar.gz && \
    tar xfz Release_${DOXYGEN_VERSION}.tar.gz && \
    cd doxygen-Release_${DOXYGEN_VERSION} && \
    cmake -G Ninja -DCMAKE_BUILD_TYPE=Release -B build-dir . && \
    cmake --build build-dir  -j 2 && \
    cmake --install build-dir && \
    apt-get -y purge bison flex && \
    apt-get -y autoremove && \
    apt-get clean && \
    rm -rf /tmp/*

# Install MPI
RUN if [ "$MPI" = "mpich" ]; then \
    wget https://www.mpich.org/static/downloads/${MPICH_VERSION}/mpich-${MPICH_VERSION}.tar.gz && \
    tar xfz mpich-${MPICH_VERSION}.tar.gz  && \
    cd mpich-${MPICH_VERSION}  && \
    ./configure ${MPICH_CONFIGURE_OPTIONS} && \
    make -j${BUILD_NP} install; \
    else \
    wget https://download.open-mpi.org/release/open-mpi/v${OPENMPI_SERIES}/openmpi-${OPENMPI_SERIES}.${OPENMPI_PATCH}.tar.gz && \
    tar xfz openmpi-${OPENMPI_SERIES}.${OPENMPI_PATCH}.tar.gz  && \
    cd openmpi-${OPENMPI_SERIES}.${OPENMPI_PATCH} && \
    ./configure  && \
    make -j${BUILD_NP} install; \
    fi && \
    ldconfig && \
    rm -rf /tmp/*

# Install Python packages (via pip)
# - make sure pip/setuptoools are up-to-date before using them
# - First set of packages are required to build and run DOLFINx Python.
# - Second set of packages are recommended and/or required to build
#   documentation or run tests.
RUN pip3 install --no-cache-dir --upgrade setuptools pip && \
<<<<<<< HEAD
    pip3 install  -no-cache-dir cffi mpi4py numba numpy==${NUMPY_VERSION} scikit-build-core[pyproject] && \
    pip3 install --no-cache-dir breath clang-format cppimport cmakelang flake8 isort jupytext matplotlib mypy myst-parser nanobind==${NANOBIND_VERSION} pytest pytest-xdist scipy sphinx==5.0.2 sphinx_rtd_theme types-setuptools
=======
    pip3 install --no-cache-dir cffi mpi4py numba numpy==${NUMPY_VERSION} scikit-build-core[pyproject] && \
    pip3 install --no-cache-dir breathe clang-format cppimport cmakelang flake8 isort jupytext matplotlib mypy myst-parser pybind11==${PYBIND11_VERSION} pytest pytest-xdist scipy sphinx==5.0.2 sphinx_rtd_theme types-setuptools
>>>>>>> 938fa514

# Install KaHIP
RUN wget -nc --quiet https://github.com/kahip/kahip/archive/v${KAHIP_VERSION}.tar.gz && \
    tar -xf v${KAHIP_VERSION}.tar.gz && \
    cmake -G Ninja -DCMAKE_BUILD_TYPE=Release -DNONATIVEOPTIMIZATIONS=on -B build-dir -S KaHIP-${KAHIP_VERSION} && \
    cmake --build build-dir && \
    cmake --install build-dir && \
    rm -rf /tmp/*

# Install HDF5
# Note: HDF5 CMake install has numerous bugs and inconsistencies. Test carefully.
# HDF5 overrides CMAKE_INSTALL_PREFIX by default, hence it is set
# below to ensure that HDF5 is installed into a path where it can be
# found.
RUN wget -nc --quiet https://support.hdfgroup.org/ftp/HDF5/releases/hdf5-${HDF5_SERIES}/hdf5-${HDF5_SERIES}.${HDF5_PATCH}/src/hdf5-${HDF5_SERIES}.${HDF5_PATCH}${HDF5_FIX}.tar.gz && \
    tar xfz hdf5-${HDF5_SERIES}.${HDF5_PATCH}${HDF5_FIX}.tar.gz && \
    cmake -G Ninja -DCMAKE_INSTALL_PREFIX=/usr/local -DCMAKE_BUILD_TYPE=Release -DHDF5_ENABLE_PARALLEL=on -DHDF5_ENABLE_Z_LIB_SUPPORT=on -B build-dir -S hdf5-${HDF5_SERIES}.${HDF5_PATCH}${HDF5_FIX} && \
    cmake --build build-dir && \
    cmake --install build-dir && \
    rm -rf /tmp/*

# Install ADIOS2 (Python interface in /usr/local/lib), same as GMSH
RUN wget -nc --quiet https://github.com/ornladios/ADIOS2/archive/v${ADIOS2_VERSION}.tar.gz -O adios2-v${ADIOS2_VERSION}.tar.gz && \
    mkdir -p adios2-v${ADIOS2_VERSION} && \
    tar -xf adios2-v${ADIOS2_VERSION}.tar.gz -C adios2-v${ADIOS2_VERSION} --strip-components 1 && \
    cmake -G Ninja -DADIOS2_USE_HDF5=on -DCMAKE_INSTALL_PYTHONDIR=/usr/local/lib/ -DADIOS2_USE_Fortran=off -DBUILD_TESTING=off -DADIOS2_BUILD_EXAMPLES=off -DADIOS2_USE_ZeroMQ=off -B build-dir -S ./adios2-v${ADIOS2_VERSION} && \
    cmake --build build-dir && \
    cmake --install build-dir && \
    rm -rf /tmp/*

# Install GMSH
RUN git clone -b gmsh_${GMSH_VERSION} --single-branch --depth 1 https://gitlab.onelab.info/gmsh/gmsh.git && \
    cmake -G Ninja -DCMAKE_BUILD_TYPE=Release -DENABLE_BUILD_DYNAMIC=1  -DENABLE_OPENMP=1 -B build-dir -S gmsh && \
    cmake --build build-dir && \
    cmake --install build-dir && \
    rm -rf /tmp/*

# GMSH installs python library in /usr/local/lib, see: https://gitlab.onelab.info/gmsh/gmsh/-/issues/1414
ENV PYTHONPATH=/usr/local/lib:$PYTHONPATH

# Install PETSc and petsc4py with real and complex types
ENV PETSC_DIR=/usr/local/petsc SLEPC_DIR=/usr/local/slepc
RUN apt-get -qq update && \
    apt-get -y install bison flex && \
    git clone -b v${PETSC_VERSION}  https://gitlab.com/petsc/petsc.git ${PETSC_DIR} && \
    cd ${PETSC_DIR} && \
    # Real32, 32-bit int
    ./configure \
    PETSC_ARCH=linux-gnu-real32-32 \
    --COPTFLAGS="${PETSC_SLEPC_OPTFLAGS}" \
    --CXXOPTFLAGS="${PETSC_SLEPC_OPTFLAGS}" \
    --FOPTFLAGS="${PETSC_SLEPC_OPTFLAGS}" \
    --with-64-bit-indices=no \
    --with-debugging=${PETSC_SLEPC_DEBUGGING} \
    --with-fortran-bindings=no \
    --with-shared-libraries \
    --download-metis \
    --download-mumps \
    --download-ptscotch \
    --download-scalapack \
    --download-superlu \
    --download-superlu_dist \
    --with-scalar-type=real \
    --with-precision=single && \
    make PETSC_ARCH=linux-gnu-real32-32 ${MAKEFLAGS} all && \
    # Complex64, 32-bit int
    ./configure \
    PETSC_ARCH=linux-gnu-complex64-32 \
    --COPTFLAGS="${PETSC_SLEPC_OPTFLAGS}" \
    --CXXOPTFLAGS="${PETSC_SLEPC_OPTFLAGS}" \
    --FOPTFLAGS="${PETSC_SLEPC_OPTFLAGS}" \
    --with-64-bit-indices=no \
    --with-debugging=${PETSC_SLEPC_DEBUGGING} \
    --with-fortran-bindings=no \
    --with-shared-libraries \
    --download-metis \
    --download-mumps \
    --download-ptscotch \
    --download-scalapack \
    --with-scalar-type=complex \
    --with-precision=single && \
    make PETSC_ARCH=linux-gnu-complex64-32 ${MAKEFLAGS} all && \
    # Real64, 32-bit int
    ./configure \
    PETSC_ARCH=linux-gnu-real64-32 \
    --COPTFLAGS="${PETSC_SLEPC_OPTFLAGS}" \
    --CXXOPTFLAGS="${PETSC_SLEPC_OPTFLAGS}" \
    --FOPTFLAGS="${PETSC_SLEPC_OPTFLAGS}" \
    --with-64-bit-indices=no \
    --with-debugging=${PETSC_SLEPC_DEBUGGING} \
    --with-fortran-bindings=no \
    --with-shared-libraries \
    --download-hypre \
    --download-metis \
    --download-mumps \
    --download-ptscotch \
    --download-scalapack \
    --download-spai \
    --download-suitesparse \
    --download-superlu \
    --download-superlu_dist \
    --with-scalar-type=real \
    --with-precision=double && \
    make PETSC_ARCH=linux-gnu-real64-32 ${MAKEFLAGS} all && \
    # Complex128, 32-bit int
    ./configure \
    PETSC_ARCH=linux-gnu-complex128-32 \
    --COPTFLAGS="${PETSC_SLEPC_OPTFLAGS}" \
    --CXXOPTFLAGS="${PETSC_SLEPC_OPTFLAGS}" \
    --FOPTFLAGS="${PETSC_SLEPC_OPTFLAGS}" \
    --with-64-bit-indices=no \
    --with-debugging=${PETSC_SLEPC_DEBUGGING} \
    --with-fortran-bindings=no \
    --with-shared-libraries \
    --download-hypre \
    --download-metis \
    --download-mumps \
    --download-ptscotch \
    --download-scalapack \
    --download-suitesparse \
    --download-superlu \
    --download-superlu_dist \
    --with-scalar-type=complex \
    --with-precision=double && \
    make PETSC_ARCH=linux-gnu-complex128-32 ${MAKEFLAGS} all && \
    # Real64, 64-bit int
    ./configure \
    PETSC_ARCH=linux-gnu-real64-64 \
    --COPTFLAGS="${PETSC_SLEPC_OPTFLAGS}" \
    --CXXOPTFLAGS="${PETSC_SLEPC_OPTFLAGS}" \
    --FOPTFLAGS="${PETSC_SLEPC_OPTFLAGS}" \
    --with-64-bit-indices=yes \
    --with-debugging=${PETSC_SLEPC_DEBUGGING} \
    --with-fortran-bindings=no \
    --with-shared-libraries \
    --download-hypre \
    --download-mumps \
    --download-ptscotch \
    --download-scalapack \
    --download-suitesparse \
    --download-superlu_dist \
    --with-scalar-type=real \
    --with-precision=double && \
    make PETSC_ARCH=linux-gnu-real64-64 ${MAKEFLAGS} all && \
    # Complex128, 64-bit int
    ./configure \
    PETSC_ARCH=linux-gnu-complex128-64 \
    --COPTFLAGS="${PETSC_SLEPC_OPTFLAGS}" \
    --CXXOPTFLAGS="${PETSC_SLEPC_OPTFLAGS}" \
    --FOPTFLAGS="${PETSC_SLEPC_OPTFLAGS}" \
    --with-64-bit-indices=yes \
    --with-debugging=${PETSC_SLEPC_DEBUGGING} \
    --with-fortran-bindings=no \
    --with-shared-libraries \
    --download-hypre \
    --download-mumps \
    --download-ptscotch \
    --download-scalapack \
    --download-suitesparse \
    --download-superlu_dist \
    --with-scalar-type=complex \
    --with-precision=double && \
    make PETSC_ARCH=linux-gnu-complex128-64 ${MAKEFLAGS} all && \
    # Install petsc4py
    cd src/binding/petsc4py && \
    PETSC_ARCH=linux-gnu-real32-32:linux-gnu-complex64-32:linux-gnu-real64-32:linux-gnu-complex128-32:linux-gnu-real64-64:linux-gnu-complex128-64 pip3 install --no-cache-dir -v . && \
    # Cleanup
    apt-get -y purge bison flex && \
    apt-get -y autoremove && \
    apt-get clean && \
    rm -rf \
    ${PETSC_DIR}/**/tests/ \
    ${PETSC_DIR}/**/obj/ \
    ${PETSC_DIR}/**/externalpackages/  \
    ${PETSC_DIR}/CTAGS \
    ${PETSC_DIR}/RDict.log \
    ${PETSC_DIR}/TAGS \
    ${PETSC_DIR}/docs/ \
    ${PETSC_DIR}/share/ \
    ${PETSC_DIR}/src/ \
    ${PETSC_DIR}/systems/ \
    rm -rf /var/lib/apt/lists/* /tmp/* /var/tmp/*

# Install SLEPc
RUN git clone -b v${SLEPC_VERSION} https://gitlab.com/slepc/slepc.git ${SLEPC_DIR} && \
    cd ${SLEPC_DIR} && \
    export PETSC_ARCH=linux-gnu-real32-32 && \
    ./configure && \
    make && \
    export PETSC_ARCH=linux-gnu-complex64-32 && \
    ./configure && \
    make && \
    export PETSC_ARCH=linux-gnu-real64-32 && \
    ./configure && \
    make && \
    export PETSC_ARCH=linux-gnu-complex128-32 && \
    ./configure && \
    make && \
    export PETSC_ARCH=linux-gnu-real64-64 && \
    ./configure && \
    make && \
    export PETSC_ARCH=linux-gnu-complex128-64 && \
    ./configure && \
    make && \
    # Install slepc4py
    cd src/binding/slepc4py && \
    PETSC_ARCH=linux-gnu-real32-32:linux-gnu-complex64-32:linux-gnu-real64-32:linux-gnu-complex128-32:linux-gnu-real64-64:linux-gnu-complex128-64 pip3 install --no-cache-dir . && \
    rm -rf ${SLEPC_DIR}/CTAGS ${SLEPC_DIR}/TAGS ${SLEPC_DIR}/docs ${SLEPC_DIR}/src/ ${SLEPC_DIR}/**/obj/ ${SLEPC_DIR}/**/test/ && \
    rm -rf /tmp/*

WORKDIR /root<|MERGE_RESOLUTION|>--- conflicted
+++ resolved
@@ -153,13 +153,8 @@
 # - Second set of packages are recommended and/or required to build
 #   documentation or run tests.
 RUN pip3 install --no-cache-dir --upgrade setuptools pip && \
-<<<<<<< HEAD
     pip3 install  -no-cache-dir cffi mpi4py numba numpy==${NUMPY_VERSION} scikit-build-core[pyproject] && \
-    pip3 install --no-cache-dir breath clang-format cppimport cmakelang flake8 isort jupytext matplotlib mypy myst-parser nanobind==${NANOBIND_VERSION} pytest pytest-xdist scipy sphinx==5.0.2 sphinx_rtd_theme types-setuptools
-=======
-    pip3 install --no-cache-dir cffi mpi4py numba numpy==${NUMPY_VERSION} scikit-build-core[pyproject] && \
-    pip3 install --no-cache-dir breathe clang-format cppimport cmakelang flake8 isort jupytext matplotlib mypy myst-parser pybind11==${PYBIND11_VERSION} pytest pytest-xdist scipy sphinx==5.0.2 sphinx_rtd_theme types-setuptools
->>>>>>> 938fa514
+    pip3 install --no-cache-dir breathe clang-format cppimport cmakelang flake8 isort jupytext matplotlib mypy myst-parser nanobind==${NANOBIND_VERSION} pytest pytest-xdist scipy sphinx==5.0.2 sphinx_rtd_theme types-setuptools
 
 # Install KaHIP
 RUN wget -nc --quiet https://github.com/kahip/kahip/archive/v${KAHIP_VERSION}.tar.gz && \
