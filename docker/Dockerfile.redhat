# Dockerfile for testing DOLFINx in Red Hat-compatible distributions.
# Should be built using corresponding GitHub action activated through web
# interface.
#
# docker run -ti -v docker.io/fenicsproject/test-env:current-redhat
FROM rockylinux/rockylinux:9

ARG BUILD_NP=3

ARG HDF5_SERIES=1.14
ARG HDF5_PATCH=2
ARG HDF5_FIX=
ARG PETSC_VERSION=3.20.0
ARG MPICH_VERSION=4.1.2

WORKDIR /tmp

RUN dnf -y update && \
    dnf install -y dnf-plugins-core && \
    dnf config-manager --set-enabled crb && \
    dnf install -y epel-release && \
    dnf -y install \
    bison \
    boost-devel \
    boost-filesystem \
    boost-timer \
    boost-program-options \
    cmake \
    gcc \
    gcc-c++ \
    gcc-gfortran \
    pugixml-devel \
    python3 \
    python3-devel \
    python3-pip \
    # Required for PETSc build
    diffutils \
    findutils \
    flex \
    # Utility
    git \
    # Only in crb set
    ninja-build \
    openblas-devel && \
    dnf -y clean all && \
    rm -rf /var/cache

# Build MPICH (see https://github.com/pmodels/mpich/issues/5811)
RUN curl -L -O https://www.mpich.org/static/downloads/${MPICH_VERSION}/mpich-${MPICH_VERSION}.tar.gz && \
    tar -xf mpich-${MPICH_VERSION}.tar.gz && \
    cd mpich-${MPICH_VERSION} && \
    FCFLAGS=-fallow-argument-mismatch FFLAGS=-fallow-argument-mismatch ./configure --with-device=ch4:ofi --enable-shared --prefix=/usr/local && \
    make -j${BUILD_NP} install && \
    rm -rf /tmp/*

# Build HDF5
RUN curl -L -O https://support.hdfgroup.org/ftp/HDF5/releases/hdf5-${HDF5_SERIES}/hdf5-${HDF5_SERIES}.${HDF5_PATCH}/src/hdf5-${HDF5_SERIES}.${HDF5_PATCH}${HDF5_FIX}.tar.gz && \
    tar -xf hdf5-${HDF5_SERIES}.${HDF5_PATCH}${HDF5_FIX}.tar.gz && \
    cd hdf5-${HDF5_SERIES}.${HDF5_PATCH}${HDF5_FIX} && \
    ./configure --prefix=/usr/local --enable-parallel --enable-shared --enable-static=no && \
    make -j${BUILD_NP} install && \
    rm -rf /tmp/*

# First set of dependencies for building and running Python DOLFINx
# Second set of dependencies for running DOLFINx tests
<<<<<<< HEAD
RUN python3 -m pip install --no-binary="numpy" --no-cache-dir cffi numba mpi4py nanobind wheel && \
=======
RUN python3 -m pip install --no-cache-dir cffi numba mpi4py pybind11 wheel && \
>>>>>>> 3763166c
    python3 -m pip install --no-cache-dir cppimport pytest pytest-xdist scipy matplotlib

# Build PETSc
RUN git clone -b v${PETSC_VERSION}  https://gitlab.com/petsc/petsc.git && \
    cd petsc && \
    python3 ./configure \
    --with-shared-libraries \
    --with-fortran-bindings=no \
    --with-scalar-type=real \
    --with-64-bit-indices=yes \
    --with-debugging=yes \
    --download-ptscotch \
    --download-hypre \
    --download-metis \
    --download-mumps \
    --download-scalapack \
    --download-superlu_dist \
    --prefix=/usr/local \
    --with-make-np=${BUILD_NP} && \
    make all && \
    make install && \
    cd src/binding/petsc4py && \
    PETSC_DIR=/usr/local python3 -m pip install --no-cache-dir . && \
    rm -rf /tmp/*

ENV PETSC_DIR=/usr/local

# RHEL pkgconfig does not look here by default. Setting this probably
# better than forcing install into 'system path' or hacking in DOLFINx
# pkgconfig.py code.
ENV PKG_CONFIG_PATH=/usr/local/lib64/pkgconfig<|MERGE_RESOLUTION|>--- conflicted
+++ resolved
@@ -63,11 +63,7 @@
 
 # First set of dependencies for building and running Python DOLFINx
 # Second set of dependencies for running DOLFINx tests
-<<<<<<< HEAD
-RUN python3 -m pip install --no-binary="numpy" --no-cache-dir cffi numba mpi4py nanobind wheel && \
-=======
-RUN python3 -m pip install --no-cache-dir cffi numba mpi4py pybind11 wheel && \
->>>>>>> 3763166c
+RUN python3 -m pip install --no-cache-dir cffi numba mpi4py nanobind wheel && \
     python3 -m pip install --no-cache-dir cppimport pytest pytest-xdist scipy matplotlib
 
 # Build PETSc
