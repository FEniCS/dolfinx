--- conflicted
+++ resolved
@@ -19,14 +19,9 @@
       -DDOLFIN_ENABLE_BENCHMARKS=true \
       -DDOLFIN_ENABLE_GMP=true \
       -DDOLFIN_ENABLE_CGAL=true \
-<<<<<<< HEAD
-      -DDOLFIN_ENABLE_PYTHON=true \
-      -DCMAKE_BUILD_TYPE=Developer ..
-=======
       -DCMAKE_BUILD_TYPE=Developer \
       $CMAKE_EXTRA_ARGS \
       ..
 
->>>>>>> 943329c7
 make -j3
 make install -j3