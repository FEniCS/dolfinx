#=============================================================================
# - Try to find UFCx by interrogating the Python module FFCx
# Once done this will define
#
#  UFCX_FOUND        - system has UFCx
#  UFCX_INCLUDE_DIRS - include directories for UFCx
#  UFCX_SIGNATURE    - signature for UFCx
#  UFCX_VERSION      - version for UFCx
#
#=============================================================================
# Copyright (C) 2010-2021 Johannes Ring and Garth N. Wells
# All rights reserved.
#
# Redistribution and use in source and binary forms, with or without
# modification, are permitted provided that the following conditions
# are met:
#
# 1. Redistributions of source code must retain the above copyright
#    notice, this list of conditions and the following disclaimer.
# 2. Redistributions in binary form must reproduce the above copyright
#    notice, this list of conditions and the following disclaimer in
#    the documentation and/or other materials provided with the
#    distribution.
#
# THIS SOFTWARE IS PROVIDED BY THE COPYRIGHT HOLDERS AND CONTRIBUTORS
# "AS IS" AND ANY EXPRESS OR IMPLIED WARRANTIES, INCLUDING, BUT NOT
# LIMITED TO, THE IMPLIED WARRANTIES OF MERCHANTABILITY AND FITNESS
# FOR A PARTICULAR PURPOSE ARE DISCLAIMED. IN NO EVENT SHALL THE
# COPYRIGHT HOLDER OR CONTRIBUTORS BE LIABLE FOR ANY DIRECT, INDIRECT,
# INCIDENTAL, SPECIAL, EXEMPLARY, OR CONSEQUENTIAL DAMAGES (INCLUDING,
# BUT NOT LIMITED TO, PROCUREMENT OF SUBSTITUTE GOODS OR SERVICES;
# LOSS OF USE, DATA, OR PROFITS; OR BUSINESS INTERRUPTION) HOWEVER
# CAUSED AND ON ANY THEORY OF LIABILITY, WHETHER IN CONTRACT, STRICT
# LIABILITY, OR TORT (INCLUDING NEGLIGENCE OR OTHERWISE) ARISING IN
# ANY WAY OUT OF THE USE OF THIS SOFTWARE, EVEN IF ADVISED OF THE
# POSSIBILITY OF SUCH DAMAGE.
#=============================================================================

message(
  STATUS
    "Asking Python module FFCx for location of UFC... (Python executable: ${Python3_EXECUTABLE})"
)

# Get include path
execute_process(
  COMMAND
    ${Python3_EXECUTABLE} -c
    "import ffcx.codegeneration, sys; sys.stdout.write(ffcx.codegeneration.get_include_path())"
  OUTPUT_VARIABLE UFCX_INCLUDE_DIR
)

# Get ufcx.h version
if(UFCX_INCLUDE_DIR)
  set(UFCX_INCLUDE_DIRS
      ${UFCX_INCLUDE_DIR}
      CACHE STRING "Where to find ufcx.h"
  )
  execute_process(
    COMMAND ${Python3_EXECUTABLE} -c
            "import ffcx, sys; sys.stdout.write(ffcx.__version__)"
    OUTPUT_VARIABLE UFCX_VERSION
  )
endif()

# Compute hash of ufcx.h
find_file(_UFCX_HEADER "ufcx.h" ${UFCX_INCLUDE_DIR})
if(_UFCX_HEADER)
  file(SHA1 ${_UFCX_HEADER} UFCX_SIGNATURE)
endif()

mark_as_advanced(UFCX_VERSION UFCX_INCLUDE_DIRS UFCX_SIGNATURE)
<<<<<<< HEAD
find_package_handle_standard_args(UFCx
                                  REQUIRED_VARS UFCX_INCLUDE_DIRS UFCX_SIGNATURE UFCX_VERSION
                                  VERSION_VAR UFCX_VERSION
                                  HANDLE_VERSION_RANGE
                                  REASON_FAILURE_MESSAGE "UFCx could not be found.")
=======
find_package_handle_standard_args(
  UFCx
  REQUIRED_VARS UFCX_INCLUDE_DIRS UFCX_SIGNATURE UFCX_VERSION
  VERSION_VAR UFCX_VERSION REASON_FAILURE_MESSAGE "UFCx could not be found."
)
>>>>>>> b0967967
<|MERGE_RESOLUTION|>--- conflicted
+++ resolved
@@ -69,16 +69,9 @@
 endif()
 
 mark_as_advanced(UFCX_VERSION UFCX_INCLUDE_DIRS UFCX_SIGNATURE)
-<<<<<<< HEAD
-find_package_handle_standard_args(UFCx
-                                  REQUIRED_VARS UFCX_INCLUDE_DIRS UFCX_SIGNATURE UFCX_VERSION
-                                  VERSION_VAR UFCX_VERSION
-                                  HANDLE_VERSION_RANGE
-                                  REASON_FAILURE_MESSAGE "UFCx could not be found.")
-=======
 find_package_handle_standard_args(
   UFCx
   REQUIRED_VARS UFCX_INCLUDE_DIRS UFCX_SIGNATURE UFCX_VERSION
-  VERSION_VAR UFCX_VERSION REASON_FAILURE_MESSAGE "UFCx could not be found."
-)
->>>>>>> b0967967
+  VERSION_VAR UFCX_VERSION HANDLE_VERSION_RANGE REASON_FAILURE_MESSAGE
+                           "UFCx could not be found."
+)