--- conflicted
+++ resolved
@@ -125,20 +125,6 @@
       mark_as_advanced(PARMETIS_VERSION)
     endif()
 
-<<<<<<< HEAD
-=======
-    if(ParMETIS_FIND_VERSION)
-      # Check if version found is >= required version
-      if(NOT "${PARMETIS_VERSION}" VERSION_LESS "${ParMETIS_FIND_VERSION}")
-        set(PARMETIS_VERSION_OK TRUE)
-      endif()
-    else()
-      # No specific version requested
-      set(PARMETIS_VERSION_OK TRUE)
-    endif()
-    mark_as_advanced(PARMETIS_VERSION_OK)
-
->>>>>>> b0967967
     # Build and run test program
     include(CheckCXXSourceRuns)
     check_cxx_source_runs(
@@ -161,20 +147,9 @@
 endif()
 
 # Standard package handling
-<<<<<<< HEAD
-find_package_handle_standard_args(ParMETIS
-                                  REQUIRED_VARS PARMETIS_LIBRARIES PARMETIS_TEST_RUNS PARMETIS_INCLUDE_DIRS
-                        				  VERSION_VAR PARMETIS_VERSION
-                                  HANDLE_VERSION_RANGE
-                                  REASON_FAILURE_MESSAGE "ParMETIS could not be found.")
-=======
 find_package_handle_standard_args(
   ParMETIS
-  "ParMETIS could not be found/configured."
-  PARMETIS_LIBRARIES
-  PARMETIS_TEST_RUNS
-  PARMETIS_INCLUDE_DIRS
-  PARMETIS_VERSION
-  PARMETIS_VERSION_OK
-)
->>>>>>> b0967967
+  REQUIRED_VARS PARMETIS_LIBRARIES PARMETIS_TEST_RUNS PARMETIS_INCLUDE_DIRS
+  VERSION_VAR PARMETIS_VERSION HANDLE_VERSION_RANGE REASON_FAILURE_MESSAGE
+                               "ParMETIS could not be found."
+)