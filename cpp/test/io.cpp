// Copyright (C) 2021 Garth N. Wells
//
// This file is part of DOLFINx (https://www.fenicsproject.org)
//
// SPDX-License-Identifier:    LGPL-3.0-or-later

#ifdef HAS_ADIOS2

#include <algorithm>
#include <catch2/catch_test_macros.hpp>
#include <concepts>
#include <dolfinx/fem/Function.h>
#include <dolfinx/fem/FunctionSpace.h>
#include <dolfinx/fem/utils.h>
#include <dolfinx/io/ADIOS2Writers.h>
#include <dolfinx/mesh/Mesh.h>
#include <dolfinx/mesh/generation.h>
#include <mpi.h>

using namespace dolfinx;

namespace
{
<<<<<<< HEAD

template <std::floating_point T>
void test_fides_mesh()
{
  auto part = mesh::create_cell_partitioner(mesh::GhostMode::shared_facet);
  auto mesh = std::make_shared<mesh::Mesh<T>>(
      mesh::create_rectangle<T>(MPI_COMM_WORLD, {{{0.0, 0.0}, {1.0, 1.0}}},
                                {22, 12}, mesh::CellType::triangle, part));
  std::filesystem::path f = "test_mesh" + std::to_string(sizeof(T)) + ".bp";
  io::FidesWriter writer(mesh->comm(), f, mesh);
  writer.write(0.0);

  auto x = mesh->geometry().x();

  // Move all coordinates of the mesh geometry
  std::ranges::transform(x, x.begin(), [](auto x) { return x + 1; });
  writer.write(0.2);

  // Only move x coordinate
  for (std::size_t i = 0; i < x.size(); i += 3)
    x[i] -= 0.5;

  writer.write(0.4);
}

template <std::floating_point T>
void test_fides_function()
{
  auto mesh = std::make_shared<mesh::Mesh<T>>(
      mesh::create_rectangle<T>(MPI_COMM_WORLD, {{{0.0, 0.0}, {1.0, 1.0}}},
                                {22, 12}, mesh::CellType::triangle));

  // Create a Basix continuous Lagrange element of degree 1
  basix::FiniteElement e = basix::create_element<T>(
      basix::element::family::P,
      mesh::cell_type_to_basix_type(mesh::CellType::triangle), 1,
      basix::element::lagrange_variant::unset,
      basix::element::dpc_variant::unset, false);

  // Create a scalar function space
  auto V = std::make_shared<fem::FunctionSpace<T>>(fem::create_functionspace<T>(
      mesh, std::make_shared<fem::FiniteElement<T>>(e)));

  // Create a finite element Function
  auto u = std::make_shared<fem::Function<T>>(V);
  auto v = std::make_shared<fem::Function<std::complex<T>>>(V);

  std::filesystem::path f0 = "test_u0" + std::to_string(sizeof(T)) + ".bp";
  io::FidesWriter<T> writer0(mesh->comm(), f0, {u});
  writer0.write(0.0);

  std::filesystem::path f1 = "test_u1" + std::to_string(sizeof(T)) + ".bp";
  io::FidesWriter<T> writer1(mesh->comm(), f1, {u, v});
  writer1.write(0.0);
}

=======
>>>>>>> c80ea5f6
template <std::floating_point T>
void test_vtx_reuse_mesh()
{
  auto mesh = std::make_shared<mesh::Mesh<T>>(
      mesh::create_rectangle<T>(MPI_COMM_WORLD, {{{0.0, 0.0}, {1.0, 1.0}}},
                                {22, 12}, mesh::CellType::triangle));

  // Create a Basix continuous Lagrange element of degree 1
  basix::FiniteElement e = basix::create_element<T>(
      basix::element::family::P,
      mesh::cell_type_to_basix_type(mesh::CellType::triangle), 1,
      basix::element::lagrange_variant::unset,
      basix::element::dpc_variant::unset, false);

  // Create a scalar function space
  auto V = std::make_shared<fem::FunctionSpace<T>>(fem::create_functionspace<T>(
      mesh, std::make_shared<fem::FiniteElement<T>>(e)));

  // Create a finite element Function
  auto u = std::make_shared<fem::Function<T>>(V);
  auto v = std::make_shared<fem::Function<std::complex<T>>>(V);

  std::filesystem::path f
      = "test_vtx_reuse_mesh" + std::to_string(sizeof(T)) + ".bp";
  io::VTXWriter<T> writer(mesh->comm(), f, {u, v}, "BPFile",
                          io::VTXMeshPolicy::reuse);
  writer.write(0);

  std::ranges::fill(u->x()->mutable_array(), 1);

  writer.write(1);
}
} // namespace

TEST_CASE("VTX reuse mesh")
{
  CHECK_NOTHROW(test_vtx_reuse_mesh<float>());
  CHECK_NOTHROW(test_vtx_reuse_mesh<double>());
}

#endif<|MERGE_RESOLUTION|>--- conflicted
+++ resolved
@@ -21,65 +21,6 @@
 
 namespace
 {
-<<<<<<< HEAD
-
-template <std::floating_point T>
-void test_fides_mesh()
-{
-  auto part = mesh::create_cell_partitioner(mesh::GhostMode::shared_facet);
-  auto mesh = std::make_shared<mesh::Mesh<T>>(
-      mesh::create_rectangle<T>(MPI_COMM_WORLD, {{{0.0, 0.0}, {1.0, 1.0}}},
-                                {22, 12}, mesh::CellType::triangle, part));
-  std::filesystem::path f = "test_mesh" + std::to_string(sizeof(T)) + ".bp";
-  io::FidesWriter writer(mesh->comm(), f, mesh);
-  writer.write(0.0);
-
-  auto x = mesh->geometry().x();
-
-  // Move all coordinates of the mesh geometry
-  std::ranges::transform(x, x.begin(), [](auto x) { return x + 1; });
-  writer.write(0.2);
-
-  // Only move x coordinate
-  for (std::size_t i = 0; i < x.size(); i += 3)
-    x[i] -= 0.5;
-
-  writer.write(0.4);
-}
-
-template <std::floating_point T>
-void test_fides_function()
-{
-  auto mesh = std::make_shared<mesh::Mesh<T>>(
-      mesh::create_rectangle<T>(MPI_COMM_WORLD, {{{0.0, 0.0}, {1.0, 1.0}}},
-                                {22, 12}, mesh::CellType::triangle));
-
-  // Create a Basix continuous Lagrange element of degree 1
-  basix::FiniteElement e = basix::create_element<T>(
-      basix::element::family::P,
-      mesh::cell_type_to_basix_type(mesh::CellType::triangle), 1,
-      basix::element::lagrange_variant::unset,
-      basix::element::dpc_variant::unset, false);
-
-  // Create a scalar function space
-  auto V = std::make_shared<fem::FunctionSpace<T>>(fem::create_functionspace<T>(
-      mesh, std::make_shared<fem::FiniteElement<T>>(e)));
-
-  // Create a finite element Function
-  auto u = std::make_shared<fem::Function<T>>(V);
-  auto v = std::make_shared<fem::Function<std::complex<T>>>(V);
-
-  std::filesystem::path f0 = "test_u0" + std::to_string(sizeof(T)) + ".bp";
-  io::FidesWriter<T> writer0(mesh->comm(), f0, {u});
-  writer0.write(0.0);
-
-  std::filesystem::path f1 = "test_u1" + std::to_string(sizeof(T)) + ".bp";
-  io::FidesWriter<T> writer1(mesh->comm(), f1, {u, v});
-  writer1.write(0.0);
-}
-
-=======
->>>>>>> c80ea5f6
 template <std::floating_point T>
 void test_vtx_reuse_mesh()
 {
