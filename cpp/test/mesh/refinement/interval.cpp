--- conflicted
+++ resolved
@@ -243,17 +243,9 @@
 TEMPLATE_TEST_CASE("Interval uniform refinement", "[refinement][interva]",
                    double, float)
 {
-<<<<<<< HEAD
-  auto interval
-      = dolfinx::mesh::create_interval<TestType>(MPI_COMM_WORLD, 2, {0.0, 1.0});
-  auto [refined, parent_edge, parent_facet]
-      = dolfinx::refinement::refine(interval, std::nullopt);
-  CHECK(refined.topology()->index_map(0)->size_global() == 5);
-=======
   auto interval = dolfinx::mesh::create_interval<TestType>(MPI_COMM_WORLD, 20,
                                                            {0.0, 1.0});
   auto [refined, parent_edge, parent_facet]
       = dolfinx::refinement::refine(interval, std::nullopt);
   CHECK(refined.topology()->index_map(0)->size_global() == 41);
->>>>>>> fb0b9944
 }