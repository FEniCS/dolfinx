--- conflicted
+++ resolved
@@ -263,11 +263,6 @@
 {
   using T = TestType;
 
-<<<<<<< HEAD
-  const std::array<T, 2> lower = {0, 0};
-  const std::array<T, 2> upper = {1, 1};
-=======
->>>>>>> 8d912594
   mesh::Mesh<T> mesh = dolfinx::mesh::create_rectangle<T>(
       MPI_COMM_SELF, {{{0, 0}, {1, 1}}}, {1, 1}, mesh::CellType::quadrilateral);
 
