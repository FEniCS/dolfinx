--- conflicted
+++ resolved
@@ -125,7 +125,7 @@
   std::vector<T> x;
   std::array<std::size_t, 2> xshape = {0, 2};
   std::array<std::size_t, 2> cshape = {0, 3};
-  graph::AdjacencyList<std::int64_t> cells(0);
+  std::vector<std::int64_t> cells;
   if (subset_comm != MPI_COMM_NULL)
   {
     io::XDMFFile infile(subset_comm, "mesh.xdmf", "r");
@@ -133,66 +133,12 @@
     auto [_x, _xshape] = infile.read_geometry_data("mesh");
     assert(_cshape[1] == cshape[1]);
     x = std::move(std::get<std::vector<T>>(_x));
-    cells = graph::regular_adjacency_list(std::move(_cells), cshape[1]);
+    cells = std::move(_cells);
   }
   CHECK(xshape[1] == 2);
 
-<<<<<<< HEAD
-  // Distribute cells to destination ranks
-  const auto [cell_nodes, src, original_cell_index, ghost_owners]
-      = graph::build::distribute(
-          mpi_comm, graph::regular_adjacency_list(cells, cshape[1]), dest);
-
-  // FIXME: improve way to find 'external' vertices
-  // Count the connections of all vertices on owned cells. If there are 6
-  // connections (on a regular triangular mesh) then it is 'internal'.
-  int num_local_cells = cell_nodes.num_nodes() - ghost_owners.size();
-  int ghost_offset = cell_nodes.offsets()[num_local_cells];
-  std::vector<std::int64_t> external_vertices(
-      cell_nodes.array().begin(), cell_nodes.array().begin() + ghost_offset);
-  std::sort(external_vertices.begin(), external_vertices.end());
-  std::vector<int> counts;
-  auto it = external_vertices.begin();
-  while (it != external_vertices.end())
-  {
-    auto it2 = std::find_if(it, external_vertices.end(),
-                            [&](std::int64_t val) { return (val != *it); });
-    counts.push_back(std::distance(it, it2));
-    it = it2;
-  }
-  external_vertices.erase(
-      std::unique(external_vertices.begin(), external_vertices.end()),
-      external_vertices.end());
-  for (std::size_t i = 0; i < counts.size(); ++i)
-    if (counts[i] == 6)
-      external_vertices[i] = -1;
-  std::sort(external_vertices.begin(), external_vertices.end());
-  it = std::find_if(external_vertices.begin(), external_vertices.end(),
-                    [](std::int64_t i) { return (i != -1); });
-  external_vertices.erase(external_vertices.begin(), it);
-
-  mesh::Topology topology = mesh::create_topology(
-      mpi_comm, cell_nodes.array(), original_cell_index, ghost_owners,
-      cmap.cell_shape(), external_vertices);
-  int tdim = topology.dim();
-
-  mesh::Geometry geometry = mesh::create_geometry(
-      mpi_comm, topology, {cmap}, cell_nodes.array(), x, xshape[1]);
-
-  auto mesh = std::make_shared<mesh::Mesh<T>>(
-      mpi_comm, std::make_shared<mesh::Topology>(std::move(topology)),
-      std::move(geometry));
-
-  CHECK(mesh->topology()->index_map(tdim)->size_global() == 2 * N * N);
-  CHECK(mesh->topology()->index_map(tdim)->size_local() > 0);
-  CHECK(mesh->topology()->index_map(0)->size_global() == (N + 1) * (N + 1));
-  CHECK(mesh->topology()->index_map(0)->size_local() > 0);
-  CHECK((int)mesh->geometry().x().size() / 3
-        == mesh->topology()->index_map(0)->size_local()
-               + mesh->topology()->index_map(0)->num_ghosts());
-=======
   // Build mesh
-  mesh::Mesh mesh = mesh::create_mesh(comm, subset_comm, cells, {cmap}, comm, x,
+  mesh::Mesh mesh = mesh::create_mesh(comm, subset_comm, cells, cmap, comm, x,
                                       xshape, partitioner);
   auto t = mesh.topology();
   int tdim = t->dim();
@@ -202,7 +148,6 @@
   CHECK(t->index_map(0)->size_local() > 0);
   CHECK((int)mesh.geometry().x().size() / 3
         == t->index_map(0)->size_local() + t->index_map(0)->num_ghosts());
->>>>>>> 6dac2f60
 
   MPI_Group_free(&comm_group);
   MPI_Group_free(&new_group);
