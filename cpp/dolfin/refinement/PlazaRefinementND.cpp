// Copyright (C) 2014-2018 Chris Richardson
//
// This file is part of DOLFIN (https://www.fenicsproject.org)
//
// SPDX-License-Identifier:    LGPL-3.0-or-later

#include "PlazaRefinementND.h"
#include "ParallelRefinement.h"
#include <dolfin/common/Timer.h>
#include <dolfin/mesh/Geometry.h>
#include <dolfin/mesh/Mesh.h>
#include <dolfin/mesh/MeshEntity.h>
#include <dolfin/mesh/MeshIterator.h>
#include <limits>
#include <map>
#include <vector>

using namespace dolfin;
using namespace dolfin::refinement;

namespace
{
// Propagate edge markers according to rules (longest edge of each
// face must be marked, if any edge of face is marked)
void enforce_rules(ParallelRefinement& p_ref, const mesh::Mesh& mesh,
                   const std::vector<std::int32_t>& long_edge)
{
  common::Timer t0("PLAZA: Enforce rules");

  // Enforce rule, that if any edge of a face is marked, longest edge
  // must also be marked

  std::int32_t update_count = 1;
  while (update_count != 0)
  {
    update_count = 0;
    p_ref.update_logical_edgefunction();

    for (const auto& f : mesh::MeshRange<mesh::MeshEntity>(mesh, 2))
    {
      const std::int32_t long_e = long_edge[f.index()];
      if (p_ref.is_marked(long_e))
        continue;
      bool any_marked = false;
      for (const auto& e : mesh::EntityRange<mesh::MeshEntity>(f, 1))
        any_marked |= p_ref.is_marked(e.index());
      if (any_marked)
      {
        p_ref.mark(long_e);
        ++update_count;
      }
    }
    update_count = dolfin::MPI::sum(mesh.mpi_comm(), update_count);
  }
}
//-----------------------------------------------------------------------------
// Convenient interface for both uniform and marker refinement
mesh::Mesh compute_refinement(const mesh::Mesh& mesh, ParallelRefinement& p_ref,
                              const std::vector<std::int32_t>& long_edge,
                              const std::vector<bool>& edge_ratio_ok,
                              bool redistribute)
{
  const std::int32_t tdim = mesh.topology().dim();
  const std::int32_t num_cell_edges = tdim * 3 - 3;
  const std::int32_t num_cell_vertices = tdim + 1;

  // Make new vertices in parallel
  p_ref.create_new_vertices();
  const std::map<std::size_t, std::size_t>& new_vertex_map
      = p_ref.edge_to_new_vertex();

  std::vector<std::size_t> parent_cell;
  std::vector<std::int64_t> indices(num_cell_vertices + num_cell_edges);
  std::vector<std::size_t> marked_edge_list;
  std::vector<std::int32_t> simplex_set;

  const std::vector<std::int64_t>& global_indices
      = mesh.topology().global_indices(0);
  for (const auto& cell : mesh::MeshRange<mesh::Cell>(mesh))
  {
    // Create vector of indices in the order [vertices][edges], 3+3 in
    // 2D, 4+6 in 3D
    std::int32_t j = 0;
<<<<<<< HEAD
    for (const auto& v : mesh::EntityRange<mesh::MeshEntity>(cell, 0))
      indices[j++] = v.global_index();
=======
    for (const auto& v : mesh::EntityRange<mesh::Vertex>(cell))
      indices[j++] = global_indices[v.index()];
>>>>>>> 5b01a4eb

    marked_edge_list = p_ref.marked_edge_list(cell);
    if (marked_edge_list.size() == 0)
    {
      // Copy over existing Cell to new topology
      std::vector<std::int64_t> cell_topology;
<<<<<<< HEAD
      for (const auto& v : mesh::EntityRange<mesh::MeshEntity>(cell, 0))
        cell_topology.push_back(v.global_index());
=======
      for (const auto& v : mesh::EntityRange<mesh::Vertex>(cell))
        cell_topology.push_back(global_indices[v.index()]);
>>>>>>> 5b01a4eb
      p_ref.new_cells(cell_topology);
      parent_cell.push_back(cell.index());
    }
    else
    {
      // Get the marked edge indices for new vertices and make bool
      // vector of marked edges
      std::vector<bool> markers(num_cell_edges, false);
      for (auto& p : marked_edge_list)
      {
        markers[p] = true;
        const std::int32_t edge_index = cell.entities(1)[p];

        auto it = new_vertex_map.find(edge_index);
        assert(it != new_vertex_map.end());
        indices[num_cell_vertices + p] = it->second;
      }

      // Need longest edges of each facet in cell local indexing
      std::vector<std::int32_t> longest_edge;
      for (const auto& f : mesh::EntityRange<mesh::MeshEntity>(cell, 2))
        longest_edge.push_back(long_edge[f.index()]);

      // Convert to cell local index
      for (auto& p : longest_edge)
      {
        int i = 0;
        for (const auto& ej : mesh::EntityRange<mesh::MeshEntity>(cell, 1))
        {
          if (p == ej.index())
          {
            p = i;
            break;
          }
          ++i;
        }
      }

      const bool uniform = (tdim == 2) ? edge_ratio_ok[cell.index()] : false;

      // FIXME: this has an expensive dynamic memory allocation
      simplex_set = PlazaRefinementND::get_simplices(markers, longest_edge,
                                                     tdim, uniform);

      // Save parent index
      const std::int32_t ncells = simplex_set.size() / num_cell_vertices;
      for (std::int32_t i = 0; i != ncells; ++i)
        parent_cell.push_back(cell.index());

      // Convert from cell local index to mesh index and add to cells
      std::vector<std::int64_t> simplex_set_global(simplex_set.size());
      for (std::size_t i = 0; i < simplex_set_global.size(); ++i)
        simplex_set_global[i] = indices[simplex_set[i]];
      p_ref.new_cells(simplex_set_global);
    }
  }

  const bool serial = (dolfin::MPI::size(mesh.mpi_comm()) == 1);
  if (serial)
    return p_ref.build_local();
  else
    return p_ref.partition(redistribute);
}
//-----------------------------------------------------------------------------
// 2D version of subdivision allowing for uniform subdivision (flag)
std::vector<std::int32_t> get_triangles(const std::vector<bool>& marked_edges,
                                        const std::int32_t longest_edge,
                                        bool uniform)
{
  // Longest edge must be marked
  assert(marked_edges[longest_edge]);

  // v0 and v1 are at ends of longest_edge (e2) opposite vertex has same
  // index as longest_edge
  const std::int32_t v0 = (longest_edge + 1) % 3;
  const std::int32_t v1 = (longest_edge + 2) % 3;
  const std::int32_t v2 = longest_edge;
  const std::int32_t e0 = v0 + 3;
  const std::int32_t e1 = v1 + 3;
  const std::int32_t e2 = v2 + 3;

  // If all edges marked, consider uniform refinement
  if (uniform and marked_edges[v0] and marked_edges[v1])
    return {e0, e1, v2, e1, e2, v0, e2, e0, v1, e2, e1, e0};

  // Break each half of triangle into one or two sub-triangles
  std::vector<std::int32_t> tri_set;
  if (marked_edges[v0])
    tri_set = {e2, v2, e0, e2, e0, v1};
  else
    tri_set = {e2, v2, v1};

  if (marked_edges[v1])
  {
    tri_set.insert(tri_set.end(), {e2, v2, e1});
    tri_set.insert(tri_set.end(), {e2, e1, v0});
  }
  else
    tri_set.insert(tri_set.end(), {e2, v2, v0});

  return tri_set;
}
//-----------------------------------------------------------------------------
// 3D version of subdivision
std::vector<std::int32_t>
get_tetrahedra(const std::vector<bool>& marked_edges,
               const std::vector<std::int32_t>& longest_edge)
{
  // Connectivity matrix for ten possible points (4 vertices + 6 edge midpoints)
  // ordered {v0, v1, v2, v3, e0, e1, e2, e3, e4, e5}
  // Only need upper triangle, but sometimes it is easier just to insert
  // both entries (j,i) and (i,j).
  bool conn[10][10] = {};

  // Edge connectivity to vertices (and by extension facets)
  static const std::int32_t edges[6][2]
      = {{2, 3}, {1, 3}, {1, 2}, {0, 3}, {0, 2}, {0, 1}};

  // Iterate through cell edges
  for (std::int32_t ei = 0; ei < 6; ++ei)
  {
    const std::int32_t v0 = edges[ei][0];
    const std::int32_t v1 = edges[ei][1];
    if (marked_edges[ei])
    {
      // Connect edge midpoint to its end vertices

      // Only add upper-triangular connections
      conn[v1][ei + 4] = true;
      conn[v0][ei + 4] = true;

      // Each edge has two attached facets, in the original cell. The
      // numbering of the attached facets is the same as the two
      // vertices which are not in the edge

      // Opposite edge indices sum to 5. Get index of opposite edge.
      const std::int32_t e_opp = 5 - ei;

      // For each facet attached to the edge
      for (std::int32_t j = 0; j < 2; ++j)
      {
        const std::int32_t fj = edges[e_opp][j];
        const std::int32_t le_j = longest_edge[fj];
        if (le_j == ei)
        {
          const std::int32_t fk = edges[e_opp][1 - j];
          const std::int32_t le_k = longest_edge[fk];
          // This is longest edge - connect to opposite vertex

          // Only add upper-triangular connection
          conn[fk][ei + 4] = true;
          if (le_k == ei and marked_edges[e_opp])
          {
            // Longest edge of two adjacent facets
            // Join to opposite edge (through centre of tetrahedron)
            // if marked.
            conn[ei + 4][e_opp + 4] = true;
            conn[e_opp + 4][ei + 4] = true;
          }
        }
        else
        {
          // Not longest edge, but marked, so
          // connect back to longest edge of facet
          conn[le_j + 4][ei + 4] = true;
          conn[ei + 4][le_j + 4] = true;
        }
      }
    }
    else
    {
      // No marking on this edge, just connect ends
      conn[v1][v0] = true;
      conn[v0][v1] = true;
    }
  }

  // Iterate through all possible new vertices
  std::vector<std::int32_t> facet_set, tet_set;
  for (std::int32_t i = 0; i < 10; ++i)
  {
    for (std::int32_t j = i + 1; j < 10; ++j)
    {
      if (conn[i][j])
      {
        facet_set.clear();
        for (std::int32_t k = j + 1; k < 10; ++k)
        {
          if (conn[i][k] && conn[j][k])
          {
            // Note that i < j < m < k
            for (const std::int32_t& m : facet_set)
              if (conn[m][k])
                tet_set.insert(tet_set.end(), {i, j, m, k});
            facet_set.push_back(k);
          }
        }
      }
    }
  }

  return tet_set;
}
//-----------------------------------------------------------------------------
// Get the longest edge of each face (using local mesh index)
std::pair<std::vector<std::int32_t>, std::vector<bool>>
face_long_edge(const mesh::Mesh& mesh)
{
  const std::int32_t tdim = mesh.topology().dim();
  mesh.create_entities(1);
  mesh.create_entities(2);
  mesh.create_connectivity(2, 1);

  // Storage for face-local index of longest edge
  std::vector<std::int32_t> long_edge(mesh.num_entities(2));
  std::vector<bool> edge_ratio_ok;

  // Check mesh face quality (may be used in 2D to switch to "uniform"
  // refinement)
  const double min_ratio = sqrt(2.0) / 2.0;
  if (tdim == 2)
    edge_ratio_ok.resize(mesh.num_entities(2));

  // Store all edge lengths in Mesh to save recalculating for each Face
  const mesh::Geometry& geometry = mesh.geometry();
  std::vector<double> edge_length(mesh.num_entities(1));
  for (const auto& e : mesh::MeshRange<mesh::MeshEntity>(mesh, 1))
  {
    const std::int32_t* v = e.entities(0);
    edge_length[e.index()] = (geometry.x(v[0]) - geometry.x(v[1])).norm();
  }

  // Get longest edge of each face
<<<<<<< HEAD
  for (const auto& f : mesh::MeshRange<mesh::MeshEntity>(mesh, 2))
=======
  const std::vector<std::int64_t>& global_indices
      = mesh.topology().global_indices(0);
  for (const auto& f : mesh::MeshRange<mesh::Face>(mesh))
>>>>>>> 5b01a4eb
  {
    const std::int32_t* face_edges = f.entities(1);

    std::int32_t imax = 0;
    double max_len = 0.0;
    double min_len = std::numeric_limits<double>::max();

    for (unsigned int i = 0; i < 3; ++i)
    {
      const double e_len = edge_length[face_edges[i]];

      min_len = std::min(e_len, min_len);

      if (e_len > max_len)
      {
        max_len = e_len;
        imax = i;
      }
      else if (tdim == 3 and e_len == max_len)
      {
        // If edges are the same length, compare global index of
        // opposite vertex.  Only important so that tetrahedral faces
        // have a matching refinement pattern across processes.
<<<<<<< HEAD
        const mesh::MeshEntity vmax(mesh, 0, f.entities(0)[imax]);
        const mesh::MeshEntity vi(mesh, 0, f.entities(0)[i]);
        if (vi.global_index() > vmax.global_index())
=======
        const mesh::Vertex vmax(mesh, f.entities(0)[imax]);
        const mesh::Vertex vi(mesh, f.entities(0)[i]);
        if (global_indices[vi.index()] > global_indices[vmax.index()])
>>>>>>> 5b01a4eb
          imax = i;
      }
    }

    // Only save edge ratio in 2D
    if (tdim == 2)
      edge_ratio_ok[f.index()] = (min_len / max_len >= min_ratio);

    long_edge[f.index()] = face_edges[imax];
  }

  return std::make_pair(std::move(long_edge), std::move(edge_ratio_ok));
}
//-----------------------------------------------------------------------------

} // namespace
//-----------------------------------------------------------------------------
mesh::Mesh PlazaRefinementND::refine(const mesh::Mesh& mesh, bool redistribute)
{
  if (mesh.cell_type != mesh::CellType::triangle
      and mesh.cell_type != mesh::CellType::tetrahedron)
  {
    throw std::runtime_error("Cell type not supported");
  }

  common::Timer t0("PLAZA: refine");
  std::vector<std::int32_t> long_edge;
  std::vector<bool> edge_ratio_ok;
  std::tie(long_edge, edge_ratio_ok) = face_long_edge(mesh);

  ParallelRefinement p_ref(mesh);
  p_ref.mark_all();

  return compute_refinement(mesh, p_ref, long_edge, edge_ratio_ok,
                            redistribute);
}
//-----------------------------------------------------------------------------
mesh::Mesh
PlazaRefinementND::refine(const mesh::Mesh& mesh,
                          const mesh::MeshFunction<int>& refinement_marker,
                          bool redistribute)
{
  if (mesh.cell_type != mesh::CellType::triangle
      and mesh.cell_type != mesh::CellType::tetrahedron)
  {
    throw std::runtime_error("Cell type not supported");
  }

  common::Timer t0("PLAZA: refine");
  std::vector<std::int32_t> long_edge;
  std::vector<bool> edge_ratio_ok;
  std::tie(long_edge, edge_ratio_ok) = face_long_edge(mesh);

  ParallelRefinement p_ref(mesh);
  p_ref.mark(refinement_marker);

  enforce_rules(p_ref, mesh, long_edge);

  return compute_refinement(mesh, p_ref, long_edge, edge_ratio_ok,
                            redistribute);
}
//-----------------------------------------------------------------------------
std::vector<std::int32_t>
PlazaRefinementND::get_simplices(const std::vector<bool>& marked_edges,
                                 const std::vector<std::int32_t>& longest_edge,
                                 std::int32_t tdim, bool uniform)
{
  if (tdim == 2)
  {
    assert(longest_edge.size() == 1);
    return get_triangles(marked_edges, longest_edge[0], uniform);
  }
  else if (tdim == 3)
  {
    assert(longest_edge.size() == 4);
    return get_tetrahedra(marked_edges, longest_edge);
  }
  else
  {
    throw std::runtime_error("Topological dimension not supported");
    return std::vector<std::int32_t>();
  }
}
//-----------------------------------------------------------------------------<|MERGE_RESOLUTION|>--- conflicted
+++ resolved
@@ -81,26 +81,16 @@
     // Create vector of indices in the order [vertices][edges], 3+3 in
     // 2D, 4+6 in 3D
     std::int32_t j = 0;
-<<<<<<< HEAD
     for (const auto& v : mesh::EntityRange<mesh::MeshEntity>(cell, 0))
-      indices[j++] = v.global_index();
-=======
-    for (const auto& v : mesh::EntityRange<mesh::Vertex>(cell))
       indices[j++] = global_indices[v.index()];
->>>>>>> 5b01a4eb
 
     marked_edge_list = p_ref.marked_edge_list(cell);
     if (marked_edge_list.size() == 0)
     {
       // Copy over existing Cell to new topology
       std::vector<std::int64_t> cell_topology;
-<<<<<<< HEAD
       for (const auto& v : mesh::EntityRange<mesh::MeshEntity>(cell, 0))
-        cell_topology.push_back(v.global_index());
-=======
-      for (const auto& v : mesh::EntityRange<mesh::Vertex>(cell))
         cell_topology.push_back(global_indices[v.index()]);
->>>>>>> 5b01a4eb
       p_ref.new_cells(cell_topology);
       parent_cell.push_back(cell.index());
     }
@@ -334,13 +324,9 @@
   }
 
   // Get longest edge of each face
-<<<<<<< HEAD
-  for (const auto& f : mesh::MeshRange<mesh::MeshEntity>(mesh, 2))
-=======
   const std::vector<std::int64_t>& global_indices
       = mesh.topology().global_indices(0);
-  for (const auto& f : mesh::MeshRange<mesh::Face>(mesh))
->>>>>>> 5b01a4eb
+  for (const auto& f : mesh::MeshRange<mesh::MeshEntity>(mesh, 2))
   {
     const std::int32_t* face_edges = f.entities(1);
 
@@ -364,15 +350,9 @@
         // If edges are the same length, compare global index of
         // opposite vertex.  Only important so that tetrahedral faces
         // have a matching refinement pattern across processes.
-<<<<<<< HEAD
         const mesh::MeshEntity vmax(mesh, 0, f.entities(0)[imax]);
         const mesh::MeshEntity vi(mesh, 0, f.entities(0)[i]);
-        if (vi.global_index() > vmax.global_index())
-=======
-        const mesh::Vertex vmax(mesh, f.entities(0)[imax]);
-        const mesh::Vertex vi(mesh, f.entities(0)[i]);
         if (global_indices[vi.index()] > global_indices[vmax.index()])
->>>>>>> 5b01a4eb
           imax = i;
       }
     }
