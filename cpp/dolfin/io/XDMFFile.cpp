// Copyright (C) 2012-2016 Chris N. Richardson and Garth N. Wells
//
// This file is part of DOLFIN (https://www.fenicsproject.org)
//
// SPDX-License-Identifier:    LGPL-3.0-or-later

#include "xdmf_read.h"
#include "xdmf_utils.h"
#include "xdmf_write.h"

#include "HDF5File.h"
#include "HDF5Utility.h"
#include "XDMFFile.h"
#include "pugixml.hpp"
#include <algorithm>
#include <boost/algorithm/string.hpp>
#include <boost/container/vector.hpp>
#include <boost/filesystem.hpp>
#include <boost/format.hpp>
#include <boost/lexical_cast.hpp>
#include <dolfin/common/MPI.h>
#include <dolfin/common/defines.h>
#include <dolfin/common/log.h>
#include <dolfin/common/utils.h>
#include <dolfin/fem/DofMap.h>
#include <dolfin/fem/ReferenceCellTopology.h>
#include <dolfin/function/Function.h>
#include <dolfin/function/FunctionSpace.h>
#include <dolfin/la/PETScVector.h>
#include <dolfin/la/utils.h>
#include <dolfin/mesh/Cell.h>
#include <dolfin/mesh/Connectivity.h>
#include <dolfin/mesh/DistributedMeshTools.h>
#include <dolfin/mesh/Edge.h>
#include <dolfin/mesh/Mesh.h>
#include <dolfin/mesh/MeshIterator.h>
#include <dolfin/mesh/MeshValueCollection.h>
#include <dolfin/mesh/Partitioning.h>
#include <dolfin/mesh/Vertex.h>
#include <iomanip>
#include <memory>
#include <petscvec.h>
#include <set>
#include <string>
#include <vector>

using namespace dolfin;
using namespace dolfin::io;

namespace
{
//-----------------------------------------------------------------------------
// Convert a value_rank to the XDMF string description (Scalar, Vector,
// Tensor)
std::string rank_to_string(std::size_t value_rank)
{
  switch (value_rank)
  {
  case 0:
    return "Scalar";
  case 1:
    return "Vector";
  case 2:
    return "Tensor";
  default:
    throw std::runtime_error("Range Error");
  }

  return "";
}
//-----------------------------------------------------------------------------
// Returns true for DG0 function::Functions
bool has_cell_centred_data(const function::Function& u)
{
  int cell_based_dim = 1;
  for (int i = 0; i < u.value_rank(); i++)
    cell_based_dim *= u.function_space()->mesh->topology().dim();

  assert(u.function_space());
  assert(u.function_space()->dofmap);
  assert(u.function_space()->dofmap->element_dof_layout);
  return (u.function_space()->dofmap->element_dof_layout->num_dofs()
          == cell_based_dim);
}
//-----------------------------------------------------------------------------
// Get data width - normally the same as u.value_size(), but expand for
// 2D vector/tensor because XDMF presents everything as 3D
std::int64_t get_padded_width(const function::Function& u)
{
  std::int64_t width = u.value_size();
  std::int64_t rank = u.value_rank();
  if (rank == 1 and width == 2)
    return 3;
  else if (rank == 2 and width == 4)
    return 9;
  return width;
}
//-----------------------------------------------------------------------------
// Return a vector of numerical values from a vector of stringstream
template <typename T>
std::vector<T> string_to_vector(const std::vector<std::string>& x_str)
{
  std::vector<T> data;
  for (auto& v : x_str)
  {
    if (!v.empty())
      data.push_back(boost::lexical_cast<T>(v));
  }

  return data;
}
//-----------------------------------------------------------------------------
// Return a string of the form "x y"
template <typename X, typename Y>
std::string to_string(X x, Y y)
{
  return std::to_string(x) + " " + std::to_string(y);
}
//-----------------------------------------------------------------------------
// // Get point data values collocated at P2 geometry points (vertices and
// // edges) flattened as a 2D array
// std::vector<PetscScalar> get_p2_data_values(const function::Function& u)
// {
//   const auto mesh = u.function_space()->mesh;

//   const std::size_t value_size = u.value_size();
//   const std::size_t value_rank = u.value_rank();
//   const std::size_t num_local_points
//       = mesh->num_entities(0) + mesh->num_entities(1);
//   const std::size_t width = get_padded_width(u);
//   std::vector<PetscScalar> data_values(width * num_local_points);
//   std::vector<PetscInt> data_dofs(data_values.size(), 0);

//   assert(u.function_space()->dofmap);
//   const auto dofmap = u.function_space()->dofmap;

//   // function::Function can be P1 or P2
//   if (dofmap->num_entity_dofs(1) == 0)
//   {
//     // P1
//     for (auto& cell : mesh::MeshRange<mesh::Cell>(*mesh))
//     {
//       auto dofs = dofmap->cell_dofs(cell.index());
//       std::size_t c = 0;
//       for (std::size_t i = 0; i != value_size; ++i)
//       {
//         for (auto& v : mesh::EntityRange<mesh::Vertex>(cell))
//         {
//           const std::size_t v0 = v.index() * width;
//           data_dofs[v0 + i] = dofs[c];
//           ++c;
//         }
//       }
//     }

//     // Get the values at the vertex points
//     {
//       la::VecReadWrapper u_wrapper(u.vector().vec());
//       Eigen::Map<const Eigen::Matrix<PetscScalar, Eigen::Dynamic, 1>> x
//           = u_wrapper.x;
//       for (std::size_t i = 0; i < data_dofs.size(); ++i)
//         data_values[i] = x[data_dofs[i]];
//     }

//     // Get midpoint values for  mesh::Edge points
//     for (auto& e : mesh::MeshRange<mesh::Edge>(*mesh))
//     {
//       const std::size_t v0 = e.entities(0)[0];
//       const std::size_t v1 = e.entities(0)[1];
//       const std::size_t e0 = (e.index() + mesh->num_entities(0)) * width;
//       for (std::size_t i = 0; i != value_size; ++i)
//         data_values[e0 + i] = (data_values[v0 + i] + data_values[v1 + i])
//         / 2.0;
//     }
//   }
//   else if (dofmap->num_entity_dofs(0) == dofmap->num_entity_dofs(1))
//   {
//     // P2
//     // Go over all cells inserting values
//     // FIXME: a lot of duplication here
//     for (auto& cell : mesh::MeshRange<mesh::Cell>(*mesh))
//     {
//       auto dofs = dofmap->cell_dofs(cell.index());
//       std::size_t c = 0;
//       for (std::size_t i = 0; i != value_size; ++i)
//       {
//         for (auto& v : mesh::EntityRange<mesh::Vertex>(cell))
//         {
//           const std::size_t v0 = v.index() * width;
//           data_dofs[v0 + i] = dofs[c];
//           ++c;
//         }
//         for (auto& e : mesh::EntityRange<mesh::Edge>(cell))
//         {
//           const std::size_t e0 = (e.index() + mesh->num_entities(0)) * width;
//           data_dofs[e0 + i] = dofs[c];
//           ++c;
//         }
//       }
//     }

//     la::VecReadWrapper u_wrapper(u.vector().vec());
//     Eigen::Map<const Eigen::Matrix<PetscScalar, Eigen::Dynamic, 1>> x
//         = u_wrapper.x;
//     for (std::size_t i = 0; i < data_dofs.size(); ++i)
//       data_values[i] = x[data_dofs[i]];
//   }
//   else
//   {
//     throw std::runtime_error(
//         "Cannotget point values for function::Function. Function appears not
//         " "to be defined on a P1 or P2 type function::FunctionSpace");
//   }

//   // Blank out empty values of 2D vector and tensor
//   if (value_rank == 1 and value_size == 2)
//   {
//     for (std::size_t i = 0; i < data_values.size(); i += 3)
//       data_values[i + 2] = 0.0;
//   }
//   else if (value_rank == 2 and value_size == 4)
//   {
//     for (std::size_t i = 0; i < data_values.size(); i += 9)
//     {
//       data_values[i + 2] = 0.0;
//       data_values[i + 5] = 0.0;
//       data_values[i + 6] = 0.0;
//       data_values[i + 7] = 0.0;
//       data_values[i + 8] = 0.0;
//     }
//   }

//   return data_values;
// }
//----------------------------------------------------------------------------

} // namespace

//-----------------------------------------------------------------------------
XDMFFile::XDMFFile(MPI_Comm comm, const std::string filename, Encoding encoding)
    : _mpi_comm(comm), _filename(filename), _counter(0),
      _xml_doc(new pugi::xml_document), _encoding(encoding)
{
  // Do nothing
}
//-----------------------------------------------------------------------------
XDMFFile::~XDMFFile() { close(); }
//-----------------------------------------------------------------------------
void XDMFFile::close()
{
  // Close the HDF5 file
  _hdf5_file.reset();
}
//-----------------------------------------------------------------------------
void XDMFFile::write(const mesh::Mesh& mesh)
{
  // Check that encoding
  if (_encoding == Encoding::ASCII and _mpi_comm.size() != 1)
  {
    throw std::runtime_error(
        "Cannot write ASCII XDMF in parallel (use HDF5 encoding).");
  }

  // Open a HDF5 file if using HDF5 encoding (truncate)
  hid_t h5_id = -1;
  std::unique_ptr<HDF5File> h5_file;
  if (_encoding == Encoding::HDF5)
  {
    // Open file
    h5_file = std::make_unique<HDF5File>(
        mesh.mpi_comm(), xdmf_utils::get_hdf5_filename(_filename), "w");
    assert(h5_file);

    // Get file handle
    h5_id = h5_file->h5_id();
  }

  // Reset pugi doc
  _xml_doc->reset();

  // Add XDMF node and version attribute
  _xml_doc->append_child(pugi::node_doctype)
      .set_value("Xdmf SYSTEM \"Xdmf.dtd\" []");
  pugi::xml_node xdmf_node = _xml_doc->append_child("Xdmf");
  assert(xdmf_node);
  xdmf_node.append_attribute("Version") = "3.0";
  xdmf_node.append_attribute("xmlns:xi") = "http://www.w3.org/2001/XInclude";

  // Add domain node and add name attribute
  pugi::xml_node domain_node = xdmf_node.append_child("Domain");
  assert(domain_node);

  // Add the mesh Grid to the domain
  xdmf_write::add_mesh(_mpi_comm.comm(), domain_node, h5_id, mesh, "/Mesh");

  // Save XML file (on process 0 only)
  if (_mpi_comm.rank() == 0)
    _xml_doc->save_file(_filename.c_str(), "  ");
}
//-----------------------------------------------------------------------------
void XDMFFile::write_checkpoint(const function::Function& u,
                                std::string function_name, double time_step)
{
  if (_encoding == Encoding::ASCII and _mpi_comm.size() != 1)
  {
    throw std::runtime_error(
        "Cannot write ASCII XDMF in parallel (use HDF5 encoding).");
  }

  LOG(INFO) << "Writing function \"" << function_name << "\" to XDMF file \""
            << _filename << "\" with time step " << time_step;

  // If XML file exists load it to member _xml_doc
  if (boost::filesystem::exists(_filename))
  {
    LOG(WARNING) << "Appending to an existing XDMF XML file \"" << _filename
                 << "\"";

    pugi::xml_parse_result result = _xml_doc->load_file(_filename.c_str());
    assert(result);

    if (_xml_doc->select_node("/Xdmf/Domain").node().empty())
    {
      LOG(WARNING) << "File \"" << _filename
                   << "\" contains invalid XDMF. Writing new XDMF.";
    }
  }

  bool truncate_hdf = false;

  // If the XML file doesn't have expected structure (domain) reset the file
  // and create empty structure
  if (_xml_doc->select_node("/Xdmf/Domain").node().empty())
  {
    _xml_doc->reset();

    // Prepare new XML structure
    pugi::xml_node xdmf_node = _xml_doc->append_child("Xdmf");
    assert(xdmf_node);
    xdmf_node.append_attribute("Version") = "3.0";

    pugi::xml_node domain_node = xdmf_node.append_child("Domain");
    assert(domain_node);

    truncate_hdf = true;
  }

  if (truncate_hdf
      and boost::filesystem::exists(xdmf_utils::get_hdf5_filename(_filename)))
  {
    LOG(WARNING) << "HDF file \"" << xdmf_utils::get_hdf5_filename(_filename)
                 << "\" will be overwritten.";
  }

  // Open the HDF5 file if using HDF5 encoding (truncate)
  hid_t h5_id = -1;
  if (_encoding == Encoding::HDF5)
  {
    if (truncate_hdf)
    {
      // We are writing for the first time, any HDF file must be overwritten
      _hdf5_file = std::make_unique<HDF5File>(
          _mpi_comm.comm(), xdmf_utils::get_hdf5_filename(_filename), "w");
    }
    else if (_hdf5_file)
    {
      // Pointer to HDF file is active, we are writing time series
      // or adding function with flush_output=false
    }
    else
    {
      // Pointer is empty, we are writing time series
      // or adding function to already flushed file
      _hdf5_file = std::unique_ptr<HDF5File>(new HDF5File(
          _mpi_comm.comm(), xdmf_utils::get_hdf5_filename(_filename), "a"));
    }
    assert(_hdf5_file);
    h5_id = _hdf5_file->h5_id();
  }

  // From this point _xml_doc points to a valid XDMF XML document
  // with expected structure

  // Find temporal grid with name equal to the name of function we're about
  // to save
  pugi::xml_node func_temporal_grid_node
      = _xml_doc
            ->select_node(("/Xdmf/Domain/Grid[@CollectionType='Temporal' and "
                           "@Name='"
                           + function_name + "']")
                              .c_str())
            .node();

  // If there is no such temporal grid then create one
  if (func_temporal_grid_node.empty())
  {
    func_temporal_grid_node
        = _xml_doc->select_node("/Xdmf/Domain").node().append_child("Grid");
    func_temporal_grid_node.append_attribute("GridType") = "Collection";
    func_temporal_grid_node.append_attribute("CollectionType") = "Temporal";
    func_temporal_grid_node.append_attribute("Name") = function_name.c_str();
  }
  else
  {
    LOG(INFO) << "XDMF time series for function \"" << function_name
              << "\" not empty. Appending.";
  }

  //
  // Write mesh
  //

  std::size_t counter = func_temporal_grid_node.select_nodes("Grid").size();
  std::string function_time_name
      = function_name + "_" + std::to_string(counter);

  const mesh::Mesh& mesh = *u.function_space()->mesh;
  xdmf_write::add_mesh(_mpi_comm.comm(), func_temporal_grid_node, h5_id, mesh,
                       function_name + "/" + function_time_name);

  // Get newly (by add_mesh) created Grid
  pugi::xml_node mesh_grid_node
      = func_temporal_grid_node.select_node("Grid[@Name='mesh']").node();
  assert(mesh_grid_node);

  // Change it's name to {function_name}_{counter}
  // where counter = number of children in temporal grid node
  mesh_grid_node.attribute("Name") = function_time_name.c_str();

  pugi::xml_node time_node = mesh_grid_node.append_child("Time");
  time_node.append_attribute("Value") = std::to_string(time_step).c_str();

#ifdef PETSC_USE_COMPLEX
  std::vector<std::string> components = {"real", "imag"};
#else
  std::vector<std::string> components = {""};
#endif

  // Write function u (for each of its components)
  for (const std::string component : components)
  {
    xdmf_write::add_function(_mpi_comm.comm(), mesh_grid_node, h5_id,
                             function_name + "/" + function_time_name, u,
                             function_name, mesh, component);
  }

  // Save XML file (on process 0 only)
  if (_mpi_comm.rank() == 0)
  {
    LOG(INFO) << "Saving XML file \"" << _filename << "\" (only on rank = 0)";
    _xml_doc->save_file(_filename.c_str(), "  ");
  }

  // Close the HDF5 file if in "flush" mode
  if (_encoding == Encoding::HDF5 and flush_output)
  {
    LOG(INFO) << "Writing function in \"flush_output\" mode. HDF5 "
                 "file will be flushed (closed).";
    assert(_hdf5_file);
    _hdf5_file.reset();
  }
}
//-----------------------------------------------------------------------------
void XDMFFile::write(const function::Function& u)
{
  // Check that encoding
  if (_encoding == Encoding::ASCII and _mpi_comm.size() != 1)
  {
    throw std::runtime_error(
        "Cannot write ASCII XDMF in parallel (use HDF5 encoding).");
  }

  // If counter is non-zero, a time series has been saved before
  if (_counter != 0)
  {
    throw std::runtime_error("Cannot write function::Function to XDMF. "
                             "Not writing a time series");
  }

  const mesh::Mesh& mesh = *u.function_space()->mesh;

  // Clear pugi doc
  _xml_doc->reset();

  // Open the HDF5 file if using HDF5 encoding (truncate)
  hid_t h5_id = -1;
  std::unique_ptr<HDF5File> h5_file;
  if (_encoding == Encoding::HDF5)
  {
    // Open file
    h5_file = std::make_unique<HDF5File>(
        mesh.mpi_comm(), xdmf_utils::get_hdf5_filename(_filename), "w");
    assert(h5_file);

    // Get file handle
    h5_id = h5_file->h5_id();
  }

  // Add XDMF node and version attribute
  pugi::xml_node xdmf_node = _xml_doc->append_child("Xdmf");
  assert(xdmf_node);
  xdmf_node.append_attribute("Version") = "3.0";

  // Add domain node and add name attribute
  pugi::xml_node domain_node = xdmf_node.append_child("Domain");
  assert(domain_node);

  // Add the mesh Grid to the domain
  xdmf_write::add_mesh(_mpi_comm.comm(), domain_node, h5_id, mesh, "/Mesh");

  pugi::xml_node grid_node = domain_node.child("Grid");
  assert(grid_node);

  // Get function::Function data values and shape
  std::vector<PetscScalar> data_values;
  bool cell_centred = has_cell_centred_data(u);
  if (cell_centred)
    data_values = xdmf_utils::get_cell_data_values(u);
  else
    data_values = xdmf_utils::get_point_data_values(u);

  // Add attribute DataItem node and write data
  std::int64_t width = get_padded_width(u);
  assert(data_values.size() % width == 0);

  const std::int64_t num_points = mesh.geometry().num_points_global();
  const std::int64_t num_values
      = cell_centred ? mesh.num_entities_global(mesh.topology().dim())
                     : num_points;

#ifdef PETSC_USE_COMPLEX
  std::vector<std::string> components = {"real", "imag"};
#else
  std::vector<std::string> components = {""};
#endif
  for (const std::string component : components)
  {
    std::string attr_name;
    if (component.empty())
      attr_name = u.name;
    else
      attr_name = component + "_" + u.name;

    // Add attribute node of the current component
    pugi::xml_node attribute_node = grid_node.append_child("Attribute");
    assert(attribute_node);
    attribute_node.append_attribute("Name") = attr_name.c_str();
    attribute_node.append_attribute("AttributeType")
        = rank_to_string(u.value_rank()).c_str();
    attribute_node.append_attribute("Center") = cell_centred ? "Cell" : "Node";

#ifdef PETSC_USE_COMPLEX
    // FIXME: Avoid copies by writing directly a compound data
    std::vector<double> component_data_values(data_values.size());
    for (unsigned int i = 0; i < data_values.size(); i++)
    {
      if (component == components[0])
        component_data_values[i] = data_values[i].real();
      else if (component == components[1])
        component_data_values[i] = data_values[i].imag();
    }
    // Add data item of component
    xdmf_write::add_data_item(_mpi_comm.comm(), attribute_node, h5_id,
                              "/VisualisationVector/" + component + "/0",
                              component_data_values, {num_values, width}, "");
#else
    // Add data item
    xdmf_write::add_data_item(_mpi_comm.comm(), attribute_node, h5_id,
                              "/VisualisationVector/0", data_values,
                              {num_values, width}, "");
#endif
  }

  // Save XML file (on process 0 only)
  if (_mpi_comm.rank() == 0)
    _xml_doc->save_file(_filename.c_str(), "  ");
}
//-----------------------------------------------------------------------------
void XDMFFile::write(const function::Function& u, double time_step)
{
  // Check that encoding
  if (_encoding == Encoding::ASCII and _mpi_comm.size() != 1)
  {
    throw std::runtime_error(
        "Cannot write ASCII XDMF in parallel (use HDF5 encoding).");
  }

  const mesh::Mesh& mesh = *u.function_space()->mesh;

  // Clear the pugi doc the first time
  if (_counter == 0)
  {
    _xml_doc->reset();

    // Create XDMF header
    _xml_doc->append_child(pugi::node_doctype)
        .set_value("Xdmf SYSTEM \"Xdmf.dtd\" []");
    pugi::xml_node xdmf_node = _xml_doc->append_child("Xdmf");
    assert(xdmf_node);
    xdmf_node.append_attribute("Version") = "3.0";
    xdmf_node.append_attribute("xmlns:xi") = "http://www.w3.org/2001/XInclude";
    pugi::xml_node domain_node = xdmf_node.append_child("Domain");
    assert(domain_node);
  }

  hid_t h5_id = -1;
  // Open the HDF5 file for first time, if using HDF5 encoding
  if (_encoding == Encoding::HDF5)
  {
    // Truncate the file the first time
    if (_counter == 0)
      _hdf5_file = std::make_unique<HDF5File>(
          mesh.mpi_comm(), xdmf_utils::get_hdf5_filename(_filename), "w");
    else if (flush_output)
    {
      // Append to existing HDF5 file
      assert(!_hdf5_file);
      _hdf5_file = std::make_unique<HDF5File>(
          mesh.mpi_comm(), xdmf_utils::get_hdf5_filename(_filename), "a");
    }
    else if ((_counter != 0) and (!_hdf5_file))
    {
      // The XDMFFile was previously closed, and now must be reopened
      _hdf5_file = std::make_unique<HDF5File>(
          mesh.mpi_comm(), xdmf_utils::get_hdf5_filename(_filename), "a");
    }
    assert(_hdf5_file);
    h5_id = _hdf5_file->h5_id();
  }

  pugi::xml_node xdmf_node = _xml_doc->child("Xdmf");
  assert(xdmf_node);
  pugi::xml_node domain_node = xdmf_node.child("Domain");
  assert(domain_node);

  // Should functions share mesh or not? By default they do not
  std::string tg_name = std::string("TimeSeries_") + u.name;
  if (functions_share_mesh)
    tg_name = "TimeSeries";

  // Look for existing time series grid node with Name == tg_name
  bool new_timegrid = false;
  std::string time_step_str = boost::lexical_cast<std::string>(time_step);
  pugi::xml_node timegrid_node, mesh_node;
  timegrid_node
      = domain_node.find_child_by_attribute("Grid", "Name", tg_name.c_str());

  // Ensure that we have a time series grid node
  if (timegrid_node)
  {
    // Get existing mesh grid node with the correct time step if it exist
    // (otherwise null)
    std::string xpath = std::string("Grid[Time/@Value=\"") + time_step_str
                        + std::string("\"]");
    mesh_node = timegrid_node.select_node(xpath.c_str()).node();
    assert(std::string(timegrid_node.attribute("CollectionType").value())
           == "Temporal");
  }
  else
  {
    //  Create a new time series grid node with Name = tg_name
    timegrid_node = domain_node.append_child("Grid");
    assert(timegrid_node);
    timegrid_node.append_attribute("Name") = tg_name.c_str();
    timegrid_node.append_attribute("GridType") = "Collection";
    timegrid_node.append_attribute("CollectionType") = "Temporal";
    new_timegrid = true;
  }

  // Only add mesh grid node at this time step if no other function has
  // previously added it (and functions_share_mesh == true)
  if (!mesh_node)
  {
    // Add the mesh grid node to to the time series grid node
    if (new_timegrid or rewrite_function_mesh)
    {
      xdmf_write::add_mesh(_mpi_comm.comm(), timegrid_node, h5_id, mesh,
                           "/Mesh/" + std::to_string(_counter));
    }
    else
    {
      // Make a grid node that references back to first mesh grid node of the
      // time series
      pugi::xml_node grid_node = timegrid_node.append_child("Grid");
      assert(grid_node);

      // Reference to previous topology and geometry document nodes via
      // XInclude
      std::string xpointer
          = std::string("xpointer(//Grid[@Name=\"") + tg_name
            + std::string("\"]/Grid[1]/*[self::Topology or self::Geometry])");
      pugi::xml_node reference = grid_node.append_child("xi:include");
      assert(reference);
      reference.append_attribute("xpointer") = xpointer.c_str();
    }

    // Get the newly created mesh grid node
    mesh_node = timegrid_node.last_child();
    assert(mesh_node);

    // Add time value to mesh grid node
    pugi::xml_node time_node = mesh_node.append_child("Time");
    time_node.append_attribute("Value") = time_step_str.c_str();
  }

  // Get function::Function data values and shape
  std::vector<PetscScalar> data_values;
  bool cell_centred = has_cell_centred_data(u);

  if (cell_centred)
    data_values = xdmf_utils::get_cell_data_values(u);
  else
    data_values = xdmf_utils::get_point_data_values(u);

  // Add attribute DataItem node and write data
  std::int64_t width = get_padded_width(u);
  assert(data_values.size() % width == 0);
  std::int64_t num_values
      = cell_centred ? mesh.num_entities_global(mesh.topology().dim())
                     : mesh.num_entities_global(0);

#ifdef PETSC_USE_COMPLEX
  std::vector<std::string> components = {"real", "imag"};
#else
  std::vector<std::string> components = {""};
#endif

  for (const std::string component : components)
  {
    std::string attr_name;
    std::string dataset_name;
    if (component.empty())
    {
      attr_name = u.name;
      dataset_name = "/VisualisationVector/" + std::to_string(_counter);
    }
    else
    {
      attr_name = component + "_" + u.name;
      dataset_name = "/VisualisationVector/" + component + "/"
                     + std::to_string(_counter);
    }
    // Add attribute node
    pugi::xml_node attribute_node = mesh_node.append_child("Attribute");
    assert(attribute_node);
    attribute_node.append_attribute("Name") = attr_name.c_str();
    attribute_node.append_attribute("AttributeType")
        = rank_to_string(u.value_rank()).c_str();
    attribute_node.append_attribute("Center") = cell_centred ? "Cell" : "Node";

#ifdef PETSC_USE_COMPLEX
    // FIXME: Avoid copies by writing directly a compound data
    std::vector<double> component_data_values(data_values.size());
    for (unsigned int i = 0; i < data_values.size(); i++)
    {
      if (component == components[0])
        component_data_values[i] = data_values[i].real();
      else if (component == components[1])
        component_data_values[i] = data_values[i].imag();
    }
    // Add data item of component
    xdmf_write::add_data_item(_mpi_comm.comm(), attribute_node, h5_id,
                              dataset_name, component_data_values,
                              {num_values, width}, "");
#else
    // Add data item
    xdmf_write::add_data_item(_mpi_comm.comm(), attribute_node, h5_id,
                              dataset_name, data_values, {num_values, width},
                              "");
#endif
  }

  // Save XML file (on process 0 only)
  if (_mpi_comm.rank() == 0)
    _xml_doc->save_file(_filename.c_str(), "  ");

  // Close the HDF5 file if in "flush" mode
  if (_encoding == Encoding::HDF5 and flush_output)
  {
    assert(_hdf5_file);
    _hdf5_file.reset();
  }

  ++_counter;
}
//-----------------------------------------------------------------------------
void XDMFFile::write(const mesh::MeshFunction<int>& meshfunction)
{
  write_mesh_function(meshfunction);
}
//-----------------------------------------------------------------------------
void XDMFFile::write(const mesh::MeshFunction<std::size_t>& meshfunction)
{
  write_mesh_function(meshfunction);
}
//-----------------------------------------------------------------------------
void XDMFFile::write(const mesh::MeshFunction<double>& meshfunction)
{
  write_mesh_function(meshfunction);
}
//-----------------------------------------------------------------------------
void XDMFFile::write(const mesh::MeshValueCollection<int>& mvc)
{
  write_mesh_value_collection(mvc);
}
//-----------------------------------------------------------------------------
void XDMFFile::write(const mesh::MeshValueCollection<std::size_t>& mvc)
{
  write_mesh_value_collection(mvc);
}
//-----------------------------------------------------------------------------
void XDMFFile::write(const mesh::MeshValueCollection<double>& mvc)
{
  write_mesh_value_collection(mvc);
}
//-----------------------------------------------------------------------------
template <typename T>
void XDMFFile::write_mesh_value_collection(
    const mesh::MeshValueCollection<T>& mvc)
{
  // Check that encoding
  if (_encoding == Encoding::ASCII and _mpi_comm.size() != 1)
  {
    throw std::runtime_error(
        "Cannot write ASCII XDMF in parallel (use HDF5 encoding).");
  }

  // Provide some very basic functionality for saving
  // mesh::MeshValueCollections mainly for saving values on a boundary
  // mesh

  assert(mvc.mesh());
  std::shared_ptr<const mesh::Mesh> mesh = mvc.mesh();
  const std::size_t tdim = mesh->topology().dim();
  const std::size_t gdim = mesh->geometry().dim();

  if (MPI::sum(mesh->mpi_comm(), mvc.size()) == 0)
  {
    throw std::runtime_error("Cannot save empty mesh::MeshValueCollection"
                             "No values in mesh::MeshValueCollection");
  }

  pugi::xml_node domain_node;
  std::string hdf_filemode = "a";
  if (_xml_doc->child("Xdmf").empty())
  {
    // Reset pugi
    _xml_doc->reset();

    // Add XDMF node and version attribute
    _xml_doc->append_child(pugi::node_doctype)
        .set_value("Xdmf SYSTEM \"Xdmf.dtd\" []");
    pugi::xml_node xdmf_node = _xml_doc->append_child("Xdmf");
    assert(xdmf_node);
    xdmf_node.append_attribute("Version") = "3.0";
    xdmf_node.append_attribute("xmlns:xi") = "http://www.w3.org/2001/XInclude";

    // Add domain node and add name attribute
    domain_node = xdmf_node.append_child("Domain");
    hdf_filemode = "w";
  }
  else
    domain_node = _xml_doc->child("Xdmf").child("Domain");

  assert(domain_node);

  // Open a HDF5 file if using HDF5 encoding
  hid_t h5_id = -1;
  std::unique_ptr<HDF5File> h5_file;
  if (_encoding == Encoding::HDF5)
  {
    // Open file
    h5_file = std::make_unique<HDF5File>(
        mesh->mpi_comm(), xdmf_utils::get_hdf5_filename(_filename),
        hdf_filemode);
    assert(h5_file);

    // Get file handle
    h5_id = h5_file->h5_id();
  }

  // Check domain node for existing mesh::Mesh Grid and check it is
  // compatible with this mesh::MeshValueCollection, or if none, add
  // mesh::Mesh
  pugi::xml_node grid_node = domain_node.child("Grid");
  if (grid_node.empty())
    xdmf_write::add_mesh(_mpi_comm.comm(), domain_node, h5_id, *mesh, "/Mesh");
  else
  {
    // Check topology
    pugi::xml_node topology_node = grid_node.child("Topology");
    assert(topology_node);
    const std::int64_t ncells = mesh->topology().size_global(tdim);
    pugi::xml_attribute num_cells_attr
        = topology_node.attribute("NumberOfElements");
    assert(num_cells_attr);
    if (num_cells_attr.as_llong() != ncells)
    {
      throw std::runtime_error("Cannot add MeshValueCollection to file. "
                               "Incompatible mesh.");
    }

    // Check geometry
    pugi::xml_node geometry_node = grid_node.child("Geometry");
    assert(geometry_node);
    pugi::xml_node geometry_data_node = geometry_node.child("DataItem");
    assert(geometry_data_node);
    const std::string dims_str
        = geometry_data_node.attribute("Dimensions").as_string();
    std::vector<std::string> dims_list;
    boost::split(dims_list, dims_str, boost::is_any_of(" "));
    const std::int64_t npoints = mesh->num_entities_global(0);
    if (boost::lexical_cast<std::int64_t>(dims_list[0]) != npoints
        or boost::lexical_cast<std::int64_t>(dims_list[1]) != (int)gdim)
    {
      throw std::runtime_error("Cannot add MeshValueCollection to file. "
                               "Incompatible mesh.");
    }
  }

  // Add new grid node, for MVC mesh
  pugi::xml_node mvc_grid_node = domain_node.append_child("Grid");
  assert(mvc_grid_node);
  mvc_grid_node.append_attribute("Name") = mvc.name.c_str();
  mvc_grid_node.append_attribute("GridType") = "Uniform";

  // Add topology node and attributes
  const std::size_t cell_dim = mvc.dim();
  const std::size_t degree = 1;
  const std::string vtk_cell_str = xdmf_utils::vtk_cell_type_str(
      mesh->type().entity_type(cell_dim), degree);
  const std::int64_t num_vertices_per_cell
      = mesh->type().num_vertices(cell_dim);

  const std::map<std::pair<std::size_t, std::size_t>, T>& values = mvc.values();
  const std::int64_t num_cells = values.size();
  const std::int64_t num_cells_global = MPI::sum(mesh->mpi_comm(), num_cells);

  pugi::xml_node topology_node = mvc_grid_node.append_child("Topology");
  assert(topology_node);
  topology_node.append_attribute("NumberOfElements")
      = std::to_string(num_cells_global).c_str();
  topology_node.append_attribute("TopologyType") = vtk_cell_str.c_str();
  topology_node.append_attribute("NodesPerElement")
      = std::to_string(num_vertices_per_cell).c_str();

  std::vector<std::int32_t> topology_data;
  std::vector<T> value_data;
  topology_data.reserve(num_cells * num_vertices_per_cell);
  value_data.reserve(num_cells);

  mesh->create_connectivity(tdim, cell_dim);
  for (auto& p : values)
  {
    mesh::MeshEntity cell = mesh::Cell(*mesh, p.first.first);
    if (cell_dim != tdim)
    {
      const std::int32_t entity_local_idx
          = cell.entities(cell_dim)[p.first.second];
      cell = mesh::MeshEntity(*mesh, cell_dim, entity_local_idx);
    }

    // if cell is actually a vertex
    if (cell.dim() == 0)
      topology_data.push_back(cell.global_index());
    else
    {
      for (auto& v : mesh::EntityRange<mesh::Vertex>(cell))
        topology_data.push_back(v.global_index());
    }

    value_data.push_back(p.second);
  }

  const std::string mvc_dataset_name
      = "/MeshValueCollection/" + std::to_string(_counter);
  const std::int64_t num_values = MPI::sum(mesh->mpi_comm(), value_data.size());
  xdmf_write::add_data_item(_mpi_comm.comm(), topology_node, h5_id,
                            mvc_dataset_name + "/topology", topology_data,
                            {num_values, num_vertices_per_cell}, "UInt");

  // Add geometry node (share with main mesh::Mesh)
  pugi::xml_node geometry_node = mvc_grid_node.append_child("Geometry");
  assert(geometry_node);
  geometry_node.append_attribute("Reference") = "XML";
  geometry_node.append_child(pugi::node_pcdata)
      .set_value("/Xdmf/Domain/Grid/Geometry");

  // Add attribute node with values
  pugi::xml_node attribute_node = mvc_grid_node.append_child("Attribute");
  assert(attribute_node);
  attribute_node.append_attribute("Name") = mvc.name.c_str();
  attribute_node.append_attribute("AttributeType") = "Scalar";
  attribute_node.append_attribute("Center") = "Cell";

  xdmf_write::add_data_item(_mpi_comm.comm(), attribute_node, h5_id,
                            mvc_dataset_name + "/values", value_data,
                            {num_values, 1}, "");

  // Save XML file (on process 0 only)
  if (_mpi_comm.rank() == 0)
    _xml_doc->save_file(_filename.c_str(), "  ");

  ++_counter;
}
//-----------------------------------------------------------------------------
mesh::MeshValueCollection<int>
XDMFFile::read_mvc_int(std::shared_ptr<const mesh::Mesh> mesh,
                       std::string name) const
{
  return read_mesh_value_collection<int>(mesh, name);
}
//-----------------------------------------------------------------------------
mesh::MeshValueCollection<std::size_t>
XDMFFile::read_mvc_size_t(std::shared_ptr<const mesh::Mesh> mesh,
                          std::string name) const
{
  return read_mesh_value_collection<std::size_t>(mesh, name);
}
//-----------------------------------------------------------------------------
mesh::MeshValueCollection<double>
XDMFFile::read_mvc_double(std::shared_ptr<const mesh::Mesh> mesh,
                          std::string name) const
{
  return read_mesh_value_collection<double>(mesh, name);
}
//-----------------------------------------------------------------------------
template <typename T>
mesh::MeshValueCollection<T>
XDMFFile::read_mesh_value_collection(std::shared_ptr<const mesh::Mesh> mesh,
                                     std::string name) const
{
  // Load XML doc from file
  pugi::xml_document xml_doc;
  pugi::xml_parse_result result = xml_doc.load_file(_filename.c_str());
  assert(result);

  // Get XDMF node
  pugi::xml_node xdmf_node = xml_doc.child("Xdmf");
  assert(xdmf_node);

  // Get domain node
  pugi::xml_node domain_node = xdmf_node.child("Domain");
  assert(domain_node);

  // Check all Grid nodes for suitable dataset
  pugi::xml_node grid_node;
  for (pugi::xml_node node : domain_node.children("Grid"))
  {
    pugi::xml_node value_node = node.child("Attribute");
    if (value_node
        and (name == "" or name == value_node.attribute("Name").as_string()))
    {
      grid_node = node;
      break;
    }
  }

  // Get MVC topology node
  pugi::xml_node topology_node = grid_node.child("Topology");
  assert(topology_node);

  // Get description of MVC cell type and dimension from topology node
  auto cell_type_str = xdmf_utils::get_cell_type(topology_node);
  assert(cell_type_str.second == 1);
  std::unique_ptr<mesh::CellType> cell_type(
      mesh::CellType::create(cell_type_str.first));
  assert(cell_type);
  const int dim = cell_type->dim();
  const int num_verts_per_entity = cell_type->num_vertices();

  // Read MVC topology
  pugi::xml_node topology_data_node = topology_node.child("DataItem");
  assert(topology_data_node);
  boost::filesystem::path xdmf_filename(_filename);
  const boost::filesystem::path parent_path = xdmf_filename.parent_path();
  std::vector<std::int32_t> topology_data
      = xdmf_read::get_dataset<std::int32_t>(_mpi_comm.comm(),
                                             topology_data_node, parent_path);

  // Read values associated with each mesh::MeshEntity described by topology
  pugi::xml_node attribute_node = grid_node.child("Attribute");
  assert(attribute_node);
  pugi::xml_node attribute_data_node = attribute_node.child("DataItem");
  assert(attribute_data_node);
  std::vector<T> values_data = xdmf_read::get_dataset<T>(
      _mpi_comm.comm(), attribute_data_node, parent_path);

  // Ensure the mesh dimension is initialised
  mesh->create_entities(dim);
  const std::size_t global_vertex_range = mesh->num_entities_global(0);
  const std::int32_t num_processes = _mpi_comm.size();

  // Send entities to processes based on the lowest vertex index
  std::vector<std::vector<std::int32_t>> send_entities(num_processes);
  std::vector<std::vector<std::int32_t>> recv_entities(num_processes);

  std::vector<std::int32_t> v(num_verts_per_entity);
  for (auto& m : mesh::MeshRange<mesh::MeshEntity>(*mesh, dim))
  {
    if (dim == 0)
      v[0] = m.global_index();
    else
    {
      v.clear();
      for (auto& vtx : mesh::EntityRange<mesh::Vertex>(m))
        v.push_back(vtx.global_index());
      std::sort(v.begin(), v.end());
    }

    std::size_t dest
        = MPI::index_owner(_mpi_comm.comm(), v[0], global_vertex_range);
    send_entities[dest].push_back(m.index());
    send_entities[dest].insert(send_entities[dest].end(), v.begin(), v.end());
  }
  MPI::all_to_all(_mpi_comm.comm(), send_entities, recv_entities);

  // Map from {entity vertex indices} to {process, local_index}
  std::map<std::vector<std::int32_t>, std::vector<std::int32_t>> entity_map;
  for (std::int32_t i = 0; i != num_processes; ++i)
  {
    for (auto it = recv_entities[i].begin(); it != recv_entities[i].end();
         it += (num_verts_per_entity + 1))
    {
      std::copy(it + 1, it + num_verts_per_entity + 1, v.begin());
      auto map_it = entity_map.insert({v, {i, *it}});
      if (!map_it.second)
      {
        // Entry already exists, add to it
        map_it.first->second.push_back(i);
        map_it.first->second.push_back(*it);
      }
    }
  }

  // Send data from mesh::MeshValueCollection to sorting process
  std::vector<std::vector<T>> send_data(num_processes);
  std::vector<std::vector<T>> recv_data(num_processes);
  // Reset send/recv arrays
  send_entities = std::vector<std::vector<std::int32_t>>(num_processes);
  recv_entities = std::vector<std::vector<std::int32_t>>(num_processes);

  std::int32_t i = 0;
  for (auto it = topology_data.begin(); it != topology_data.end();
       it += num_verts_per_entity)
  {
    std::partial_sort_copy(it, it + num_verts_per_entity, v.begin(), v.end());
    std::size_t dest
        = MPI::index_owner(_mpi_comm.comm(), v[0], global_vertex_range);
    send_entities[dest].insert(send_entities[dest].end(), v.begin(), v.end());
    send_data[dest].push_back(values_data[i]);
    ++i;
  }

  MPI::all_to_all(_mpi_comm.comm(), send_entities, recv_entities);
  MPI::all_to_all(_mpi_comm.comm(), send_data, recv_data);

  // Reset send arrays
  send_data = std::vector<std::vector<T>>(num_processes);
  send_entities = std::vector<std::vector<std::int32_t>>(num_processes);

  // Locate entity in map, and send back to data to owning processes
  for (std::int32_t i = 0; i != num_processes; ++i)
  {
    assert(recv_data[i].size() * num_verts_per_entity
           == recv_entities[i].size());

    for (std::size_t j = 0; j != recv_data[i].size(); ++j)
    {
      auto it = recv_entities[i].begin() + j * num_verts_per_entity;
      std::copy(it, it + num_verts_per_entity, v.begin());
      auto map_it = entity_map.find(v);

      if (map_it == entity_map.end())
      {
        throw std::runtime_error("Cannotfind entity in map. "
                                 "Error reading mesh::MeshValueCollection");
      }
      for (auto p = map_it->second.begin(); p != map_it->second.end(); p += 2)
      {
        const std::int32_t dest = *p;
        assert(dest < num_processes);
        send_entities[dest].push_back(*(p + 1));
        send_data[dest].push_back(recv_data[i][j]);
      }
    }
  }

  // Send to owning processes and set in mesh::MeshValueCollection
  MPI::all_to_all(_mpi_comm.comm(), send_entities, recv_entities);
  MPI::all_to_all(_mpi_comm.comm(), send_data, recv_data);

  mesh::MeshValueCollection<T> mvc(mesh, dim);
  for (std::int32_t i = 0; i != num_processes; ++i)
  {
    assert(recv_entities[i].size() == recv_data[i].size());
    for (std::size_t j = 0; j != recv_data[i].size(); ++j)
    {
      mvc.set_value(recv_entities[i][j], recv_data[i][j]);
    }
  }

  return mvc;
}
//-----------------------------------------------------------------------------
void XDMFFile::write(const std::vector<Eigen::Vector3d>& points)
{
  // Check that encoding
  if (_encoding == Encoding::ASCII and _mpi_comm.size() != 1)
  {
    throw std::runtime_error(
        "Cannot write ASCII XDMF in parallel (use HDF5 encoding).");
  }

  // Open a HDF5 file if using HDF5 encoding (truncate)
  hid_t h5_id = -1;
  std::unique_ptr<HDF5File> h5_file;
  if (_encoding == Encoding::HDF5)
  {
    // Open file
    h5_file = std::make_unique<HDF5File>(
        _mpi_comm.comm(), xdmf_utils::get_hdf5_filename(_filename), "w");
    assert(h5_file);

    // Get file handle
    h5_id = h5_file->h5_id();
  }

  // Create pugi doc
  _xml_doc->reset();
  // Add XDMF node and version attribute
  _xml_doc->append_child(pugi::node_doctype)
      .set_value("Xdmf SYSTEM \"Xdmf.dtd\" []");
  pugi::xml_node xdmf_node = _xml_doc->append_child("Xdmf");
  assert(xdmf_node);

  xdmf_write::add_points(_mpi_comm.comm(), xdmf_node, h5_id, points);

  // Save XML file (on process 0 only)
  if (_mpi_comm.rank() == 0)
    _xml_doc->save_file(_filename.c_str(), "  ");
}
//-----------------------------------------------------------------------------
void XDMFFile::write(const std::vector<Eigen::Vector3d>& points,
                     const std::vector<double>& values)
{
  // Write clouds of points to XDMF/HDF5 with values
  assert(points.size() == values.size());

  // Check that encoding is supported
  if (_encoding == Encoding::ASCII and _mpi_comm.size() != 1)
  {
    throw std::runtime_error(
        "Cannot write ASCII XDMF in parallel (use HDF5 encoding).");
  }

  // Create pugi doc
  _xml_doc->reset();

  // Open a HDF5 file if using HDF5 encoding (truncate)
  hid_t h5_id = -1;
  std::unique_ptr<HDF5File> h5_file;
  if (_encoding == Encoding::HDF5)
  {
    // Open file
    h5_file = std::make_unique<HDF5File>(
        _mpi_comm.comm(), xdmf_utils::get_hdf5_filename(_filename), "w");
    assert(h5_file);

    // Get file handle
    h5_id = h5_file->h5_id();
  }

  // Add XDMF node and version attribute
  _xml_doc->append_child(pugi::node_doctype)
      .set_value("Xdmf SYSTEM \"Xdmf.dtd\" []");
  pugi::xml_node xdmf_node = _xml_doc->append_child("Xdmf");
  assert(xdmf_node);

  xdmf_write::add_points(_mpi_comm.comm(), xdmf_node, h5_id, points);

  // Add attribute node
  pugi::xml_node domain_node = xdmf_node.child("Domain");
  assert(domain_node);
  pugi::xml_node grid_node = domain_node.child("Grid");
  assert(grid_node);
  pugi::xml_node attribute_node = grid_node.append_child("Attribute");
  assert(attribute_node);
  attribute_node.append_attribute("Name") = "Point values";
  attribute_node.append_attribute("AttributeType") = "Scalar";
  attribute_node.append_attribute("Center") = "Node";

  // Add attribute DataItem node and write data
  std::int64_t num_values = MPI::sum(_mpi_comm.comm(), values.size());
  xdmf_write::add_data_item(_mpi_comm.comm(), attribute_node, h5_id,
                            "/Points/values", values, {num_values, 1}, "");

  // Save XML file (on process 0 only)
  if (_mpi_comm.rank() == 0)
    _xml_doc->save_file(_filename.c_str(), "  ");
}
//----------------------------------------------------------------------------
mesh::MeshFunction<int>
XDMFFile::read_mf_int(std::shared_ptr<const mesh::Mesh> mesh,
                      std::string name) const
{
  return read_mesh_function<int>(mesh, name);
}
//----------------------------------------------------------------------------
mesh::MeshFunction<std::size_t>
XDMFFile::read_mf_size_t(std::shared_ptr<const mesh::Mesh> mesh,
                         std::string name) const
{
  return read_mesh_function<std::size_t>(mesh, name);
}
//----------------------------------------------------------------------------
mesh::MeshFunction<double>
XDMFFile::read_mf_double(std::shared_ptr<const mesh::Mesh> mesh,
                         std::string name) const
{
  return read_mesh_function<double>(mesh, name);
}
//----------------------------------------------------------------------------
std::tuple<mesh::CellType::Type, EigenRowArrayXXd, EigenRowArrayXXi64,
           std::vector<std::int64_t>>
XDMFFile::read_mesh_data(MPI_Comm comm) const
{
  // Extract parent filepath (required by HDF5 when XDMF stores relative
  // path of the HDF5 files(s) and the XDMF is not opened from its own
  // directory)
  boost::filesystem::path xdmf_filename(_filename);
  const boost::filesystem::path parent_path = xdmf_filename.parent_path();

  if (!boost::filesystem::exists(xdmf_filename))
    throw std::runtime_error("Cannot open XDMF file. File does not exists.");

  // Load XML doc from file
  pugi::xml_document xml_doc;
  pugi::xml_parse_result result = xml_doc.load_file(_filename.c_str());
  assert(result);

  // Get XDMF node
  pugi::xml_node xdmf_node = xml_doc.child("Xdmf");
  assert(xdmf_node);

  // Get domain node
  pugi::xml_node domain_node = xdmf_node.child("Domain");
  assert(domain_node);

  // Get grid node
  pugi::xml_node grid_node = domain_node.child("Grid");
  assert(grid_node);

  // Get topology node
  pugi::xml_node topology_node = grid_node.child("Topology");
  assert(topology_node);

  // Get cell type
  const auto cell_type_str = xdmf_utils::get_cell_type(topology_node);

  const int degree = cell_type_str.second;
  if (degree == 2)
    LOG(WARNING) << "Caution: reading quadratic mesh";

  // Get toplogical dimensions
  std::unique_ptr<mesh::CellType> cell_type(
      mesh::CellType::create(cell_type_str.first));
  assert(cell_type);

  // Get geometry node
  pugi::xml_node geometry_node = grid_node.child("Geometry");
  assert(geometry_node);

  // Determine geometric dimension
  pugi::xml_attribute geometry_type_attr
      = geometry_node.attribute("GeometryType");
  assert(geometry_type_attr);
  int gdim = -1;
  const std::string geometry_type = geometry_type_attr.value();
  if (geometry_type == "XY")
    gdim = 2;
  else if (geometry_type == "XYZ")
    gdim = 3;
  else
  {
    throw std::runtime_error("Cannot determine geometric dimension. "
                             "GeometryType \""
                             + geometry_type
                             + "\" in XDMF file is unknown or unsupported");
  }

  // Get number of points from Geometry dataitem node
  pugi::xml_node geometry_data_node = geometry_node.child("DataItem");
  assert(geometry_data_node);
  const std::vector<std::int64_t> gdims
      = xdmf_utils::get_dataset_shape(geometry_data_node);
  assert(gdims.size() == 2);
  assert(gdims[1] == gdim);

  // Get topology dataset node
  pugi::xml_node topology_data_node = topology_node.child("DataItem");
  assert(topology_data_node);
  const std::vector<std::int64_t> tdims
      = xdmf_utils::get_dataset_shape(topology_data_node);
  const std::size_t npoint_per_cell = tdims[1];

  // If this process is not in the (new) communicator, it will be MPI_COMM_NULL.
  if (comm != MPI_COMM_NULL)
  {
    // Geometry data
    const auto geometry_data
        = xdmf_read::get_dataset<double>(comm, geometry_data_node, parent_path);
    const std::size_t num_local_points = geometry_data.size() / gdim;
    Eigen::Map<const EigenRowArrayXXd> points(geometry_data.data(),
                                              num_local_points, gdim);

    // Topology data
    const std::vector<std::int64_t> tdims
        = xdmf_utils::get_dataset_shape(topology_data_node);
    const auto topology_data = xdmf_read::get_dataset<std::int64_t>(
        comm, topology_data_node, parent_path);
    const std::size_t num_local_cells = topology_data.size() / npoint_per_cell;
    Eigen::Map<const EigenRowArrayXXi64> cells(
        topology_data.data(), num_local_cells, npoint_per_cell);

    // Set cell global indices by adding offset
    const std::int64_t cell_index_offset
        = MPI::global_offset(_mpi_comm.comm(), num_local_cells, true);
    std::vector<std::int64_t> global_cell_indices(num_local_cells);
    std::iota(global_cell_indices.begin(), global_cell_indices.end(),
              cell_index_offset);

    return std::make_tuple(std::move(cell_type->cell_type()), std::move(points),
                           std::move(cells), std::move(global_cell_indices));
  }
  else
  {
    // Create empty mesh data for processes that don't belong to the
    // communicator.
    const std::size_t num_local_cells = 0;
    MPI::global_offset(_mpi_comm.comm(), num_local_cells, true);
    EigenRowArrayXXd points(num_local_cells, gdim);
    EigenRowArrayXXi64 cells(num_local_cells, npoint_per_cell);
    std::vector<std::int64_t> global_cell_indices(num_local_cells);

    return std::make_tuple(std::move(cell_type->cell_type()), std::move(points),
                           std::move(cells), std::move(global_cell_indices));
  }
}
//----------------------------------------------------------------------------
mesh::Mesh XDMFFile::read_mesh(const mesh::GhostMode ghost_mode) const
{

  mesh::CellType::Type cell_type;
  EigenRowArrayXXd points;
  EigenRowArrayXXi64 cells;
  std::vector<std::int64_t> global_cell_indices;

  // Read local mesh data
  std::tie(cell_type, points, cells, global_cell_indices)
      = read_mesh_data(_mpi_comm.comm());

  return mesh::Partitioning::build_distributed_mesh(
<<<<<<< HEAD
      _mpi_comm.comm(), cell_type, points, cells, global_cell_indices,
=======
      _mpi_comm.comm(), cell_type->type, points, cells, global_cell_indices,
>>>>>>> f1060ea9
      ghost_mode);
}
//----------------------------------------------------------------------------
function::Function
XDMFFile::read_checkpoint(std::shared_ptr<const function::FunctionSpace> V,
                          std::string func_name, std::int64_t counter) const
{
  LOG(INFO) << "Reading function \"" << func_name << "\" from XDMF file \""
            << _filename << "\" with counter " << counter;

  // Extract parent filepath (required by HDF5 when XDMF stores relative path
  // of the HDF5 files(s) and the XDMF is not opened from its own directory)
  boost::filesystem::path xdmf_filename(_filename);
  const boost::filesystem::path parent_path = xdmf_filename.parent_path();

  if (!boost::filesystem::exists(xdmf_filename))
  {
    throw std::runtime_error("Cannot open XDMF file. "
                             "XDMF file \""
                             + _filename + "\" does not exist");
  }

  // Read XML nodes = parse XML document

  // Load XML doc from file
  pugi::xml_document xml_doc;
  pugi::xml_parse_result result = xml_doc.load_file(_filename.c_str());
  assert(result);

  // Find grid with name equal to the name of function we're about
  // to save and given counter

  // If counter is negative then read with respect to last element, i.e.
  // counter = -1 == last element, counter = -2 == one before last etc.
  std::string selector;
  if (counter < -1)
    selector = "position()=last()" + std::to_string(counter + 1);
  else if (counter == -1)
    selector = "position()=last()";
  else
    selector = "@Name='" + func_name + "_" + std::to_string(counter) + "'";

  pugi::xml_node grid_node
      = xml_doc
            .select_node(("/Xdmf/Domain/Grid[@CollectionType='Temporal' and "
                          "@Name='"
                          + func_name + "']/Grid[" + selector + "]")
                             .c_str())
            .node();
  assert(grid_node);

#ifdef PETSC_USE_COMPLEX
  // Find FE attribute node of the real component (default)
  pugi::xml_node fe_attribute_node
      = grid_node
            .select_node(("Attribute[@ItemType=\"FiniteElementFunction\" and"
                          "@Name='real_"
                          + func_name + "']")
                             .c_str())
            .node();
#else
  pugi::xml_node fe_attribute_node
      = grid_node.select_node("Attribute[@ItemType=\"FiniteElementFunction\"]")
            .node();
#endif

  assert(fe_attribute_node);
  // Get cells dofs indices = dofmap
  pugi::xml_node cell_dofs_dataitem
      = fe_attribute_node.select_node("DataItem[position()=1]").node();
  assert(cell_dofs_dataitem);

  // Get vector
  pugi::xml_node vector_dataitem
      = fe_attribute_node.select_node("DataItem[position()=2]").node();
  assert(vector_dataitem);

  // Get number of dofs per cell
  pugi::xml_node x_cell_dofs_dataitem
      = fe_attribute_node.select_node("DataItem[position()=3]").node();
  assert(x_cell_dofs_dataitem);

  // Get cell ordering
  pugi::xml_node cells_dataitem
      = fe_attribute_node.select_node("DataItem[position()=4]").node();
  assert(cells_dataitem);

  // Read dataitems

  // Get existing mesh and dofmap - these should be pre-existing
  // and set up by user when defining the function::Function
  assert(V);
  assert(V->mesh);
  const mesh::Mesh& mesh = *V->mesh;
  assert(V->dofmap);
  const fem::DofMap& dofmap = *V->dofmap;

  // Read cell ordering
  std::vector<std::size_t> cells = xdmf_read::get_dataset<std::size_t>(
      _mpi_comm.comm(), cells_dataitem, parent_path);

  const std::vector<std::int64_t> x_cell_dofs_shape
      = xdmf_utils::get_dataset_shape(cells_dataitem);

  // Divide cells equally between processes
  std::array<std::int64_t, 2> cell_range
      = dolfin::MPI::local_range(_mpi_comm.comm(), x_cell_dofs_shape[0]);

  // Read number of dofs per cell
  std::vector<std::int64_t> x_cell_dofs = xdmf_read::get_dataset<std::int64_t>(
      _mpi_comm.comm(), x_cell_dofs_dataitem, parent_path,
      {{cell_range[0], cell_range[1] + 1}});

  // Read cell dofmaps
  std::vector<PetscInt> cell_dofs = xdmf_read::get_dataset<PetscInt>(
      _mpi_comm.comm(), cell_dofs_dataitem, parent_path,
      {{x_cell_dofs.front(), x_cell_dofs.back()}});

  const std::vector<std::int64_t> vector_shape
      = xdmf_utils::get_dataset_shape(vector_dataitem);
  const std::size_t num_global_dofs = vector_shape[0];

  // Divide vector between processes
  const std::array<std::int64_t, 2> input_vector_range
      = MPI::local_range(_mpi_comm.comm(), num_global_dofs);

#ifdef PETSC_USE_COMPLEX
  // Read real component of function vector
  std::vector<double> real_vector = xdmf_read::get_dataset<double>(
      _mpi_comm.comm(), vector_dataitem, parent_path, input_vector_range);

  // Find FE attribute node of the imaginary component
  pugi::xml_node imag_fe_attribute_node
      = grid_node
            .select_node(("Attribute[@ItemType=\"FiniteElementFunction\" and"
                          "@Name='imag_"
                          + func_name + "']")
                             .c_str())
            .node();
  assert(imag_fe_attribute_node);

  // Get extra FE attribute of the imaginary component
  pugi::xml_node imag_vector_dataitem
      = imag_fe_attribute_node.select_node("DataItem[position()=2]").node();
  assert(imag_vector_dataitem);

  // Read imaginary component of function vector
  std::vector<double> imag_vector = xdmf_read::get_dataset<double>(
      _mpi_comm.comm(), imag_vector_dataitem, parent_path, input_vector_range);

  assert(real_vector.size() == imag_vector.size());

  // Compose complex function vector
  std::vector<PetscScalar> vector;
  vector.reserve(real_vector.size());
  std::transform(begin(real_vector), end(real_vector), begin(imag_vector),
                 std::back_inserter(vector),
                 [](double r, double i) { return r + i * PETSC_i; });
#else
  // Read function vector
  std::vector<double> vector = xdmf_read::get_dataset<double>(
      _mpi_comm.comm(), vector_dataitem, parent_path, input_vector_range);
#endif

  function::Function u(V);
  HDF5Utility::set_local_vector_values(_mpi_comm.comm(), u.vector(), mesh,
                                       cells, cell_dofs, x_cell_dofs, vector,
                                       input_vector_range, dofmap);

  return u;
}
//----------------------------------------------------------------------------
template <typename T>
mesh::MeshFunction<T>
XDMFFile::read_mesh_function(std::shared_ptr<const mesh::Mesh> mesh,
                             std::string name) const
{
  // Load XML doc from file
  pugi::xml_document xml_doc;
  pugi::xml_parse_result result = xml_doc.load_file(_filename.c_str());
  assert(result);

  // Get XDMF node
  pugi::xml_node xdmf_node = xml_doc.child("Xdmf");
  assert(xdmf_node);

  // Get domain node
  pugi::xml_node domain_node = xdmf_node.child("Domain");
  assert(domain_node);

  // Check all top level Grid nodes for suitable dataset
  pugi::xml_node grid_node;
  pugi::xml_node value_node;

  // Using lambda to exit nested loops
  [&] {
    for (pugi::xml_node node : domain_node.children("Grid"))
    {
      for (pugi::xml_node attr_node : node.children("Attribute"))
      {
        if (attr_node
            and (name == "" or name == attr_node.attribute("Name").as_string()))
        {
          grid_node = node;
          value_node = attr_node;
          return;
        }
      }
    }
  }();

  // Check if a TimeSeries (old format), in which case the Grid will be down
  // one level
  if (!grid_node)
  {
    pugi::xml_node grid_node1 = domain_node.child("Grid");
    if (grid_node1)
    {
      for (pugi::xml_node node : grid_node1.children("Grid"))
      {
        pugi::xml_node attr_node = node.child("Attribute");
        if (attr_node
            and (name == "" or name == attr_node.attribute("Name").as_string()))
        {
          grid_node = node;
          value_node = attr_node;
          break;
        }
      }
    }
  }

  // Still can't find it
  if (!grid_node)
  {
    throw std::runtime_error("Mesh Grid with data Attribute not found in XDMF");
  }

  // Get topology node
  pugi::xml_node topology_node = grid_node.child("Topology");
  assert(topology_node);

  // Get cell type and topology of mesh::MeshFunction (may be different from
  // mesh::Mesh)
  const auto cell_type_str = xdmf_utils::get_cell_type(topology_node);
  assert(cell_type_str.second == 1);
  std::unique_ptr<mesh::CellType> cell_type(
      mesh::CellType::create(cell_type_str.first));
  assert(cell_type);
  const std::uint32_t num_vertices_per_cell = cell_type->num_entities(0);
  const std::uint32_t dim = cell_type->dim();

  const std::int64_t num_entities_global
      = xdmf_utils::get_num_cells(topology_node);

  // Ensure num_entities_global(cell_dim) is set and check dataset matches
  mesh::DistributedMeshTools::number_entities(*mesh, dim);
  assert(mesh->num_entities_global(dim) == num_entities_global);

  boost::filesystem::path xdmf_filename(_filename);
  const boost::filesystem::path parent_path = xdmf_filename.parent_path();

  // Get topology dataset
  pugi::xml_node topology_data_node = topology_node.child("DataItem");
  assert(topology_data_node);
  const auto topology_data = xdmf_read::get_dataset<std::int64_t>(
      mesh->mpi_comm(), topology_data_node, parent_path);
  assert(topology_data.size() % num_vertices_per_cell == 0);

  // Get value dataset
  pugi::xml_node value_data_node = value_node.child("DataItem");
  assert(value_data_node);
  std::vector<T> value_data = xdmf_read::get_dataset<T>(
      _mpi_comm.comm(), value_data_node, parent_path);

  // Create mesh function and scatter/gather data across processes
  mesh::MeshFunction<T> mf(mesh, dim, 0);
  xdmf_read::remap_meshfunction_data(mf, topology_data, value_data);

  return mf;
}
//-----------------------------------------------------------------------------
template <typename T>
void XDMFFile::write_mesh_function(const mesh::MeshFunction<T>& meshfunction)
{
  // Check that encoding
  if (_encoding == Encoding::ASCII and _mpi_comm.size() != 1)
  {
    throw std::runtime_error(
        "Cannot write ASCII XDMF in parallel (use HDF5 encoding).");
  }

  if (meshfunction.values().size() == 0)
    throw std::runtime_error("No values in MeshFunction");

  // Get mesh
  assert(meshfunction.mesh());
  std::shared_ptr<const mesh::Mesh> mesh = meshfunction.mesh();

  // Check if _xml_doc already has data. If not, create an outer structure
  // If it already has data, then we may append to it.

  pugi::xml_node domain_node;
  std::string hdf_filemode = "a";
  if (_xml_doc->child("Xdmf").empty())
  {
    // Reset pugi
    _xml_doc->reset();

    // Add XDMF node and version attribute
    _xml_doc->append_child(pugi::node_doctype)
        .set_value("Xdmf SYSTEM \"Xdmf.dtd\" []");
    pugi::xml_node xdmf_node = _xml_doc->append_child("Xdmf");
    assert(xdmf_node);
    xdmf_node.append_attribute("Version") = "3.0";
    xdmf_node.append_attribute("xmlns:xi") = "http://www.w3.org/2001/XInclude";

    // Add domain node and add name attribute
    domain_node = xdmf_node.append_child("Domain");
    hdf_filemode = "w";
  }
  else
    domain_node = _xml_doc->child("Xdmf").child("Domain");

  assert(domain_node);

  // Open a HDF5 file if using HDF5 encoding
  hid_t h5_id = -1;
  std::unique_ptr<HDF5File> h5_file;
  if (_encoding == Encoding::HDF5)
  {
    // Open file
    h5_file = std::make_unique<HDF5File>(
        mesh->mpi_comm(), xdmf_utils::get_hdf5_filename(_filename),
        hdf_filemode);
    assert(h5_file);

    // Get file handle
    h5_id = h5_file->h5_id();
  }

  const std::string mf_name = "/MeshFunction/" + std::to_string(_counter);

  // If adding a mesh::MeshFunction of topology dimension dim() to an existing
  // mesh::Mesh,
  // do not rewrite mesh::Mesh
  // FIXME: do some checks on the existing mesh::Mesh to make sure it is the
  // same
  // as the meshfunction's mesh.
  pugi::xml_node grid_node = domain_node.child("Grid");
  const std::size_t cell_dim = meshfunction.dim();
  const std::size_t tdim = mesh->topology().dim();
  const bool grid_empty = grid_node.empty();

  // Check existing mesh::Mesh for compatibility.
  if (!grid_empty)
  {
    pugi::xml_node topology_node = grid_node.child("Topology");
    assert(topology_node);
    auto cell_type_str = xdmf_utils::get_cell_type(topology_node);
    if (mesh::CellType::type2string(mesh->type().type) != cell_type_str.first)
    {
      throw std::runtime_error(
          "Incompatible Mesh type. Try writing the Mesh to XDMF first");
    }
  }

  if (grid_empty or cell_dim != tdim)
  {
    // Make new grid node
    grid_node = domain_node.append_child("Grid");
    assert(grid_node);
    grid_node.append_attribute("Name") = "mesh";
    grid_node.append_attribute("GridType") = "Uniform";

    // Make sure entities are numbered - only needed for  mesh::Edge in 3D in
    // parallel
    // FIXME: remove this once  mesh::Edge in 3D in parallel works properly
    mesh::DistributedMeshTools::number_entities(*mesh, cell_dim);

    xdmf_write::add_topology_data(_mpi_comm.comm(), grid_node, h5_id, mf_name,
                                  *mesh, cell_dim);

    // Add geometry node if none already, else link back to first existing
    // mesh::Mesh
    if (grid_empty)
    {
      xdmf_write::add_geometry_data(_mpi_comm.comm(), grid_node, h5_id, mf_name,
                                    *mesh);
    }
    else
    {
      // Add geometry node (reference)
      pugi::xml_node geometry_node = grid_node.append_child("Geometry");
      assert(geometry_node);
      geometry_node.append_attribute("Reference") = "XML";
      geometry_node.append_child(pugi::node_pcdata)
          .set_value("/Xdmf/Domain/Grid/Geometry");
    }
  }

  // Add attribute node with values
  pugi::xml_node attribute_node = grid_node.append_child("Attribute");
  assert(attribute_node);
  attribute_node.append_attribute("Name") = meshfunction.name.c_str();
  attribute_node.append_attribute("AttributeType") = "Scalar";
  attribute_node.append_attribute("Center") = "Cell";

  const std::int64_t num_values = mesh->num_entities_global(cell_dim);
  // Add attribute DataItem node and write data

  // Copy values to vector, removing duplicates
  std::vector<T> values = xdmf_write::compute_value_data(meshfunction);

  xdmf_write::add_data_item(_mpi_comm.comm(), attribute_node, h5_id,
                            mf_name + "/values", values, {num_values, 1}, "");

  // Save XML file (on process 0 only)
  if (_mpi_comm.rank() == 0)
    _xml_doc->save_file(_filename.c_str(), "  ");

  // Increment the counter, so we can save multiple mesh::MeshFunctions in one
  // file
  ++_counter;
}
//-----------------------------------------------------------------------------<|MERGE_RESOLUTION|>--- conflicted
+++ resolved
@@ -1461,11 +1461,7 @@
       = read_mesh_data(_mpi_comm.comm());
 
   return mesh::Partitioning::build_distributed_mesh(
-<<<<<<< HEAD
-      _mpi_comm.comm(), cell_type, points, cells, global_cell_indices,
-=======
       _mpi_comm.comm(), cell_type->type, points, cells, global_cell_indices,
->>>>>>> f1060ea9
       ghost_mode);
 }
 //----------------------------------------------------------------------------
