// Copyright (C) 2012 Chris N Richardson
//
// This file is part of DOLFIN (https://www.fenicsproject.org)
//
// SPDX-License-Identifier:    LGPL-3.0-or-later

#include "HDF5File.h"
#include "HDF5Interface.h"
#include "HDF5Utility.h"
#include <Eigen/Dense>
#include <boost/filesystem.hpp>
#include <boost/unordered_map.hpp>
#include <cstdio>
#include <dolfin/common/IndexMap.h>
#include <dolfin/common/MPI.h>
#include <dolfin/common/Timer.h>
#include <dolfin/common/log.h>
#include <dolfin/fem/DofMap.h>
#include <dolfin/function/Function.h>
#include <dolfin/function/FunctionSpace.h>
#include <dolfin/la/PETScVector.h>
#include <dolfin/la/utils.h>
#include <dolfin/mesh/DistributedMeshTools.h>
#include <dolfin/mesh/Mesh.h>
#include <dolfin/mesh/MeshEntity.h>
#include <dolfin/mesh/MeshFunction.h>
#include <dolfin/mesh/MeshIterator.h>
#include <dolfin/mesh/MeshValueCollection.h>
#include <dolfin/mesh/Partitioning.h>
#include <dolfin/mesh/cell_types.h>
#include <fstream>
#include <iomanip>
#include <iostream>
#include <petscvec.h>
#include <string>

using namespace dolfin;
using namespace dolfin::io;

//-----------------------------------------------------------------------------
HDF5File::HDF5File(MPI_Comm comm, const std::string filename,
                   const std::string file_mode)
    : _hdf5_file_id(0), _mpi_comm(comm)
{
  // See https://www.hdfgroup.org/hdf5-quest.html#gzero on zero for
  // _hdf5_file_id(0)

  // Create directory, if required (create on rank 0)
  if (_mpi_comm.rank() == 0)
  {
    const boost::filesystem::path path(filename);
    if (path.has_parent_path()
        && !boost::filesystem::is_directory(path.parent_path()))
    {
      boost::filesystem::create_directories(path.parent_path());
      if (!boost::filesystem::is_directory(path.parent_path()))
      {
        throw std::runtime_error("Could not create directory \""
                                 + path.parent_path().string() + "\"");
      }
    }
  }

  // Wait until directory has been created
  _mpi_comm.barrier();

  // Open HDF5 file
  const bool mpi_io = _mpi_comm.size() > 1 ? true : false;
#ifndef H5_HAVE_PARALLEL
  if (mpi_io)
  {
    throw std::runtime_error(
        "Cannot open file. HDF5 has not been compiled with support for MPI");
  }
#endif
  _hdf5_file_id
      = HDF5Interface::open_file(_mpi_comm.comm(), filename, file_mode, mpi_io);
  assert(_hdf5_file_id > 0);
}
//-----------------------------------------------------------------------------
HDF5File::~HDF5File() { close(); }
//-----------------------------------------------------------------------------
void HDF5File::close()
{
  // Close HDF5 file
  if (_hdf5_file_id > 0)
    HDF5Interface::close_file(_hdf5_file_id);
  _hdf5_file_id = 0;
}
//-----------------------------------------------------------------------------
void HDF5File::flush()
{
  assert(_hdf5_file_id > 0);
  HDF5Interface::flush_file(_hdf5_file_id);
}
//-----------------------------------------------------------------------------
void HDF5File::write(const std::vector<Eigen::Vector3d>& points,
                     const std::string dataset_name)
{
  assert(points.size() > 0);
  assert(_hdf5_file_id > 0);

  // Pack data
  const std::size_t n = points.size();
  Eigen::Array<double, Eigen::Dynamic, Eigen::Dynamic, Eigen::RowMajor> x(n, 3);
  for (std::size_t i = 0; i < n; ++i)
    for (std::size_t j = 0; j < 3; ++j)
      x(i, j) = points[i][j];

  const bool mpi_io = _mpi_comm.size() > 1 ? true : false;
  write_data(dataset_name, x, mpi_io);
}
//-----------------------------------------------------------------------------
void HDF5File::write(const std::vector<double>& values,
                     const std::string dataset_name)
{
  std::vector<std::int64_t> global_size(
      1, MPI::sum(_mpi_comm.comm(), values.size()));
  const bool mpi_io = _mpi_comm.size() > 1 ? true : false;
  write_data(dataset_name, values, global_size, mpi_io);
}
//-----------------------------------------------------------------------------
void HDF5File::write(const la::PETScVector& x, const std::string dataset_name)
{
  assert(x.size() > 0);
  assert(_hdf5_file_id > 0);

  // Get all local data
  PetscErrorCode ierr;
  const PetscScalar* x_ptr = nullptr;
  ierr = VecGetArrayRead(x.vec(), &x_ptr);
  if (ierr != 0)
    la::petsc_error(ierr, __FILE__, "VecGetArrayRead");

  // Write data to file
  const auto local_range = x.local_range();
  const std::vector<std::int64_t> global_size(1, x.size());
  const bool mpi_io = _mpi_comm.size() > 1 ? true : false;
  HDF5Interface::write_dataset(_hdf5_file_id, dataset_name, x_ptr, local_range,
                               global_size, mpi_io, chunking);

  ierr = VecRestoreArrayRead(x.vec(), &x_ptr);
  if (ierr != 0)
    la::petsc_error(ierr, __FILE__, "VecRestoreArrayRead");

  // Add partitioning attribute to dataset
  std::vector<std::size_t> partitions;
  std::vector<std::size_t> local_range_first(1, local_range[0]);
  MPI::gather(_mpi_comm.comm(), local_range_first, partitions);
  MPI::broadcast(_mpi_comm.comm(), partitions);

  HDF5Interface::add_attribute(_hdf5_file_id, dataset_name, "partition",
                               partitions);
}
//-----------------------------------------------------------------------------
la::PETScVector HDF5File::read_vector(MPI_Comm comm,
                                      const std::string dataset_name,
                                      const bool use_partition_from_file) const
{
  assert(_hdf5_file_id > 0);

  // Check for data set exists
  if (!HDF5Interface::has_dataset(_hdf5_file_id, dataset_name))
  {
    throw std::runtime_error("Cannot read vector from file. "
                             "Data set with name \""
                             + dataset_name + "\" does not exist");
  }

  // Get dataset rank
  const std::size_t rank
      = HDF5Interface::dataset_rank(_hdf5_file_id, dataset_name);
  if (rank != 1)
    LOG(WARNING) << "Reading non-scalar data in HDF5 Vector";

  // Get global dataset size
  const std::vector<std::int64_t> data_shape
      = HDF5Interface::get_dataset_shape(_hdf5_file_id, dataset_name);

  // Check that rank is 1 or 2
  assert(data_shape.size() == 1
         or (data_shape.size() == 2 and data_shape[1] == 1));

  // Initialize vector
  std::array<std::int64_t, 2> range;
  if (use_partition_from_file)
  {
    // Get partition from file
    std::vector<std::size_t> partitions
        = HDF5Interface::get_attribute<std::vector<std::size_t>>(
            _hdf5_file_id, dataset_name, "partition");

    // Check that number of MPI processes matches partitioning
    if (_mpi_comm.size() != partitions.size())
    {
      throw std::runtime_error("Different number of processes used when "
                               "writing. Cannot restore partitioning");
    }

    // Add global size at end of partition vectors
    partitions.push_back(data_shape[0]);

    // Initialise vector
    const std::size_t process_num = _mpi_comm.rank();
    range = {{(std::int64_t)partitions[process_num],
              (std::int64_t)partitions[process_num + 1]}};
  }
  else
  {
    range = MPI::local_range(comm, data_shape[0]);
  }
  Eigen::Array<PetscInt, Eigen::Dynamic, 1> ghosts;
  la::PETScVector x(comm, range, ghosts, 1);

  // Get local range
  const std::array<std::int64_t, 2> local_range = x.local_range();

  // Read data from file
  std::vector<PetscScalar> data = HDF5Interface::read_dataset<PetscScalar>(
      _hdf5_file_id, dataset_name, local_range);

  // Set data
  PetscErrorCode ierr;
  PetscScalar* x_ptr = nullptr;
  ierr = VecGetArray(x.vec(), &x_ptr);
  if (ierr != 0)
    la::petsc_error(ierr, __FILE__, "VecGetArray");
  std::copy(data.begin(), data.end(), x_ptr);
  ierr = VecRestoreArray(x.vec(), &x_ptr);
  if (ierr != 0)
    la::petsc_error(ierr, __FILE__, "VecRestoreArray");

  return x;
}
//-----------------------------------------------------------------------------
void HDF5File::write(const mesh::Mesh& mesh, const std::string name)
{
  write(mesh, mesh.topology().dim(), name);
}
//-----------------------------------------------------------------------------
void HDF5File::write(const mesh::Mesh& mesh, int cell_dim,
                     const std::string name)
{
  // FIXME: break up this function

  common::Timer t0("HDF5: write mesh to file");

  const int tdim = mesh.topology().dim();
  const int gdim = mesh.geometry().dim();

  const bool mpi_io = _mpi_comm.size() > 1 ? true : false;
  assert(_hdf5_file_id > 0);

  mesh::CellType cell_type = mesh::cell_entity_type(mesh.cell_type, cell_dim);
  std::size_t num_cell_points = mesh::cell_num_entities(cell_type, 0);

  // ---------- Vertices (coordinates)
  {
    // Write vertex data to HDF5 file
    const std::string coord_dataset = name + "/coordinates";

    // Copy coordinates and indices and remove off-process values
    EigenRowArrayXXd _vertex_coords;
    if (!mpi_io)
      _vertex_coords = mesh.geometry().points();
    else
    {
      _vertex_coords = mesh::DistributedMeshTools::reorder_by_global_indices(
          mesh.mpi_comm(), mesh.geometry().points(),
          mesh.geometry().global_indices());
    }

    Eigen::Map<Eigen::Array<double, Eigen::Dynamic, 3, Eigen::RowMajor>> varray(
        _vertex_coords.data(), _vertex_coords.size() / 3, 3);

    Eigen::Array<double, Eigen::Dynamic, Eigen::Dynamic, Eigen::RowMajor>
        vertex_coords(varray.rows(), gdim);
    vertex_coords = varray.block(0, 0, varray.rows(), gdim);

    // Write coordinates out from each process
    write_data(coord_dataset, vertex_coords, mpi_io);
  }

  // ---------- Topology
  {
    // Get/build topology data
    std::vector<std::int64_t> topological_data;
    topological_data.reserve(mesh.num_entities(cell_dim) * (num_cell_points));

    const auto& global_vertices = mesh.topology().global_indices(0);

    // Permutation to VTK ordering
    const std::vector<std::int8_t> perm = mesh::vtk_mapping(cell_type);

    if (cell_dim == tdim or !mpi_io)
    {
      // Usual case, with cell output, and/or none shared with another
      // process.
      if (cell_dim == 0)
      {
<<<<<<< HEAD
        for (auto& v : mesh::MeshRange<mesh::MeshEntity>(mesh, 0))
          topological_data.push_back(v.global_index());
=======
        for (auto& v : mesh::MeshRange<mesh::Vertex>(mesh))
          topological_data.push_back(global_vertices[v.index()]);
>>>>>>> 5b01a4eb
      }
      else
      {
        for (auto& c : mesh::MeshRange<mesh::MeshEntity>(mesh, cell_dim))
          for (int i = 0; i != c.num_entities(0); ++i)
          {
            const unsigned int local_idx = c.entities(0)[perm[i]];
            topological_data.push_back(global_vertices[local_idx]);
          }
      }
    }
    else
    {
      // If not already numbered, number entities of order cell_dim
      mesh::DistributedMeshTools::number_entities(mesh, cell_dim);

      // Drop duplicate topology for shared entities of less than mesh
      // dimension

      const int mpi_rank = _mpi_comm.rank();
      const std::map<std::int32_t, std::set<std::int32_t>>& shared_entities
          = mesh.topology().shared_entities(cell_dim);

      std::set<int> non_local_entities;
      if (mesh.topology().size(tdim) == mesh.topology().ghost_offset(tdim))
      {
        // No ghost cells - exclude shared entities which are on lower
        // rank processes
        for (auto sh = shared_entities.begin(); sh != shared_entities.end();
             ++sh)
        {
          const int lowest_proc = *(sh->second.begin());
          if (lowest_proc < mpi_rank)
            non_local_entities.insert(sh->first);
        }
      }
      else
      {
        // Iterate through ghost cells, adding non-ghost entities
        // which are in lower rank process cells to a set for
        // exclusion from output
        const std::vector<std::int32_t>& cell_owners
            = mesh.topology().cell_owner();
        const std::int32_t ghost_offset_c = mesh.topology().ghost_offset(tdim);
        const std::int32_t ghost_offset_e
            = mesh.topology().ghost_offset(cell_dim);
        for (auto& c : mesh::MeshRange<mesh::MeshEntity>(
                 mesh, tdim, mesh::MeshRangeType::GHOST))
        {
          assert(c.index() >= ghost_offset_c);
          const int cell_owner = cell_owners[c.index() - ghost_offset_c];
          for (auto& e : mesh::EntityRange<mesh::MeshEntity>(c, cell_dim))
          {
            const bool not_ghost = e.index() < ghost_offset_e;
            if (not_ghost and cell_owner < mpi_rank)
              non_local_entities.insert(e.index());
          }
        }
      }

      if (cell_dim == 0)
      {
        // Special case for mesh of points
        for (auto& v : mesh::MeshRange<mesh::MeshEntity>(mesh, 0))
        {
          if (non_local_entities.find(v.index()) == non_local_entities.end())
            topological_data.push_back(global_vertices[v.index()]);
        }
      }
      else
      {
        for (auto& ent : mesh::MeshRange<mesh::MeshEntity>(mesh, cell_dim))
        {
          // If not excluded, add to topology
          if (non_local_entities.find(ent.index()) == non_local_entities.end())
          {
            for (int i = 0; i < ent.num_entities(0); ++i)
            {
              const int local_idx = ent.entities(0)[perm[i]];
              topological_data.push_back(global_vertices[local_idx]);
            }
          }
        }
      }
    }

    // Write topology data
    const std::string topology_dataset = name + "/topology";
    std::vector<std::int64_t> global_size(2);
    global_size[0]
        = MPI::sum(_mpi_comm.comm(), topological_data.size() / num_cell_points);
    global_size[1] = num_cell_points;

    const std::int64_t num_cells = mpi_io ? mesh.num_entities_global(cell_dim)
                                          : mesh.num_entities(cell_dim);
    assert(global_size[0] == num_cells);
    write_data(topology_dataset, topological_data, global_size, mpi_io);

    // For cells, write the global cell index
    if (cell_dim == mesh.topology().dim())
    {
      const std::string cell_index_dataset = name + "/cell_indices";
      global_size.pop_back();
      const auto& cell_index_ref = mesh.topology().global_indices(cell_dim);
      const std::vector<std::int64_t> cells(
          cell_index_ref.begin(),
          cell_index_ref.begin() + mesh.topology().ghost_offset(cell_dim));
      write_data(cell_index_dataset, cells, global_size, mpi_io);
    }

    // Add cell type attribute
    HDF5Interface::add_attribute(_hdf5_file_id, topology_dataset, "celltype",
                                 mesh::to_string(cell_type));

    // Add partitioning attribute to dataset
    std::vector<std::size_t> partitions;
    const std::size_t topology_offset = MPI::global_offset(
        _mpi_comm.comm(), topological_data.size() / num_cell_points, true);

    std::vector<std::size_t> topology_offset_tmp(1, topology_offset);
    MPI::gather(_mpi_comm.comm(), topology_offset_tmp, partitions);
    MPI::broadcast(_mpi_comm.comm(), partitions);
    HDF5Interface::add_attribute(_hdf5_file_id, topology_dataset, "partition",
                                 partitions);
  }
}
//-----------------------------------------------------------------------------
void HDF5File::write(const mesh::MeshFunction<std::size_t>& meshfunction,
                     const std::string name)
{
  write_mesh_function(meshfunction, name);
}
//-----------------------------------------------------------------------------
mesh::MeshFunction<std::size_t>
HDF5File::read_mf_size_t(std::shared_ptr<const mesh::Mesh> mesh,
                         const std::string name) const
{
  return read_mesh_function<std::size_t>(mesh, name);
}
//-----------------------------------------------------------------------------
void HDF5File::write(const mesh::MeshFunction<int>& meshfunction,
                     const std::string name)
{
  write_mesh_function(meshfunction, name);
}
//-----------------------------------------------------------------------------
mesh::MeshFunction<int>
HDF5File::read_mf_int(std::shared_ptr<const mesh::Mesh> mesh,
                      const std::string name) const
{
  return read_mesh_function<int>(mesh, name);
}
//-----------------------------------------------------------------------------
void HDF5File::write(const mesh::MeshFunction<double>& meshfunction,
                     const std::string name)
{
  write_mesh_function(meshfunction, name);
}
//-----------------------------------------------------------------------------
mesh::MeshFunction<double>
HDF5File::read_mf_double(std::shared_ptr<const mesh::Mesh> mesh,
                         const std::string name) const
{
  return read_mesh_function<double>(mesh, name);
}
//-----------------------------------------------------------------------------
template <typename T>
mesh::MeshFunction<T>
HDF5File::read_mesh_function(std::shared_ptr<const mesh::Mesh> mesh,
                             const std::string mesh_name) const
{
  assert(mesh);
  assert(_hdf5_file_id > 0);

  const std::string topology_name = mesh_name + "/topology";

  if (!HDF5Interface::has_dataset(_hdf5_file_id, topology_name))
  {
    throw std::runtime_error("Cannot read topology dataset."
                             "Dataset \""
                             + topology_name + "\" not found");
  }

  // Look for Coordinates dataset - but not used
  const std::string coordinates_name = mesh_name + "/coordinates";
  if (!HDF5Interface::has_dataset(_hdf5_file_id, coordinates_name))
  {
    throw std::runtime_error("Cannot read coordinates dataset. "
                             "Dataset \""
                             + coordinates_name + "\" not found");
  }

  // Look for Values dataset
  const std::string values_name = mesh_name + "/values";
  if (!HDF5Interface::has_dataset(_hdf5_file_id, values_name))
  {
    throw std::runtime_error("Cannot read coordinates dataset. "
                             "Dataset \""
                             + values_name + "\" not found");
  }

  // --- Topology ---

  // Discover size of topology dataset
  const std::vector<std::int64_t> topology_shape
      = HDF5Interface::get_dataset_shape(_hdf5_file_id, topology_name);

  // Some consistency checks

  // FIXME: Will break for other non-simplex
  const std::int64_t num_global_cells = topology_shape[0];
  const std::size_t vertices_per_cell = topology_shape[1];
  const std::size_t dim = vertices_per_cell - 1;

  // Ensure num_entities_global(cell_dim) is set
  mesh::DistributedMeshTools::number_entities(*mesh, dim);

  if (num_global_cells != mesh->num_entities_global(dim))
  {
    throw std::runtime_error(
        "Cannot read meshfunction topology. Mesh dimension mismatch");
  }

  // Divide up cells ~equally between processes
  const std::array<std::int64_t, 2> cell_range
      = MPI::local_range(_mpi_comm.comm(), num_global_cells);
  const std::size_t num_read_cells = cell_range[1] - cell_range[0];

  // Read a block of cells
  std::vector<std::size_t> topology_data
      = HDF5Interface::read_dataset<std::size_t>(_hdf5_file_id, topology_name,
                                                 cell_range);

  // Wrap data as 2D array
  Eigen::Map<Eigen::Array<std::size_t, Eigen::Dynamic, Eigen::Dynamic,
                          Eigen::RowMajor>>
      topology_array(topology_data.data(), num_read_cells, vertices_per_cell);

  std::vector<T> value_data
      = HDF5Interface::read_dataset<T>(_hdf5_file_id, values_name, cell_range);

  // Now send the read data to each process on the basis of the first
  // vertex of the entity, since we do not know the global_index
  const std::size_t num_processes = _mpi_comm.size();
  const std::size_t max_vertex = mesh->num_entities_global(0);

  std::vector<std::vector<std::size_t>> send_topology(num_processes);
  std::vector<std::vector<T>> send_values(num_processes);
  for (Eigen::Index i = 0; i < topology_array.rows(); ++i)
  {
    std::sort(topology_array.row(i).data(),
              topology_array.row(i).data() + topology_array.row(i).cols());

    // Use first vertex to decide where to send this data
    assert(topology_array.row(i).cols() > 0);
    const std::size_t send_to_process
        = MPI::index_owner(_mpi_comm.comm(), topology_array(i, 0), max_vertex);

    send_topology[send_to_process].insert(
        send_topology[send_to_process].end(), topology_array.row(i).data(),
        topology_array.row(i).data() + topology_array.row(i).cols());

    send_values[send_to_process].push_back(value_data[i]);
  }

  std::vector<std::vector<std::size_t>> receive_topology(num_processes);
  std::vector<std::vector<T>> receive_values(num_processes);
  MPI::all_to_all(_mpi_comm.comm(), send_topology, receive_topology);
  MPI::all_to_all(_mpi_comm.comm(), send_values, receive_values);

  // Generate requests for data from remote processes, based on the
  // first vertex of the mesh::MeshEntities which belong on this process
  // Send our process number, and our local index, so it can come back
  // directly to the right place
  std::vector<std::vector<std::size_t>> send_requests(num_processes);
  const std::size_t process_number = _mpi_comm.rank();
  const std::vector<std::int64_t>& global_indices
      = mesh->topology().global_indices(0);
  for (auto& cell :
       mesh::MeshRange<mesh::MeshEntity>(*mesh, dim, mesh::MeshRangeType::ALL))
  {
    std::vector<std::size_t> cell_topology;
<<<<<<< HEAD
    for (auto& v : mesh::EntityRange<mesh::MeshEntity>(cell, 0))
      cell_topology.push_back(v.global_index());
=======
    for (auto& v : mesh::EntityRange<mesh::Vertex>(cell))
      cell_topology.push_back(global_indices[v.index()]);
>>>>>>> 5b01a4eb
    std::sort(cell_topology.begin(), cell_topology.end());

    // Use first vertex to decide where to send this request
    std::size_t send_to_process
        = MPI::index_owner(_mpi_comm.comm(), cell_topology.front(), max_vertex);
    // Map to this process and local index by appending to send data
    cell_topology.push_back(cell.index());
    cell_topology.push_back(process_number);
    send_requests[send_to_process].insert(send_requests[send_to_process].end(),
                                          cell_topology.begin(),
                                          cell_topology.end());
  }

  std::vector<std::vector<std::size_t>> receive_requests(num_processes);
  MPI::all_to_all(_mpi_comm.comm(), send_requests, receive_requests);

  // At this point, the data with its associated vertices is in
  // receive_values and receive_topology and the final destinations
  // are stored in receive_requests as
  // [vertices][index][process][vertices][index][process]...  Some
  // data will have more than one destination

  // Create a mapping from the topology vector to the desired data
  typedef boost::unordered_map<std::vector<std::size_t>, T> VectorKeyMap;
  VectorKeyMap cell_to_data;

  for (std::size_t i = 0; i < receive_values.size(); ++i)
  {
    assert(receive_values[i].size() * vertices_per_cell
           == receive_topology[i].size());
    std::vector<std::size_t>::iterator p = receive_topology[i].begin();
    for (std::size_t j = 0; j < receive_values[i].size(); ++j)
    {
      const std::vector<std::size_t> cell(p, p + vertices_per_cell);
      cell_to_data[cell] = receive_values[i][j];
      p += vertices_per_cell;
    }
  }

  // Clear vectors for reuse - now to send values and indices to final
  // destination
  send_topology = std::vector<std::vector<std::size_t>>(num_processes);
  send_values = std::vector<std::vector<T>>(num_processes);

  // Go through requests, which are stacked as [vertex, vertex, ...]
  // [index] [proc] etc.  Use the vertices as the key for the map
  // (above) to retrieve the data to send to proc
  for (std::size_t i = 0; i < receive_requests.size(); ++i)
  {
    for (std::vector<std::size_t>::iterator p = receive_requests[i].begin();
         p != receive_requests[i].end(); p += (vertices_per_cell + 2))
    {
      const std::vector<std::size_t> cell(p, p + vertices_per_cell);
      const std::size_t remote_index = *(p + vertices_per_cell);
      const std::size_t send_to_proc = *(p + vertices_per_cell + 1);

      const typename VectorKeyMap::iterator find_cell = cell_to_data.find(cell);
      assert(find_cell != cell_to_data.end());
      send_values[send_to_proc].push_back(find_cell->second);
      send_topology[send_to_proc].push_back(remote_index);
    }
  }

  MPI::all_to_all(_mpi_comm.comm(), send_topology, receive_topology);
  MPI::all_to_all(_mpi_comm.comm(), send_values, receive_values);

  // At this point, receive_topology should only list the local indices
  // and received values should have the appropriate values for each
  mesh::MeshFunction<T> mf(mesh, dim, 0);

  // Get reference to mesh function data array
  Eigen::Ref<Eigen::Array<T, Eigen::Dynamic, 1>> mf_values = mf.values();

  for (std::size_t i = 0; i < receive_values.size(); ++i)
  {
    assert(receive_values[i].size() == receive_topology[i].size());
    for (std::size_t j = 0; j < receive_values[i].size(); ++j)
      mf_values[receive_topology[i][j]] = receive_values[i][j];
  }

  return mf;
}
//-----------------------------------------------------------------------------
template <typename T>
void HDF5File::write_mesh_function(const mesh::MeshFunction<T>& meshfunction,
                                   const std::string name)
{
  if (meshfunction.values().size() == 0)
    throw std::runtime_error("Cannot save empty mesh::MeshFunction.");

  const mesh::Mesh& mesh = *meshfunction.mesh();
  const int cell_dim = meshfunction.dim();

  // Write a mesh for the mesh::MeshFunction - this will also globally
  // number the entities if needed
  write(mesh, cell_dim, name);

  // Storage for output values
  std::vector<T> data_values;

  if (cell_dim == mesh.topology().dim() || _mpi_comm.size() == 1)
  {
    // No duplicates - ignore ghost cells if present
    data_values.assign(meshfunction.values().data(),
                       meshfunction.values().data()
                           + mesh.topology().ghost_offset(cell_dim));
  }
  else
  {
    // In parallel and not CellFunction
    data_values.reserve(mesh.num_entities(cell_dim));

    // Drop duplicate data
    const int tdim = mesh.topology().dim();
    const int mpi_rank = _mpi_comm.rank();
    const std::map<std::int32_t, std::set<std::int32_t>>& shared_entities
        = mesh.topology().shared_entities(cell_dim);

    std::set<int> non_local_entities;
    if (mesh.topology().size(tdim) == mesh.topology().ghost_offset(tdim))
    {
      // No ghost cells
      // Exclude shared entities which are on lower rank processes
      for (auto sh = shared_entities.begin(); sh != shared_entities.end(); ++sh)
      {
        const int lowest_proc = *(sh->second.begin());
        if (lowest_proc < mpi_rank)
          non_local_entities.insert(sh->first);
      }
    }
    else
    {
      // Iterate through ghost cells, adding non-ghost entities which are
      // shared from lower rank process cells to a set for exclusion
      // from output
      const std::vector<std::int32_t>& cell_owners
          = mesh.topology().cell_owner();
      const std::int32_t ghost_offset_c = mesh.topology().ghost_offset(tdim);
      const std::int32_t ghost_offset_e
          = mesh.topology().ghost_offset(cell_dim);
      for (auto& c : mesh::MeshRange<mesh::MeshEntity>(
               mesh, tdim, mesh::MeshRangeType::GHOST))
      {
        assert(c.index() >= ghost_offset_c);
        const int cell_owner = cell_owners[c.index() - ghost_offset_c];
        for (auto& e : mesh::EntityRange<mesh::MeshEntity>(c, cell_dim))
        {
          const bool not_ghost = e.index() < ghost_offset_e;
          if (not_ghost and cell_owner < mpi_rank)
            non_local_entities.insert(e.index());
        }
      }
    }

    // Get reference to mesh function data array
    Eigen::Ref<const Eigen::Array<T, Eigen::Dynamic, 1>> mf_values
        = meshfunction.values();

    for (auto& e : mesh::MeshRange<mesh::MeshEntity>(mesh, cell_dim))
    {
      if (non_local_entities.find(e.index()) == non_local_entities.end())
        data_values.push_back(mf_values[e.index()]);
    }
  }

  // Write values to HDF5
  std::vector<std::int64_t> global_size(
      1, MPI::sum(_mpi_comm.comm(), data_values.size()));
  const bool mpi_io = _mpi_comm.size() > 1 ? true : false;
  write_data(name + "/values", data_values, global_size, mpi_io);
}
//-----------------------------------------------------------------------------
void HDF5File::write(const function::Function& u, const std::string name,
                     double timestamp)
{
  assert(_hdf5_file_id > 0);
  if (!HDF5Interface::has_dataset(_hdf5_file_id, name))
  {
    write(u, name);
    const std::size_t vec_count = 1;

    // if (!HDF5Interface::has_dataset(_hdf5_file_id, name))
    //  throw std::runtime_error("Setting attribute on dataset. Dataset does
    //  not exist");

    // FIXME: is this check required?
    if (HDF5Interface::has_attribute(_hdf5_file_id, name, "count"))
      HDF5Interface::delete_attribute(_hdf5_file_id, name, "count");
    HDF5Interface::add_attribute(_hdf5_file_id, name, "count", vec_count);

    const std::string vec_name = name + "/vector_0";
    // FIXME: is this check required?
    if (HDF5Interface::has_attribute(_hdf5_file_id, vec_name, "timestamp"))
      HDF5Interface::delete_attribute(_hdf5_file_id, vec_name, "timestamp");
    HDF5Interface::add_attribute(_hdf5_file_id, vec_name, "timestamp",
                                 timestamp);
  }
  else
  {
    // HDF5Attribute attr(_hdf5_file_id, name);

    if (!HDF5Interface::has_attribute(_hdf5_file_id, name, "count"))
    {
      throw std::runtime_error(
          "Function dataset does not contain a series 'count' attribute");
    }

    // Get count of vectors in dataset, and increment
    std::size_t vec_count = HDF5Interface::get_attribute<std::size_t>(
        _hdf5_file_id, name, "count");

    std::string vec_name = name + "/vector_" + std::to_string(vec_count);
    ++vec_count;
    if (HDF5Interface::has_attribute(_hdf5_file_id, name, "count"))
      HDF5Interface::delete_attribute(_hdf5_file_id, name, "count");
    HDF5Interface::add_attribute(_hdf5_file_id, name, "count", vec_count);

    // Write new vector and save timestamp
    write(u.vector(), vec_name);
    if (HDF5Interface::has_attribute(_hdf5_file_id, vec_name, "timestamp"))
      HDF5Interface::delete_attribute(_hdf5_file_id, vec_name, "timestamp");
    HDF5Interface::add_attribute(_hdf5_file_id, vec_name, "timestamp",
                                 timestamp);
  }
}
//-----------------------------------------------------------------------------
void HDF5File::write(const function::Function& u, const std::string name)
{
  common::Timer t0("HDF5: write function::Function");
  assert(_hdf5_file_id > 0);

  // Get mesh and dofmap
  assert(u.function_space()->mesh);
  const mesh::Mesh& mesh = *u.function_space()->mesh;

  assert(u.function_space()->dofmap);
  const fem::DofMap& dofmap = *u.function_space()->dofmap;

  // FIXME:
  // Possibly sort cell_dofs into global cell order before writing?

  // Save data in compressed format with an index to mark out
  // the start of each row

  const std::size_t tdim = mesh.topology().dim();
  std::vector<PetscInt> cell_dofs;
  std::vector<std::size_t> x_cell_dofs;
  const std::size_t n_cells = mesh.topology().ghost_offset(tdim);
  x_cell_dofs.reserve(n_cells);

  Eigen::Array<std::int64_t, Eigen::Dynamic, 1> local_to_global_map
      = dofmap.index_map->indices(true);

  for (std::size_t i = 0; i != n_cells; ++i)
  {
    x_cell_dofs.push_back(cell_dofs.size());
    auto cell_dofs_i = dofmap.cell_dofs(i);
    for (Eigen::Index j = 0; j < cell_dofs_i.size(); ++j)
    {
      auto p = cell_dofs_i[j];
      assert(p < (PetscInt)local_to_global_map.size());
      cell_dofs.push_back(local_to_global_map[p]);
    }
  }

  // Add offset to CSR index to be seamless in parallel
  std::size_t offset
      = MPI::global_offset(_mpi_comm.comm(), cell_dofs.size(), true);
  std::transform(x_cell_dofs.begin(), x_cell_dofs.end(), x_cell_dofs.begin(),
                 std::bind2nd(std::plus<std::size_t>(), offset));

  const bool mpi_io = _mpi_comm.size() > 1 ? true : false;

  // Save DOFs on each cell
  std::vector<std::int64_t> global_size(
      1, MPI::sum(_mpi_comm.comm(), cell_dofs.size()));
  write_data(name + "/cell_dofs", cell_dofs, global_size, mpi_io);
  if (_mpi_comm.rank() == _mpi_comm.size() - 1)
    x_cell_dofs.push_back(global_size[0]);
  global_size[0] = mesh.num_entities_global(tdim) + 1;
  write_data(name + "/x_cell_dofs", x_cell_dofs, global_size, mpi_io);

  // Save cell ordering - copy to local vector and cut off ghosts
  std::vector<std::size_t> cells(mesh.topology().global_indices(tdim).begin(),
                                 mesh.topology().global_indices(tdim).begin()
                                     + n_cells);

  global_size[0] = mesh.num_entities_global(tdim);
  write_data(name + "/cells", cells, global_size, mpi_io);

  HDF5Interface::add_attribute(_hdf5_file_id, name, "signature",
                               u.function_space()->element->signature());

  // Save vector
  write(u.vector(), name + "/vector_0");
}
//-----------------------------------------------------------------------------
function::Function
HDF5File::read(std::shared_ptr<const function::FunctionSpace> V,
               const std::string name) const
{
  common::Timer t0("HDF5: read function::Function");
  assert(_hdf5_file_id > 0);

  // FIXME: This routine is long and involves a lot of MPI, but it
  // should work for the general case of reading a function that was
  // written from a different number of processes.  Memory efficiency
  // could be improved by limiting the scope of some of the temporary
  // variables

  std::string basename = name;
  std::string vector_dataset_name = name + "/vector_0";

  // Check that the name we have been given corresponds to a "group"
  // If not, then maybe we have been given the vector dataset name
  // directly, so the group name should be one level up.
  if (!HDF5Interface::has_group(_hdf5_file_id, basename))
  {
    basename = name.substr(0, name.rfind("/"));
    vector_dataset_name = name;
  }

  const std::string cells_dataset_name = basename + "/cells";
  const std::string cell_dofs_dataset_name = basename + "/cell_dofs";
  const std::string x_cell_dofs_dataset_name = basename + "/x_cell_dofs";

  // Check datasets exist
  if (!HDF5Interface::has_group(_hdf5_file_id, basename))
  {
    throw std::runtime_error("Cannot read function from file"
                             "Group with name \""
                             + basename + "\" does not exist");
  }

  if (!HDF5Interface::has_dataset(_hdf5_file_id, cells_dataset_name))
  {
    throw std::runtime_error("Cannot read function from file"
                             "Dataset with name \""
                             + cells_dataset_name + "\" does not exist");
  }

  if (!HDF5Interface::has_dataset(_hdf5_file_id, cell_dofs_dataset_name))
  {
    throw std::runtime_error("Cannot read function from file"
                             "Dataset with name \""
                             + cell_dofs_dataset_name + "\" does not exist");
  }

  if (!HDF5Interface::has_dataset(_hdf5_file_id, x_cell_dofs_dataset_name))
  {
    throw std::runtime_error("Cannot read function from file"
                             "Dataset with name \""
                             + x_cell_dofs_dataset_name + "\" does not exist");
  }

  // Check if it has the vector_0-dataset. If not, it may be stored
  // with an older version, and instead have a vector-dataset.
  if (!HDF5Interface::has_dataset(_hdf5_file_id, vector_dataset_name))
  {
    std::string tmp_name = vector_dataset_name;
    const std::size_t N = vector_dataset_name.rfind("/vector_0");
    if (N != std::string::npos)
      vector_dataset_name = vector_dataset_name.substr(0, N) + "/vector";

    if (!HDF5Interface::has_dataset(_hdf5_file_id, vector_dataset_name))
    {
      throw std::runtime_error("Cannot read function from file"
                               "Dataset with name \""
                               + vector_dataset_name + "\" does not exist");
    }
  }

  // Create function
  function::Function u(V);

  // Get existing mesh and dofmap - these should be pre-existing
  // and set up by user when defining the function::Function
  assert(u.function_space()->mesh);
  const mesh::Mesh& mesh = *u.function_space()->mesh;
  assert(u.function_space()->dofmap);
  const fem::DofMap& dofmap = *u.function_space()->dofmap;

  // Get dimension of dataset
  const std::vector<std::int64_t> dataset_shape
      = HDF5Interface::get_dataset_shape(_hdf5_file_id, cells_dataset_name);
  const std::int64_t num_global_cells = dataset_shape[0];
  if (mesh.num_entities_global(mesh.topology().dim()) != num_global_cells)
  {
    throw std::runtime_error(
        "Cannot read function::Function from file. Number of "
        "global cells does not match.");
  }

  // Divide cells equally between processes
  const std::array<std::int64_t, 2> cell_range
      = MPI::local_range(_mpi_comm.comm(), num_global_cells);

  // Read cells
  std::vector<std::size_t> input_cells
      = HDF5Interface::read_dataset<std::size_t>(
          _hdf5_file_id, cells_dataset_name, cell_range);

  // Overlap reads of DOF indices, to get full range on each process
  std::vector<std::int64_t> x_cell_dofs
      = HDF5Interface::read_dataset<std::int64_t>(
          _hdf5_file_id, x_cell_dofs_dataset_name,
          {{cell_range[0], cell_range[1] + 1}});

  // Read cell-DOF maps
  std::vector<PetscInt> input_cell_dofs = HDF5Interface::read_dataset<PetscInt>(
      _hdf5_file_id, cell_dofs_dataset_name,
      {{x_cell_dofs.front(), x_cell_dofs.back()}});

  la::PETScVector& x = u.vector();

  const std::vector<std::int64_t> vector_shape
      = HDF5Interface::get_dataset_shape(_hdf5_file_id, vector_dataset_name);
  const std::int64_t num_global_dofs = vector_shape[0];
  assert(num_global_dofs == x.size());
  const std::array<std::int64_t, 2> input_vector_range
      = MPI::local_range(_mpi_comm.comm(), vector_shape[0]);

  std::vector<PetscScalar> input_values
      = HDF5Interface::read_dataset<PetscScalar>(
          _hdf5_file_id, vector_dataset_name, input_vector_range);

  // HDF5Utility::set_local_vector_values(_mpi_comm.comm(), x, mesh,
  // input_cells,
  //                                     input_cell_dofs, x_cell_dofs,
  //                                     input_values, input_vector_range,
  //                                     dofmap);
  HDF5Utility::set_local_vector_values(
      _mpi_comm.comm(), x, mesh, input_cells, input_cell_dofs, x_cell_dofs,
      input_values, input_vector_range, dofmap);

  return u;
}
//-----------------------------------------------------------------------------
void HDF5File::write(const mesh::MeshValueCollection<std::size_t>& mesh_values,
                     const std::string name)
{
  write_mesh_value_collection(mesh_values, name);
}
//-----------------------------------------------------------------------------
mesh::MeshValueCollection<std::size_t>
HDF5File::read_mvc_size_t(std::shared_ptr<const mesh::Mesh> mesh,
                          const std::string name) const
{
  return read_mesh_value_collection<std::size_t>(mesh, name);
}
//-----------------------------------------------------------------------------
void HDF5File::write(const mesh::MeshValueCollection<double>& mesh_values,
                     const std::string name)
{
  write_mesh_value_collection(mesh_values, name);
}
//-----------------------------------------------------------------------------
mesh::MeshValueCollection<double>
HDF5File::read_mvc_double(std::shared_ptr<const mesh::Mesh> mesh,
                          const std::string name) const
{
  return read_mesh_value_collection<double>(mesh, name);
}
//-----------------------------------------------------------------------------
void HDF5File::write(const mesh::MeshValueCollection<bool>& mesh_values,
                     const std::string name)
{
  // HDF5 does not implement bool, use int and copy

  mesh::MeshValueCollection<int> mvc_int(mesh_values.mesh(), mesh_values.dim());
  const std::map<std::pair<std::size_t, std::size_t>, bool>& values
      = mesh_values.values();
  for (auto mesh_value_it = values.begin(); mesh_value_it != values.end();
       ++mesh_value_it)
  {
    mvc_int.set_value(mesh_value_it->first.first, mesh_value_it->first.second,
                      mesh_value_it->second ? 1 : 0);
  }

  write_mesh_value_collection(mvc_int, name);
}
//-----------------------------------------------------------------------------
mesh::MeshValueCollection<bool>
HDF5File::read_mvc_bool(std::shared_ptr<const mesh::Mesh> mesh,
                        const std::string name) const
{
  // HDF5 does not implement bool, use int and copy

  auto mvc_int = read_mesh_value_collection<int>(mesh, name);

  const std::map<std::pair<std::size_t, std::size_t>, int>& values
      = mvc_int.values();
  mesh::MeshValueCollection<bool> mvc(mesh, mvc_int.dim());
  for (auto mesh_value_it = values.begin(); mesh_value_it != values.end();
       ++mesh_value_it)
  {
    mvc.set_value(mesh_value_it->first.first, mesh_value_it->first.second,
                  (mesh_value_it->second != 0));
  }

  return mvc;
}
//-----------------------------------------------------------------------------
template <typename T>
void HDF5File::write_mesh_value_collection(
    const mesh::MeshValueCollection<T>& mesh_values, const std::string name)
{
  assert(_hdf5_file_id > 0);

  const std::size_t dim = mesh_values.dim();
  std::shared_ptr<const mesh::Mesh> mesh = mesh_values.mesh();

  const std::map<std::pair<std::size_t, std::size_t>, T>& values
      = mesh_values.values();

  const mesh::CellType entity_type
      = mesh::cell_entity_type(mesh->cell_type, dim);
  const std::size_t num_vertices_per_entity
      = (dim == 0) ? 1 : mesh::num_cell_vertices(entity_type);

  std::vector<std::size_t> topology;
  std::vector<T> value_data;
  topology.reserve(values.size() * num_vertices_per_entity);
  value_data.reserve(values.size());

  const std::size_t tdim = mesh->topology().dim();
  mesh->create_connectivity(tdim, dim);
  const std::vector<std::int64_t>& global_indices
      = mesh->topology().global_indices(0);
  for (auto& p : values)
  {
    // mesh::MeshEntity cell = mesh::Cell(*mesh, p.first.first);
    mesh::MeshEntity cell(*mesh, tdim, p.first.first);
    if (dim != tdim)
    {
      const unsigned int entity_local_idx = cell.entities(dim)[p.first.second];
      cell = mesh::MeshEntity(*mesh, dim, entity_local_idx);
    }
<<<<<<< HEAD
    for (auto& v : mesh::EntityRange<mesh::MeshEntity>(cell, 0))
      topology.push_back(v.global_index());
=======
    for (auto& v : mesh::EntityRange<mesh::Vertex>(cell))
      topology.push_back(global_indices[v.index()]);
>>>>>>> 5b01a4eb
    value_data.push_back(p.second);
  }

  const bool mpi_io = _mpi_comm.size() > 1 ? true : false;
  std::vector<std::int64_t> global_size(2);

  global_size[0] = MPI::sum(_mpi_comm.comm(), values.size());
  global_size[1] = num_vertices_per_entity;

  write_data(name + "/topology", topology, global_size, mpi_io);

  global_size[1] = 1;
  write_data(name + "/values", value_data, global_size, mpi_io);
  HDF5Interface::add_attribute(_hdf5_file_id, name, "dimension",
                               mesh_values.dim());
}
//-----------------------------------------------------------------------------
template <typename T>
mesh::MeshValueCollection<T>
HDF5File::read_mesh_value_collection(std::shared_ptr<const mesh::Mesh> mesh,
                                     const std::string name) const
{
  common::Timer t1("HDF5: read mesh value collection");
  assert(_hdf5_file_id > 0);

  if (!HDF5Interface::has_group(_hdf5_file_id, name))
  {
    throw std::runtime_error("Cannot open MeshValueCollection dataset. "
                             "Group \""
                             + name + "\" not found in file");
  }

  std::size_t dim = HDF5Interface::get_attribute<std::size_t>(
      _hdf5_file_id, name, "dimension");
  assert(mesh);
  const mesh::CellType entity_type
      = mesh::cell_entity_type(mesh->cell_type, dim);
  const std::size_t num_verts_per_entity
      = mesh::cell_num_entities(entity_type, 0);

  const std::string values_name = name + "/values";
  const std::string topology_name = name + "/topology";

  if (!HDF5Interface::has_dataset(_hdf5_file_id, values_name))
  {
    throw std::runtime_error("Cannot open MeshValueCollection dataset. "
                             "Group \""
                             + values_name + "\" not found in file");
  }

  if (!HDF5Interface::has_dataset(_hdf5_file_id, topology_name))
  {
    throw std::runtime_error("Cannot open MeshValueCollection dataset. "
                             "Group \""
                             + topology_name + "\" not found in file");
  }

  // Check both datasets have the same number of entries
  const std::vector<std::int64_t> values_shape
      = HDF5Interface::get_dataset_shape(_hdf5_file_id, values_name);
  const std::vector<std::int64_t> topology_shape
      = HDF5Interface::get_dataset_shape(_hdf5_file_id, topology_name);
  assert(values_shape[0] == topology_shape[0]);

  // Divide range between processes
  const std::array<std::int64_t, 2> data_range
      = MPI::local_range(_mpi_comm.comm(), values_shape[0]);

  // Read local range of values and entities
  std::vector<T> values_data
      = HDF5Interface::read_dataset<T>(_hdf5_file_id, values_name, data_range);
  std::vector<std::size_t> topology_data
      = HDF5Interface::read_dataset<std::size_t>(_hdf5_file_id, topology_name,
                                                 data_range);

  /// Basically need to tabulate all entities by vertex, and get their
  /// local index, transmit them to a 'sorting' host.  Also send the
  /// read data to the 'sorting' hosts.

  // Ensure the mesh dimension is initialised
  mesh->create_entities(dim);
  std::size_t global_vertex_range = mesh->num_entities_global(0);
  std::vector<std::size_t> v(num_verts_per_entity);
  const std::size_t num_processes = _mpi_comm.size();

  // Calculate map from entity vertices to {process, local index}
  std::map<std::vector<std::size_t>, std::vector<std::size_t>> entity_map;

  std::vector<std::vector<std::size_t>> send_entities(num_processes);
  std::vector<std::vector<std::size_t>> recv_entities(num_processes);
  const std::vector<std::int64_t>& global_indices
      = mesh->topology().global_indices(0);
  for (auto& m : mesh::MeshRange<mesh::MeshEntity>(*mesh, dim))
  {
    if (dim == 0)
      v[0] = global_indices[m.index()];
    else
    {
      v.clear();
<<<<<<< HEAD
      for (auto& vtx : mesh::EntityRange<mesh::MeshEntity>(m, 0))
        v.push_back(vtx.global_index());
=======
      for (auto& vtx : mesh::EntityRange<mesh::Vertex>(m))
        v.push_back(global_indices[vtx.index()]);
>>>>>>> 5b01a4eb
      std::sort(v.begin(), v.end());
    }

    std::size_t dest
        = MPI::index_owner(_mpi_comm.comm(), v[0], global_vertex_range);
    send_entities[dest].push_back(m.index());
    send_entities[dest].insert(send_entities[dest].end(), v.begin(), v.end());
  }

  MPI::all_to_all(_mpi_comm.comm(), send_entities, recv_entities);

  for (std::size_t i = 0; i != num_processes; ++i)
  {
    for (auto it = recv_entities[i].cbegin(); it != recv_entities[i].cend();
         it += (num_verts_per_entity + 1))
    {
      std::copy(it + 1, it + num_verts_per_entity + 1, v.begin());
      auto map_it = entity_map.insert({v, {i, *it}});
      if (!map_it.second)
      {
        // Entry already exists, add to it
        map_it.first->second.push_back(i);
        map_it.first->second.push_back(*it);
      }
    }
  }

  // Send data from mesh::MeshValueCollection to sorting process

  std::vector<std::vector<T>> send_data(num_processes);
  std::vector<std::vector<T>> recv_data(num_processes);
  // Reset send/recv arrays
  send_entities = std::vector<std::vector<std::size_t>>(num_processes);
  recv_entities = std::vector<std::vector<std::size_t>>(num_processes);

  std::size_t i = 0;
  for (auto it = topology_data.begin(); it != topology_data.end();
       it += num_verts_per_entity)
  {
    std::partial_sort_copy(it, it + num_verts_per_entity, v.begin(), v.end());
    std::size_t dest
        = MPI::index_owner(_mpi_comm.comm(), v[0], global_vertex_range);
    send_entities[dest].insert(send_entities[dest].end(), v.begin(), v.end());
    send_data[dest].push_back(values_data[i]);
    ++i;
  }

  MPI::all_to_all(_mpi_comm.comm(), send_entities, recv_entities);
  MPI::all_to_all(_mpi_comm.comm(), send_data, recv_data);

  // Reset send arrays
  send_data = std::vector<std::vector<T>>(num_processes);
  send_entities = std::vector<std::vector<std::size_t>>(num_processes);

  // Locate entity in map, and send back to data to owning processes
  for (std::size_t i = 0; i != num_processes; ++i)
  {
    assert(recv_data[i].size() * num_verts_per_entity
           == recv_entities[i].size());

    for (std::size_t j = 0; j != recv_data[i].size(); ++j)
    {
      auto it = recv_entities[i].begin() + j * num_verts_per_entity;
      std::copy(it, it + num_verts_per_entity, v.begin());
      auto map_it = entity_map.find(v);

      if (map_it == entity_map.end())
      {
        throw std::runtime_error(
            "Cannot find entity in map when reading mesh::MeshValueCollection");
      }
      for (auto p = map_it->second.begin(); p != map_it->second.end(); p += 2)
      {
        const std::size_t dest = *p;
        assert(dest < num_processes);
        send_entities[dest].push_back(*(p + 1));
        send_data[dest].push_back(recv_data[i][j]);
      }
    }
  }

  // Send to owning processes and set in mesh::MeshValueCollection
  MPI::all_to_all(_mpi_comm.comm(), send_entities, recv_entities);
  MPI::all_to_all(_mpi_comm.comm(), send_data, recv_data);

  mesh::MeshValueCollection<T> mvc(mesh, dim);
  for (std::size_t i = 0; i != num_processes; ++i)
  {
    assert(recv_entities[i].size() == recv_data[i].size());
    for (std::size_t j = 0; j != recv_data[i].size(); ++j)
      mvc.set_value(recv_entities[i][j], recv_data[i][j]);
  }

  return mvc;
}
//-----------------------------------------------------------------------------
mesh::Mesh HDF5File::read_mesh(const std::string data_path,
                               bool use_partition_from_file,
                               const mesh::GhostMode ghost_mode) const
{
  assert(_hdf5_file_id > 0);

  // Check that topology data set is found in HDF5 file
  const std::string topology_path = data_path + "/topology";
  if (!HDF5Interface::has_dataset(_hdf5_file_id, topology_path))
  {
    throw std::runtime_error("Cannot read topology dataset. "
                             "Dataset \""
                             + topology_path + "\" not found");
  }

  // Get topology data
  std::string cell_type_str;
  if (HDF5Interface::has_attribute(_hdf5_file_id, topology_path, "celltype"))
  {
    cell_type_str = HDF5Interface::get_attribute<std::string>(
        _hdf5_file_id, topology_path, "celltype");
  }

  // Create CellType from string
  mesh::CellType cell_type = mesh::to_type(cell_type_str);

  // Check that coordinate data set is found in HDF5 file
  const std::string geometry_path = data_path + "/coordinates";
  if (!HDF5Interface::has_dataset(_hdf5_file_id, geometry_path))
  {
    throw std::runtime_error("Cannot read geometry dataset. "
                             "Dataset \""
                             + geometry_path + "\" not found");
  }

  // Get dimensions of coordinate dataset
  std::vector<std::int64_t> coords_shape
      = HDF5Interface::get_dataset_shape(_hdf5_file_id, geometry_path);
  assert(coords_shape.size() < 3);
  if (coords_shape.size() == 1)
  {
    throw std::runtime_error("Cannot determine geometric dimension from "
                             "one-dimensional array storage in HDF5 file");
  }
  else if (coords_shape.size() > 2)
  {
    throw std::runtime_error("Cannot determine geometric dimension from "
                             "high-rank array storage in HDF5 file");
  }

  // Extract geometric dimension
  int gdim = coords_shape[1];

  // Build mesh from data in HDF5 file
  return read_mesh(topology_path, geometry_path, gdim, cell_type, -1,
                   coords_shape[0], use_partition_from_file, ghost_mode);
}
//-----------------------------------------------------------------------------
mesh::Mesh HDF5File::read_mesh(const std::string topology_path,
                               const std::string geometry_path, const int gdim,
                               const mesh::CellType cell_type,
                               const std::int64_t expected_num_global_cells,
                               const std::int64_t expected_num_global_points,
                               bool use_partition_from_file,
                               const mesh::GhostMode ghost_mode) const
{
  // FIXME: This function is too big. Split up.

  common::Timer t("HDF5: read mesh");
  assert(_hdf5_file_id > 0);

  // --- Topology ---

  // Get number of vertices per cell from CellType
  const int num_vertices_per_cell = mesh::cell_num_entities(cell_type, 0);

  // Discover shape of the topology data set in HDF5 file
  std::vector<std::int64_t> topology_shape
      = HDF5Interface::get_dataset_shape(_hdf5_file_id, topology_path);

  // If cell type is encoded in HDF5, then check for consistency with cell
  // type passed into this function
  if (HDF5Interface::has_attribute(_hdf5_file_id, topology_path, "celltype"))
  {
    std::string cell_type_str = HDF5Interface::get_attribute<std::string>(
        _hdf5_file_id, topology_path, "celltype");
    if (cell_type != mesh::to_type(cell_type_str))
    {
      throw std::runtime_error(
          "Inconsistency between expected cell type and cell type "
          "attribute in HDF file");
    }
  }

  // Compute number of global cells (handle case that topology may be
  // arranged a 1D or 2D array)
  std::int64_t num_global_cells = 0;
  if (topology_shape.size() == 1)
  {
    assert(topology_shape[0] % num_vertices_per_cell == 0);
    num_global_cells = topology_shape[0] / num_vertices_per_cell;
  }
  else if (topology_shape.size() == 2)
  {
    num_global_cells = topology_shape[0];
    if (topology_shape[1] != num_vertices_per_cell)
    {
      throw std::runtime_error("Topology in HDF5 file has inconsistent size");
    }
  }
  else
  {
    throw std::runtime_error("Topology in HDF5 file has wrong shape");
  }

  // Check number of cells (global)
  if (expected_num_global_cells >= 0)
  {
    // Check number of cells for consistency with expected number of cells
    if (num_global_cells != expected_num_global_cells)
    {
      throw std::runtime_error(
          "Inconsistentcy between expected number of cells and number "
          "of cells in topology in HDF5 file");
    }
  }

  // FIXME: 'partition' is a poor descriptor
  // Get partition from file, if available
  std::vector<std::int64_t> cell_partitions;
  if (HDF5Interface::has_attribute(_hdf5_file_id, topology_path, "partition"))
  {
    cell_partitions = HDF5Interface::get_attribute<std::vector<std::int64_t>>(
        _hdf5_file_id, topology_path, "partition");
  }

  // Prepare range of cells to read on this process
  std::array<std::int64_t, 2> cell_range;

  // Check whether number of MPI processes matches partitioning, and
  // restore if possible
  if (_mpi_comm.size() == cell_partitions.size())
  {
    cell_partitions.push_back(num_global_cells);
    const std::size_t proc = _mpi_comm.rank();
    cell_range = {{cell_partitions[proc], cell_partitions[proc + 1]}};
  }
  else
  {
    if (use_partition_from_file)
      LOG(WARNING) << "Could not use partition from file: wrong size";

    // Divide up cells approximately equally between processes
    cell_range = MPI::local_range(_mpi_comm.comm(), num_global_cells);
  }

  // Get number of cells to read on this process
  const int num_local_cells = cell_range[1] - cell_range[0];

  // Modify range of array to read for flat HDF5 storage
  std::array<std::int64_t, 2> cell_data_range = cell_range;
  if (topology_shape.size() == 1)
  {
    cell_data_range[0] *= num_vertices_per_cell;
    cell_data_range[1] *= num_vertices_per_cell;
  }

  // Read a block of cells
  std::vector<std::int64_t> topology_data
      = HDF5Interface::read_dataset<std::int64_t>(_hdf5_file_id, topology_path,
                                                  cell_data_range);

  // FIXME: explain this more clearly.
  // Reconstruct mesh_name from topology_name - needed for
  // cell_indices
  std::string mesh_name = topology_path.substr(0, topology_path.rfind("/"));

  // Look for cell indices in dataset, and use if available.
  // Otherwise renumber from zero across processes
  std::vector<std::int64_t> global_cell_indices;
  global_cell_indices.clear();
  const std::string cell_indices_name = mesh_name + "/cell_indices";
  if (HDF5Interface::has_dataset(_hdf5_file_id, cell_indices_name))
  {
    global_cell_indices = HDF5Interface::read_dataset<std::int64_t>(
        _hdf5_file_id, cell_indices_name, cell_range);
  }
  else
  {
    global_cell_indices.resize(num_local_cells);
    std::iota(global_cell_indices.begin(), global_cell_indices.end(),
              cell_range[0]);
  }

  Eigen::Map<EigenRowArrayXXi64> cells(topology_data.data(), num_local_cells,
                                       num_vertices_per_cell);

  // --- Coordinates ---

  // Get dimensions of coordinate dataset
  std::vector<std::int64_t> coords_shape
      = HDF5Interface::get_dataset_shape(_hdf5_file_id, geometry_path);

  std::int64_t num_global_points = 0;
  if (coords_shape.size() == 1)
  {
    assert(coords_shape[0] % gdim == 0);
    num_global_points = coords_shape[0] / gdim;
  }
  else if (coords_shape.size() == 2)
  {
    assert((int)coords_shape[1] == gdim);
    num_global_points = coords_shape[0];
  }
  else
  {
    throw std::runtime_error("Topology in HDF5 file has wrong shape");
  }

  // Check number of vertices (global) against expected number
  if (expected_num_global_points >= 0
      and num_global_points != expected_num_global_points)
  {
    throw std::runtime_error(
        "Inconsistentcy between expected number of vertices and "
        "number of vertices in geometry in HDF5 file");
  }

  // Divide point range into equal blocks for each process
  std::array<std::int64_t, 2> vertex_range
      = MPI::local_range(_mpi_comm.comm(), num_global_points);
  const std::size_t num_local_points = vertex_range[1] - vertex_range[0];

  // Modify vertex data range for flat storage
  std::array<std::int64_t, 2> vertex_data_range = vertex_range;
  if (coords_shape.size() == 1)
  {
    vertex_data_range[0] *= gdim;
    vertex_data_range[1] *= gdim;
  }

  // Read vertex data to temporary vector
  std::vector<double> coordinates_data = HDF5Interface::read_dataset<double>(
      _hdf5_file_id, geometry_path, vertex_data_range);
  assert(coordinates_data.size() == num_local_points * gdim);
  Eigen::Map<EigenRowArrayXXd> points(coordinates_data.data(), num_local_points,
                                      gdim);

  t.stop();

  return mesh::Partitioning::build_distributed_mesh(
      _mpi_comm.comm(), cell_type, points, cells, global_cell_indices,
      ghost_mode);
}
//-----------------------------------------------------------------------------
bool HDF5File::has_dataset(const std::string dataset_name) const
{
  assert(_hdf5_file_id > 0);
  return HDF5Interface::has_dataset(_hdf5_file_id, dataset_name);
}
//-----------------------------------------------------------------------------
void HDF5File::set_mpi_atomicity(bool atomic)
{
  assert(_hdf5_file_id > 0);
  HDF5Interface::set_mpi_atomicity(_hdf5_file_id, atomic);
}
//-----------------------------------------------------------------------------
bool HDF5File::get_mpi_atomicity() const
{
  assert(_hdf5_file_id > 0);
  return HDF5Interface::get_mpi_atomicity(_hdf5_file_id);
}
//-----------------------------------------------------------------------------<|MERGE_RESOLUTION|>--- conflicted
+++ resolved
@@ -298,13 +298,8 @@
       // process.
       if (cell_dim == 0)
       {
-<<<<<<< HEAD
         for (auto& v : mesh::MeshRange<mesh::MeshEntity>(mesh, 0))
-          topological_data.push_back(v.global_index());
-=======
-        for (auto& v : mesh::MeshRange<mesh::Vertex>(mesh))
           topological_data.push_back(global_vertices[v.index()]);
->>>>>>> 5b01a4eb
       }
       else
       {
@@ -587,13 +582,8 @@
        mesh::MeshRange<mesh::MeshEntity>(*mesh, dim, mesh::MeshRangeType::ALL))
   {
     std::vector<std::size_t> cell_topology;
-<<<<<<< HEAD
     for (auto& v : mesh::EntityRange<mesh::MeshEntity>(cell, 0))
-      cell_topology.push_back(v.global_index());
-=======
-    for (auto& v : mesh::EntityRange<mesh::Vertex>(cell))
       cell_topology.push_back(global_indices[v.index()]);
->>>>>>> 5b01a4eb
     std::sort(cell_topology.begin(), cell_topology.end());
 
     // Use first vertex to decide where to send this request
@@ -1132,13 +1122,8 @@
       const unsigned int entity_local_idx = cell.entities(dim)[p.first.second];
       cell = mesh::MeshEntity(*mesh, dim, entity_local_idx);
     }
-<<<<<<< HEAD
     for (auto& v : mesh::EntityRange<mesh::MeshEntity>(cell, 0))
-      topology.push_back(v.global_index());
-=======
-    for (auto& v : mesh::EntityRange<mesh::Vertex>(cell))
       topology.push_back(global_indices[v.index()]);
->>>>>>> 5b01a4eb
     value_data.push_back(p.second);
   }
 
@@ -1238,13 +1223,8 @@
     else
     {
       v.clear();
-<<<<<<< HEAD
       for (auto& vtx : mesh::EntityRange<mesh::MeshEntity>(m, 0))
-        v.push_back(vtx.global_index());
-=======
-      for (auto& vtx : mesh::EntityRange<mesh::Vertex>(m))
         v.push_back(global_indices[vtx.index()]);
->>>>>>> 5b01a4eb
       std::sort(v.begin(), v.end());
     }
 
