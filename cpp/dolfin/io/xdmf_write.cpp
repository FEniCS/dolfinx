// Copyright (C) 2012-2016 Chris N. Richardson and Garth N. Wells
//
// This file is part of DOLFIN (https://www.fenicsproject.org)
//
// SPDX-License-Identifier:    LGPL-3.0-or-later

#include "xdmf_write.h"
#include "HDF5File.h"
#include "pugixml.hpp"
#include "xdmf_utils.h"
#include <boost/algorithm/string.hpp>
#include <boost/filesystem.hpp>
#include <boost/lexical_cast.hpp>
#include <dolfin/common/IndexMap.h>
#include <dolfin/common/MPI.h>
#include <dolfin/common/log.h>
#include <dolfin/common/utils.h>
#include <dolfin/fem/DofMap.h>
#include <dolfin/function/Function.h>
#include <dolfin/function/FunctionSpace.h>
#include <dolfin/mesh/CoordinateDofs.h>
#include <dolfin/mesh/DistributedMeshTools.h>
#include <dolfin/mesh/Geometry.h>
#include <dolfin/mesh/Mesh.h>
#include <dolfin/mesh/MeshIterator.h>
#include <dolfin/mesh/Topology.h>

using namespace dolfin;
using namespace dolfin::io;

namespace
{
//-----------------------------------------------------------------------------
// Convert a value_rank to the XDMF string description (Scalar, Vector,
// Tensor)
std::string rank_to_string(std::size_t value_rank)
{
  switch (value_rank)
  {
  case 0:
    return "Scalar";
  case 1:
    return "Vector";
  case 2:
    return "Tensor";
  default:
    throw std::runtime_error("Range Error");
  }

  return "";
}
//-----------------------------------------------------------------------------
// Remap meshfunction data, scattering data to appropriate processes
template <typename T>
void remap_meshfunction_data(mesh::MeshFunction<T>& meshfunction,
                             const std::vector<std::int64_t>& topology_data,
                             const std::vector<T>& value_data)
{
  // Send the read data to each process on the basis of the first
  // vertex of the entity, since we do not know the global_index
  const int cell_dim = meshfunction.dim();
  const auto mesh = meshfunction.mesh();
  // FIXME : get vertices_per_entity properly
  const int vertices_per_entity = meshfunction.dim() + 1;
  const MPI_Comm comm = mesh->mpi_comm();
  const std::size_t num_processes = dolfin::MPI::size(comm);

  // Wrap topology data in boost array
  assert(topology_data.size() % vertices_per_entity == 0);
  const std::size_t num_entities = topology_data.size() / vertices_per_entity;

  // Send (sorted) entity topology and data to a post-office process
  // determined by the lowest global vertex index of the entity
  std::vector<std::vector<std::int64_t>> send_topology(num_processes);
  std::vector<std::vector<T>> send_values(num_processes);
  const std::size_t max_vertex = mesh->num_entities_global(0);
  for (std::size_t i = 0; i < num_entities; ++i)
  {
    std::vector<std::int64_t> cell_topology(
        topology_data.begin() + i * vertices_per_entity,
        topology_data.begin() + (i + 1) * vertices_per_entity);
    std::sort(cell_topology.begin(), cell_topology.end());

    // Use first vertex to decide where to send this data
    const std::size_t destination_process
        = dolfin::MPI::index_owner(comm, cell_topology.front(), max_vertex);

    send_topology[destination_process].insert(
        send_topology[destination_process].end(), cell_topology.begin(),
        cell_topology.end());
    send_values[destination_process].push_back(value_data[i]);
  }

  std::vector<std::vector<std::int64_t>> receive_topology(num_processes);
  std::vector<std::vector<T>> receive_values(num_processes);
  dolfin::MPI::all_to_all(comm, send_topology, receive_topology);
  dolfin::MPI::all_to_all(comm, send_values, receive_values);

  // Generate requests for data from remote processes, based on the
  // first vertex of the mesh::MeshEntities which belong on this process
  // Send our process number, and our local index, so it can come back
  // directly to the right place
  std::vector<std::vector<std::int64_t>> send_requests(num_processes);
  const std::size_t rank = dolfin::MPI::rank(comm);
  const std::vector<std::int64_t>& global_indices
      = mesh->topology().global_indices(0);
  for (auto& cell : mesh::MeshRange(*mesh, cell_dim, mesh::MeshRangeType::ALL))
  {
    std::vector<std::int64_t> cell_topology;
    if (cell_dim == 0)
      cell_topology.push_back(global_indices[cell.index()]);
    else
    {
      for (auto& v : mesh::EntityRange(cell, 0))
        cell_topology.push_back(global_indices[v.index()]);
    }

    std::sort(cell_topology.begin(), cell_topology.end());

    // Use first vertex to decide where to send this request
    std::size_t send_to_process
        = dolfin::MPI::index_owner(comm, cell_topology.front(), max_vertex);
    // Map to this process and local index by appending to send data
    cell_topology.push_back(cell.index());
    cell_topology.push_back(rank);
    send_requests[send_to_process].insert(send_requests[send_to_process].end(),
                                          cell_topology.begin(),
                                          cell_topology.end());
  }

  std::vector<std::vector<std::int64_t>> receive_requests(num_processes);
  dolfin::MPI::all_to_all(comm, send_requests, receive_requests);

  // At this point, the data with its associated vertices is in
  // receive_values and receive_topology and the final destinations
  // are stored in receive_requests as
  // [vertices][index][process][vertices][index][process]...  Some
  // data will have more than one destination

  // Create a mapping from the topology vector to the desired data
  std::map<std::vector<std::int64_t>, T> cell_to_data;

  for (std::size_t i = 0; i < receive_values.size(); ++i)
  {
    assert(receive_values[i].size() * vertices_per_entity
           == receive_topology[i].size());
    auto p = receive_topology[i].begin();
    for (std::size_t j = 0; j < receive_values[i].size(); ++j)
    {
      const std::vector<std::int64_t> cell(p, p + vertices_per_entity);
      cell_to_data.insert({cell, receive_values[i][j]});
      p += vertices_per_entity;
    }
  }

  // Clear vectors for reuse - now to send values and indices to final
  // destination
  send_topology = std::vector<std::vector<std::int64_t>>(num_processes);
  send_values = std::vector<std::vector<T>>(num_processes);

  // Go through requests, which are stacked as [vertex, vertex, ...]
  // [index] [proc] etc.  Use the vertices as the key for the map
  // (above) to retrieve the data to send to proc
  for (std::size_t i = 0; i < receive_requests.size(); ++i)
  {
    for (auto p = receive_requests[i].begin(); p != receive_requests[i].end();
         p += (vertices_per_entity + 2))
    {
      const std::vector<std::int64_t> cell(p, p + vertices_per_entity);
      const std::size_t remote_index = *(p + vertices_per_entity);
      const std::size_t send_to_proc = *(p + vertices_per_entity + 1);

      const auto find_cell = cell_to_data.find(cell);
      assert(find_cell != cell_to_data.end());
      send_values[send_to_proc].push_back(find_cell->second);
      send_topology[send_to_proc].push_back(remote_index);
    }
  }

  dolfin::MPI::all_to_all(comm, send_topology, receive_topology);
  dolfin::MPI::all_to_all(comm, send_values, receive_values);

  // Get reference to mesh function data array
  Eigen::Ref<Eigen::Array<T, Eigen::Dynamic, 1>> mf_values
      = meshfunction.values();

  // At this point, receive_topology should only list the local indices
  // and received values should have the appropriate values for each
  for (std::size_t i = 0; i < receive_values.size(); ++i)
  {
    assert(receive_values[i].size() == receive_topology[i].size());
    for (std::size_t j = 0; j < receive_values[i].size(); ++j)
      mf_values[receive_topology[i][j]] = receive_values[i][j];
  }
}
//----------------------------------------------------------------------------

//-----------------------------------------------------------------------------
// Return topology data on this process as a flat vector
std::vector<std::int64_t> compute_topology_data(const mesh::Mesh& mesh,
                                                int cell_dim)
{
  // Create vector to store topology data
  const int num_vertices_per_cell = mesh::num_cell_vertices(
      mesh::cell_entity_type(mesh.cell_type(), cell_dim));

  std::vector<std::int64_t> topology_data;
  topology_data.reserve(mesh.num_entities(cell_dim) * (num_vertices_per_cell));

  // Get mesh communicator
  MPI_Comm comm = mesh.mpi_comm();

<<<<<<< HEAD
  const std::vector<std::uint8_t> perm =
      mesh.coordinate_dofs().cell_permutation();
=======
  const std::vector<std::int8_t> perm = mesh::vtk_mapping(mesh.cell_type());
>>>>>>> 8feb3f13
  const int tdim = mesh.topology().dim();
  const auto& global_vertices = mesh.topology().global_indices(0);
  if (dolfin::MPI::size(comm) == 1 or cell_dim == tdim)
  {
    // Simple case when nothing is shared between processes
    if (cell_dim == 0)
    {
      for (auto& v : mesh::MeshRange(mesh, 0))
        topology_data.push_back(global_vertices[v.index()]);
    }
    else
    {
      const int num_vertices = mesh::cell_num_entities(
          mesh::cell_entity_type(mesh.cell_type(), cell_dim), 0);
      for (auto& c : mesh::MeshRange(mesh, cell_dim))
      {
        const std::int32_t* entities = c.entities(0);
        for (int i = 0; i < num_vertices; ++i)
          topology_data.push_back(global_vertices[entities[perm[i]]]);
      }
    }
  }
  else
  {
    std::set<std::uint32_t> non_local_entities
        = xdmf_write::compute_nonlocal_entities(mesh, cell_dim);

    const auto& global_vertices = mesh.topology().global_indices(0);
    if (cell_dim == 0)
    {
      // Special case for mesh of points
      for (auto& v : mesh::MeshRange(mesh, 0))
      {
        if (non_local_entities.find(v.index()) == non_local_entities.end())
          topology_data.push_back(global_vertices[v.index()]);
      }
    }
    else
    {
      // Local-to-global map for point indices
      const int num_vertices = mesh::cell_num_entities(
          mesh::cell_entity_type(mesh.cell_type(), cell_dim), 0);
      for (auto& e : mesh::MeshRange(mesh, cell_dim))
      {
        // If not excluded, add to topology
        if (non_local_entities.find(e.index()) == non_local_entities.end())
        {
          for (int i = 0; i < num_vertices; ++i)
          {
            const std::int32_t local_idx = e.entities(0)[perm[i]];
            topology_data.push_back(global_vertices[local_idx]);
          }
        }
      }
    }
  }

  return topology_data;
}
//-----------------------------------------------------------------------------
// Return data associated with a data set node
template <typename T>
std::vector<T> get_dataset(MPI_Comm comm, const pugi::xml_node& dataset_node,
                           const boost::filesystem::path& parent_path,
                           std::array<std::int64_t, 2> range = {{0, 0}})
{
  // FIXME: Need to sort out datasset dimensions - can't depend on
  // HDF5 shape, and a Topology data item is not required to have a
  // 'Dimensions' attribute since the dimensions can be determined
  // from the number of cells and the cell type (for topology, one
  // must supply cell type + (number of cells or dimensions).
  //
  // A geometry data item must have 'Dimensions' attribute.

  assert(dataset_node);
  pugi::xml_attribute format_attr = dataset_node.attribute("Format");
  assert(format_attr);

  // Get data set shape from 'Dimensions' attribute (empty if not available)
  const std::vector<std::int64_t> shape_xml
      = xdmf_utils::get_dataset_shape(dataset_node);

  const std::string format = format_attr.as_string();
  std::vector<T> data_vector;
  // Only read ASCII on process 0
  if (format == "XML")
  {
    if (dolfin::MPI::rank(comm) == 0)
    {
      // Read data and trim any leading/trailing whitespace
      pugi::xml_node data_node = dataset_node.first_child();
      assert(data_node);
      std::string data_str = data_node.value();

      // Split data based on spaces and line breaks
      std::vector<boost::iterator_range<std::string::iterator>> data_vector_str;
      boost::split(data_vector_str, data_str, boost::is_any_of(" \n"));

      // Add data to numerical vector
      data_vector.reserve(data_vector_str.size());
      for (auto& v : data_vector_str)
      {
        if (v.begin() != v.end())
          data_vector.push_back(
              boost::lexical_cast<T>(boost::copy_range<std::string>(v)));
      }
    }
  }
  else if (format == "HDF")
  {
    // Get file and data path
    auto paths = xdmf_utils::get_hdf5_paths(dataset_node);

    // Handle cases where file path is (a) absolute or (b) relative
    boost::filesystem::path h5_filepath(paths[0]);
    if (!h5_filepath.is_absolute())
      h5_filepath = parent_path / h5_filepath;

    // Open HDF5 for reading
    HDF5File h5_file(comm, h5_filepath.string(), "r");

    // Get data shape from HDF5 file
    const std::vector<std::int64_t> shape_hdf5
        = HDF5Interface::get_dataset_shape(h5_file.h5_id(), paths[1]);

    // FIXME: should we support empty data sets?
    // Check that data set is not empty
    assert(!shape_hdf5.empty());
    assert(shape_hdf5[0] != 0);

    // Determine range of data to read from HDF5 file. This is
    // complicated by the XML Dimension attribute and the HDF5 storage
    // possibly having different shapes, e.g. the HDF5 storgae may be a
    // flat array.

    // If range = {0, 0} then no range is supplied
    // and we must determine the range
    if (range[0] == 0 and range[1] == 0)
    {
      if (shape_xml == shape_hdf5)
        range = dolfin::MPI::local_range(comm, shape_hdf5[0]);
      else if (!shape_xml.empty() and shape_hdf5.size() == 1)
      {
        // Size of dims > 0
        std::int64_t d = 1;
        for (std::size_t i = 1; i < shape_xml.size(); ++i)
          d *= shape_xml[i];

        // Check for data size consistency
        if (d * shape_xml[0] != shape_hdf5[0])
        {
          throw std::runtime_error("Data size in XDMF/XML and size of HDF5 "
                                   "dataset are inconsistent");
        }

        // Compute data range to read
        range = dolfin::MPI::local_range(comm, shape_xml[0]);
        range[0] *= d;
        range[1] *= d;
      }
      else
      {
        throw std::runtime_error(
            "This combination of array shapes in XDMF and HDF5 "
            "is not supported");
      }
    }

    // Retrieve data
    data_vector
        = HDF5Interface::read_dataset<T>(h5_file.h5_id(), paths[1], range);
  }
  else
    throw std::runtime_error("Storage format \"" + format + "\" is unknown");

  // Get dimensions for consistency (if available in DataItem node)
  if (shape_xml.empty())
  {
    std::int64_t size = 1;
    for (auto dim : shape_xml)
      size *= dim;

    if (size != (std::int64_t)dolfin::MPI::sum(comm, data_vector.size()))
    {
      throw std::runtime_error(
          "Data sizes in attribute and size of data read are inconsistent");
    }
  }

  return data_vector;
}
//----------------------------------------------------------------------------
// Return a vector of numerical values from a vector of stringstream
template <typename T>
std::vector<T> string_to_vector(const std::vector<std::string>& x_str)
{
  std::vector<T> data;
  for (auto& v : x_str)
  {
    if (!v.empty())
      data.push_back(boost::lexical_cast<T>(v));
  }

  return data;
}
//-----------------------------------------------------------------------------
// Return a string of the form "x y"
template <typename X, typename Y>
std::string to_string(X x, Y y)
{
  return std::to_string(x) + " " + std::to_string(y);
}
//-----------------------------------------------------------------------------

} // namespace

std::set<std::uint32_t>
xdmf_write::compute_nonlocal_entities(const mesh::Mesh& mesh, int cell_dim)
{
  // If not already numbered, number entities of
  // order cell_dim so we can get shared_entities
  mesh::DistributedMeshTools::number_entities(mesh, cell_dim);

  const int mpi_rank = dolfin::MPI::rank(mesh.mpi_comm());
  const mesh::Topology& topology = mesh.topology();
  const std::map<std::int32_t, std::set<std::int32_t>>& shared_entities
      = topology.shared_entities(cell_dim);

  std::set<std::uint32_t> non_local_entities;

  const int tdim = mesh.topology().dim();
  bool ghosted = (topology.size(tdim) > topology.ghost_offset(tdim));
  if (!ghosted)
  {
    // No ghost cells - exclude shared entities which are on lower rank
    // processes
    for (const auto& e : shared_entities)
    {
      const int lowest_rank_owner = *(e.second.begin());
      if (lowest_rank_owner < mpi_rank)
        non_local_entities.insert(e.first);
    }
  }
  else
  {
    // Iterate through ghost cells, adding non-ghost entities which are
    // in lower rank process cells
    const std::vector<std::int32_t>& cell_owners = topology.cell_owner();
    const std::int32_t ghost_offset_c = topology.ghost_offset(tdim);
    const std::int32_t ghost_offset_e = topology.ghost_offset(cell_dim);
    for (auto& c : mesh::MeshRange(mesh, tdim, mesh::MeshRangeType::GHOST))
    {
      assert(c.index() >= ghost_offset_c);
      const int cell_owner = cell_owners[c.index() - ghost_offset_c];
      for (auto& e : mesh::EntityRange(c, cell_dim))
      {
        const bool not_ghost = e.index() < ghost_offset_e;
        if (not_ghost and cell_owner < mpi_rank)
          non_local_entities.insert(e.index());
      }
    }
  }
  return non_local_entities;
}
//-----------------------------------------------------------------------------
void xdmf_write::add_points(
    MPI_Comm comm, pugi::xml_node& xdmf_node, hid_t h5_id,
    const Eigen::Ref<
        const Eigen::Array<double, Eigen::Dynamic, 3, Eigen::RowMajor>>
        points)
{
  xdmf_node.append_attribute("Version") = "3.0";
  xdmf_node.append_attribute("xmlns:xi") = "http://www.w3.org/2001/XInclude";
  pugi::xml_node domain_node = xdmf_node.append_child("Domain");
  assert(domain_node);

  // Add a Grid to the domain
  pugi::xml_node grid_node = domain_node.append_child("Grid");
  assert(grid_node);
  grid_node.append_attribute("GridType") = "Uniform";
  grid_node.append_attribute("Name") = "Point cloud";

  pugi::xml_node topology_node = grid_node.append_child("Topology");
  assert(topology_node);
  const std::size_t n = points.rows();
  const std::int64_t nglobal = dolfin::MPI::sum(comm, n);
  topology_node.append_attribute("NumberOfElements")
      = std::to_string(nglobal).c_str();
  topology_node.append_attribute("TopologyType") = "PolyVertex";
  topology_node.append_attribute("NodesPerElement") = 1;

  pugi::xml_node geometry_node = grid_node.append_child("Geometry");
  assert(geometry_node);
  geometry_node.append_attribute("GeometryType") = "XYZ";

  // Pack data
  std::vector<double> x(points.data(), points.data() + points.size());
  // std::vector<double> x(3 * n);
  // for (std::size_t i = 0; i < n; ++i)
  //   for (std::size_t j = 0; j < 3; ++j)
  //     x[3 * i + j] = points[i][j];

  const std::vector<std::int64_t> shape = {nglobal, 3};
  add_data_item(comm, geometry_node, h5_id, "/Points/coordinates", x, shape,
                "");
}
//----------------------------------------------------------------------------
void xdmf_write::add_topology_data(MPI_Comm comm, pugi::xml_node& xml_node,
                                   hid_t h5_id, const std::string path_prefix,
                                   const mesh::Mesh& mesh, int cell_dim)
{
  // Get number of cells (global) and vertices per cell from mesh
  const std::int64_t num_cells = mesh.topology().size_global(cell_dim);
  int num_nodes_per_cell = mesh::num_cell_vertices(
      mesh::cell_entity_type(mesh.cell_type(), cell_dim));

  // Get VTK string for cell type and degree (linear or quadratic)
  const std::size_t degree = mesh.degree();
  const std::string vtk_cell_str = xdmf_utils::vtk_cell_type_str(
      mesh::cell_entity_type(mesh.cell_type(), cell_dim), degree);

  pugi::xml_node topology_node = xml_node.append_child("Topology");
  assert(topology_node);
  topology_node.append_attribute("NumberOfElements")
      = std::to_string(num_cells).c_str();
  topology_node.append_attribute("TopologyType") = vtk_cell_str.c_str();

  // Compute packed topology data
  std::vector<std::int64_t> topology_data;

  if (degree > 1)
  {
    const int tdim = mesh.topology().dim();
    if (cell_dim != tdim)
    {
      throw std::runtime_error("Cannot create topology data for mesh. "
                               "Can only create mesh of cells");
    }

    const auto& global_points = mesh.geometry().global_indices();
    const mesh::Connectivity& cell_points
        = mesh.coordinate_dofs().entity_points();

    // Adjust num_nodes_per_cell to appropriate size
    num_nodes_per_cell = cell_points.size(0);
    topology_data.reserve(num_nodes_per_cell * mesh.num_entities(tdim));
    const std::vector<std::uint8_t>& perm
        = mesh.coordinate_dofs().cell_permutation();

    for (std::int32_t c = 0; c < mesh.num_entities(tdim); ++c)
    {
      const std::int32_t* points = cell_points.connections(c);
      for (std::int32_t i = 0; i < num_nodes_per_cell; ++i)
        topology_data.push_back(global_points[points[perm[i]]]);
    }
  }
  else
    topology_data = compute_topology_data(mesh, cell_dim);

  topology_node.append_attribute("NodesPerElement") = num_nodes_per_cell;

  // Add topology DataItem node
  const std::string group_name = path_prefix + "/" + "mesh";
  const std::string h5_path = group_name + "/topology";
  const std::vector<std::int64_t> shape = {num_cells, num_nodes_per_cell};
  const std::string number_type = "UInt";

  xdmf_write::add_data_item(comm, topology_node, h5_id, h5_path, topology_data,
                            shape, number_type);
}
//-----------------------------------------------------------------------------
void xdmf_write::add_geometry_data(MPI_Comm comm, pugi::xml_node& xml_node,
                                   hid_t h5_id, const std::string path_prefix,
                                   const mesh::Mesh& mesh)
{
  const mesh::Geometry& mesh_geometry = mesh.geometry();
  int gdim = mesh_geometry.dim();

  // Compute number of points (global) in mesh (equal to number of vertices
  // for affine meshes)
  const std::int64_t num_points = mesh.geometry().num_points_global();

  // Add geometry node and attributes
  pugi::xml_node geometry_node = xml_node.append_child("Geometry");
  assert(geometry_node);
  assert(gdim > 0 and gdim <= 3);
  const std::string geometry_type = (gdim == 3) ? "XYZ" : "XY";
  geometry_node.append_attribute("GeometryType") = geometry_type.c_str();

  // Pack geometry data
  EigenRowArrayXXd _x = mesh::DistributedMeshTools::reorder_by_global_indices(
      mesh.mpi_comm(), mesh.geometry().points(),
      mesh.geometry().global_indices());

  // Increase 1D to 2D because XDMF has no "X" geometry, use "XY"
  int width = (gdim == 1) ? 2 : gdim;

  std::size_t num_values = _x.rows() * width;
  std::vector<double> x(num_values, 0.0);

  if (width == 3)
    std::copy(_x.data(), _x.data() + _x.size(), x.begin());
  else
  {
    for (int i = 0; i < _x.rows(); ++i)
    {
      for (int j = 0; j < gdim; ++j)
        x[width * i + j] = _x(i, j);
    }
  }

  // Add geometry DataItem node
  const std::string group_name = path_prefix + "/" + "mesh";
  const std::string h5_path = group_name + "/geometry";
  const std::vector<std::int64_t> shape = {num_points, width};

  xdmf_write::add_data_item(comm, geometry_node, h5_id, h5_path, x, shape, "");
}
//-----------------------------------------------------------------------------
void xdmf_write::add_mesh(MPI_Comm comm, pugi::xml_node& xml_node, hid_t h5_id,
                          const mesh::Mesh& mesh, const std::string path_prefix)
{
  LOG(INFO) << "Adding mesh to node \"" << xml_node.path('/') << "\"";

  // Add grid node and attributes
  pugi::xml_node grid_node = xml_node.append_child("Grid");
  assert(grid_node);
  grid_node.append_attribute("Name") = "mesh";
  grid_node.append_attribute("GridType") = "Uniform";

  // Add topology node and attributes (including writing data)
  const int tdim = mesh.topology().dim();
  add_topology_data(comm, grid_node, h5_id, path_prefix, mesh, tdim);

  // Add geometry node and attributes (including writing data)
  add_geometry_data(comm, grid_node, h5_id, path_prefix, mesh);
}
//----------------------------------------------------------------------------
void xdmf_write::add_function(MPI_Comm mpi_comm, pugi::xml_node& xml_node,
                              hid_t h5_id, std::string h5_path,
                              const function::Function& u,
                              std::string function_name, const mesh::Mesh& mesh,
                              const std::string component)
{
  LOG(INFO) << "Adding function to node \"" << xml_node.path('/') << "\"";

  std::string element_family = u.function_space()->element()->family();
  const std::size_t element_degree = u.function_space()->element()->degree();
  const mesh::CellType element_cell_type
      = u.function_space()->element()->cell_shape();

  // Map of standard UFL family abbreviations for visualisation
  const std::map<std::string, std::string> family_abbr
      = {{"Lagrange", "CG"},
         {"Discontinuous Lagrange", "DG"},
         {"Raviart-Thomas", "RT"},
         {"Brezzi-Douglas-Marini", "BDM"},
         {"Crouzeix-Raviart", "CR"},
         {"Nedelec 1st kind H(curl)", "N1curl"},
         {"Nedelec 2nd kind H(curl)", "N2curl"},
         {"Q", "Q"},
         {"DQ", "DQ"}};

  const std::map<mesh::CellType, std::string> cell_shape_repr
      = {{mesh::CellType::interval, "interval"},
         {mesh::CellType::triangle, "triangle"},
         {mesh::CellType::tetrahedron, "tetrahedron"},
         {mesh::CellType::quadrilateral, "quadrilateral"},
         {mesh::CellType::hexahedron, "hexahedron"}};

  // Check that element is supported
  auto const it = family_abbr.find(element_family);
  if (it == family_abbr.end())
    throw std::runtime_error("Element type not supported for XDMF output.");
  element_family = it->second;

  // Check that cell shape is supported
  auto it_shape = cell_shape_repr.find(element_cell_type);
  if (it_shape == cell_shape_repr.end())
    throw std::runtime_error("Cell type not supported for XDMF output.");
  const std::string element_cell = it_shape->second;

  // Prepare main Attribute for the FiniteElementFunction type
  std::string attr_name;
  if (component.empty())
    attr_name = function_name;
  else
  {
    attr_name = component + "_" + function_name;
    h5_path = h5_path + "/" + component;
  }

  pugi::xml_node fe_attribute_node = xml_node.append_child("Attribute");
  fe_attribute_node.append_attribute("ItemType") = "FiniteElementFunction";
  fe_attribute_node.append_attribute("ElementFamily") = element_family.c_str();
  fe_attribute_node.append_attribute("ElementDegree")
      = std::to_string(element_degree).c_str();
  fe_attribute_node.append_attribute("ElementCell") = element_cell.c_str();
  fe_attribute_node.append_attribute("Name") = attr_name.c_str();
  fe_attribute_node.append_attribute("Center") = "Other";
  fe_attribute_node.append_attribute("AttributeType")
      = rank_to_string(u.value_rank()).c_str();

  // Prepare and save number of dofs per cell (x_cell_dofs) and cell
  // dofmaps (cell_dofs)

  assert(u.function_space()->dofmap());
  const fem::DofMap& dofmap = *u.function_space()->dofmap();

  const std::size_t tdim = mesh.topology().dim();
  std::vector<PetscInt> cell_dofs;
  std::vector<std::size_t> x_cell_dofs;
  const std::size_t n_cells = mesh.topology().ghost_offset(tdim);
  x_cell_dofs.reserve(n_cells);

  Eigen::Array<std::int64_t, Eigen::Dynamic, 1> local_to_global_map
      = dofmap.index_map->indices(true);

  // Add number of dofs for each cell
  // Add cell dofmap
  for (std::size_t i = 0; i != n_cells; ++i)
  {
    x_cell_dofs.push_back(cell_dofs.size());
    auto cell_dofs_i = dofmap.cell_dofs(i);
    for (Eigen::Index j = 0; j < cell_dofs_i.size(); ++j)
    {
      auto p = cell_dofs_i[j];
      assert(p < (PetscInt)local_to_global_map.size());
      cell_dofs.push_back(local_to_global_map[p]);
    }
  }

  // Add offset to CSR index to be seamless in parallel
  const std::size_t offset
      = MPI::global_offset(mpi_comm, cell_dofs.size(), true);
  for (auto& x : x_cell_dofs)
    x += offset;

  const std::int64_t num_cell_dofs_global
      = MPI::sum(mpi_comm, cell_dofs.size());

  // Write dofmap = indices to the values DataItem
  xdmf_write::add_data_item(mpi_comm, fe_attribute_node, h5_id,
                            h5_path + "/cell_dofs", cell_dofs,
                            {num_cell_dofs_global, 1}, "UInt");

  // FIXME: Avoid unnecessary copying of data
  // Get all local data
  const la::PETScVector& u_vector = u.vector();
  PetscErrorCode ierr;
  const PetscScalar* u_ptr = nullptr;
  ierr = VecGetArrayRead(u_vector.vec(), &u_ptr);
  if (ierr != 0)
    la::petsc_error(ierr, __FILE__, "VecGetArrayRead");
  std::vector<PetscScalar> local_data(u_ptr, u_ptr + u_vector.local_size());
  ierr = VecRestoreArrayRead(u_vector.vec(), &u_ptr);
  if (ierr != 0)
    la::petsc_error(ierr, __FILE__, "VecRestoreArrayRead");

#ifdef PETSC_USE_COMPLEX
  // FIXME: Avoid copies by writing directly a compound data
  std::vector<double> component_data_values(local_data.size());
  for (std::size_t i = 0; i < local_data.size(); i++)
  {
    if (component == "real")
      component_data_values[i] = local_data[i].real();
    else if (component == "imag")
      component_data_values[i] = local_data[i].imag();
  }

  xdmf_write::add_data_item(mpi_comm, fe_attribute_node, h5_id,
                            h5_path + "/vector", component_data_values,
                            {(std::int64_t)u_vector.size(), 1}, "Float");
#else
  xdmf_write::add_data_item(mpi_comm, fe_attribute_node, h5_id,
                            h5_path + "/vector", local_data,
                            {(std::int64_t)u_vector.size(), 1}, "Float");
#endif

  if (MPI::rank(mpi_comm) == MPI::size(mpi_comm) - 1)
    x_cell_dofs.push_back(num_cell_dofs_global);

  const std::int64_t num_x_cell_dofs_global
      = mesh.num_entities_global(tdim) + 1;

  // Write number of dofs per cell
  xdmf_write::add_data_item(mpi_comm, fe_attribute_node, h5_id,
                            h5_path + "/x_cell_dofs", x_cell_dofs,
                            {num_x_cell_dofs_global, 1}, "UInt");

  // Save cell ordering - copy to local vector and cut off ghosts
  std::vector<std::size_t> cells(mesh.topology().global_indices(tdim).begin(),
                                 mesh.topology().global_indices(tdim).begin()
                                     + n_cells);

  const std::int64_t num_cells_global = mesh.num_entities_global(tdim);

  xdmf_write::add_data_item(mpi_comm, fe_attribute_node, h5_id,
                            h5_path + "/cells", cells, {num_cells_global, 1},
                            "UInt");
}
//-----------------------------------------------------------------------------<|MERGE_RESOLUTION|>--- conflicted
+++ resolved
@@ -210,12 +210,9 @@
   // Get mesh communicator
   MPI_Comm comm = mesh.mpi_comm();
 
-<<<<<<< HEAD
-  const std::vector<std::uint8_t> perm =
-      mesh.coordinate_dofs().cell_permutation();
-=======
+  const std::vector<std::uint8_t> perm
+      = mesh.coordinate_dofs().cell_permutation();
   const std::vector<std::int8_t> perm = mesh::vtk_mapping(mesh.cell_type());
->>>>>>> 8feb3f13
   const int tdim = mesh.topology().dim();
   const auto& global_vertices = mesh.topology().global_indices(0);
   if (dolfin::MPI::size(comm) == 1 or cell_dim == tdim)
