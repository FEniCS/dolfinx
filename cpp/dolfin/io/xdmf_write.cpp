// Copyright (C) 2012-2016 Chris N. Richardson and Garth N. Wells
//
// This file is part of DOLFIN (https://www.fenicsproject.org)
//
// SPDX-License-Identifier:    LGPL-3.0-or-later

#include "xdmf_write.h"
#include "HDF5File.h"
#include "pugixml.hpp"
#include "xdmf_utils.h"
#include <boost/algorithm/string.hpp>
#include <boost/filesystem.hpp>
#include <boost/lexical_cast.hpp>
#include <dolfin/common/IndexMap.h>
#include <dolfin/common/MPI.h>
#include <dolfin/common/log.h>
#include <dolfin/common/utils.h>
#include <dolfin/fem/DofMap.h>
#include <dolfin/function/Function.h>
#include <dolfin/function/FunctionSpace.h>
#include <dolfin/mesh/CoordinateDofs.h>
#include <dolfin/mesh/DistributedMeshTools.h>
#include <dolfin/mesh/Geometry.h>
#include <dolfin/mesh/Mesh.h>
#include <dolfin/mesh/MeshIterator.h>
#include <dolfin/mesh/Topology.h>

using namespace dolfin;
using namespace dolfin::io;

namespace
{
//-----------------------------------------------------------------------------
// Convert a value_rank to the XDMF string description (Scalar, Vector,
// Tensor)
std::string rank_to_string(std::size_t value_rank)
{
  switch (value_rank)
  {
  case 0:
    return "Scalar";
  case 1:
    return "Vector";
  case 2:
    return "Tensor";
  default:
    throw std::runtime_error("Range Error");
  }

  return "";
}
//-----------------------------------------------------------------------------
// Remap meshfunction data, scattering data to appropriate processes
template <typename T>
void remap_meshfunction_data(mesh::MeshFunction<T>& meshfunction,
                             const std::vector<std::int64_t>& topology_data,
                             const std::vector<T>& value_data)
{
  // Send the read data to each process on the basis of the first
  // vertex of the entity, since we do not know the global_index
  const int cell_dim = meshfunction.dim();
  const auto mesh = meshfunction.mesh();
  // FIXME : get vertices_per_entity properly
  const int vertices_per_entity = meshfunction.dim() + 1;
  const MPI_Comm comm = mesh->mpi_comm();
  const std::size_t num_processes = dolfin::MPI::size(comm);

  // Wrap topology data in boost array
  assert(topology_data.size() % vertices_per_entity == 0);
  const std::size_t num_entities = topology_data.size() / vertices_per_entity;

  // Send (sorted) entity topology and data to a post-office process
  // determined by the lowest global vertex index of the entity
  std::vector<std::vector<std::int64_t>> send_topology(num_processes);
  std::vector<std::vector<T>> send_values(num_processes);
  const std::size_t max_vertex = mesh->num_entities_global(0);
  for (std::size_t i = 0; i < num_entities; ++i)
  {
    std::vector<std::int64_t> cell_topology(
        topology_data.begin() + i * vertices_per_entity,
        topology_data.begin() + (i + 1) * vertices_per_entity);
    std::sort(cell_topology.begin(), cell_topology.end());

    // Use first vertex to decide where to send this data
    const std::size_t destination_process
        = dolfin::MPI::index_owner(comm, cell_topology.front(), max_vertex);

    send_topology[destination_process].insert(
        send_topology[destination_process].end(), cell_topology.begin(),
        cell_topology.end());
    send_values[destination_process].push_back(value_data[i]);
  }

  std::vector<std::vector<std::int64_t>> receive_topology(num_processes);
  std::vector<std::vector<T>> receive_values(num_processes);
  dolfin::MPI::all_to_all(comm, send_topology, receive_topology);
  dolfin::MPI::all_to_all(comm, send_values, receive_values);

  // Generate requests for data from remote processes, based on the
  // first vertex of the mesh::MeshEntities which belong on this process
  // Send our process number, and our local index, so it can come back
  // directly to the right place
  std::vector<std::vector<std::int64_t>> send_requests(num_processes);
  const std::size_t rank = dolfin::MPI::rank(comm);
  const std::vector<std::int64_t>& global_indices
      = mesh->topology().global_indices(0);
  for (auto& cell : mesh::MeshRange<mesh::MeshEntity>(*mesh, cell_dim,
                                                      mesh::MeshRangeType::ALL))
  {
    std::vector<std::int64_t> cell_topology;
    if (cell_dim == 0)
      cell_topology.push_back(global_indices[cell.index()]);
    else
    {
<<<<<<< HEAD
      for (auto& v : mesh::EntityRange<mesh::MeshEntity>(cell, 0))
        cell_topology.push_back(v.global_index());
=======
      for (auto& v : mesh::EntityRange<mesh::Vertex>(cell))
        cell_topology.push_back(global_indices[v.index()]);
>>>>>>> 5b01a4eb
    }

    std::sort(cell_topology.begin(), cell_topology.end());

    // Use first vertex to decide where to send this request
    std::size_t send_to_process
        = dolfin::MPI::index_owner(comm, cell_topology.front(), max_vertex);
    // Map to this process and local index by appending to send data
    cell_topology.push_back(cell.index());
    cell_topology.push_back(rank);
    send_requests[send_to_process].insert(send_requests[send_to_process].end(),
                                          cell_topology.begin(),
                                          cell_topology.end());
  }

  std::vector<std::vector<std::int64_t>> receive_requests(num_processes);
  dolfin::MPI::all_to_all(comm, send_requests, receive_requests);

  // At this point, the data with its associated vertices is in
  // receive_values and receive_topology and the final destinations
  // are stored in receive_requests as
  // [vertices][index][process][vertices][index][process]...  Some
  // data will have more than one destination

  // Create a mapping from the topology vector to the desired data
  std::map<std::vector<std::int64_t>, T> cell_to_data;

  for (std::size_t i = 0; i < receive_values.size(); ++i)
  {
    assert(receive_values[i].size() * vertices_per_entity
           == receive_topology[i].size());
    auto p = receive_topology[i].begin();
    for (std::size_t j = 0; j < receive_values[i].size(); ++j)
    {
      const std::vector<std::int64_t> cell(p, p + vertices_per_entity);
      cell_to_data.insert({cell, receive_values[i][j]});
      p += vertices_per_entity;
    }
  }

  // Clear vectors for reuse - now to send values and indices to final
  // destination
  send_topology = std::vector<std::vector<std::int64_t>>(num_processes);
  send_values = std::vector<std::vector<T>>(num_processes);

  // Go through requests, which are stacked as [vertex, vertex, ...]
  // [index] [proc] etc.  Use the vertices as the key for the map
  // (above) to retrieve the data to send to proc
  for (std::size_t i = 0; i < receive_requests.size(); ++i)
  {
    for (auto p = receive_requests[i].begin(); p != receive_requests[i].end();
         p += (vertices_per_entity + 2))
    {
      const std::vector<std::int64_t> cell(p, p + vertices_per_entity);
      const std::size_t remote_index = *(p + vertices_per_entity);
      const std::size_t send_to_proc = *(p + vertices_per_entity + 1);

      const auto find_cell = cell_to_data.find(cell);
      assert(find_cell != cell_to_data.end());
      send_values[send_to_proc].push_back(find_cell->second);
      send_topology[send_to_proc].push_back(remote_index);
    }
  }

  dolfin::MPI::all_to_all(comm, send_topology, receive_topology);
  dolfin::MPI::all_to_all(comm, send_values, receive_values);

  // Get reference to mesh function data array
  Eigen::Ref<Eigen::Array<T, Eigen::Dynamic, 1>> mf_values
      = meshfunction.values();

  // At this point, receive_topology should only list the local indices
  // and received values should have the appropriate values for each
  for (std::size_t i = 0; i < receive_values.size(); ++i)
  {
    assert(receive_values[i].size() == receive_topology[i].size());
    for (std::size_t j = 0; j < receive_values[i].size(); ++j)
      mf_values[receive_topology[i][j]] = receive_values[i][j];
  }
}
//----------------------------------------------------------------------------

//-----------------------------------------------------------------------------
// Return topology data on this process as a flat vector
std::vector<std::int64_t> compute_topology_data(const mesh::Mesh& mesh,
                                                int cell_dim)
{
  // Create vector to store topology data
  const int num_vertices_per_cell = mesh::num_cell_vertices(
      mesh::cell_entity_type(mesh.cell_type, cell_dim));

  std::vector<std::int64_t> topology_data;
  topology_data.reserve(mesh.num_entities(cell_dim) * (num_vertices_per_cell));

  // Get mesh communicator
  MPI_Comm comm = mesh.mpi_comm();

  const std::vector<std::int8_t> perm = mesh::vtk_mapping(mesh.cell_type);
  const int tdim = mesh.topology().dim();
  const auto& global_vertices = mesh.topology().global_indices(0);
  if (dolfin::MPI::size(comm) == 1 or cell_dim == tdim)
  {
    // Simple case when nothing is shared between processes
    if (cell_dim == 0)
    {
<<<<<<< HEAD
      for (auto& v : mesh::MeshRange<mesh::MeshEntity>(mesh, 0))
        topology_data.push_back(v.global_index());
=======
      for (auto& v : mesh::MeshRange<mesh::Vertex>(mesh))
        topology_data.push_back(global_vertices[v.index()]);
>>>>>>> 5b01a4eb
    }
    else
    {
      for (auto& c : mesh::MeshRange<mesh::MeshEntity>(mesh, cell_dim))
      {
        const std::int32_t* entities = c.entities(0);
        for (int i = 0; i < c.num_entities(0); ++i)
          topology_data.push_back(global_vertices[entities[perm[i]]]);
      }
    }
  }
  else
  {
    std::set<std::uint32_t> non_local_entities
        = xdmf_write::compute_nonlocal_entities(mesh, cell_dim);

    const auto& global_vertices = mesh.topology().global_indices(0);
    if (cell_dim == 0)
    {
      // Special case for mesh of points
      for (auto& v : mesh::MeshRange<mesh::MeshEntity>(mesh, 0))
      {
        if (non_local_entities.find(v.index()) == non_local_entities.end())
          topology_data.push_back(global_vertices[v.index()]);
      }
    }
    else
    {
      // Local-to-global map for point indices
      for (auto& e : mesh::MeshRange<mesh::MeshEntity>(mesh, cell_dim))
      {
        // If not excluded, add to topology
        if (non_local_entities.find(e.index()) == non_local_entities.end())
        {
          for (int i = 0; i != e.num_entities(0); ++i)
          {
            const std::int32_t local_idx = e.entities(0)[perm[i]];
            topology_data.push_back(global_vertices[local_idx]);
          }
        }
      }
    }
  }

  return topology_data;
}
//-----------------------------------------------------------------------------
// Return data associated with a data set node
template <typename T>
std::vector<T> get_dataset(MPI_Comm comm, const pugi::xml_node& dataset_node,
                           const boost::filesystem::path& parent_path,
                           std::array<std::int64_t, 2> range = {{0, 0}})
{
  // FIXME: Need to sort out datasset dimensions - can't depend on
  // HDF5 shape, and a Topology data item is not required to have a
  // 'Dimensions' attribute since the dimensions can be determined
  // from the number of cells and the cell type (for topology, one
  // must supply cell type + (number of cells or dimensions).
  //
  // A geometry data item must have 'Dimensions' attribute.

  assert(dataset_node);
  pugi::xml_attribute format_attr = dataset_node.attribute("Format");
  assert(format_attr);

  // Get data set shape from 'Dimensions' attribute (empty if not available)
  const std::vector<std::int64_t> shape_xml
      = xdmf_utils::get_dataset_shape(dataset_node);

  const std::string format = format_attr.as_string();
  std::vector<T> data_vector;
  // Only read ASCII on process 0
  if (format == "XML")
  {
    if (dolfin::MPI::rank(comm) == 0)
    {
      // Read data and trim any leading/trailing whitespace
      pugi::xml_node data_node = dataset_node.first_child();
      assert(data_node);
      std::string data_str = data_node.value();

      // Split data based on spaces and line breaks
      std::vector<boost::iterator_range<std::string::iterator>> data_vector_str;
      boost::split(data_vector_str, data_str, boost::is_any_of(" \n"));

      // Add data to numerical vector
      data_vector.reserve(data_vector_str.size());
      for (auto& v : data_vector_str)
      {
        if (v.begin() != v.end())
          data_vector.push_back(
              boost::lexical_cast<T>(boost::copy_range<std::string>(v)));
      }
    }
  }
  else if (format == "HDF")
  {
    // Get file and data path
    auto paths = xdmf_utils::get_hdf5_paths(dataset_node);

    // Handle cases where file path is (a) absolute or (b) relative
    boost::filesystem::path h5_filepath(paths[0]);
    if (!h5_filepath.is_absolute())
      h5_filepath = parent_path / h5_filepath;

    // Open HDF5 for reading
    HDF5File h5_file(comm, h5_filepath.string(), "r");

    // Get data shape from HDF5 file
    const std::vector<std::int64_t> shape_hdf5
        = HDF5Interface::get_dataset_shape(h5_file.h5_id(), paths[1]);

    // FIXME: should we support empty data sets?
    // Check that data set is not empty
    assert(!shape_hdf5.empty());
    assert(shape_hdf5[0] != 0);

    // Determine range of data to read from HDF5 file. This is
    // complicated by the XML Dimension attribute and the HDF5 storage
    // possibly having different shapes, e.g. the HDF5 storgae may be a
    // flat array.

    // If range = {0, 0} then no range is supplied
    // and we must determine the range
    if (range[0] == 0 and range[1] == 0)
    {
      if (shape_xml == shape_hdf5)
        range = dolfin::MPI::local_range(comm, shape_hdf5[0]);
      else if (!shape_xml.empty() and shape_hdf5.size() == 1)
      {
        // Size of dims > 0
        std::int64_t d = 1;
        for (std::size_t i = 1; i < shape_xml.size(); ++i)
          d *= shape_xml[i];

        // Check for data size consistency
        if (d * shape_xml[0] != shape_hdf5[0])
        {
          throw std::runtime_error("Data size in XDMF/XML and size of HDF5 "
                                   "dataset are inconsistent");
        }

        // Compute data range to read
        range = dolfin::MPI::local_range(comm, shape_xml[0]);
        range[0] *= d;
        range[1] *= d;
      }
      else
      {
        throw std::runtime_error(
            "This combination of array shapes in XDMF and HDF5 "
            "is not supported");
      }
    }

    // Retrieve data
    data_vector
        = HDF5Interface::read_dataset<T>(h5_file.h5_id(), paths[1], range);
  }
  else
    throw std::runtime_error("Storage format \"" + format + "\" is unknown");

  // Get dimensions for consistency (if available in DataItem node)
  if (shape_xml.empty())
  {
    std::int64_t size = 1;
    for (auto dim : shape_xml)
      size *= dim;

    if (size != (std::int64_t)dolfin::MPI::sum(comm, data_vector.size()))
    {
      throw std::runtime_error(
          "Data sizes in attribute and size of data read are inconsistent");
    }
  }

  return data_vector;
}
//----------------------------------------------------------------------------
// Return a vector of numerical values from a vector of stringstream
template <typename T>
std::vector<T> string_to_vector(const std::vector<std::string>& x_str)
{
  std::vector<T> data;
  for (auto& v : x_str)
  {
    if (!v.empty())
      data.push_back(boost::lexical_cast<T>(v));
  }

  return data;
}
//-----------------------------------------------------------------------------
// Return a string of the form "x y"
template <typename X, typename Y>
std::string to_string(X x, Y y)
{
  return std::to_string(x) + " " + std::to_string(y);
}
//-----------------------------------------------------------------------------

} // namespace

std::set<std::uint32_t>
xdmf_write::compute_nonlocal_entities(const mesh::Mesh& mesh, int cell_dim)
{
  // If not already numbered, number entities of
  // order cell_dim so we can get shared_entities
  mesh::DistributedMeshTools::number_entities(mesh, cell_dim);

  const int mpi_rank = dolfin::MPI::rank(mesh.mpi_comm());
  const mesh::Topology& topology = mesh.topology();
  const std::map<std::int32_t, std::set<std::int32_t>>& shared_entities
      = topology.shared_entities(cell_dim);

  std::set<std::uint32_t> non_local_entities;

  const int tdim = mesh.topology().dim();
  bool ghosted = (topology.size(tdim) > topology.ghost_offset(tdim));
  if (!ghosted)
  {
    // No ghost cells - exclude shared entities which are on lower rank
    // processes
    for (const auto& e : shared_entities)
    {
      const int lowest_rank_owner = *(e.second.begin());
      if (lowest_rank_owner < mpi_rank)
        non_local_entities.insert(e.first);
    }
  }
  else
  {
    // Iterate through ghost cells, adding non-ghost entities which are
    // in lower rank process cells
    const std::vector<std::int32_t>& cell_owners = topology.cell_owner();
    const std::int32_t ghost_offset_c = topology.ghost_offset(tdim);
    const std::int32_t ghost_offset_e = topology.ghost_offset(cell_dim);
    for (auto& c : mesh::MeshRange<mesh::MeshEntity>(
             mesh, tdim, mesh::MeshRangeType::GHOST))
    {
      assert(c.index() >= ghost_offset_c);
      const int cell_owner = cell_owners[c.index() - ghost_offset_c];
      for (auto& e : mesh::EntityRange<mesh::MeshEntity>(c, cell_dim))
      {
        const bool not_ghost = e.index() < ghost_offset_e;
        if (not_ghost and cell_owner < mpi_rank)
          non_local_entities.insert(e.index());
      }
    }
  }
  return non_local_entities;
}
//-----------------------------------------------------------------------------
void xdmf_write::add_points(
    MPI_Comm comm, pugi::xml_node& xdmf_node, hid_t h5_id,
    const Eigen::Ref<
        const Eigen::Array<double, Eigen::Dynamic, 3, Eigen::RowMajor>>
        points)
{
  xdmf_node.append_attribute("Version") = "3.0";
  xdmf_node.append_attribute("xmlns:xi") = "http://www.w3.org/2001/XInclude";
  pugi::xml_node domain_node = xdmf_node.append_child("Domain");
  assert(domain_node);

  // Add a Grid to the domain
  pugi::xml_node grid_node = domain_node.append_child("Grid");
  assert(grid_node);
  grid_node.append_attribute("GridType") = "Uniform";
  grid_node.append_attribute("Name") = "Point cloud";

  pugi::xml_node topology_node = grid_node.append_child("Topology");
  assert(topology_node);
  const std::size_t n = points.rows();
  const std::int64_t nglobal = dolfin::MPI::sum(comm, n);
  topology_node.append_attribute("NumberOfElements")
      = std::to_string(nglobal).c_str();
  topology_node.append_attribute("TopologyType") = "PolyVertex";
  topology_node.append_attribute("NodesPerElement") = 1;

  pugi::xml_node geometry_node = grid_node.append_child("Geometry");
  assert(geometry_node);
  geometry_node.append_attribute("GeometryType") = "XYZ";

  // Pack data
  std::vector<double> x(points.data(), points.data() + points.size());
  // std::vector<double> x(3 * n);
  // for (std::size_t i = 0; i < n; ++i)
  //   for (std::size_t j = 0; j < 3; ++j)
  //     x[3 * i + j] = points[i][j];

  const std::vector<std::int64_t> shape = {nglobal, 3};
  add_data_item(comm, geometry_node, h5_id, "/Points/coordinates", x, shape,
                "");
}
//----------------------------------------------------------------------------
void xdmf_write::add_topology_data(MPI_Comm comm, pugi::xml_node& xml_node,
                                   hid_t h5_id, const std::string path_prefix,
                                   const mesh::Mesh& mesh, int cell_dim)
{
  // Get number of cells (global) and vertices per cell from mesh
  const std::int64_t num_cells = mesh.topology().size_global(cell_dim);
  int num_nodes_per_cell = mesh::num_cell_vertices(
      mesh::cell_entity_type(mesh.cell_type, cell_dim));

  // Get VTK string for cell type and degree (linear or quadratic)
  const std::size_t degree = mesh.degree();
  const std::string vtk_cell_str = xdmf_utils::vtk_cell_type_str(
      mesh::cell_entity_type(mesh.cell_type, cell_dim), degree);

  pugi::xml_node topology_node = xml_node.append_child("Topology");
  assert(topology_node);
  topology_node.append_attribute("NumberOfElements")
      = std::to_string(num_cells).c_str();
  topology_node.append_attribute("TopologyType") = vtk_cell_str.c_str();

  // Compute packed topology data
  std::vector<std::int64_t> topology_data;

  if (degree > 1)
  {
    const int tdim = mesh.topology().dim();
    if (cell_dim != tdim)
    {
      throw std::runtime_error("Cannot create topology data for mesh. "
                               "Can only create mesh of cells");
    }

    const auto& global_points = mesh.geometry().global_indices();
    const mesh::Connectivity& cell_points
        = mesh.coordinate_dofs().entity_points();

    // Adjust num_nodes_per_cell to appropriate size
    num_nodes_per_cell = cell_points.size(0);
    topology_data.reserve(num_nodes_per_cell * mesh.num_entities(tdim));
    const std::vector<std::uint8_t>& perm
        = mesh.coordinate_dofs().cell_permutation();

    for (std::int32_t c = 0; c < mesh.num_entities(tdim); ++c)
    {
      const std::int32_t* points = cell_points.connections(c);
      for (std::int32_t i = 0; i < num_nodes_per_cell; ++i)
        topology_data.push_back(global_points[points[perm[i]]]);
    }
  }
  else
    topology_data = compute_topology_data(mesh, cell_dim);

  topology_node.append_attribute("NodesPerElement") = num_nodes_per_cell;

  // Add topology DataItem node
  const std::string group_name = path_prefix + "/" + "mesh";
  const std::string h5_path = group_name + "/topology";
  const std::vector<std::int64_t> shape = {num_cells, num_nodes_per_cell};
  const std::string number_type = "UInt";

  xdmf_write::add_data_item(comm, topology_node, h5_id, h5_path, topology_data,
                            shape, number_type);
}
//-----------------------------------------------------------------------------
void xdmf_write::add_geometry_data(MPI_Comm comm, pugi::xml_node& xml_node,
                                   hid_t h5_id, const std::string path_prefix,
                                   const mesh::Mesh& mesh)
{
  const mesh::Geometry& mesh_geometry = mesh.geometry();
  int gdim = mesh_geometry.dim();

  // Compute number of points (global) in mesh (equal to number of vertices
  // for affine meshes)
  const std::int64_t num_points = mesh.geometry().num_points_global();

  // Add geometry node and attributes
  pugi::xml_node geometry_node = xml_node.append_child("Geometry");
  assert(geometry_node);
  assert(gdim > 0 and gdim <= 3);
  const std::string geometry_type = (gdim == 3) ? "XYZ" : "XY";
  geometry_node.append_attribute("GeometryType") = geometry_type.c_str();

  // Pack geometry data
  EigenRowArrayXXd _x = mesh::DistributedMeshTools::reorder_by_global_indices(
      mesh.mpi_comm(), mesh.geometry().points(),
      mesh.geometry().global_indices());

  // Increase 1D to 2D because XDMF has no "X" geometry, use "XY"
  int width = (gdim == 1) ? 2 : gdim;

  std::size_t num_values = _x.rows() * width;
  std::vector<double> x(num_values, 0.0);

  if (width == 3)
    std::copy(_x.data(), _x.data() + _x.size(), x.begin());
  else
  {
    for (int i = 0; i < _x.rows(); ++i)
    {
      for (int j = 0; j < gdim; ++j)
        x[width * i + j] = _x(i, j);
    }
  }

  // Add geometry DataItem node
  const std::string group_name = path_prefix + "/" + "mesh";
  const std::string h5_path = group_name + "/geometry";
  const std::vector<std::int64_t> shape = {num_points, width};

  xdmf_write::add_data_item(comm, geometry_node, h5_id, h5_path, x, shape, "");
}
//-----------------------------------------------------------------------------
void xdmf_write::add_mesh(MPI_Comm comm, pugi::xml_node& xml_node, hid_t h5_id,
                          const mesh::Mesh& mesh, const std::string path_prefix)
{
  LOG(INFO) << "Adding mesh to node \"" << xml_node.path('/') << "\"";

  // Add grid node and attributes
  pugi::xml_node grid_node = xml_node.append_child("Grid");
  assert(grid_node);
  grid_node.append_attribute("Name") = "mesh";
  grid_node.append_attribute("GridType") = "Uniform";

  // Add topology node and attributes (including writing data)
  const int tdim = mesh.topology().dim();
  add_topology_data(comm, grid_node, h5_id, path_prefix, mesh, tdim);

  // Add geometry node and attributes (including writing data)
  add_geometry_data(comm, grid_node, h5_id, path_prefix, mesh);
}
//----------------------------------------------------------------------------
void xdmf_write::add_function(MPI_Comm mpi_comm, pugi::xml_node& xml_node,
                              hid_t h5_id, std::string h5_path,
                              const function::Function& u,
                              std::string function_name, const mesh::Mesh& mesh,
                              const std::string component)
{
  LOG(INFO) << "Adding function to node \"" << xml_node.path('/') << "\"";

  std::string element_family = u.function_space()->element->family();
  const std::size_t element_degree = u.function_space()->element->degree();
  const mesh::CellType element_cell_type
      = u.function_space()->element->cell_shape();

  // Map of standard UFL family abbreviations for visualisation
  const std::map<std::string, std::string> family_abbr
      = {{"Lagrange", "CG"},
         {"Discontinuous Lagrange", "DG"},
         {"Raviart-Thomas", "RT"},
         {"Brezzi-Douglas-Marini", "BDM"},
         {"Crouzeix-Raviart", "CR"},
         {"Nedelec 1st kind H(curl)", "N1curl"},
         {"Nedelec 2nd kind H(curl)", "N2curl"},
         {"Q", "Q"},
         {"DQ", "DQ"}};

  const std::map<mesh::CellType, std::string> cell_shape_repr
      = {{mesh::CellType::interval, "interval"},
         {mesh::CellType::triangle, "triangle"},
         {mesh::CellType::tetrahedron, "tetrahedron"},
         {mesh::CellType::quadrilateral, "quadrilateral"},
         {mesh::CellType::hexahedron, "hexahedron"}};

  // Check that element is supported
  auto const it = family_abbr.find(element_family);
  if (it == family_abbr.end())
    throw std::runtime_error("Element type not supported for XDMF output.");
  element_family = it->second;

  // Check that cell shape is supported
  auto it_shape = cell_shape_repr.find(element_cell_type);
  if (it_shape == cell_shape_repr.end())
    throw std::runtime_error("Cell type not supported for XDMF output.");
  const std::string element_cell = it_shape->second;

  // Prepare main Attribute for the FiniteElementFunction type
  std::string attr_name;
  if (component.empty())
    attr_name = function_name;
  else
  {
    attr_name = component + "_" + function_name;
    h5_path = h5_path + "/" + component;
  }

  pugi::xml_node fe_attribute_node = xml_node.append_child("Attribute");
  fe_attribute_node.append_attribute("ItemType") = "FiniteElementFunction";
  fe_attribute_node.append_attribute("ElementFamily") = element_family.c_str();
  fe_attribute_node.append_attribute("ElementDegree")
      = std::to_string(element_degree).c_str();
  fe_attribute_node.append_attribute("ElementCell") = element_cell.c_str();
  fe_attribute_node.append_attribute("Name") = attr_name.c_str();
  fe_attribute_node.append_attribute("Center") = "Other";
  fe_attribute_node.append_attribute("AttributeType")
      = rank_to_string(u.value_rank()).c_str();

  // Prepare and save number of dofs per cell (x_cell_dofs) and cell
  // dofmaps (cell_dofs)

  assert(u.function_space()->dofmap);
  const fem::DofMap& dofmap = *u.function_space()->dofmap;

  const std::size_t tdim = mesh.topology().dim();
  std::vector<PetscInt> cell_dofs;
  std::vector<std::size_t> x_cell_dofs;
  const std::size_t n_cells = mesh.topology().ghost_offset(tdim);
  x_cell_dofs.reserve(n_cells);

  Eigen::Array<std::int64_t, Eigen::Dynamic, 1> local_to_global_map
      = dofmap.index_map->indices(true);

  // Add number of dofs for each cell
  // Add cell dofmap
  for (std::size_t i = 0; i != n_cells; ++i)
  {
    x_cell_dofs.push_back(cell_dofs.size());
    auto cell_dofs_i = dofmap.cell_dofs(i);
    for (Eigen::Index j = 0; j < cell_dofs_i.size(); ++j)
    {
      auto p = cell_dofs_i[j];
      assert(p < (PetscInt)local_to_global_map.size());
      cell_dofs.push_back(local_to_global_map[p]);
    }
  }

  // Add offset to CSR index to be seamless in parallel
  std::size_t offset = MPI::global_offset(mpi_comm, cell_dofs.size(), true);
  std::transform(x_cell_dofs.begin(), x_cell_dofs.end(), x_cell_dofs.begin(),
                 std::bind2nd(std::plus<std::size_t>(), offset));

  const std::int64_t num_cell_dofs_global
      = MPI::sum(mpi_comm, cell_dofs.size());

  // Write dofmap = indices to the values DataItem
  xdmf_write::add_data_item(mpi_comm, fe_attribute_node, h5_id,
                            h5_path + "/cell_dofs", cell_dofs,
                            {num_cell_dofs_global, 1}, "UInt");

  // FIXME: Avoid unnecessary copying of data
  // Get all local data
  const la::PETScVector& u_vector = u.vector();
  PetscErrorCode ierr;
  const PetscScalar* u_ptr = nullptr;
  ierr = VecGetArrayRead(u_vector.vec(), &u_ptr);
  if (ierr != 0)
    la::petsc_error(ierr, __FILE__, "VecGetArrayRead");
  std::vector<PetscScalar> local_data(u_ptr, u_ptr + u_vector.local_size());
  ierr = VecRestoreArrayRead(u_vector.vec(), &u_ptr);
  if (ierr != 0)
    la::petsc_error(ierr, __FILE__, "VecRestoreArrayRead");

#ifdef PETSC_USE_COMPLEX
  // FIXME: Avoid copies by writing directly a compound data
  std::vector<double> component_data_values(local_data.size());
  for (unsigned int i = 0; i < local_data.size(); i++)
  {
    if (component == "real")
      component_data_values[i] = local_data[i].real();
    else if (component == "imag")
      component_data_values[i] = local_data[i].imag();
  }

  xdmf_write::add_data_item(mpi_comm, fe_attribute_node, h5_id,
                            h5_path + "/vector", component_data_values,
                            {(std::int64_t)u_vector.size(), 1}, "Float");
#else
  xdmf_write::add_data_item(mpi_comm, fe_attribute_node, h5_id,
                            h5_path + "/vector", local_data,
                            {(std::int64_t)u_vector.size(), 1}, "Float");
#endif

  if (MPI::rank(mpi_comm) == MPI::size(mpi_comm) - 1)
    x_cell_dofs.push_back(num_cell_dofs_global);

  const std::int64_t num_x_cell_dofs_global
      = mesh.num_entities_global(tdim) + 1;

  // Write number of dofs per cell
  xdmf_write::add_data_item(mpi_comm, fe_attribute_node, h5_id,
                            h5_path + "/x_cell_dofs", x_cell_dofs,
                            {num_x_cell_dofs_global, 1}, "UInt");

  // Save cell ordering - copy to local vector and cut off ghosts
  std::vector<std::size_t> cells(mesh.topology().global_indices(tdim).begin(),
                                 mesh.topology().global_indices(tdim).begin()
                                     + n_cells);

  const std::int64_t num_cells_global = mesh.num_entities_global(tdim);

  xdmf_write::add_data_item(mpi_comm, fe_attribute_node, h5_id,
                            h5_path + "/cells", cells, {num_cells_global, 1},
                            "UInt");
}
//-----------------------------------------------------------------------------<|MERGE_RESOLUTION|>--- conflicted
+++ resolved
@@ -112,13 +112,8 @@
       cell_topology.push_back(global_indices[cell.index()]);
     else
     {
-<<<<<<< HEAD
       for (auto& v : mesh::EntityRange<mesh::MeshEntity>(cell, 0))
-        cell_topology.push_back(v.global_index());
-=======
-      for (auto& v : mesh::EntityRange<mesh::Vertex>(cell))
         cell_topology.push_back(global_indices[v.index()]);
->>>>>>> 5b01a4eb
     }
 
     std::sort(cell_topology.begin(), cell_topology.end());
@@ -224,13 +219,8 @@
     // Simple case when nothing is shared between processes
     if (cell_dim == 0)
     {
-<<<<<<< HEAD
       for (auto& v : mesh::MeshRange<mesh::MeshEntity>(mesh, 0))
-        topology_data.push_back(v.global_index());
-=======
-      for (auto& v : mesh::MeshRange<mesh::Vertex>(mesh))
         topology_data.push_back(global_vertices[v.index()]);
->>>>>>> 5b01a4eb
     }
     else
     {
