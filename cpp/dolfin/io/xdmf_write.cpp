// Copyright (C) 2012-2016 Chris N. Richardson and Garth N. Wells
//
// This file is part of DOLFIN (https://www.fenicsproject.org)
//
// SPDX-License-Identifier:    LGPL-3.0-or-later

#include "xdmf_write.h"
#include "HDF5File.h"
#include "cells.h"
#include "pugixml.hpp"
#include "xdmf_utils.h"
#include <boost/algorithm/string.hpp>
#include <boost/filesystem.hpp>
#include <boost/lexical_cast.hpp>
#include <dolfin/common/IndexMap.h>
#include <dolfin/common/MPI.h>
#include <dolfin/common/log.h>
#include <dolfin/common/utils.h>
#include <dolfin/fem/DofMap.h>
#include <dolfin/function/Function.h>
#include <dolfin/function/FunctionSpace.h>
#include <dolfin/mesh/CoordinateDofs.h>
#include <dolfin/mesh/DistributedMeshTools.h>
#include <dolfin/mesh/Geometry.h>
#include <dolfin/mesh/Mesh.h>
#include <dolfin/mesh/MeshIterator.h>
#include <dolfin/mesh/Topology.h>

using namespace dolfin;
using namespace dolfin::io;

namespace
{
//-----------------------------------------------------------------------------
// Convert a value_rank to the XDMF string description (Scalar, Vector,
// Tensor)
std::string rank_to_string(std::size_t value_rank)
{
  switch (value_rank)
  {
  case 0:
    return "Scalar";
  case 1:
    return "Vector";
  case 2:
    return "Tensor";
  default:
    throw std::runtime_error("Range Error");
  }

  return "";
}
//-----------------------------------------------------------------------------
// Remap meshfunction data, scattering data to appropriate processes
template <typename T>
void remap_meshfunction_data(mesh::MeshFunction<T>& meshfunction,
                             const std::vector<std::int64_t>& topology_data,
                             const std::vector<T>& value_data)
{
  // Send the read data to each process on the basis of the first
  // vertex of the entity, since we do not know the global_index
  const int cell_dim = meshfunction.dim();
  const auto mesh = meshfunction.mesh();
  // FIXME : get vertices_per_entity properly
  const int vertices_per_entity = meshfunction.dim() + 1;
  const MPI_Comm comm = mesh->mpi_comm();
  const std::size_t num_processes = dolfin::MPI::size(comm);

  // Wrap topology data in boost array
  assert(topology_data.size() % vertices_per_entity == 0);
  const std::size_t num_entities = topology_data.size() / vertices_per_entity;

  // Send (sorted) entity topology and data to a post-office process
  // determined by the lowest global vertex index of the entity
  std::vector<std::vector<std::int64_t>> send_topology(num_processes);
  std::vector<std::vector<T>> send_values(num_processes);
  const std::size_t max_vertex = mesh->num_entities_global(0);
  for (std::size_t i = 0; i < num_entities; ++i)
  {
    std::vector<std::int64_t> cell_topology(
        topology_data.begin() + i * vertices_per_entity,
        topology_data.begin() + (i + 1) * vertices_per_entity);
    std::sort(cell_topology.begin(), cell_topology.end());

    // Use first vertex to decide where to send this data
    const std::size_t destination_process
        = dolfin::MPI::index_owner(comm, cell_topology.front(), max_vertex);

    send_topology[destination_process].insert(
        send_topology[destination_process].end(), cell_topology.begin(),
        cell_topology.end());
    send_values[destination_process].push_back(value_data[i]);
  }

  std::vector<std::vector<std::int64_t>> receive_topology(num_processes);
  std::vector<std::vector<T>> receive_values(num_processes);
  dolfin::MPI::all_to_all(comm, send_topology, receive_topology);
  dolfin::MPI::all_to_all(comm, send_values, receive_values);

  // Generate requests for data from remote processes, based on the
  // first vertex of the mesh::MeshEntities which belong on this process
  // Send our process number, and our local index, so it can come back
  // directly to the right place
  std::vector<std::vector<std::int64_t>> send_requests(num_processes);
  const std::size_t rank = dolfin::MPI::rank(comm);
  const std::vector<std::int64_t>& global_indices
      = mesh->topology().global_indices(0);
  for (auto& cell : mesh::MeshRange(*mesh, cell_dim, mesh::MeshRangeType::ALL))
  {
    std::vector<std::int64_t> cell_topology;
    if (cell_dim == 0)
      cell_topology.push_back(global_indices[cell.index()]);
    else
    {
      for (auto& v : mesh::EntityRange(cell, 0))
        cell_topology.push_back(global_indices[v.index()]);
    }

    std::sort(cell_topology.begin(), cell_topology.end());

    // Use first vertex to decide where to send this request
    std::size_t send_to_process
        = dolfin::MPI::index_owner(comm, cell_topology.front(), max_vertex);
    // Map to this process and local index by appending to send data
    cell_topology.push_back(cell.index());
    cell_topology.push_back(rank);
    send_requests[send_to_process].insert(send_requests[send_to_process].end(),
                                          cell_topology.begin(),
                                          cell_topology.end());
  }

  std::vector<std::vector<std::int64_t>> receive_requests(num_processes);
  dolfin::MPI::all_to_all(comm, send_requests, receive_requests);

  // At this point, the data with its associated vertices is in
  // receive_values and receive_topology and the final destinations
  // are stored in receive_requests as
  // [vertices][index][process][vertices][index][process]...  Some
  // data will have more than one destination

  // Create a mapping from the topology vector to the desired data
  std::map<std::vector<std::int64_t>, T> cell_to_data;

  for (std::size_t i = 0; i < receive_values.size(); ++i)
  {
    assert(receive_values[i].size() * vertices_per_entity
           == receive_topology[i].size());
    auto p = receive_topology[i].begin();
    for (std::size_t j = 0; j < receive_values[i].size(); ++j)
    {
      const std::vector<std::int64_t> cell(p, p + vertices_per_entity);
      cell_to_data.insert({cell, receive_values[i][j]});
      p += vertices_per_entity;
    }
  }

  // Clear vectors for reuse - now to send values and indices to final
  // destination
  send_topology = std::vector<std::vector<std::int64_t>>(num_processes);
  send_values = std::vector<std::vector<T>>(num_processes);

  // Go through requests, which are stacked as [vertex, vertex, ...]
  // [index] [proc] etc.  Use the vertices as the key for the map
  // (above) to retrieve the data to send to proc
  for (std::size_t i = 0; i < receive_requests.size(); ++i)
  {
    for (auto p = receive_requests[i].begin(); p != receive_requests[i].end();
         p += (vertices_per_entity + 2))
    {
      const std::vector<std::int64_t> cell(p, p + vertices_per_entity);
      const std::size_t remote_index = *(p + vertices_per_entity);
      const std::size_t send_to_proc = *(p + vertices_per_entity + 1);

      const auto find_cell = cell_to_data.find(cell);
      assert(find_cell != cell_to_data.end());
      send_values[send_to_proc].push_back(find_cell->second);
      send_topology[send_to_proc].push_back(remote_index);
    }
  }

  dolfin::MPI::all_to_all(comm, send_topology, receive_topology);
  dolfin::MPI::all_to_all(comm, send_values, receive_values);

  // Get reference to mesh function data array
  Eigen::Ref<Eigen::Array<T, Eigen::Dynamic, 1>> mf_values
      = meshfunction.values();

  // At this point, receive_topology should only list the local indices
  // and received values should have the appropriate values for each
  for (std::size_t i = 0; i < receive_values.size(); ++i)
  {
    assert(receive_values[i].size() == receive_topology[i].size());
    for (std::size_t j = 0; j < receive_values[i].size(); ++j)
      mf_values[receive_topology[i][j]] = receive_values[i][j];
  }
}
//----------------------------------------------------------------------------

//-----------------------------------------------------------------------------
// Return topology data on this process as a flat vector
std::vector<std::int64_t> compute_topology_data(const mesh::Mesh& mesh,
                                                int cell_dim)
{
  // Create vector to store topology data
  const mesh::CellType entity_cell_type
      = mesh::cell_entity_type(mesh.cell_type(), cell_dim);
  const int num_vertices_per_cell = mesh::num_cell_vertices(entity_cell_type);

  std::vector<std::int64_t> topology_data;
  topology_data.reserve(mesh.num_entities(cell_dim) * (num_vertices_per_cell));

  // Get mesh communicator
  MPI_Comm comm = mesh.mpi_comm();

<<<<<<< HEAD
  int num_nodes = mesh.coordinate_dofs().cell_permutation().size();
  std::vector<std::uint8_t> perm;
  if (cell_dim == mesh.topology().dim())
    perm = io::cells::dolfin_to_vtk(mesh.cell_type(), num_nodes);
  else
    // Lower the permutation level to the appropriate cell type
    // FIXME: Only works for first order geometries
    perm = io::cells::dolfin_to_vtk(entity_cell_type, num_vertices_per_cell);
=======
  int num_nodes = mesh.coordinate_dofs().entity_points().size(0);
  const std::vector<std::uint8_t> perm
      = io::cells::dolfin_to_vtk(mesh.cell_type(), num_nodes);
>>>>>>> be98feb8

  const int tdim = mesh.topology().dim();
  const auto& global_vertices = mesh.topology().global_indices(0);
  if (dolfin::MPI::size(comm) == 1 or cell_dim == tdim)
  {
    // Simple case when nothing is shared between processes
    if (cell_dim == 0)
    {
      for (auto& v : mesh::MeshRange(mesh, 0))
        topology_data.push_back(global_vertices[v.index()]);
    }
    else
    {
      const int num_vertices = mesh::cell_num_entities(
          mesh::cell_entity_type(mesh.cell_type(), cell_dim), 0);
      for (auto& c : mesh::MeshRange(mesh, cell_dim))
      {
        const std::int32_t* entities = c.entities(0);
        for (int i = 0; i < num_vertices; ++i)
          topology_data.push_back(global_vertices[entities[perm[i]]]);
      }
    }
  }
  else
  {
    std::set<std::uint32_t> non_local_entities
        = xdmf_write::compute_nonlocal_entities(mesh, cell_dim);

    const auto& global_vertices = mesh.topology().global_indices(0);
    if (cell_dim == 0)
    {
      // Special case for mesh of points
      for (auto& v : mesh::MeshRange(mesh, 0))
      {
        if (non_local_entities.find(v.index()) == non_local_entities.end())
          topology_data.push_back(global_vertices[v.index()]);
      }
    }
    else
    {
      // Local-to-global map for point indices
      const int num_vertices = mesh::cell_num_entities(
          mesh::cell_entity_type(mesh.cell_type(), cell_dim), 0);
      for (auto& e : mesh::MeshRange(mesh, cell_dim))
      {
        // If not excluded, add to topology
        if (non_local_entities.find(e.index()) == non_local_entities.end())
        {
          for (int i = 0; i < num_vertices; ++i)
          {
            const std::int32_t local_idx = e.entities(0)[perm[i]];
            topology_data.push_back(global_vertices[local_idx]);
          }
        }
      }
    }
  }

  return topology_data;
}
//-----------------------------------------------------------------------------
// Return data associated with a data set node
template <typename T>
std::vector<T> get_dataset(MPI_Comm comm, const pugi::xml_node& dataset_node,
                           const boost::filesystem::path& parent_path,
                           std::array<std::int64_t, 2> range = {{0, 0}})
{
  // FIXME: Need to sort out datasset dimensions - can't depend on
  // HDF5 shape, and a Topology data item is not required to have a
  // 'Dimensions' attribute since the dimensions can be determined
  // from the number of cells and the cell type (for topology, one
  // must supply cell type + (number of cells or dimensions).
  //
  // A geometry data item must have 'Dimensions' attribute.

  assert(dataset_node);
  pugi::xml_attribute format_attr = dataset_node.attribute("Format");
  assert(format_attr);

  // Get data set shape from 'Dimensions' attribute (empty if not available)
  const std::vector<std::int64_t> shape_xml
      = xdmf_utils::get_dataset_shape(dataset_node);

  const std::string format = format_attr.as_string();
  std::vector<T> data_vector;
  // Only read ASCII on process 0
  if (format == "XML")
  {
    if (dolfin::MPI::rank(comm) == 0)
    {
      // Read data and trim any leading/trailing whitespace
      pugi::xml_node data_node = dataset_node.first_child();
      assert(data_node);
      std::string data_str = data_node.value();

      // Split data based on spaces and line breaks
      std::vector<boost::iterator_range<std::string::iterator>> data_vector_str;
      boost::split(data_vector_str, data_str, boost::is_any_of(" \n"));

      // Add data to numerical vector
      data_vector.reserve(data_vector_str.size());
      for (auto& v : data_vector_str)
      {
        if (v.begin() != v.end())
          data_vector.push_back(
              boost::lexical_cast<T>(boost::copy_range<std::string>(v)));
      }
    }
  }
  else if (format == "HDF")
  {
    // Get file and data path
    auto paths = xdmf_utils::get_hdf5_paths(dataset_node);

    // Handle cases where file path is (a) absolute or (b) relative
    boost::filesystem::path h5_filepath(paths[0]);
    if (!h5_filepath.is_absolute())
      h5_filepath = parent_path / h5_filepath;

    // Open HDF5 for reading
    HDF5File h5_file(comm, h5_filepath.string(), "r");

    // Get data shape from HDF5 file
    const std::vector<std::int64_t> shape_hdf5
        = HDF5Interface::get_dataset_shape(h5_file.h5_id(), paths[1]);

    // FIXME: should we support empty data sets?
    // Check that data set is not empty
    assert(!shape_hdf5.empty());
    assert(shape_hdf5[0] != 0);

    // Determine range of data to read from HDF5 file. This is
    // complicated by the XML Dimension attribute and the HDF5 storage
    // possibly having different shapes, e.g. the HDF5 storgae may be a
    // flat array.

    // If range = {0, 0} then no range is supplied
    // and we must determine the range
    if (range[0] == 0 and range[1] == 0)
    {
      if (shape_xml == shape_hdf5)
        range = dolfin::MPI::local_range(comm, shape_hdf5[0]);
      else if (!shape_xml.empty() and shape_hdf5.size() == 1)
      {
        // Size of dims > 0
        std::int64_t d = 1;
        for (std::size_t i = 1; i < shape_xml.size(); ++i)
          d *= shape_xml[i];

        // Check for data size consistency
        if (d * shape_xml[0] != shape_hdf5[0])
        {
          throw std::runtime_error("Data size in XDMF/XML and size of HDF5 "
                                   "dataset are inconsistent");
        }

        // Compute data range to read
        range = dolfin::MPI::local_range(comm, shape_xml[0]);
        range[0] *= d;
        range[1] *= d;
      }
      else
      {
        throw std::runtime_error(
            "This combination of array shapes in XDMF and HDF5 "
            "is not supported");
      }
    }

    // Retrieve data
    data_vector
        = HDF5Interface::read_dataset<T>(h5_file.h5_id(), paths[1], range);
  }
  else
    throw std::runtime_error("Storage format \"" + format + "\" is unknown");

  // Get dimensions for consistency (if available in DataItem node)
  if (shape_xml.empty())
  {
    std::int64_t size = 1;
    for (auto dim : shape_xml)
      size *= dim;

    if (size != (std::int64_t)dolfin::MPI::sum(comm, data_vector.size()))
    {
      throw std::runtime_error(
          "Data sizes in attribute and size of data read are inconsistent");
    }
  }

  return data_vector;
}
//----------------------------------------------------------------------------
// Return a vector of numerical values from a vector of stringstream
template <typename T>
std::vector<T> string_to_vector(const std::vector<std::string>& x_str)
{
  std::vector<T> data;
  for (auto& v : x_str)
  {
    if (!v.empty())
      data.push_back(boost::lexical_cast<T>(v));
  }

  return data;
}
//-----------------------------------------------------------------------------
// Return a string of the form "x y"
template <typename X, typename Y>
std::string to_string(X x, Y y)
{
  return std::to_string(x) + " " + std::to_string(y);
}
//-----------------------------------------------------------------------------

} // namespace

std::set<std::uint32_t>
xdmf_write::compute_nonlocal_entities(const mesh::Mesh& mesh, int cell_dim)
{
  const int mpi_rank = dolfin::MPI::rank(mesh.mpi_comm());
  const mesh::Topology& topology = mesh.topology();
  const std::map<std::int32_t, std::set<std::int32_t>>& shared_entities
      = topology.shared_entities(cell_dim);

  std::set<std::uint32_t> non_local_entities;

  const int tdim = mesh.topology().dim();
  bool ghosted = (topology.size(tdim) > topology.ghost_offset(tdim));
  if (!ghosted)
  {
    // No ghost cells - exclude shared entities which are on lower rank
    // processes
    for (const auto& e : shared_entities)
    {
      const int lowest_rank_owner = *(e.second.begin());
      if (lowest_rank_owner < mpi_rank)
        non_local_entities.insert(e.first);
    }
  }
  else
  {
    // Iterate through ghost cells, adding non-ghost entities which are
    // in lower rank process cells
    const std::vector<std::int32_t>& cell_owners = topology.entity_owner(tdim);
    const std::int32_t ghost_offset_c = topology.ghost_offset(tdim);
    const std::int32_t ghost_offset_e = topology.ghost_offset(cell_dim);
    for (auto& c : mesh::MeshRange(mesh, tdim, mesh::MeshRangeType::GHOST))
    {
      assert(c.index() >= ghost_offset_c);
      const int cell_owner = cell_owners[c.index() - ghost_offset_c];
      for (auto& e : mesh::EntityRange(c, cell_dim))
      {
        const bool not_ghost = e.index() < ghost_offset_e;
        if (not_ghost and cell_owner < mpi_rank)
          non_local_entities.insert(e.index());
      }
    }
  }
  return non_local_entities;
}
//-----------------------------------------------------------------------------
void xdmf_write::add_points(
    MPI_Comm comm, pugi::xml_node& xdmf_node, hid_t h5_id,
    const Eigen::Ref<
        const Eigen::Array<double, Eigen::Dynamic, 3, Eigen::RowMajor>>& points)
{
  xdmf_node.append_attribute("Version") = "3.0";
  xdmf_node.append_attribute("xmlns:xi") = "http://www.w3.org/2001/XInclude";
  pugi::xml_node domain_node = xdmf_node.append_child("Domain");
  assert(domain_node);

  // Add a Grid to the domain
  pugi::xml_node grid_node = domain_node.append_child("Grid");
  assert(grid_node);
  grid_node.append_attribute("GridType") = "Uniform";
  grid_node.append_attribute("Name") = "Point cloud";

  pugi::xml_node topology_node = grid_node.append_child("Topology");
  assert(topology_node);
  const std::size_t n = points.rows();
  const std::int64_t nglobal = dolfin::MPI::sum(comm, n);
  topology_node.append_attribute("NumberOfElements")
      = std::to_string(nglobal).c_str();
  topology_node.append_attribute("TopologyType") = "PolyVertex";
  topology_node.append_attribute("NodesPerElement") = 1;

  pugi::xml_node geometry_node = grid_node.append_child("Geometry");
  assert(geometry_node);
  geometry_node.append_attribute("GeometryType") = "XYZ";

  // Pack data
  std::vector<double> x(points.data(), points.data() + points.size());
  // std::vector<double> x(3 * n);
  // for (std::size_t i = 0; i < n; ++i)
  //   for (std::size_t j = 0; j < 3; ++j)
  //     x[3 * i + j] = points[i][j];

  const std::vector<std::int64_t> shape = {nglobal, 3};
  add_data_item(comm, geometry_node, h5_id, "/Points/coordinates", x, shape,
                "");
}
//----------------------------------------------------------------------------
void xdmf_write::add_topology_data(MPI_Comm comm, pugi::xml_node& xml_node,
                                   hid_t h5_id, const std::string path_prefix,
                                   const mesh::Mesh& mesh, int cell_dim)
{
  // Get number of cells (global) and vertices per cell from mesh
  const std::int64_t num_cells = mesh.topology().size_global(cell_dim);
  int num_nodes_per_cell = mesh::num_cell_vertices(
      mesh::cell_entity_type(mesh.cell_type(), cell_dim));

  // Get VTK string for cell type and degree (linear or quadratic)
  const std::size_t degree = mesh.degree();
  const std::string vtk_cell_str = xdmf_utils::vtk_cell_type_str(
      mesh::cell_entity_type(mesh.cell_type(), cell_dim), degree);

  pugi::xml_node topology_node = xml_node.append_child("Topology");
  assert(topology_node);
  topology_node.append_attribute("NumberOfElements")
      = std::to_string(num_cells).c_str();
  topology_node.append_attribute("TopologyType") = vtk_cell_str.c_str();

  // Compute packed topology data
  std::vector<std::int64_t> topology_data;

  if (degree > 1)
  {
    const int tdim = mesh.topology().dim();
    if (cell_dim != tdim)
    {
      throw std::runtime_error("Cannot create topology data for mesh. "
                               "Can only create mesh of cells");
    }

    const auto& global_points = mesh.geometry().global_indices();
    const mesh::Connectivity& cell_points
        = mesh.coordinate_dofs().entity_points();

    // Adjust num_nodes_per_cell to appropriate size
    num_nodes_per_cell = cell_points.size(0);
    topology_data.reserve(num_nodes_per_cell * mesh.num_entities(tdim));

    int num_nodes = mesh.coordinate_dofs().entity_points().size(0);
    const std::vector<std::uint8_t> perm
        = io::cells::dolfin_to_vtk(mesh.cell_type(), num_nodes);

    for (std::int32_t c = 0; c < mesh.num_entities(tdim); ++c)
    {
      const std::int32_t* points = cell_points.connections(c);
      for (std::int32_t i = 0; i < num_nodes_per_cell; ++i)
        topology_data.push_back(global_points[points[perm[i]]]);
    }
  }
  else
    topology_data = compute_topology_data(mesh, cell_dim);

  topology_node.append_attribute("NodesPerElement") = num_nodes_per_cell;

  // Add topology DataItem node
  const std::string group_name = path_prefix + "/" + "mesh";
  const std::string h5_path = group_name + "/topology";
  const std::vector<std::int64_t> shape = {num_cells, num_nodes_per_cell};
  const std::string number_type = "UInt";

  xdmf_write::add_data_item(comm, topology_node, h5_id, h5_path, topology_data,
                            shape, number_type);
}
//-----------------------------------------------------------------------------
void xdmf_write::add_geometry_data(MPI_Comm comm, pugi::xml_node& xml_node,
                                   hid_t h5_id, const std::string path_prefix,
                                   const mesh::Mesh& mesh)
{
  const mesh::Geometry& mesh_geometry = mesh.geometry();
  int gdim = mesh_geometry.dim();

  // Compute number of points (global) in mesh (equal to number of vertices
  // for affine meshes)
  const std::int64_t num_points = mesh.geometry().num_points_global();

  // Add geometry node and attributes
  pugi::xml_node geometry_node = xml_node.append_child("Geometry");
  assert(geometry_node);
  assert(gdim > 0 and gdim <= 3);
  const std::string geometry_type = (gdim == 3) ? "XYZ" : "XY";
  geometry_node.append_attribute("GeometryType") = geometry_type.c_str();

  // Pack geometry data
  Eigen::Array<double, Eigen::Dynamic, Eigen::Dynamic, Eigen::RowMajor> _x
      = mesh::DistributedMeshTools::reorder_by_global_indices(
          mesh.mpi_comm(), mesh.geometry().points(),
          mesh.geometry().global_indices());

  // Increase 1D to 2D because XDMF has no "X" geometry, use "XY"
  int width = (gdim == 1) ? 2 : gdim;

  std::size_t num_values = _x.rows() * width;
  std::vector<double> x(num_values, 0.0);

  if (width == 3)
    std::copy(_x.data(), _x.data() + _x.size(), x.begin());
  else
  {
    for (int i = 0; i < _x.rows(); ++i)
    {
      for (int j = 0; j < gdim; ++j)
        x[width * i + j] = _x(i, j);
    }
  }

  // Add geometry DataItem node
  const std::string group_name = path_prefix + "/" + "mesh";
  const std::string h5_path = group_name + "/geometry";
  const std::vector<std::int64_t> shape = {num_points, width};

  xdmf_write::add_data_item(comm, geometry_node, h5_id, h5_path, x, shape, "");
}
//-----------------------------------------------------------------------------
void xdmf_write::add_mesh(MPI_Comm comm, pugi::xml_node& xml_node, hid_t h5_id,
                          const mesh::Mesh& mesh, const std::string path_prefix)
{
  LOG(INFO) << "Adding mesh to node \"" << xml_node.path('/') << "\"";

  // Add grid node and attributes
  pugi::xml_node grid_node = xml_node.append_child("Grid");
  assert(grid_node);
  grid_node.append_attribute("Name") = "mesh";
  grid_node.append_attribute("GridType") = "Uniform";

  // Add topology node and attributes (including writing data)
  const int tdim = mesh.topology().dim();
  add_topology_data(comm, grid_node, h5_id, path_prefix, mesh, tdim);

  // Add geometry node and attributes (including writing data)
  add_geometry_data(comm, grid_node, h5_id, path_prefix, mesh);
}
//----------------------------------------------------------------------------
void xdmf_write::add_function(MPI_Comm mpi_comm, pugi::xml_node& xml_node,
                              hid_t h5_id, std::string h5_path,
                              const function::Function& u,
                              std::string function_name, const mesh::Mesh& mesh,
                              const std::string component)
{
  LOG(INFO) << "Adding function to node \"" << xml_node.path('/') << "\"";

  std::string element_family = u.function_space()->element()->family();
  const std::size_t element_degree = u.function_space()->element()->degree();
  const mesh::CellType element_cell_type
      = u.function_space()->element()->cell_shape();

  // Map of standard UFL family abbreviations for visualisation
  const std::map<std::string, std::string> family_abbr
      = {{"Lagrange", "CG"},
         {"Discontinuous Lagrange", "DG"},
         {"Raviart-Thomas", "RT"},
         {"Brezzi-Douglas-Marini", "BDM"},
         {"Crouzeix-Raviart", "CR"},
         {"Nedelec 1st kind H(curl)", "N1curl"},
         {"Nedelec 2nd kind H(curl)", "N2curl"},
         {"Q", "Q"},
         {"DQ", "DQ"}};

  const std::map<mesh::CellType, std::string> cell_shape_repr
      = {{mesh::CellType::interval, "interval"},
         {mesh::CellType::triangle, "triangle"},
         {mesh::CellType::tetrahedron, "tetrahedron"},
         {mesh::CellType::quadrilateral, "quadrilateral"},
         {mesh::CellType::hexahedron, "hexahedron"}};

  // Check that element is supported
  auto const it = family_abbr.find(element_family);
  if (it == family_abbr.end())
    throw std::runtime_error("Element type not supported for XDMF output.");
  element_family = it->second;

  // Check that cell shape is supported
  auto it_shape = cell_shape_repr.find(element_cell_type);
  if (it_shape == cell_shape_repr.end())
    throw std::runtime_error("Cell type not supported for XDMF output.");
  const std::string element_cell = it_shape->second;

  // Prepare main Attribute for the FiniteElementFunction type
  std::string attr_name;
  if (component.empty())
    attr_name = function_name;
  else
  {
    attr_name = component + "_" + function_name;
    h5_path = h5_path + "/" + component;
  }

  pugi::xml_node fe_attribute_node = xml_node.append_child("Attribute");
  fe_attribute_node.append_attribute("ItemType") = "FiniteElementFunction";
  fe_attribute_node.append_attribute("ElementFamily") = element_family.c_str();
  fe_attribute_node.append_attribute("ElementDegree")
      = std::to_string(element_degree).c_str();
  fe_attribute_node.append_attribute("ElementCell") = element_cell.c_str();
  fe_attribute_node.append_attribute("Name") = attr_name.c_str();
  fe_attribute_node.append_attribute("Center") = "Other";
  fe_attribute_node.append_attribute("AttributeType")
      = rank_to_string(u.value_rank()).c_str();

  // Prepare and save number of dofs per cell (x_cell_dofs) and cell
  // dofmaps (cell_dofs)

  assert(u.function_space()->dofmap());
  const fem::DofMap& dofmap = *u.function_space()->dofmap();

  const std::size_t tdim = mesh.topology().dim();
  std::vector<PetscInt> cell_dofs;
  std::vector<std::size_t> x_cell_dofs;
  const std::size_t n_cells = mesh.topology().ghost_offset(tdim);
  x_cell_dofs.reserve(n_cells);

  Eigen::Array<std::int64_t, Eigen::Dynamic, 1> local_to_global_map
      = dofmap.index_map->indices(true);

  // Add number of dofs for each cell
  // Add cell dofmap
  for (std::size_t i = 0; i != n_cells; ++i)
  {
    x_cell_dofs.push_back(cell_dofs.size());
    auto cell_dofs_i = dofmap.cell_dofs(i);
    for (Eigen::Index j = 0; j < cell_dofs_i.size(); ++j)
    {
      auto p = cell_dofs_i[j];
      assert(p < (PetscInt)local_to_global_map.size());
      cell_dofs.push_back(local_to_global_map[p]);
    }
  }

  // Add offset to CSR index to be seamless in parallel
  const std::size_t offset
      = MPI::global_offset(mpi_comm, cell_dofs.size(), true);
  for (auto& x : x_cell_dofs)
    x += offset;

  const std::int64_t num_cell_dofs_global
      = MPI::sum(mpi_comm, cell_dofs.size());

  // Write dofmap = indices to the values DataItem
  xdmf_write::add_data_item(mpi_comm, fe_attribute_node, h5_id,
                            h5_path + "/cell_dofs", cell_dofs,
                            {num_cell_dofs_global, 1}, "UInt");

  // FIXME: Avoid unnecessary copying of data
  // Get all local data
  const la::PETScVector& u_vector = u.vector();
  PetscErrorCode ierr;
  const PetscScalar* u_ptr = nullptr;
  ierr = VecGetArrayRead(u_vector.vec(), &u_ptr);
  if (ierr != 0)
    la::petsc_error(ierr, __FILE__, "VecGetArrayRead");
  std::vector<PetscScalar> local_data(u_ptr, u_ptr + u_vector.local_size());
  ierr = VecRestoreArrayRead(u_vector.vec(), &u_ptr);
  if (ierr != 0)
    la::petsc_error(ierr, __FILE__, "VecRestoreArrayRead");

#ifdef PETSC_USE_COMPLEX
  // FIXME: Avoid copies by writing directly a compound data
  std::vector<double> component_data_values(local_data.size());
  for (std::size_t i = 0; i < local_data.size(); i++)
  {
    if (component == "real")
      component_data_values[i] = local_data[i].real();
    else if (component == "imag")
      component_data_values[i] = local_data[i].imag();
  }

  xdmf_write::add_data_item(mpi_comm, fe_attribute_node, h5_id,
                            h5_path + "/vector", component_data_values,
                            {(std::int64_t)u_vector.size(), 1}, "Float");
#else
  xdmf_write::add_data_item(mpi_comm, fe_attribute_node, h5_id,
                            h5_path + "/vector", local_data,
                            {(std::int64_t)u_vector.size(), 1}, "Float");
#endif

  if (MPI::rank(mpi_comm) == MPI::size(mpi_comm) - 1)
    x_cell_dofs.push_back(num_cell_dofs_global);

  const std::int64_t num_x_cell_dofs_global
      = mesh.num_entities_global(tdim) + 1;

  // Write number of dofs per cell
  xdmf_write::add_data_item(mpi_comm, fe_attribute_node, h5_id,
                            h5_path + "/x_cell_dofs", x_cell_dofs,
                            {num_x_cell_dofs_global, 1}, "UInt");

  // Save cell ordering - copy to local vector and cut off ghosts
  std::vector<std::size_t> cells(mesh.topology().global_indices(tdim).begin(),
                                 mesh.topology().global_indices(tdim).begin()
                                     + n_cells);

  const std::int64_t num_cells_global = mesh.num_entities_global(tdim);

  xdmf_write::add_data_item(mpi_comm, fe_attribute_node, h5_id,
                            h5_path + "/cells", cells, {num_cells_global, 1},
                            "UInt");
}
//-----------------------------------------------------------------------------<|MERGE_RESOLUTION|>--- conflicted
+++ resolved
@@ -212,8 +212,7 @@
   // Get mesh communicator
   MPI_Comm comm = mesh.mpi_comm();
 
-<<<<<<< HEAD
-  int num_nodes = mesh.coordinate_dofs().cell_permutation().size();
+  int num_nodes = mesh.coordinate_dofs().entity_points().size(0);
   std::vector<std::uint8_t> perm;
   if (cell_dim == mesh.topology().dim())
     perm = io::cells::dolfin_to_vtk(mesh.cell_type(), num_nodes);
@@ -221,11 +220,6 @@
     // Lower the permutation level to the appropriate cell type
     // FIXME: Only works for first order geometries
     perm = io::cells::dolfin_to_vtk(entity_cell_type, num_vertices_per_cell);
-=======
-  int num_nodes = mesh.coordinate_dofs().entity_points().size(0);
-  const std::vector<std::uint8_t> perm
-      = io::cells::dolfin_to_vtk(mesh.cell_type(), num_nodes);
->>>>>>> be98feb8
 
   const int tdim = mesh.topology().dim();
   const auto& global_vertices = mesh.topology().global_indices(0);
