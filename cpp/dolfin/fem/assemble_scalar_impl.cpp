// Copyright (C) 2018-2019 Garth N. Wells
//
// This file is part of DOLFIN (https://www.fenicsproject.org)
//
// SPDX-License-Identifier:    LGPL-3.0-or-later

#include "assemble_scalar_impl.h"
#include "DofMap.h"
#include "Form.h"
#include "utils.h"
#include <dolfin/common/IndexMap.h>
#include <dolfin/common/types.h>
#include <dolfin/function/Constant.h>
#include <dolfin/function/Function.h>
#include <dolfin/function/FunctionSpace.h>
#include <dolfin/mesh/CoordinateDofs.h>
#include <dolfin/mesh/Geometry.h>
#include <dolfin/mesh/Mesh.h>
#include <dolfin/mesh/MeshEntity.h>
#include <dolfin/mesh/MeshIterator.h>
#include <petscsys.h>

using namespace dolfin;
using namespace dolfin::fem;

//-----------------------------------------------------------------------------
PetscScalar dolfin::fem::impl::assemble_scalar(const dolfin::fem::Form& M)
{
  assert(M.mesh());
  const mesh::Mesh& mesh = *M.mesh();

  // Prepare constants
  const std::vector<
      std::pair<std::string, std::shared_ptr<const function::Constant>>>
      constants = M.constants();

  std::vector<PetscScalar> constant_values;
  for (auto const& constant : constants)
  {
    // Get underlying data array of this Constant
    const std::vector<PetscScalar>& array = constant.second->value;

    constant_values.insert(constant_values.end(), array.data(),
                           array.data() + array.size());
  }

  // Prepare coefficients
  const Eigen::Array<PetscScalar, Eigen::Dynamic, Eigen::Dynamic,
                     Eigen::RowMajor>
      coeffs = pack_coefficients(M);

  const FormIntegrals& integrals = M.integrals();
  using type = fem::FormIntegrals::Type;
  PetscScalar value = 0.0;
  for (int i = 0; i < integrals.num_integrals(type::cell); ++i)
  {
    auto& fn = integrals.get_tabulate_tensor(type::cell, i);
    const std::vector<std::int32_t>& active_cells
        = integrals.integral_domains(type::cell, i);
    value += fem::impl::assemble_cells(mesh, active_cells, fn, coeffs,
                                       constant_values);
  }

  for (int i = 0; i < integrals.num_integrals(type::exterior_facet); ++i)
  {
    auto& fn = integrals.get_tabulate_tensor(type::exterior_facet, i);
    const std::vector<std::int32_t>& active_facets
        = integrals.integral_domains(type::exterior_facet, i);
    value += fem::impl::assemble_exterior_facets(mesh, active_facets, fn,
                                                 coeffs, constant_values);
  }

  for (int i = 0; i < integrals.num_integrals(type::interior_facet); ++i)
  {
<<<<<<< HEAD
    auto& fn = integrals.get_tabulate_tensor(type::interior_facet, i);
=======
    const std::vector<int> c_offsets = M.coefficients().offsets();
    auto& fn = integrals.get_tabulate_tensor_function(type::interior_facet, i);
>>>>>>> e05cd209
    const std::vector<std::int32_t>& active_facets
        = integrals.integral_domains(type::interior_facet, i);
    value += fem::impl::assemble_interior_facets(
        mesh, active_facets, fn, coeffs, c_offsets, constant_values);
  }

  return value;
}
//-----------------------------------------------------------------------------
PetscScalar fem::impl::assemble_cells(
    const mesh::Mesh& mesh, const std::vector<std::int32_t>& active_cells,
    const std::function<void(PetscScalar*, const PetscScalar*,
                             const PetscScalar*, const double*, const int*,
                             const int*)>& fn,
    const Eigen::Array<PetscScalar, Eigen::Dynamic, Eigen::Dynamic,
                       Eigen::RowMajor>& coeffs,
    const std::vector<PetscScalar> constant_values)
{
  const int gdim = mesh.geometry().dim();
  const int tdim = mesh.topology().dim();
  mesh.create_entities(tdim);

  // Prepare cell geometry
  const mesh::Connectivity& connectivity_g
      = mesh.coordinate_dofs().entity_points();
  const Eigen::Array<std::int32_t, Eigen::Dynamic, 1>& pos_g
      = connectivity_g.entity_positions();
  const Eigen::Array<std::int32_t, Eigen::Dynamic, 1>& cell_g
      = connectivity_g.connections();
  // FIXME: Add proper interface for num coordinate dofs
  const int num_dofs_g = connectivity_g.size(0);
  const Eigen::Array<double, Eigen::Dynamic, 3, Eigen::RowMajor>& x_g
      = mesh.geometry().points();

  // Create data structures used in assembly
  Eigen::Array<double, Eigen::Dynamic, Eigen::Dynamic, Eigen::RowMajor>
      coordinate_dofs(num_dofs_g, gdim);

  // Iterate over all cells
  const int orientation = 0;
  PetscScalar value(0);
  for (auto& cell_index : active_cells)
  {
    const mesh::MeshEntity cell(mesh, tdim, cell_index);

    // Get cell coordinates/geometry
    for (int i = 0; i < num_dofs_g; ++i)
      for (int j = 0; j < gdim; ++j)
        coordinate_dofs(i, j) = x_g(cell_g[pos_g[cell_index] + i], j);

    auto coeff_cell = coeffs.row(cell_index);
    fn(&value, coeff_cell.data(), constant_values.data(),
       coordinate_dofs.data(), nullptr, &orientation);
  }

  return value;
}
//-----------------------------------------------------------------------------
PetscScalar fem::impl::assemble_exterior_facets(
    const mesh::Mesh& mesh, const std::vector<std::int32_t>& active_facets,
    const std::function<void(PetscScalar*, const PetscScalar*,
                             const PetscScalar*, const double*, const int*,
                             const int*)>& fn,
    const Eigen::Array<PetscScalar, Eigen::Dynamic, Eigen::Dynamic,
                       Eigen::RowMajor>& coeffs,
    const std::vector<PetscScalar> constant_values)
{
  const int gdim = mesh.geometry().dim();
  const int tdim = mesh.topology().dim();
  mesh.create_entities(tdim - 1);
  mesh.create_connectivity(tdim - 1, tdim);

  // Prepare cell geometry
  const mesh::Connectivity& connectivity_g
      = mesh.coordinate_dofs().entity_points();
  const Eigen::Array<std::int32_t, Eigen::Dynamic, 1>& pos_g
      = connectivity_g.entity_positions();
  const Eigen::Array<std::int32_t, Eigen::Dynamic, 1>& cell_g
      = connectivity_g.connections();
  // FIXME: Add proper interface for num coordinate dofs
  const int num_dofs_g = connectivity_g.size(0);
  const Eigen::Array<double, Eigen::Dynamic, 3, Eigen::RowMajor>& x_g
      = mesh.geometry().points();

  // Creat data structures used in assembly
  Eigen::Array<double, Eigen::Dynamic, Eigen::Dynamic, Eigen::RowMajor>
      coordinate_dofs(num_dofs_g, gdim);

  // Iterate over all facets
  PetscScalar value(0);
  for (const auto& facet_index : active_facets)
  {
    const mesh::MeshEntity facet(mesh, tdim - 1, facet_index);

    // TODO: check ghosting sanity?

    // Create attached cell
    const mesh::MeshEntity cell(mesh, tdim, facet.entities(tdim)[0]);

    // Get local index of facet with respect to the cell
    const int local_facet = cell.index(facet);
    const int orient = 0;

    // Get cell vertex coordinates
    const int cell_index = cell.index();
    for (int i = 0; i < num_dofs_g; ++i)
      for (int j = 0; j < gdim; ++j)
        coordinate_dofs(i, j) = x_g(cell_g[pos_g[cell_index] + i], j);

    auto coeff_cell = coeffs.row(cell_index);
    fn(&value, coeff_cell.data(), constant_values.data(),
       coordinate_dofs.data(), &local_facet, &orient);
  }

  return value;
}
//-----------------------------------------------------------------------------
PetscScalar fem::impl::assemble_interior_facets(
    const mesh::Mesh& mesh, const std::vector<std::int32_t>& active_facets,
    const std::function<void(PetscScalar*, const PetscScalar*,
                             const PetscScalar*, const double*, const int*,
                             const int*)>& fn,
    const Eigen::Array<PetscScalar, Eigen::Dynamic, Eigen::Dynamic,
                       Eigen::RowMajor>& coeffs,
    const std::vector<int>& offsets,
    const std::vector<PetscScalar> constant_values)
{
  const int gdim = mesh.geometry().dim();
  const int tdim = mesh.topology().dim();
  mesh.create_entities(tdim - 1);
  mesh.create_connectivity(tdim - 1, tdim);

  // Prepare cell geometry
  const mesh::Connectivity& connectivity_g
      = mesh.coordinate_dofs().entity_points();
  const Eigen::Array<std::int32_t, Eigen::Dynamic, 1>& pos_g
      = connectivity_g.entity_positions();
  const Eigen::Array<std::int32_t, Eigen::Dynamic, 1>& cell_g
      = connectivity_g.connections();
  // FIXME: Add proper interface for num coordinate dofs
  const int num_dofs_g = connectivity_g.size(0);
  const Eigen::Array<double, Eigen::Dynamic, 3, Eigen::RowMajor>& x_g
      = mesh.geometry().points();

  // Creat data structures used in assembly
  Eigen::Array<double, Eigen::Dynamic, Eigen::Dynamic, Eigen::RowMajor>
      coordinate_dofs(2 * num_dofs_g, gdim);
  Eigen::Array<PetscScalar, Eigen::Dynamic, 1> coeff_array(2 * offsets.back());
  assert(offsets.back() == coeffs.cols());

  // Iterate over all facets
  PetscScalar value(0);
  for (const auto& facet_index : active_facets)
  {
    const mesh::MeshEntity facet(mesh, tdim - 1, facet_index);

    // TODO: check ghosting sanity?

    // Create attached cell
    const mesh::MeshEntity cell0(mesh, tdim, facet.entities(tdim)[0]);
    const mesh::MeshEntity cell1(mesh, tdim, facet.entities(tdim)[1]);

    // Get local index of facet with respect to the cell
    const int local_facet[2] = {cell0.index(facet), cell1.index(facet)};
    const int orient[2] = {0, 0};

    // Get cell vertex coordinates
    const int cell_index0 = cell0.index();
    const int cell_index1 = cell1.index();
    for (int i = 0; i < num_dofs_g; ++i)
    {
      for (int j = 0; j < gdim; ++j)
      {
        coordinate_dofs(i, j) = x_g(cell_g[pos_g[cell_index0] + i], j);
        coordinate_dofs(i + num_dofs_g, j)
            = x_g(cell_g[pos_g[cell_index1] + i], j);
      }
    }

    // Get cell geometry
    Eigen::Map<const Eigen::Array<double, Eigen::Dynamic, Eigen::Dynamic,
                                  Eigen::RowMajor>>
        coordinate_dofs0(coordinate_dofs.data(), num_dofs_g, gdim);

    Eigen::Map<const Eigen::Array<double, Eigen::Dynamic, Eigen::Dynamic,
                                  Eigen::RowMajor>>
        coordinate_dofs1(coordinate_dofs.data() + num_dofs_g * gdim, num_dofs_g,
                         gdim);

    // Layout for the restricted coefficients is flattened
    // w[coefficient][restriction][dof]
    auto coeff_cell0 = coeffs.row(cell_index0);
    auto coeff_cell1 = coeffs.row(cell_index1);

    // Loop over coefficients
    for (std::size_t i = 0; i < offsets.size() - 1; ++i)
    {
      // Loop over entries for coefficient i
      const int num_entries = offsets[i + 1] - offsets[i];
      coeff_array.segment(2 * offsets[i], num_entries)
          = coeff_cell0.segment(offsets[i], num_entries);
      coeff_array.segment(offsets[i + 1] + offsets[i], num_entries)
          = coeff_cell1.segment(offsets[i], num_entries);
    }

    fn(&value, coeff_array.data(), constant_values.data(),
       coordinate_dofs.data(), local_facet, orient);
  }

  return value;
}
//-----------------------------------------------------------------------------<|MERGE_RESOLUTION|>--- conflicted
+++ resolved
@@ -72,12 +72,8 @@
 
   for (int i = 0; i < integrals.num_integrals(type::interior_facet); ++i)
   {
-<<<<<<< HEAD
+    const std::vector<int> c_offsets = M.coefficients().offsets();
     auto& fn = integrals.get_tabulate_tensor(type::interior_facet, i);
-=======
-    const std::vector<int> c_offsets = M.coefficients().offsets();
-    auto& fn = integrals.get_tabulate_tensor_function(type::interior_facet, i);
->>>>>>> e05cd209
     const std::vector<std::int32_t>& active_facets
         = integrals.integral_domains(type::interior_facet, i);
     value += fem::impl::assemble_interior_facets(
