// Copyright (C) 2018-2019 Garth N. Wells
//
// This file is part of DOLFIN (https://www.fenicsproject.org)
//
// SPDX-License-Identifier:    LGPL-3.0-or-later

#include "assemble_scalar_impl.h"
#include "Form.h"
#include <dolfin/common/IndexMap.h>
#include <dolfin/common/types.h>
#include <dolfin/function/Constant.h>
#include <dolfin/function/Function.h>
#include <dolfin/function/FunctionSpace.h>
#include <dolfin/mesh/CoordinateDofs.h>
#include <dolfin/mesh/Geometry.h>
#include <dolfin/mesh/Mesh.h>
#include <dolfin/mesh/MeshEntity.h>
#include <dolfin/mesh/MeshIterator.h>
#include <petscsys.h>

using namespace dolfin;
using namespace dolfin::fem;

//-----------------------------------------------------------------------------
PetscScalar dolfin::fem::impl::assemble_scalar(const dolfin::fem::Form& M)
{
  assert(M.mesh());
  const mesh::Mesh& mesh = *M.mesh();

  // Prepare coefficients
  const FormCoefficients& coefficients = M.coefficients();
  std::vector<const function::Function*> coeff_fn(coefficients.size());
  for (int i = 0; i < coefficients.size(); ++i)
    coeff_fn[i] = coefficients.get(i).get();
  std::vector<int> c_offsets = coefficients.offsets();

  // Prepare constants
  const std::vector<std::pair<std::string, std::shared_ptr<function::Constant>>>
      constants = M.constants();

  std::vector<PetscScalar> constant_values;
  for (auto const& constant : constants)
  {
    // Get underlying data array of this Constant
    const std::vector<PetscScalar>& array = constant.second->value;

    constant_values.insert(constant_values.end(), array.data(),
                           array.data() + array.size());
  }

  const FormIntegrals& integrals = M.integrals();
  using type = fem::FormIntegrals::Type;
  PetscScalar value = 0.0;
  for (int i = 0; i < integrals.num_integrals(type::cell); ++i)
  {
    auto& fn = integrals.get_tabulate_tensor_function(type::cell, i);
    const std::vector<std::int32_t>& active_cells
        = integrals.integral_domains(type::cell, i);
    value += fem::impl::assemble_cells(mesh, active_cells, fn, coeff_fn,
                                       c_offsets, constant_values);
  }

  for (int i = 0; i < integrals.num_integrals(type::exterior_facet); ++i)
  {
    auto& fn = integrals.get_tabulate_tensor_function(type::exterior_facet, i);
    const std::vector<std::int32_t>& active_facets
        = integrals.integral_domains(type::exterior_facet, i);
    value += fem::impl::assemble_exterior_facets(
        mesh, active_facets, fn, coeff_fn, c_offsets, constant_values);
  }

  for (int i = 0; i < integrals.num_integrals(type::interior_facet); ++i)
  {
    auto& fn = integrals.get_tabulate_tensor_function(type::interior_facet, i);
    const std::vector<std::int32_t>& active_facets
        = integrals.integral_domains(type::interior_facet, i);
    value += fem::impl::assemble_interior_facets(
        mesh, active_facets, fn, coeff_fn, c_offsets, constant_values);
  }

  return value;
}
//-----------------------------------------------------------------------------
PetscScalar fem::impl::assemble_cells(
    const mesh::Mesh& mesh, const std::vector<std::int32_t>& active_cells,
    const std::function<void(PetscScalar*, const PetscScalar*,
                             const PetscScalar*, const double*, const int*,
                             const int*)>& fn,
    const std::vector<const function::Function*>& coefficients,
    const std::vector<int>& offsets,
    const std::vector<PetscScalar> constant_values)
{
  const int gdim = mesh.geometry().dim();
  const int tdim = mesh.topology().dim();
  mesh.create_entities(tdim);

  // Prepare cell geometry
  const mesh::Connectivity& connectivity_g
      = mesh.coordinate_dofs().entity_points();
  const Eigen::Ref<const Eigen::Array<std::int32_t, Eigen::Dynamic, 1>> pos_g
      = connectivity_g.entity_positions();
  const Eigen::Ref<const Eigen::Array<std::int32_t, Eigen::Dynamic, 1>> cell_g
      = connectivity_g.connections();
  // FIXME: Add proper interface for num coordinate dofs
  const int num_dofs_g = connectivity_g.size(0);
  const Eigen::Array<double, Eigen::Dynamic, 3, Eigen::RowMajor>& x_g
      = mesh.geometry().points();

  // Create data structures used in assembly
  Eigen::Array<double, Eigen::Dynamic, Eigen::Dynamic, Eigen::RowMajor>
      coordinate_dofs(num_dofs_g, gdim);
  Eigen::Array<PetscScalar, Eigen::Dynamic, 1> coeff_array(offsets.back());

  // Iterate over all cells
  const int orientation = 0;
  PetscScalar value(0);
  for (const auto& cell_index : active_cells)
  {
    const mesh::MeshEntity cell(mesh, tdim, cell_index);

    // Get cell coordinates/geometry
    for (int i = 0; i < num_dofs_g; ++i)
      for (int j = 0; j < gdim; ++j)
        coordinate_dofs(i, j) = x_g(cell_g[pos_g[cell_index] + i], j);

    // Update coefficients
    for (std::size_t i = 0; i < coefficients.size(); ++i)
    {
      coefficients[i]->restrict(coeff_array.data() + offsets[i], cell,
                                coordinate_dofs);
    }

<<<<<<< HEAD
    fn(&cell_value, coeff_array.data(), constant_values.data(),
       coordinate_dofs.data(), nullptr, &orientation);
    value += cell_value;
=======
    fn(&value, coeff_array.data(), coordinate_dofs.data(), nullptr,
       &orientation);
>>>>>>> ad9151cc
  }

  return value;
}
//-----------------------------------------------------------------------------
PetscScalar fem::impl::assemble_exterior_facets(
    const mesh::Mesh& mesh, const std::vector<std::int32_t>& active_facets,
    const std::function<void(PetscScalar*, const PetscScalar*,
                             const PetscScalar*, const double*, const int*,
                             const int*)>& fn,
    const std::vector<const function::Function*>& coefficients,
    const std::vector<int>& offsets,
    const std::vector<PetscScalar> constant_values)
{
  const int gdim = mesh.geometry().dim();
  const int tdim = mesh.topology().dim();
  mesh.create_entities(tdim - 1);
  mesh.create_connectivity(tdim - 1, tdim);

  // Prepare cell geometry
  const mesh::Connectivity& connectivity_g
      = mesh.coordinate_dofs().entity_points();
  const Eigen::Ref<const Eigen::Array<std::int32_t, Eigen::Dynamic, 1>> pos_g
      = connectivity_g.entity_positions();
  const Eigen::Ref<const Eigen::Array<std::int32_t, Eigen::Dynamic, 1>> cell_g
      = connectivity_g.connections();
  // FIXME: Add proper interface for num coordinate dofs
  const int num_dofs_g = connectivity_g.size(0);
  const Eigen::Array<double, Eigen::Dynamic, 3, Eigen::RowMajor>& x_g
      = mesh.geometry().points();

  // Creat data structures used in assembly
  Eigen::Array<double, Eigen::Dynamic, Eigen::Dynamic, Eigen::RowMajor>
      coordinate_dofs(num_dofs_g, gdim);
  Eigen::Array<PetscScalar, Eigen::Dynamic, 1> coeff_array(offsets.back());

  // Iterate over all facets
  PetscScalar value(0);
  for (const auto& facet_index : active_facets)
  {
    const mesh::MeshEntity facet(mesh, tdim - 1, facet_index);

    // TODO: check ghosting sanity?

    // Create attached cell
    const mesh::MeshEntity cell(mesh, tdim, facet.entities(tdim)[0]);

    // Get local index of facet with respect to the cell
    const int local_facet = cell.index(facet);
    const int orient = 0;

    // Get cell vertex coordinates
    const int cell_index = cell.index();
    for (int i = 0; i < num_dofs_g; ++i)
      for (int j = 0; j < gdim; ++j)
        coordinate_dofs(i, j) = x_g(cell_g[pos_g[cell_index] + i], j);

    // Update coefficients
    for (std::size_t i = 0; i < coefficients.size(); ++i)
    {
      coefficients[i]->restrict(coeff_array.data() + offsets[i], cell,
                                coordinate_dofs);
    }

<<<<<<< HEAD
    fn(&cell_value, coeff_array.data(), constant_values.data(),
       coordinate_dofs.data(), &local_facet, &orient);
    value += cell_value;
=======
    fn(&value, coeff_array.data(), coordinate_dofs.data(), &local_facet,
       &orient);
>>>>>>> ad9151cc
  }

  return value;
}
//-----------------------------------------------------------------------------
PetscScalar fem::impl::assemble_interior_facets(
    const mesh::Mesh& mesh, const std::vector<std::int32_t>& active_facets,
    const std::function<void(PetscScalar*, const PetscScalar*,
                             const PetscScalar*, const double*, const int*,
                             const int*)>& fn,
    const std::vector<const function::Function*>& coefficients,
    const std::vector<int>& offsets,
    const std::vector<PetscScalar> constant_values)
{
  const int gdim = mesh.geometry().dim();
  const int tdim = mesh.topology().dim();
  mesh.create_entities(tdim - 1);
  mesh.create_connectivity(tdim - 1, tdim);

  // Prepare cell geometry
  const mesh::Connectivity& connectivity_g
      = mesh.coordinate_dofs().entity_points();
  const Eigen::Ref<const Eigen::Array<std::int32_t, Eigen::Dynamic, 1>> pos_g
      = connectivity_g.entity_positions();
  const Eigen::Ref<const Eigen::Array<std::int32_t, Eigen::Dynamic, 1>> cell_g
      = connectivity_g.connections();
  // FIXME: Add proper interface for num coordinate dofs
  const int num_dofs_g = connectivity_g.size(0);
  const Eigen::Array<double, Eigen::Dynamic, 3, Eigen::RowMajor>& x_g
      = mesh.geometry().points();

  // Creat data structures used in assembly
  Eigen::Array<double, Eigen::Dynamic, Eigen::Dynamic, Eigen::RowMajor>
      coordinate_dofs(2 * num_dofs_g, gdim);
  Eigen::Array<PetscScalar, Eigen::Dynamic, 1> coeff_array(2 * offsets.back());

  // Iterate over all facets
  PetscScalar value(0);
  for (const auto& facet_index : active_facets)
  {
    const mesh::MeshEntity facet(mesh, tdim - 1, facet_index);

    // TODO: check ghosting sanity?

    // Create attached cell
    const mesh::MeshEntity cell0(mesh, tdim, facet.entities(tdim)[0]);
    const mesh::MeshEntity cell1(mesh, tdim, facet.entities(tdim)[1]);

    // Get local index of facet with respect to the cell
    const int local_facet[2] = {cell0.index(facet), cell1.index(facet)};
    const int orient[2] = {0, 0};

    // Get cell vertex coordinates
    const int cell0_index = cell0.index();
    const int cell1_index = cell1.index();
    for (int i = 0; i < num_dofs_g; ++i)
      for (int j = 0; j < gdim; ++j)
      {
        coordinate_dofs(i, j) = x_g(cell_g[pos_g[cell0_index] + i], j);
        coordinate_dofs(i + num_dofs_g, j)
            = x_g(cell_g[pos_g[cell1_index] + i], j);
      }

    // Update coefficients
    Eigen::Map<const Eigen::Array<double, Eigen::Dynamic, Eigen::Dynamic,
                                  Eigen::RowMajor>>
        coordinate_dofs0(coordinate_dofs.data(), num_dofs_g, gdim);

    Eigen::Map<const Eigen::Array<double, Eigen::Dynamic, Eigen::Dynamic,
                                  Eigen::RowMajor>>
        coordinate_dofs1(coordinate_dofs.data() + num_dofs_g * gdim, num_dofs_g,
                         gdim);
    for (std::size_t i = 0; i < coefficients.size(); ++i)
    {
      coefficients[i]->restrict(coeff_array.data() + offsets[i], cell0,
                                coordinate_dofs0);
      coefficients[i]->restrict(coeff_array.data() + offsets.back()
                                    + offsets[i],
                                cell1, coordinate_dofs1);
    }

<<<<<<< HEAD
    fn(&cell_value, coeff_array.data(), constant_values.data(),
       coordinate_dofs.data(), local_facet, orient);
    value += cell_value;
=======
    fn(&value, coeff_array.data(), coordinate_dofs.data(), local_facet, orient);
>>>>>>> ad9151cc
  }

  return value;
}
//-----------------------------------------------------------------------------<|MERGE_RESOLUTION|>--- conflicted
+++ resolved
@@ -130,14 +130,8 @@
                                 coordinate_dofs);
     }
 
-<<<<<<< HEAD
-    fn(&cell_value, coeff_array.data(), constant_values.data(),
+    fn(&value, coeff_array.data(), constant_values.data(),
        coordinate_dofs.data(), nullptr, &orientation);
-    value += cell_value;
-=======
-    fn(&value, coeff_array.data(), coordinate_dofs.data(), nullptr,
-       &orientation);
->>>>>>> ad9151cc
   }
 
   return value;
@@ -202,14 +196,8 @@
                                 coordinate_dofs);
     }
 
-<<<<<<< HEAD
-    fn(&cell_value, coeff_array.data(), constant_values.data(),
+    fn(&value, coeff_array.data(), constant_values.data(),
        coordinate_dofs.data(), &local_facet, &orient);
-    value += cell_value;
-=======
-    fn(&value, coeff_array.data(), coordinate_dofs.data(), &local_facet,
-       &orient);
->>>>>>> ad9151cc
   }
 
   return value;
@@ -291,13 +279,8 @@
                                 cell1, coordinate_dofs1);
     }
 
-<<<<<<< HEAD
-    fn(&cell_value, coeff_array.data(), constant_values.data(),
+    fn(&value, coeff_array.data(), constant_values.data(),
        coordinate_dofs.data(), local_facet, orient);
-    value += cell_value;
-=======
-    fn(&value, coeff_array.data(), coordinate_dofs.data(), local_facet, orient);
->>>>>>> ad9151cc
   }
 
   return value;
