--- conflicted
+++ resolved
@@ -205,11 +205,7 @@
           this->_assemble_matrix(mat, *_a[i][j], bc_dofs0, bc_dofs1);
           if (*_a[i][j]->function_space(0) == *_a[i][j]->function_space(1))
           {
-<<<<<<< HEAD
-            const Eigen::Array<la_index_t, Eigen::Dynamic, 1> rows
-=======
-            const std::vector<PetscInt> rows
->>>>>>> 8a5d2f29
+            const Eigen::Array<PetscInt, Eigen::Dynamic, 1> rows
                 = get_local_bc_rows(*_a[i][j]->function_space(0), _bcs);
             ident(mat, rows);
           }
@@ -247,11 +243,7 @@
     this->_assemble_matrix(A, *_a[0][0], bc_dofs0, bc_dofs1);
     if (*_a[0][0]->function_space(0) == *_a[0][0]->function_space(1))
     {
-<<<<<<< HEAD
-      const Eigen::Array<la_index_t, Eigen::Dynamic, 1> rows
-=======
-      const std::vector<PetscInt> rows
->>>>>>> 8a5d2f29
+      const Eigen::Array<PetscInt, Eigen::Dynamic, 1> rows
           = get_local_bc_rows(*_a[0][0]->function_space(0), _bcs);
       ident(A, rows);
     }
@@ -447,29 +439,13 @@
   }
 }
 //-----------------------------------------------------------------------------
-<<<<<<< HEAD
 void Assembler::ident(
     la::PETScMatrix& A,
-    const Eigen::Ref<const Eigen::Array<la_index_t, Eigen::Dynamic, 1>> rows,
+    const Eigen::Ref<const Eigen::Array<PetscInt, Eigen::Dynamic, 1>> rows,
     PetscScalar diag)
-=======
-void Assembler::assemble(la::PETScMatrix& A, la::PETScVector& b)
-{
-  // TODO: pre common boundary condition data
-
-  // Assemble matrix
-  assemble(A);
-
-  // Assemble vector
-  assemble(b);
-}
-//-----------------------------------------------------------------------------
-void Assembler::ident(la::PETScMatrix& A, const std::vector<PetscInt>& rows,
-                      PetscScalar diag)
->>>>>>> 8a5d2f29
 {
   // FIXME: make this process-wise to avoid extra communication step
-  //MatZeroRowsLocal(A.mat(), rows.size(), rows.data(), diag, NULL, NULL);
+  // MatZeroRowsLocal(A.mat(), rows.size(), rows.data(), diag, NULL, NULL);
   for (Eigen::Index i = 0; i < rows.size(); ++i)
   {
     const la_index_t row = rows[i];
@@ -477,11 +453,7 @@
   }
 }
 //-----------------------------------------------------------------------------
-<<<<<<< HEAD
-Eigen::Array<la_index_t, Eigen::Dynamic, 1> Assembler::get_local_bc_rows(
-=======
-std::vector<PetscInt> Assembler::get_local_bc_rows(
->>>>>>> 8a5d2f29
+Eigen::Array<PetscInt, Eigen::Dynamic, 1> Assembler::get_local_bc_rows(
     const function::FunctionSpace& V,
     std::vector<std::shared_ptr<const DirichletBC>> bcs)
 {
@@ -508,11 +480,7 @@
 
   auto map = V.dofmap()->index_map();
   int local_size = map->block_size() * map->size_local();
-<<<<<<< HEAD
-  std::vector<la_index_t> _rows;
-=======
-  std::vector<PetscInt> rows;
->>>>>>> 8a5d2f29
+  std::vector<PetscInt> _rows;
   for (auto bc : boundary_values)
   {
     PetscInt row = bc.first;
