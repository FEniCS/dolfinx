--- conflicted
+++ resolved
@@ -41,21 +41,12 @@
             std::vector<std::shared_ptr<const Form>> L,
             std::vector<std::shared_ptr<const DirichletBC>> bcs);
 
-<<<<<<< HEAD
   // Assemble matrix. Dirichlet rows/columns are zeroed, with '1' placed on
   // diagonal
   void assemble(la::PETScMatrix& A, BlockType type = BlockType::nested);
 
   // Assemble vector
   void assemble(la::PETScVector& b, BlockType type = BlockType::nested);
-=======
-  /// Assemble matrix. Dirichlet rows/columns are zeroed, with '1' placed on
-  /// diagonal
-  void assemble(la::PETScMatrix& A);
-
-  /// Assemble vector
-  void assemble(la::PETScVector& b);
->>>>>>> 881e267e
 
   /// Assemble matrix and vector
   void assemble(la::PETScMatrix& A, la::PETScVector& b);
