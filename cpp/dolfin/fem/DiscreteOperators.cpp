--- conflicted
+++ resolved
@@ -114,13 +114,9 @@
   la::PETScMatrix A(mesh.mpi_comm(), pattern);
 
   // Build discrete gradient operator/matrix
-<<<<<<< HEAD
-  for (auto& edge : mesh::MeshRange<mesh::MeshEntity>(mesh, 1))
-=======
   const std::vector<std::int64_t>& global_indices
       = mesh.topology().global_indices(0);
-  for (auto& edge : mesh::MeshRange<mesh::Edge>(mesh))
->>>>>>> 5b01a4eb
+  for (auto& edge : mesh::MeshRange<mesh::MeshEntity>(mesh, 1))
   {
     PetscInt row;
     PetscInt cols[2];
