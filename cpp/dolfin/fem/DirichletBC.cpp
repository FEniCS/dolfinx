--- conflicted
+++ resolved
@@ -138,14 +138,8 @@
   // with. If a vertex is on the boundary, give it an index from [0,
   // count)
   std::vector<std::int32_t> boundary_vertex(mesh.num_entities(0), -1);
-<<<<<<< HEAD
   int pos = 0;
-  assert(mesh.topology().connectivity(dim, tdim));
-  std::shared_ptr<const mesh::Connectivity> connectivity_facet_cell
-=======
-  std::size_t count = 0;
   std::shared_ptr<const mesh::Connectivity> connectivity
->>>>>>> f3f6fb68
       = mesh.topology().connectivity(dim, tdim);
   if (!connectivity)
     throw std::runtime_error("Cell-facet connectivity has not been computed.");
@@ -353,19 +347,9 @@
 } // namespace
 
 //-----------------------------------------------------------------------------
-<<<<<<< HEAD
-DirichletBC::DirichletBC(
-    std::shared_ptr<const function::FunctionSpace> V,
-    std::shared_ptr<const function::Function> g,
-    const std::function<Eigen::Array<bool, Eigen::Dynamic, 1>(
-        const Eigen::Ref<const Eigen::Array<double, Eigen::Dynamic, 3,
-                                            Eigen::RowMajor>>&)>& mark,
-    Method method)
-=======
 DirichletBC::DirichletBC(std::shared_ptr<const function::FunctionSpace> V,
                          std::shared_ptr<const function::Function> g,
                          const marking_function& mark, Method method)
->>>>>>> f3f6fb68
     : DirichletBC(V, g, marked_facets(*V->mesh, mark), method)
 {
   // Do nothing
