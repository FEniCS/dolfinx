--- conflicted
+++ resolved
@@ -126,14 +126,6 @@
     shared_nodes_foo[new_node] = it->second;
   }
 
-<<<<<<< HEAD
-  // Update global_nodes for node reordering
-  std::set<std::size_t> global_nodes;
-  for (const auto& it : global_nodes0)
-    global_nodes.insert(node_old_to_new_local[it]);
-
-=======
->>>>>>> 43d644b3
   // Build dofmap from original node 'dof' map, and applying the
   // 'old_to_new_local' map for the re-ordered node indices
   dofmap_graph = build_dofmap(node_graph0, node_old_to_new_local, bs);
