--- conflicted
+++ resolved
@@ -71,10 +71,6 @@
   // Compute a 'node' dofmap based on a UFC dofmap. Returns:
   // - node dofmap (node_dofmap)
   // - local-to-global node indices (node_local_to_global)
-  // - UFC local indices to new local indices
-  //   (node_ufc_local_to_local, constrained maps only)
-  // - Number of mesh entities (global), which may differ from that
-  //   from the mesh if the dofmap is constrained
   std::vector<std::size_t> node_local_to_global0;
   std::vector<std::vector<la_index_t>> node_graph0;
   std::unique_ptr<const ufc_dofmap> ufc_node_dofmap;
@@ -82,6 +78,15 @@
       = build_ufc_node_graph(ufc_map, mesh, bs);
   assert(ufc_node_dofmap);
 
+  std::cout << "node_graph0 = ";
+  for (auto& q : node_graph0)
+  {
+    std::cout << "[";
+    for (auto& r : q)
+      std::cout << r << " ";
+    std::cout << "]\n";
+  }
+
   // Set global dimension
   std::size_t global_dimension = 0;
   for (std::size_t d = 0; d < D + 1; ++d)
@@ -110,6 +115,11 @@
   // ghost nodes are marked as -3
   std::vector<int> shared_nodes = compute_shared_nodes(
       node_graph0, node_local_to_global0.size(), *ufc_node_dofmap, mesh);
+
+  std::cout << "shared_nodes = ";
+  for (auto& q : shared_nodes)
+    std::cout << q << " ";
+  std::cout << "\n";
 
   // Compute:
   // (a) owned and shared nodes (and owned and un-owned):
@@ -139,6 +149,20 @@
           shared_node_to_processes0, node_local_to_global0, node_graph0,
           node_ownership0, global_nodes0, mesh.mpi_comm());
 
+  std::cout << "node_old_to_new_local = ";
+  for (auto& q : node_old_to_new_local)
+    std::cout << q << " ";
+  std::cout << "\n";
+
+  std::cout << "node_graph0 = ";
+  for (auto& q : node_graph0)
+  {
+    std::cout << "[";
+    for (auto& r : q)
+      std::cout << r << " ";
+    std::cout << "]\n";
+  }
+
   auto index_map = std::make_unique<common::IndexMap>(
       mesh.mpi_comm(), num_owned_nodes, local_to_global_unowned, bs);
   assert(index_map);
@@ -156,8 +180,8 @@
 
   // Update global_nodes for node reordering
   std::set<std::size_t> global_nodes;
-  for (auto it = global_nodes0.begin(); it != global_nodes0.end(); ++it)
-    global_nodes.insert(node_old_to_new_local[*it]);
+  for (const auto& it : global_nodes0)
+    global_nodes.insert(node_old_to_new_local[it]);
 
   // Build dofmap from original node 'dof' map, and applying the
   // 'old_to_new_local' map for the re-ordered node indices
@@ -829,7 +853,6 @@
 
     // Tabulate standard UFC dof map for first space (global)
     get_cell_entities_global(entity_indices, cell, needs_entities);
-<<<<<<< HEAD
 
     // Reverse engineer for higher order, flipping dofs when needed
     std::vector<bool> flip;
@@ -848,8 +871,6 @@
       }
     }
 
-=======
->>>>>>> f8326678
     dofmaps[0]->tabulate_dofs(ufc_nodes_global.data(),
                               num_mesh_entities_global.data(),
                               entity_indices_ptr.data());
@@ -861,11 +882,8 @@
     {
       if (f)
       {
-        std::reverse(ufc_nodes_global.data() + offset,
-                     ufc_nodes_global.data() + offset
-                         + dofmaps[0]->num_entity_dofs[1]);
-        std::reverse(ufc_nodes_local.data() + offset,
-                     ufc_nodes_local.data() + offset
+        std::reverse(cell_nodes.data() + offset,
+                     cell_nodes.data() + offset
                          + dofmaps[0]->num_entity_dofs[1]);
       }
       offset += dofmaps[0]->num_entity_dofs[1];
@@ -886,6 +904,15 @@
       assert(ufc_nodes_local[i] < (int)node_local_to_global.size());
       node_local_to_global[ufc_nodes_local[i]] = ufc_nodes_global[i];
     }
+  }
+
+  std::cout << "node_dofmap = ";
+  for (auto& q : node_dofmap)
+  {
+    std::cout << "[";
+    for (auto& r : q)
+      std::cout << r << " ";
+    std::cout << "]\n";
   }
 
   return std::make_tuple(std::move(dofmaps[0]), std::move(node_dofmap),
