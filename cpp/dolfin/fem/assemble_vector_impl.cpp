// Copyright (C) 2018-2019 Garth N. Wells
//
// This file is part of DOLFIN (https://www.fenicsproject.org)
//
// SPDX-License-Identifier:    LGPL-3.0-or-later

#include "assemble_vector_impl.h"
#include "DirichletBC.h"
#include "DofMap.h"
#include "Form.h"
#include <dolfin/common/IndexMap.h>
#include <dolfin/common/types.h>
#include <dolfin/function/Constant.h>
#include <dolfin/function/Function.h>
#include <dolfin/function/FunctionSpace.h>
#include <dolfin/mesh/CoordinateDofs.h>
#include <dolfin/mesh/Geometry.h>
#include <dolfin/mesh/Mesh.h>
#include <dolfin/mesh/MeshEntity.h>
#include <dolfin/mesh/MeshIterator.h>
#include <petscsys.h>

using namespace dolfin;
using namespace dolfin::fem;

namespace
{
// Implementation of bc application
void _lift_bc_cells(
    Eigen::Ref<Eigen::Matrix<PetscScalar, Eigen::Dynamic, 1>> b, const Form& a,
    const Eigen::Ref<const Eigen::Matrix<PetscScalar, Eigen::Dynamic, 1>>
        bc_values1,
    const std::vector<bool>& bc_markers1,
    const Eigen::Ref<const Eigen::Matrix<PetscScalar, Eigen::Dynamic, 1>> x0,
    double scale)
{
  assert(a.rank() == 2);

  // Get mesh from form
  assert(a.mesh());
  const mesh::Mesh& mesh = *a.mesh();

  // Get dofmap for columns and rows of a
  assert(a.function_space(0));
  assert(a.function_space(0)->dofmap);
  assert(a.function_space(1));
  assert(a.function_space(1)->dofmap);
  const fem::DofMap& dofmap0 = *a.function_space(0)->dofmap;
  const fem::DofMap& dofmap1 = *a.function_space(1)->dofmap;

  // TODO: simplify and move elsewhere
  // Manage coefficients
  const FormCoefficients& coefficients = a.coefficients();
  std::vector<std::uint32_t> n = {0};
  std::vector<const function::Function*> coefficients_ptr(coefficients.size());
  for (int i = 0; i < coefficients.size(); ++i)
  {
    coefficients_ptr[i] = coefficients.get(i).get();
    n.push_back(
        n.back()
        + coefficients_ptr[i]->function_space()->element->space_dimension());
  }
  Eigen::Array<PetscScalar, Eigen::Dynamic, 1> coeff_array(n.back());

  const std::function<void(PetscScalar*, const PetscScalar*, const PetscScalar*,
                           const double*, const int*, const int*)>& fn
      = a.integrals().get_tabulate_tensor_function(FormIntegrals::Type::cell,
                                                   0);

  // Prepare cell geometry
  const int gdim = mesh.geometry().dim();
  const mesh::Connectivity& connectivity_g
      = mesh.coordinate_dofs().entity_points();
  const Eigen::Ref<const Eigen::Array<std::int32_t, Eigen::Dynamic, 1>> pos_g
      = connectivity_g.entity_positions();
  const Eigen::Ref<const Eigen::Array<std::int32_t, Eigen::Dynamic, 1>> cell_g
      = connectivity_g.connections();
  // FIXME: Add proper interface for num coordinate dofs
  const int num_dofs_g = connectivity_g.size(0);
  const Eigen::Array<double, Eigen::Dynamic, 3, Eigen::RowMajor>& x_g
      = mesh.geometry().points();

  // Data structures used in bc application
  Eigen::Array<double, Eigen::Dynamic, Eigen::Dynamic, Eigen::RowMajor>
      coordinate_dofs(num_dofs_g, gdim);
  Eigen::Matrix<PetscScalar, Eigen::Dynamic, Eigen::Dynamic, Eigen::RowMajor>
      Ae;
  Eigen::Matrix<PetscScalar, Eigen::Dynamic, 1> be;

  const std::vector<std::pair<std::string, std::shared_ptr<function::Constant>>>
      constants = a.constants();

  std::vector<PetscScalar> constant_values;
  for (auto const& constant : constants)
  {
    // Get underlying data array of this Constant
    const std::vector<PetscScalar>& array = constant.second->value;

    constant_values.insert(constant_values.end(), array.data(),
                           array.data() + array.size());
  }

  // Iterate over all cells
  const int tdim = mesh.geometry().dim();
  const int orient = 0;
  for (const mesh::MeshEntity& cell : mesh::MeshRange(mesh, tdim))
  {
    // Get dof maps for cell
    const Eigen::Ref<const Eigen::Array<PetscInt, Eigen::Dynamic, 1>> dmap1
        = dofmap1.cell_dofs(cell.index());

    // Check if bc is applied to cell
    bool has_bc = false;
    for (Eigen::Index j = 0; j < dmap1.size(); ++j)
    {
      if (bc_markers1[dmap1[j]])
      {
        has_bc = true;
        break;
      }
    }

    if (!has_bc)
      continue;

    // Get cell vertex coordinates
    const int cell_index = cell.index();
    for (int i = 0; i < num_dofs_g; ++i)
      for (int j = 0; j < gdim; ++j)
        coordinate_dofs(i, j) = x_g(cell_g[pos_g[cell_index] + i], j);

    // Size data structure for assembly
    const Eigen::Map<const Eigen::Array<PetscInt, Eigen::Dynamic, 1>> dmap0
        = dofmap0.cell_dofs(cell.index());

    // TODO: Move gathering of coefficients outside of main assembly
    // loop
    // Update coefficients
    for (int i = 0; i < coefficients.size(); ++i)
    {
      coefficients_ptr[i]->restrict(coeff_array.data() + n[i], cell,
                                    coordinate_dofs);
    }

    Ae.setZero(dmap0.size(), dmap1.size());
    fn(Ae.data(), coeff_array.data(), constant_values.data(),
       coordinate_dofs.data(), nullptr, &orient);

    // Size data structure for assembly
    be.setZero(dmap0.size());
    for (Eigen::Index j = 0; j < dmap1.size(); ++j)
    {
      const PetscInt jj = dmap1[j];
      if (bc_markers1[jj])
      {
        const PetscScalar bc = bc_values1[jj];
        if (x0.rows() > 0)
          be -= Ae.col(j) * scale * (bc - x0[jj]);
        else
          be -= Ae.col(j) * scale * bc;
      }
    }

    for (Eigen::Index k = 0; k < dmap0.size(); ++k)
      b[dmap0[k]] += be[k];
  }
}
//----------------------------------------------------------------------------
void _lift_bc_exterior_facets(
    Eigen::Ref<Eigen::Matrix<PetscScalar, Eigen::Dynamic, 1>> b, const Form& a,
    const Eigen::Ref<const Eigen::Matrix<PetscScalar, Eigen::Dynamic, 1>>
        bc_values1,
    const std::vector<bool>& bc_markers1,
    const Eigen::Ref<const Eigen::Matrix<PetscScalar, Eigen::Dynamic, 1>> x0,
    double scale)
{
  assert(a.rank() == 2);

  // Get mesh from form
  assert(a.mesh());
  const mesh::Mesh& mesh = *a.mesh();

  const int gdim = mesh.geometry().dim();
  const int tdim = mesh.topology().dim();
  mesh.create_entities(tdim - 1);
  mesh.create_connectivity(tdim - 1, tdim);

  // Get dofmap for columns and rows of a
  assert(a.function_space(0));
  assert(a.function_space(0)->dofmap);
  assert(a.function_space(1));
  assert(a.function_space(1)->dofmap);
  const fem::DofMap& dofmap0 = *a.function_space(0)->dofmap;
  const fem::DofMap& dofmap1 = *a.function_space(1)->dofmap;

  // TODO: simplify and move elsewhere
  // Manage coefficients
  const FormCoefficients& coefficients = a.coefficients();
  std::vector<std::uint32_t> n = {0};
  std::vector<const function::Function*> coefficients_ptr(coefficients.size());
  for (int i = 0; i < coefficients.size(); ++i)
  {
    coefficients_ptr[i] = coefficients.get(i).get();
    n.push_back(
        n.back()
        + coefficients_ptr[i]->function_space()->element->space_dimension());
  }
  Eigen::Array<PetscScalar, Eigen::Dynamic, 1> coeff_array(n.back());

  const std::function<void(PetscScalar*, const PetscScalar*, const PetscScalar*,
                           const double*, const int*, const int*)>& fn
      = a.integrals().get_tabulate_tensor_function(
          FormIntegrals::Type::exterior_facet, 0);

  // Prepare cell geometry
  const mesh::Connectivity& connectivity_g
      = mesh.coordinate_dofs().entity_points();
  const Eigen::Ref<const Eigen::Array<std::int32_t, Eigen::Dynamic, 1>> pos_g
      = connectivity_g.entity_positions();
  const Eigen::Ref<const Eigen::Array<std::int32_t, Eigen::Dynamic, 1>> cell_g
      = connectivity_g.connections();
  // FIXME: Add proper interface for num coordinate dofs
  const int num_dofs_g = connectivity_g.size(0);
  const Eigen::Array<double, Eigen::Dynamic, 3, Eigen::RowMajor>& x_g
      = mesh.geometry().points();

  // Data structures used in bc application
  Eigen::Array<double, Eigen::Dynamic, Eigen::Dynamic, Eigen::RowMajor>
      coordinate_dofs(num_dofs_g, gdim);
  Eigen::Matrix<PetscScalar, Eigen::Dynamic, Eigen::Dynamic, Eigen::RowMajor>
      Ae;
  Eigen::Matrix<PetscScalar, Eigen::Dynamic, 1> be;

  const std::vector<std::pair<std::string, std::shared_ptr<function::Constant>>>
      constants = a.constants();

  std::vector<PetscScalar> constant_values;
  for (auto const& constant : constants)
  {
    // Get underlying data array of this Constant
    const std::vector<PetscScalar>& array = constant.second->value;

    constant_values.insert(constant_values.end(), array.data(),
                           array.data() + array.size());
  }

  // Iterate over all cells
  assert(mesh.topology().connectivity(tdim - 1, tdim));
  std::shared_ptr<const mesh::Connectivity> connectivity_facet_cell
      = mesh.topology().connectivity(tdim - 1, tdim);
  for (const mesh::MeshEntity& facet : mesh::MeshRange(mesh, tdim - 1))
  {
    // Move to next facet if this one is an interior facet
    if (connectivity_facet_cell->size_global(facet.index()) != 1)
      continue;

    // FIXME: sort out ghosts

    // Create attached cell
    mesh::MeshEntity cell(mesh, tdim, facet.entities(tdim)[0]);

    // Get local index of facet with respect to the cell
    const int local_facet = cell.index(facet);
    const int orient = 0;

    // Get dof maps for cell
    const Eigen::Map<const Eigen::Array<PetscInt, Eigen::Dynamic, 1>> dmap1
        = dofmap1.cell_dofs(cell.index());

    // Check if bc is applied to cell
    bool has_bc = false;
    for (Eigen::Index j = 0; j < dmap1.size(); ++j)
    {
      if (bc_markers1[dmap1[j]])
      {
        has_bc = true;
        break;
      }
    }

    if (!has_bc)
      continue;

    // Get cell vertex coordinates
    const int cell_index = cell.index();
    for (int i = 0; i < num_dofs_g; ++i)
      for (int j = 0; j < gdim; ++j)
        coordinate_dofs(i, j) = x_g(cell_g[pos_g[cell_index] + i], j);

    // Size data structure for assembly
    const Eigen::Map<const Eigen::Array<PetscInt, Eigen::Dynamic, 1>> dmap0
        = dofmap0.cell_dofs(cell.index());

    // TODO: Move gathering of coefficients outside of main assembly
    // loop
    // Update coefficients
    for (int i = 0; i < coefficients.size(); ++i)
    {
      coefficients_ptr[i]->restrict(coeff_array.data() + n[i], cell,
                                    coordinate_dofs);
    }

    Ae.setZero(dmap0.size(), dmap1.size());
    fn(Ae.data(), coeff_array.data(), constant_values.data(),
       coordinate_dofs.data(), &local_facet, &orient);

    // Size data structure for assembly
    be.setZero(dmap0.size());
    for (Eigen::Index j = 0; j < dmap1.size(); ++j)
    {
      const PetscInt jj = dmap1[j];
      if (bc_markers1[jj])
      {
        const PetscScalar bc = bc_values1[jj];
        if (x0.rows() > 0)
          be -= Ae.col(j) * scale * (bc - x0[jj]);
        else
          be -= Ae.col(j) * scale * bc;
      }
    }

    for (Eigen::Index k = 0; k < dmap0.size(); ++k)
      b[dmap0[k]] += be[k];
  }
}
} // namespace

//-----------------------------------------------------------------------------
void fem::impl::assemble_vector(
    Eigen::Ref<Eigen::Matrix<PetscScalar, Eigen::Dynamic, 1>> b, const Form& L)
{
  assert(L.mesh());
  const mesh::Mesh& mesh = *L.mesh();

  // Get dofmap data
  const fem::DofMap& dofmap = *L.function_space(0)->dofmap;
  Eigen::Ref<const Eigen::Array<PetscInt, Eigen::Dynamic, 1>> dof_array
      = dofmap.dof_array();

  assert(dofmap.element_dof_layout);
  const int num_dofs_per_cell = dofmap.element_dof_layout->num_dofs();

  // Prepare coefficients
  const FormCoefficients& coefficients = L.coefficients();
  std::vector<const function::Function*> coeff_fn(coefficients.size());
  for (int i = 0; i < coefficients.size(); ++i)
    coeff_fn[i] = coefficients.get(i).get();
  std::vector<int> c_offsets = coefficients.offsets();

  const std::vector<std::pair<std::string, std::shared_ptr<function::Constant>>>
      constants = L.constants();

  std::vector<PetscScalar> constant_values;
  for (auto const& constant : constants)
  {
    // Get underlying data array of this Constant
    const std::vector<PetscScalar>& array = constant.second->value;

    constant_values.insert(constant_values.end(), array.data(),
                           array.data() + array.size());
  }

  const FormIntegrals& integrals = L.integrals();
  using type = fem::FormIntegrals::Type;
  for (int i = 0; i < integrals.num_integrals(type::cell); ++i)
  {
    auto& fn
        = integrals.get_tabulate_tensor_function(FormIntegrals::Type::cell, i);
    const std::vector<std::int32_t>& active_cells
        = integrals.integral_domains(type::cell, i);
    fem::impl::assemble_cells(b, mesh, active_cells, dof_array,
                              num_dofs_per_cell, fn, coeff_fn, c_offsets,
                              constant_values);
  }

  for (int i = 0; i < integrals.num_integrals(type::exterior_facet); ++i)
  {
    const auto& fn = integrals.get_tabulate_tensor_function(
        FormIntegrals::Type::exterior_facet, i);
    const std::vector<std::int32_t>& active_facets
        = integrals.integral_domains(type::exterior_facet, i);
    fem::impl::assemble_exterior_facets(b, mesh, active_facets, dofmap, fn,
                                        coeff_fn, c_offsets, constant_values);
  }

  for (int i = 0; i < integrals.num_integrals(type::interior_facet); ++i)
  {
    const auto& fn = integrals.get_tabulate_tensor_function(
        FormIntegrals::Type::interior_facet, i);
    const std::vector<std::int32_t>& active_facets
        = integrals.integral_domains(type::interior_facet, i);
    fem::impl::assemble_interior_facets(b, mesh, active_facets, dofmap, fn,
                                        coeff_fn, c_offsets, constant_values);
  }
}
//-----------------------------------------------------------------------------
void fem::impl::assemble_cells(
    Eigen::Ref<Eigen::Matrix<PetscScalar, Eigen::Dynamic, 1>> b,
    const mesh::Mesh& mesh, const std::vector<std::int32_t>& active_cells,
    const Eigen::Ref<const Eigen::Array<PetscInt, Eigen::Dynamic, 1>> dofmap,
    int num_dofs_per_cell,
    const std::function<void(PetscScalar*, const PetscScalar*,
                             const PetscScalar*, const double*, const int*,
                             const int*)>& kernel,
    const std::vector<const function::Function*>& coefficients,
    const std::vector<int>& offsets,
    const std::vector<PetscScalar> constant_values)
{
  const int gdim = mesh.geometry().dim();
  const int tdim = mesh.topology().dim();

  // Prepare cell geometry
  const mesh::Connectivity& connectivity_g
      = mesh.coordinate_dofs().entity_points();
  const Eigen::Ref<const Eigen::Array<std::int32_t, Eigen::Dynamic, 1>> pos_g
      = connectivity_g.entity_positions();
  const Eigen::Ref<const Eigen::Array<std::int32_t, Eigen::Dynamic, 1>> cell_g
      = connectivity_g.connections();
  // FIXME: Add proper interface for num coordinate dofs
  const int num_dofs_g = connectivity_g.size(0);
  const Eigen::Array<double, Eigen::Dynamic, 3, Eigen::RowMajor>& x_g
      = mesh.geometry().points();

  // Create data structures used in assembly
  Eigen::Array<double, Eigen::Dynamic, Eigen::Dynamic, Eigen::RowMajor>
      coordinate_dofs(num_dofs_g, gdim);
  Eigen::Matrix<PetscScalar, Eigen::Dynamic, 1> be(num_dofs_per_cell);
  Eigen::Array<PetscScalar, Eigen::Dynamic, 1> coeff_array(offsets.back());

  // Iterate over active cells
  const int orientation = 0;
  for (std::int32_t cell_index : active_cells)
  {
    const mesh::MeshEntity cell(mesh, tdim, cell_index);

    // Get cell coordinates/geometry
    for (int i = 0; i < num_dofs_g; ++i)
      for (int j = 0; j < gdim; ++j)
        coordinate_dofs(i, j) = x_g(cell_g[pos_g[cell_index] + i], j);

    // FIXME: Move this outside of inner assembly loop
    // Update coefficients
    for (std::size_t i = 0; i < coefficients.size(); ++i)
    {
      coefficients[i]->restrict(coeff_array.data() + offsets[i], cell,
                                coordinate_dofs);
    }

    // Tabulate vector for cell
<<<<<<< HEAD
    kernel(be.data(), coeff_array.data(), constant_values.data(),
           coordinate_dofs.data(), nullptr, &orientation);
=======
    be.setZero();
    kernel(be.data(), coeff_array.data(), coordinate_dofs.data(), nullptr,
           &orientation);
>>>>>>> ad9151cc

    // Add local cell vector to global vector
    for (Eigen::Index i = 0; i < num_dofs_per_cell; ++i)
      b[dofmap[cell_index * num_dofs_per_cell + i]] += be[i];
  }
}
//-----------------------------------------------------------------------------
void fem::impl::assemble_exterior_facets(
    Eigen::Ref<Eigen::Matrix<PetscScalar, Eigen::Dynamic, 1>> b,
    const mesh::Mesh& mesh, const std::vector<std::int32_t>& active_facets,
    const fem::DofMap& dofmap,
    const std::function<void(PetscScalar*, const PetscScalar*,
                             const PetscScalar*, const double*, const int*,
                             const int*)>& fn,
    const std::vector<const function::Function*>& coefficients,
    const std::vector<int>& offsets,
    const std::vector<PetscScalar> constant_values)
{
  const int gdim = mesh.geometry().dim();
  const int tdim = mesh.topology().dim();
  mesh.create_entities(tdim - 1);
  mesh.create_connectivity(tdim - 1, tdim);

  // Prepare cell geometry
  const mesh::Connectivity& connectivity_g
      = mesh.coordinate_dofs().entity_points();
  const Eigen::Ref<const Eigen::Array<std::int32_t, Eigen::Dynamic, 1>> pos_g
      = connectivity_g.entity_positions();
  const Eigen::Ref<const Eigen::Array<std::int32_t, Eigen::Dynamic, 1>> cell_g
      = connectivity_g.connections();
  // FIXME: Add proper interface for num coordinate dofs
  const int num_dofs_g = connectivity_g.size(0);
  const Eigen::Array<double, Eigen::Dynamic, 3, Eigen::RowMajor>& x_g
      = mesh.geometry().points();

  // Creat data structures used in assembly
  Eigen::Array<double, Eigen::Dynamic, Eigen::Dynamic, Eigen::RowMajor>
      coordinate_dofs(num_dofs_g, gdim);
  Eigen::Matrix<PetscScalar, Eigen::Dynamic, 1> be;
  Eigen::Array<PetscScalar, Eigen::Dynamic, 1> coeff_array(offsets.back());

  for (const auto& facet_index : active_facets)
  {
    const mesh::MeshEntity facet(mesh, tdim - 1, facet_index);

    // Create attached cell
    const mesh::MeshEntity cell(mesh, tdim, facet.entities(tdim)[0]);

    // Get local index of facet with respect to the cell
    const int local_facet = cell.index(facet);
    const int orient = 0;

    // Get cell vertex coordinates
    const int cell_index = cell.index();
    for (int i = 0; i < num_dofs_g; ++i)
      for (int j = 0; j < gdim; ++j)
        coordinate_dofs(i, j) = x_g(cell_g[pos_g[cell_index] + i], j);

    // Get dof map for cell
    const Eigen::Map<const Eigen::Array<PetscInt, Eigen::Dynamic, 1>> dmap
        = dofmap.cell_dofs(cell.index());

    // TODO: Move gathering of coefficients outside of main assembly
    // loop
    // Update coefficients
    for (std::size_t i = 0; i < coefficients.size(); ++i)
    {
      coefficients[i]->restrict(coeff_array.data() + offsets[i], cell,
                                coordinate_dofs);
    }

    // Tabulate element vector
    be.setZero(dmap.size());
    fn(be.data(), coeff_array.data(), constant_values.data(),
       coordinate_dofs.data(), &local_facet, &orient);

    // Add element vector to global vector
    for (Eigen::Index i = 0; i < dmap.size(); ++i)
      b[dmap[i]] += be[i];
  }
}
//-----------------------------------------------------------------------------
void fem::impl::assemble_interior_facets(
    Eigen::Ref<Eigen::Matrix<PetscScalar, Eigen::Dynamic, 1>> b,
    const mesh::Mesh& mesh, const std::vector<std::int32_t>& active_facets,
    const fem::DofMap& dofmap,
    const std::function<void(PetscScalar*, const PetscScalar*,
                             const PetscScalar*, const double*, const int*,
                             const int*)>& fn,
    const std::vector<const function::Function*>& coefficients,
    const std::vector<int>& offsets,
    const std::vector<PetscScalar> constant_values)
{
  const int gdim = mesh.geometry().dim();
  const int tdim = mesh.topology().dim();
  mesh.create_entities(tdim - 1);
  mesh.create_connectivity(tdim - 1, tdim);

  // Prepare cell geometry
  const mesh::Connectivity& connectivity_g
      = mesh.coordinate_dofs().entity_points();
  const Eigen::Ref<const Eigen::Array<std::int32_t, Eigen::Dynamic, 1>> pos_g
      = connectivity_g.entity_positions();
  const Eigen::Ref<const Eigen::Array<std::int32_t, Eigen::Dynamic, 1>> cell_g
      = connectivity_g.connections();
  // FIXME: Add proper interface for num coordinate dofs
  const int num_dofs_g = connectivity_g.size(0);
  const Eigen::Array<double, Eigen::Dynamic, 3, Eigen::RowMajor>& x_g
      = mesh.geometry().points();

  // Creat data structures used in assembly
  Eigen::Array<double, Eigen::Dynamic, Eigen::Dynamic, Eigen::RowMajor>
      coordinate_dofs(2 * num_dofs_g, gdim);
  Eigen::Matrix<PetscScalar, Eigen::Dynamic, 1> be;
  Eigen::Array<PetscScalar, Eigen::Dynamic, 1> coeff_array(2 * offsets.back());

  for (const auto& facet_index : active_facets)
  {
    const mesh::MeshEntity facet(mesh, tdim - 1, facet_index);

    // assert(facet.num_global_entities(tdim) == 2);

    // TODO: check ghosting sanity?

    // Create attached cells
    const mesh::MeshEntity cell0(mesh, tdim, facet.entities(tdim)[0]);
    const mesh::MeshEntity cell1(mesh, tdim, facet.entities(tdim)[1]);

    // Get local index of facet with respect to the cell
    const int local_facet[2] = {cell0.index(facet), cell1.index(facet)};
    const int orient[2] = {0, 0};

    // Get cell vertex coordinates
    const int cell_index0 = cell0.index();
    const int cell_index1 = cell1.index();
    for (int i = 0; i < num_dofs_g; ++i)
      for (int j = 0; j < gdim; ++j)
      {
        coordinate_dofs(i, j) = x_g(cell_g[pos_g[cell_index0] + i], j);
        coordinate_dofs(i + num_dofs_g, j)
            = x_g(cell_g[pos_g[cell_index1] + i], j);
      }

    // Get dofmaps for cell
    const Eigen::Map<const Eigen::Array<PetscInt, Eigen::Dynamic, 1>> dmap0
        = dofmap.cell_dofs(cell_index0);
    const Eigen::Map<const Eigen::Array<PetscInt, Eigen::Dynamic, 1>> dmap1
        = dofmap.cell_dofs(cell_index1);

    // TODO: Move gathering of coefficients outside of main assembly
    // loop
    // Update coefficients
    Eigen::Map<const Eigen::Array<double, Eigen::Dynamic, Eigen::Dynamic,
                                  Eigen::RowMajor>>
        coordinate_dofs0(coordinate_dofs.data(), num_dofs_g, gdim);

    Eigen::Map<const Eigen::Array<double, Eigen::Dynamic, Eigen::Dynamic,
                                  Eigen::RowMajor>>
        coordinate_dofs1(coordinate_dofs.data() + num_dofs_g * gdim, num_dofs_g,
                         gdim);
    for (std::size_t i = 0; i < coefficients.size(); ++i)
    {
      coefficients[i]->restrict(coeff_array.data() + offsets[i], cell0,
                                coordinate_dofs0);
      coefficients[i]->restrict(coeff_array.data() + offsets.back()
                                    + offsets[i],
                                cell1, coordinate_dofs1);
    }

    // Tabulate element vector
    be.setZero(dmap0.size() + dmap1.size());
    fn(be.data(), coeff_array.data(), constant_values.data(),
       coordinate_dofs.data(), local_facet, orient);

    // Add element vector to global vector
    for (Eigen::Index i = 0; i < dmap0.size(); ++i)
      b[dmap0[i]] += be[i];
    for (Eigen::Index i = 0; i < dmap1.size(); ++i)
      b[dmap1[i]] += be[i + dmap0.size()];
  }
}
//-----------------------------------------------------------------------------
void fem::impl::apply_lifting(
    Eigen::Ref<Eigen::Matrix<PetscScalar, Eigen::Dynamic, 1>> b,
    const std::vector<std::shared_ptr<const Form>> a,
    std::vector<std::vector<std::shared_ptr<const DirichletBC>>> bcs1,
    std::vector<Eigen::Ref<const Eigen::Matrix<PetscScalar, Eigen::Dynamic, 1>>>
        x0,
    double scale)
{
  // FIXME: make changes to reactivate this check
  // if (!x0.empty() and x0.size() != a.size())
  //   throw std::runtime_error("Mismatch in size between x0 and a in
  //   assembler.");
  if (a.size() != bcs1.size())
  {
    throw std::runtime_error(
        "Mismatch in size between a and bcs in assembler.");
  }

  for (std::size_t j = 0; j < a.size(); ++j)
  {
    std::vector<bool> bc_markers1;
    Eigen::Matrix<PetscScalar, Eigen::Dynamic, 1> bc_values1;
    if (a[j] and !bcs1[j].empty())
    {
      auto V1 = a[j]->function_space(1);
      assert(V1);
      auto map1 = V1->dofmap->index_map;
      assert(map1);
      const int crange
          = map1->block_size * (map1->size_local() + map1->num_ghosts());
      bc_markers1.assign(crange, false);
      bc_values1 = Eigen::Matrix<PetscScalar, Eigen::Dynamic, 1>::Zero(crange);
      for (std::shared_ptr<const DirichletBC>& bc : bcs1[j])
      {
        bc->mark_dofs(bc_markers1);
        bc->dof_values(bc_values1);
      }

      // Modify (apply lifting) vector
      if (!x0.empty())
        fem::impl::lift_bc(b, *a[j], bc_values1, bc_markers1, x0[j], scale);
      else
        fem::impl::lift_bc(b, *a[j], bc_values1, bc_markers1, scale);
    }
  }
}
//-----------------------------------------------------------------------------
void fem::impl::lift_bc(
    Eigen::Ref<Eigen::Matrix<PetscScalar, Eigen::Dynamic, 1>> b, const Form& a,
    const Eigen::Ref<const Eigen::Matrix<PetscScalar, Eigen::Dynamic, 1>>
        bc_values1,
    const std::vector<bool>& bc_markers1, double scale)
{
  // FIXME: add lifting over exterior facets

  const Eigen::Matrix<PetscScalar, Eigen::Dynamic, 1> x0(0);
  if (a.integrals().num_integrals(fem::FormIntegrals::Type::cell) > 0)
    _lift_bc_cells(b, a, bc_values1, bc_markers1, x0, scale);
  if (a.integrals().num_integrals(fem::FormIntegrals::Type::exterior_facet) > 0)
    _lift_bc_exterior_facets(b, a, bc_values1, bc_markers1, x0, scale);
}
//-----------------------------------------------------------------------------
void fem::impl::lift_bc(
    Eigen::Ref<Eigen::Matrix<PetscScalar, Eigen::Dynamic, 1>> b, const Form& a,
    const Eigen::Ref<const Eigen::Matrix<PetscScalar, Eigen::Dynamic, 1>>
        bc_values1,
    const std::vector<bool>& bc_markers1,
    const Eigen::Ref<const Eigen::Matrix<PetscScalar, Eigen::Dynamic, 1>> x0,
    double scale)
{
  if (b.size() != x0.size())
  {
    throw std::runtime_error(
        "Vector size mismatch in modification for boundary conditions.");
  }

  if (a.integrals().num_integrals(fem::FormIntegrals::Type::cell) > 0)
    _lift_bc_cells(b, a, bc_values1, bc_markers1, x0, scale);
  if (a.integrals().num_integrals(fem::FormIntegrals::Type::exterior_facet) > 0)
    _lift_bc_exterior_facets(b, a, bc_values1, bc_markers1, x0, scale);
}
//-----------------------------------------------------------------------------<|MERGE_RESOLUTION|>--- conflicted
+++ resolved
@@ -447,14 +447,9 @@
     }
 
     // Tabulate vector for cell
-<<<<<<< HEAD
+    be.setZero();
     kernel(be.data(), coeff_array.data(), constant_values.data(),
            coordinate_dofs.data(), nullptr, &orientation);
-=======
-    be.setZero();
-    kernel(be.data(), coeff_array.data(), coordinate_dofs.data(), nullptr,
-           &orientation);
->>>>>>> ad9151cc
 
     // Add local cell vector to global vector
     for (Eigen::Index i = 0; i < num_dofs_per_cell; ++i)
