// Copyright (C) 2018-2019 Garth N. Wells
//
// This file is part of DOLFIN (https://www.fenicsproject.org)
//
// SPDX-License-Identifier:    LGPL-3.0-or-later

#include "assemble_vector_impl.h"
#include "DirichletBC.h"
#include "DofMap.h"
#include "Form.h"
#include "utils.h"
#include <dolfin/common/IndexMap.h>
#include <dolfin/common/types.h>
#include <dolfin/function/Constant.h>
#include <dolfin/function/Function.h>
#include <dolfin/function/FunctionSpace.h>
#include <dolfin/mesh/CoordinateDofs.h>
#include <dolfin/mesh/Geometry.h>
#include <dolfin/mesh/Mesh.h>
#include <dolfin/mesh/MeshEntity.h>
#include <dolfin/mesh/MeshIterator.h>
#include <petscsys.h>

using namespace dolfin;
using namespace dolfin::fem;

namespace
{
//-----------------------------------------------------------------------------
// Implementation of bc application
void _lift_bc_cells(
    Eigen::Ref<Eigen::Matrix<PetscScalar, Eigen::Dynamic, 1>> b, const Form& a,
    const Eigen::Ref<const Eigen::Matrix<PetscScalar, Eigen::Dynamic, 1>>&
        bc_values1,
    const std::vector<bool>& bc_markers1,
    const Eigen::Ref<const Eigen::Matrix<PetscScalar, Eigen::Dynamic, 1>>& x0,
    double scale)
{
  assert(a.rank() == 2);

  // Get mesh from form
  assert(a.mesh());
  const mesh::Mesh& mesh = *a.mesh();

  // Get dofmap for columns and rows of a
  assert(a.function_space(0));
  assert(a.function_space(0)->dofmap());
  assert(a.function_space(1));
  assert(a.function_space(1)->dofmap());
  const fem::DofMap& dofmap0 = *a.function_space(0)->dofmap();
  const fem::DofMap& dofmap1 = *a.function_space(1)->dofmap();

  // Prepare coefficients
  Eigen::Array<PetscScalar, Eigen::Dynamic, Eigen::Dynamic, Eigen::RowMajor>
      coeffs = pack_coefficients(a);

  const std::function<void(PetscScalar*, const PetscScalar*, const PetscScalar*,
                           const double*, const int*, const int*)>& fn
      = a.integrals().get_tabulate_tensor(FormIntegrals::Type::cell, 0);

  // Prepare cell geometry
  const int gdim = mesh.geometry().dim();
  const mesh::Connectivity& connectivity_g
      = mesh.coordinate_dofs().entity_points();
  const Eigen::Array<std::int32_t, Eigen::Dynamic, 1>& pos_g
      = connectivity_g.entity_positions();
  const Eigen::Array<std::int32_t, Eigen::Dynamic, 1>& cell_g
      = connectivity_g.connections();
  // FIXME: Add proper interface for num coordinate dofs
  const int num_dofs_g = connectivity_g.size(0);
  const Eigen::Array<double, Eigen::Dynamic, 3, Eigen::RowMajor>& x_g
      = mesh.geometry().points();

  // Data structures used in bc application
  Eigen::Array<double, Eigen::Dynamic, Eigen::Dynamic, Eigen::RowMajor>
      coordinate_dofs(num_dofs_g, gdim);
  Eigen::Matrix<PetscScalar, Eigen::Dynamic, Eigen::Dynamic, Eigen::RowMajor>
      Ae;
  Eigen::Matrix<PetscScalar, Eigen::Dynamic, 1> be;

  const std::vector<
      std::pair<std::string, std::shared_ptr<const function::Constant>>>
      constants = a.constants();

  std::vector<PetscScalar> constant_values;
  for (auto const& constant : constants)
  {
    // Get underlying data array of this Constant
    const std::vector<PetscScalar>& array = constant.second->value;

    constant_values.insert(constant_values.end(), array.data(),
                           array.data() + array.size());
  }

  // Iterate over all cells
  const int tdim = mesh.geometry().dim();
  const int orient = 0;
  for (const mesh::MeshEntity& cell : mesh::MeshRange(mesh, tdim))
  {
    // Get dof maps for cell
    auto dmap1 = dofmap1.cell_dofs(cell.index());

    // Check if bc is applied to cell
    bool has_bc = false;
    for (Eigen::Index j = 0; j < dmap1.size(); ++j)
    {
      if (bc_markers1[dmap1[j]])
      {
        has_bc = true;
        break;
      }
    }

    if (!has_bc)
      continue;

    const int cell_index = cell.index();

    // Get cell vertex coordinates
    for (int i = 0; i < num_dofs_g; ++i)
      for (int j = 0; j < gdim; ++j)
        coordinate_dofs(i, j) = x_g(cell_g[pos_g[cell_index] + i], j);

    // Size data structure for assembly
    auto dmap0 = dofmap0.cell_dofs(cell_index);

    auto coeff_array = coeffs.row(cell_index);
    Ae.setZero(dmap0.size(), dmap1.size());
    fn(Ae.data(), coeff_array.data(), constant_values.data(),
       coordinate_dofs.data(), nullptr, &orient);

    // Size data structure for assembly
    be.setZero(dmap0.size());
    for (Eigen::Index j = 0; j < dmap1.size(); ++j)
    {
      const PetscInt jj = dmap1[j];
      if (bc_markers1[jj])
      {
        const PetscScalar bc = bc_values1[jj];
        if (x0.rows() > 0)
          be -= Ae.col(j) * scale * (bc - x0[jj]);
        else
          be -= Ae.col(j) * scale * bc;
      }
    }

    for (Eigen::Index k = 0; k < dmap0.size(); ++k)
      b[dmap0[k]] += be[k];
  }
}
//----------------------------------------------------------------------------
void _lift_bc_exterior_facets(
    Eigen::Ref<Eigen::Matrix<PetscScalar, Eigen::Dynamic, 1>> b, const Form& a,
    const Eigen::Ref<const Eigen::Matrix<PetscScalar, Eigen::Dynamic, 1>>&
        bc_values1,
    const std::vector<bool>& bc_markers1,
    const Eigen::Ref<const Eigen::Matrix<PetscScalar, Eigen::Dynamic, 1>>& x0,
    double scale)
{
  assert(a.rank() == 2);

  // Get mesh from form
  assert(a.mesh());
  const mesh::Mesh& mesh = *a.mesh();

  const int gdim = mesh.geometry().dim();
  const int tdim = mesh.topology().dim();
  mesh.create_entities(tdim - 1);
  mesh.create_connectivity(tdim - 1, tdim);

  // Get dofmap for columns and rows of a
  assert(a.function_space(0));
  assert(a.function_space(0)->dofmap());
  assert(a.function_space(1));
  assert(a.function_space(1)->dofmap());
  const fem::DofMap& dofmap0 = *a.function_space(0)->dofmap();
  const fem::DofMap& dofmap1 = *a.function_space(1)->dofmap();

  // Prepare coefficients
  Eigen::Array<PetscScalar, Eigen::Dynamic, Eigen::Dynamic, Eigen::RowMajor>
      coeffs = pack_coefficients(a);

  const std::function<void(PetscScalar*, const PetscScalar*, const PetscScalar*,
                           const double*, const int*, const int*)>& fn
      = a.integrals().get_tabulate_tensor(FormIntegrals::Type::exterior_facet,
                                          0);

  // Prepare cell geometry
  const mesh::Connectivity& connectivity_g
      = mesh.coordinate_dofs().entity_points();
  const Eigen::Array<std::int32_t, Eigen::Dynamic, 1>& pos_g
      = connectivity_g.entity_positions();
  const Eigen::Array<std::int32_t, Eigen::Dynamic, 1>& cell_g
      = connectivity_g.connections();
  // FIXME: Add proper interface for num coordinate dofs
  const int num_dofs_g = connectivity_g.size(0);
  const Eigen::Array<double, Eigen::Dynamic, 3, Eigen::RowMajor>& x_g
      = mesh.geometry().points();

  // Data structures used in bc application
  Eigen::Array<double, Eigen::Dynamic, Eigen::Dynamic, Eigen::RowMajor>
      coordinate_dofs(num_dofs_g, gdim);
  Eigen::Matrix<PetscScalar, Eigen::Dynamic, Eigen::Dynamic, Eigen::RowMajor>
      Ae;
  Eigen::Matrix<PetscScalar, Eigen::Dynamic, 1> be;

  const std::vector<
      std::pair<std::string, std::shared_ptr<const function::Constant>>>
      constants = a.constants();

  std::vector<PetscScalar> constant_values;
  for (auto const& constant : constants)
  {
    // Get underlying data array of this Constant
    const std::vector<PetscScalar>& array = constant.second->value;

    constant_values.insert(constant_values.end(), array.data(),
                           array.data() + array.size());
  }

  // Iterate over all cells
  std::shared_ptr<const mesh::Connectivity> connectivity
      = mesh.topology().connectivity(tdim - 1, tdim);
  assert(connectivity);
  for (const mesh::MeshEntity& facet : mesh::MeshRange(mesh, tdim - 1))
  {
    // Move to next facet if this one is an interior facet
    if (connectivity->size_global(facet.index()) != 1)
      continue;

    // FIXME: sort out ghosts

    // Create attached cell
    const std::int32_t cell_index = facet.entities(tdim)[0];

    // Get local index of facet with respect to the cell
    mesh::MeshEntity cell(mesh, tdim, cell_index);
    const int local_facet = cell.index(facet);
    const int orient = 0;

    // Get dof maps for cell
    auto dmap1 = dofmap1.cell_dofs(cell_index);

    // Check if bc is applied to cell
    bool has_bc = false;
    for (Eigen::Index j = 0; j < dmap1.size(); ++j)
    {
      if (bc_markers1[dmap1[j]])
      {
        has_bc = true;
        break;
      }
    }

    if (!has_bc)
      continue;

    // Get cell vertex coordinates
    for (int i = 0; i < num_dofs_g; ++i)
      for (int j = 0; j < gdim; ++j)
        coordinate_dofs(i, j) = x_g(cell_g[pos_g[cell_index] + i], j);

    // Size data structure for assembly
    auto dmap0 = dofmap0.cell_dofs(cell_index);

    // TODO: Move gathering of coefficients outside of main assembly
    // loop

    auto coeff_array = coeffs.row(cell_index);
    Ae.setZero(dmap0.size(), dmap1.size());
    fn(Ae.data(), coeff_array.data(), constant_values.data(),
       coordinate_dofs.data(), &local_facet, &orient);

    // Size data structure for assembly
    be.setZero(dmap0.size());
    for (Eigen::Index j = 0; j < dmap1.size(); ++j)
    {
      const PetscInt jj = dmap1[j];
      if (bc_markers1[jj])
      {
        const PetscScalar bc = bc_values1[jj];
        if (x0.rows() > 0)
          be -= Ae.col(j) * scale * (bc - x0[jj]);
        else
          be -= Ae.col(j) * scale * bc;
      }
    }

    for (Eigen::Index k = 0; k < dmap0.size(); ++k)
      b[dmap0[k]] += be[k];
  }
}
} // namespace

//-----------------------------------------------------------------------------
void fem::impl::assemble_vector(
    Eigen::Ref<Eigen::Matrix<PetscScalar, Eigen::Dynamic, 1>> b, const Form& L)
{
  assert(L.mesh());
  const mesh::Mesh& mesh = *L.mesh();

  // Get dofmap data
  const fem::DofMap& dofmap = *L.function_space(0)->dofmap();
  const Eigen::Array<PetscInt, Eigen::Dynamic, 1>& dof_array
      = dofmap.dof_array();

  assert(dofmap.element_dof_layout);
  const int num_dofs_per_cell = dofmap.element_dof_layout->num_dofs();

  // Prepare constants
  const std::vector<
      std::pair<std::string, std::shared_ptr<const function::Constant>>>
      constants = L.constants();
  std::vector<PetscScalar> constant_values;
  for (auto const& constant : constants)
  {
    // Get underlying data array of this Constant
    const std::vector<PetscScalar>& array = constant.second->value;
    constant_values.insert(constant_values.end(), array.data(),
                           array.data() + array.size());
  }

  // Prepare coefficients
  const Eigen::Array<PetscScalar, Eigen::Dynamic, Eigen::Dynamic,
                     Eigen::RowMajor>
      coeffs = pack_coefficients(L);

  const FormIntegrals& integrals = L.integrals();
  using type = fem::FormIntegrals::Type;
  for (int i = 0; i < integrals.num_integrals(type::cell); ++i)
  {
    auto& fn = integrals.get_tabulate_tensor(FormIntegrals::Type::cell, i);
    const std::vector<std::int32_t>& active_cells
        = integrals.integral_domains(type::cell, i);
    fem::impl::assemble_cells(b, mesh, active_cells, dof_array,
                              num_dofs_per_cell, fn, coeffs, constant_values);
  }

  for (int i = 0; i < integrals.num_integrals(type::exterior_facet); ++i)
  {
<<<<<<< HEAD
    if (mode != fem::InsertMode::sum)
    {
      throw std::runtime_error("Insert mode \"sum\" is the only supported "
                               "mode for facet integrals.");
    }

    const auto& fn
        = integrals.get_tabulate_tensor(FormIntegrals::Type::exterior_facet, i);
=======
    const auto& fn = integrals.get_tabulate_tensor_function(
        FormIntegrals::Type::exterior_facet, i);
>>>>>>> e05cd209
    const std::vector<std::int32_t>& active_facets
        = integrals.integral_domains(type::exterior_facet, i);
    fem::impl::assemble_exterior_facets(b, mesh, active_facets, dofmap, fn,
                                        coeffs, constant_values);
  }

  for (int i = 0; i < integrals.num_integrals(type::interior_facet); ++i)
  {
<<<<<<< HEAD
    if (mode != fem::InsertMode::sum)
    {
      throw std::runtime_error("Insert mode \"sum\" is the only supported "
                               "mode for facet integrals.");
    }

    const auto& fn
        = integrals.get_tabulate_tensor(FormIntegrals::Type::interior_facet, i);
=======
    const std::vector<int> c_offsets = L.coefficients().offsets();
    const auto& fn = integrals.get_tabulate_tensor_function(
        FormIntegrals::Type::interior_facet, i);
>>>>>>> e05cd209
    const std::vector<std::int32_t>& active_facets
        = integrals.integral_domains(type::interior_facet, i);
    fem::impl::assemble_interior_facets(b, mesh, active_facets, dofmap, fn,
                                        coeffs, c_offsets, constant_values);
  }
}
//-----------------------------------------------------------------------------
void fem::impl::assemble_cells(
    Eigen::Ref<Eigen::Matrix<PetscScalar, Eigen::Dynamic, 1>> b,
    const mesh::Mesh& mesh, const std::vector<std::int32_t>& active_cells,
    const Eigen::Ref<const Eigen::Array<PetscInt, Eigen::Dynamic, 1>>& dofmap,
    int num_dofs_per_cell,
    const std::function<void(PetscScalar*, const PetscScalar*,
                             const PetscScalar*, const double*, const int*,
                             const int*)>& kernel,
    const Eigen::Array<PetscScalar, Eigen::Dynamic, Eigen::Dynamic,
                       Eigen::RowMajor>& coeffs,
    const std::vector<PetscScalar> constant_values)
{
  const int gdim = mesh.geometry().dim();

  // Prepare cell geometry
  const mesh::Connectivity& connectivity_g
      = mesh.coordinate_dofs().entity_points();
  const Eigen::Ref<const Eigen::Array<std::int32_t, Eigen::Dynamic, 1>> pos_g
      = connectivity_g.entity_positions();
  const Eigen::Ref<const Eigen::Array<std::int32_t, Eigen::Dynamic, 1>> cell_g
      = connectivity_g.connections();
  // FIXME: Add proper interface for num coordinate dofs
  const int num_dofs_g = connectivity_g.size(0);
  const Eigen::Array<double, Eigen::Dynamic, 3, Eigen::RowMajor>& x_g
      = mesh.geometry().points();

  // Create data structures used in assembly
  Eigen::Array<double, Eigen::Dynamic, Eigen::Dynamic, Eigen::RowMajor>
      coordinate_dofs(num_dofs_g, gdim);
  Eigen::Matrix<PetscScalar, Eigen::Dynamic, 1> be(num_dofs_per_cell);

  // Iterate over active cells
  const int orientation = 0;
  for (std::int32_t cell_index : active_cells)
  {
    // Get cell coordinates/geometry
    for (int i = 0; i < num_dofs_g; ++i)
      for (int j = 0; j < gdim; ++j)
        coordinate_dofs(i, j) = x_g(cell_g[pos_g[cell_index] + i], j);

    // Tabulate vector for cell
    auto coeff_cell = coeffs.row(cell_index);
    be.setZero();
    kernel(be.data(), coeff_cell.data(), constant_values.data(),
           coordinate_dofs.data(), nullptr, &orientation);

    // Scatter cell vector to 'global' vector array
    for (Eigen::Index i = 0; i < num_dofs_per_cell; ++i)
      b[dofmap[cell_index * num_dofs_per_cell + i]] += be[i];
  }
}
//-----------------------------------------------------------------------------
void fem::impl::assemble_exterior_facets(
    Eigen::Ref<Eigen::Matrix<PetscScalar, Eigen::Dynamic, 1>> b,
    const mesh::Mesh& mesh, const std::vector<std::int32_t>& active_facets,
    const fem::DofMap& dofmap,
    const std::function<void(PetscScalar*, const PetscScalar*,
                             const PetscScalar*, const double*, const int*,
                             const int*)>& fn,
    const Eigen::Array<PetscScalar, Eigen::Dynamic, Eigen::Dynamic,
                       Eigen::RowMajor>& coeffs,
    const std::vector<PetscScalar> constant_values)
{
  const int gdim = mesh.geometry().dim();
  const int tdim = mesh.topology().dim();
  mesh.create_entities(tdim - 1);
  mesh.create_connectivity(tdim - 1, tdim);

  // Prepare cell geometry
  const mesh::Connectivity& connectivity_g
      = mesh.coordinate_dofs().entity_points();
  const Eigen::Array<std::int32_t, Eigen::Dynamic, 1>& pos_g
      = connectivity_g.entity_positions();
  const Eigen::Array<std::int32_t, Eigen::Dynamic, 1>& cell_g
      = connectivity_g.connections();
  // FIXME: Add proper interface for num coordinate dofs
  const int num_dofs_g = connectivity_g.size(0);
  const Eigen::Array<double, Eigen::Dynamic, 3, Eigen::RowMajor>& x_g
      = mesh.geometry().points();

  // Creat data structures used in assembly
  Eigen::Array<double, Eigen::Dynamic, Eigen::Dynamic, Eigen::RowMajor>
      coordinate_dofs(num_dofs_g, gdim);
  Eigen::Matrix<PetscScalar, Eigen::Dynamic, 1> be;
  for (const auto& facet_index : active_facets)
  {
    const mesh::MeshEntity facet(mesh, tdim - 1, facet_index);

    // Get index of first attached cell
    const std::int32_t cell_index = facet.entities(tdim)[0];

    // FIXME: See if creation of MeshEntity can be removed
    // Get local index of facet with respect to the cell
    const mesh::MeshEntity cell(mesh, tdim, cell_index);
    const int local_facet = cell.index(facet);
    const int orient = 0;

    // Get cell vertex coordinates
    for (int i = 0; i < num_dofs_g; ++i)
      for (int j = 0; j < gdim; ++j)
        coordinate_dofs(i, j) = x_g(cell_g[pos_g[cell_index] + i], j);

    // Get dof map for cell
    auto dmap = dofmap.cell_dofs(cell_index);

    // Tabulate element vector
    auto coeff_cell = coeffs.row(cell_index);
    be.setZero(dmap.size());
    fn(be.data(), coeff_cell.data(), constant_values.data(),
       coordinate_dofs.data(), &local_facet, &orient);

    // Add element vector to global vector
    for (Eigen::Index i = 0; i < dmap.size(); ++i)
      b[dmap[i]] += be[i];
  }
}
//-----------------------------------------------------------------------------
void fem::impl::assemble_interior_facets(
    Eigen::Ref<Eigen::Matrix<PetscScalar, Eigen::Dynamic, 1>> b,
    const mesh::Mesh& mesh, const std::vector<std::int32_t>& active_facets,
    const fem::DofMap& dofmap,
    const std::function<void(PetscScalar*, const PetscScalar*,
                             const PetscScalar*, const double*, const int*,
                             const int*)>& fn,
    const Eigen::Array<PetscScalar, Eigen::Dynamic, Eigen::Dynamic,
                       Eigen::RowMajor>& coeffs,
    const std::vector<int>& offsets,
    const std::vector<PetscScalar> constant_values)
{
  const int gdim = mesh.geometry().dim();
  const int tdim = mesh.topology().dim();
  mesh.create_entities(tdim - 1);
  mesh.create_connectivity(tdim - 1, tdim);

  // Prepare cell geometry
  const mesh::Connectivity& connectivity_g
      = mesh.coordinate_dofs().entity_points();
  const Eigen::Array<std::int32_t, Eigen::Dynamic, 1>& pos_g
      = connectivity_g.entity_positions();
  const Eigen::Array<std::int32_t, Eigen::Dynamic, 1>& cell_g
      = connectivity_g.connections();
  // FIXME: Add proper interface for num coordinate dofs
  const int num_dofs_g = connectivity_g.size(0);
  const Eigen::Array<double, Eigen::Dynamic, 3, Eigen::RowMajor>& x_g
      = mesh.geometry().points();

  // Creat data structures used in assembly
  Eigen::Array<double, Eigen::Dynamic, Eigen::Dynamic, Eigen::RowMajor>
      coordinate_dofs(2 * num_dofs_g, gdim);
  Eigen::Matrix<PetscScalar, Eigen::Dynamic, 1> be;
  Eigen::Array<PetscScalar, Eigen::Dynamic, 1> coeff_array(2 * offsets.back());
  assert(offsets.back() == coeffs.cols());

  for (const auto& facet_index : active_facets)
  {
    const mesh::MeshEntity facet(mesh, tdim - 1, facet_index);

    // assert(facet.num_global_entities(tdim) == 2);
    // TODO: check ghosting sanity?

    // Get attached cell indices
    const std::int32_t cell_index0 = facet.entities(tdim)[0];
    const std::int32_t cell_index1 = facet.entities(tdim)[1];

    // Create attached cells
    const mesh::MeshEntity cell0(mesh, tdim, facet.entities(tdim)[0]);
    const mesh::MeshEntity cell1(mesh, tdim, facet.entities(tdim)[1]);
    const int local_facet[2] = {cell0.index(facet), cell1.index(facet)};

    // Orientation
    const int orient[2] = {0, 0};

    // Get cell vertex coordinates
    for (int i = 0; i < num_dofs_g; ++i)
    {
      for (int j = 0; j < gdim; ++j)
      {
        coordinate_dofs(i, j) = x_g(cell_g[pos_g[cell_index0] + i], j);
        coordinate_dofs(i + num_dofs_g, j)
            = x_g(cell_g[pos_g[cell_index1] + i], j);
      }
    }

    // Get dofmaps for cell
    auto dmap0 = dofmap.cell_dofs(cell_index0);
    auto dmap1 = dofmap.cell_dofs(cell_index1);

    // Get cell geometry
    Eigen::Map<const Eigen::Array<double, Eigen::Dynamic, Eigen::Dynamic,
                                  Eigen::RowMajor>>
        coordinate_dofs0(coordinate_dofs.data(), num_dofs_g, gdim);

    Eigen::Map<const Eigen::Array<double, Eigen::Dynamic, Eigen::Dynamic,
                                  Eigen::RowMajor>>
        coordinate_dofs1(coordinate_dofs.data() + num_dofs_g * gdim, num_dofs_g,
                         gdim);

    // Layout for the restricted coefficients is flattened
    // w[coefficient][restriction][dof]
    auto coeff_cell0 = coeffs.row(cell_index0);
    auto coeff_cell1 = coeffs.row(cell_index1);

    // Loop over coefficients
    for (std::size_t i = 0; i < offsets.size() - 1; ++i)
    {
      // Loop over entries for coefficient i
      const int num_entries = offsets[i + 1] - offsets[i];
      coeff_array.segment(2 * offsets[i], num_entries)
          = coeff_cell0.segment(offsets[i], num_entries);
      coeff_array.segment(offsets[i + 1] + offsets[i], num_entries)
          = coeff_cell1.segment(offsets[i], num_entries);
    }

    // Tabulate element vector
    be.setZero(dmap0.size() + dmap1.size());
    fn(be.data(), coeff_array.data(), constant_values.data(),
       coordinate_dofs.data(), local_facet, orient);

    // Add element vector to global vector
    for (Eigen::Index i = 0; i < dmap0.size(); ++i)
      b[dmap0[i]] += be[i];
    for (Eigen::Index i = 0; i < dmap1.size(); ++i)
      b[dmap1[i]] += be[i + dmap0.size()];
  }
}
//-----------------------------------------------------------------------------
void fem::impl::apply_lifting(
    Eigen::Ref<Eigen::Matrix<PetscScalar, Eigen::Dynamic, 1>> b,
    const std::vector<std::shared_ptr<const Form>> a,
    std::vector<std::vector<std::shared_ptr<const DirichletBC>>> bcs1,
    std::vector<Eigen::Ref<const Eigen::Matrix<PetscScalar, Eigen::Dynamic, 1>>>
        x0,
    double scale)
{
  // FIXME: make changes to reactivate this check
  // if (!x0.empty() and x0.size() != a.size())
  //   throw std::runtime_error("Mismatch in size between x0 and a in
  //   assembler.");
  if (a.size() != bcs1.size())
  {
    throw std::runtime_error(
        "Mismatch in size between a and bcs in assembler.");
  }

  for (std::size_t j = 0; j < a.size(); ++j)
  {
    std::vector<bool> bc_markers1;
    Eigen::Matrix<PetscScalar, Eigen::Dynamic, 1> bc_values1;
    if (a[j] and !bcs1[j].empty())
    {
      auto V1 = a[j]->function_space(1);
      assert(V1);
      auto map1 = V1->dofmap()->index_map;
      assert(map1);
      const int crange
          = map1->block_size * (map1->size_local() + map1->num_ghosts());
      bc_markers1.assign(crange, false);
      bc_values1 = Eigen::Matrix<PetscScalar, Eigen::Dynamic, 1>::Zero(crange);
      for (std::shared_ptr<const DirichletBC>& bc : bcs1[j])
      {
        bc->mark_dofs(bc_markers1);
        bc->dof_values(bc_values1);
      }

      // Modify (apply lifting) vector
      if (!x0.empty())
        fem::impl::lift_bc(b, *a[j], bc_values1, bc_markers1, x0[j], scale);
      else
        fem::impl::lift_bc(b, *a[j], bc_values1, bc_markers1, scale);
    }
  }
}
//-----------------------------------------------------------------------------
void fem::impl::lift_bc(
    Eigen::Ref<Eigen::Matrix<PetscScalar, Eigen::Dynamic, 1>> b, const Form& a,
    const Eigen::Ref<const Eigen::Matrix<PetscScalar, Eigen::Dynamic, 1>>&
        bc_values1,
    const std::vector<bool>& bc_markers1, double scale)
{
  // FIXME: add lifting over exterior facets

  const Eigen::Matrix<PetscScalar, Eigen::Dynamic, 1> x0(0);
  if (a.integrals().num_integrals(fem::FormIntegrals::Type::cell) > 0)
    _lift_bc_cells(b, a, bc_values1, bc_markers1, x0, scale);
  if (a.integrals().num_integrals(fem::FormIntegrals::Type::exterior_facet) > 0)
    _lift_bc_exterior_facets(b, a, bc_values1, bc_markers1, x0, scale);
}
//-----------------------------------------------------------------------------
void fem::impl::lift_bc(
    Eigen::Ref<Eigen::Matrix<PetscScalar, Eigen::Dynamic, 1>> b, const Form& a,
    const Eigen::Ref<const Eigen::Matrix<PetscScalar, Eigen::Dynamic, 1>>&
        bc_values1,
    const std::vector<bool>& bc_markers1,
    const Eigen::Ref<const Eigen::Matrix<PetscScalar, Eigen::Dynamic, 1>>& x0,
    double scale)
{
  if (b.size() != x0.size())
  {
    throw std::runtime_error(
        "Vector size mismatch in modification for boundary conditions.");
  }

  if (a.integrals().num_integrals(fem::FormIntegrals::Type::cell) > 0)
    _lift_bc_cells(b, a, bc_values1, bc_markers1, x0, scale);
  if (a.integrals().num_integrals(fem::FormIntegrals::Type::exterior_facet) > 0)
    _lift_bc_exterior_facets(b, a, bc_values1, bc_markers1, x0, scale);
}
//-----------------------------------------------------------------------------<|MERGE_RESOLUTION|>--- conflicted
+++ resolved
@@ -338,19 +338,8 @@
 
   for (int i = 0; i < integrals.num_integrals(type::exterior_facet); ++i)
   {
-<<<<<<< HEAD
-    if (mode != fem::InsertMode::sum)
-    {
-      throw std::runtime_error("Insert mode \"sum\" is the only supported "
-                               "mode for facet integrals.");
-    }
-
     const auto& fn
         = integrals.get_tabulate_tensor(FormIntegrals::Type::exterior_facet, i);
-=======
-    const auto& fn = integrals.get_tabulate_tensor_function(
-        FormIntegrals::Type::exterior_facet, i);
->>>>>>> e05cd209
     const std::vector<std::int32_t>& active_facets
         = integrals.integral_domains(type::exterior_facet, i);
     fem::impl::assemble_exterior_facets(b, mesh, active_facets, dofmap, fn,
@@ -359,20 +348,9 @@
 
   for (int i = 0; i < integrals.num_integrals(type::interior_facet); ++i)
   {
-<<<<<<< HEAD
-    if (mode != fem::InsertMode::sum)
-    {
-      throw std::runtime_error("Insert mode \"sum\" is the only supported "
-                               "mode for facet integrals.");
-    }
-
+    const std::vector<int> c_offsets = L.coefficients().offsets();
     const auto& fn
         = integrals.get_tabulate_tensor(FormIntegrals::Type::interior_facet, i);
-=======
-    const std::vector<int> c_offsets = L.coefficients().offsets();
-    const auto& fn = integrals.get_tabulate_tensor_function(
-        FormIntegrals::Type::interior_facet, i);
->>>>>>> e05cd209
     const std::vector<std::int32_t>& active_facets
         = integrals.integral_domains(type::interior_facet, i);
     fem::impl::assemble_interior_facets(b, mesh, active_facets, dofmap, fn,
