--- conflicted
+++ resolved
@@ -43,11 +43,7 @@
     /// Move constructor
     Comm(Comm&& comm);
 
-<<<<<<< HEAD
-    /// Disable copy assignment operator
-=======
-    // Disable assignment operator
->>>>>>> 5b435aac
+    // Disable copy assignment operator
     Comm& operator=(const Comm& comm) = delete;
 
     /// Move assignment operator
