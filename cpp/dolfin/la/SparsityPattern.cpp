// Copyright (C) 2007-2018 Garth N. Wells
//
// This file is part of DOLFIN (https://www.fenicsproject.org)
//
// SPDX-License-Identifier:    LGPL-3.0-or-later

#include "SparsityPattern.h"
#include <algorithm>
#include <dolfin/common/IndexMap.h>
#include <dolfin/common/MPI.h>

#include <dolfin/fem/utils.h>

using namespace dolfin;
using namespace dolfin::la;

//-----------------------------------------------------------------------------
SparsityPattern::SparsityPattern(
    MPI_Comm comm,
    const std::array<std::shared_ptr<const common::IndexMap>, 2> index_maps)
    : _mpi_comm(comm), _index_maps(index_maps)
{
  const std::size_t local_size0
      = index_maps[0]->block_size()
        * index_maps[0]->size(common::IndexMap::MapSize::OWNED);

  _diagonal.resize(local_size0);
  _off_diagonal.resize(local_size0);
}
//-----------------------------------------------------------------------------
SparsityPattern::SparsityPattern(
    MPI_Comm comm,
    const std::vector<std::vector<const SparsityPattern*>> patterns)
    : _mpi_comm(comm)
{
  // FIXME: - Add range/bound checks for each block
  //        - Check for compatible block sizes for each block
  //        - Support null blocks (insist on null block having
  //        common::IndexMaps)

  const bool distributed = MPI::size(comm) > 1;

  std::size_t row_global_offset = 0;
  std::size_t row_local_size = 0;
  for (std::size_t row = 0; row < patterns.size(); ++row)
  {
    assert(patterns[row][0]);
    assert(patterns[row][0]->_index_maps[0]);
    auto local_range = patterns[row][0]->_index_maps[0]->local_range();
    row_global_offset += local_range[0];
    row_local_size += (local_range[1] - local_range[0]);
  }

<<<<<<< HEAD
  // if (MPI::rank(MPI_COMM_WORLD) == 0)
  //   std::cout << "Row offset and local size: " << row_global_offset << ", "
  //             << row_local_size << std::endl;

=======
>>>>>>> 5b184d81
  std::size_t col_process_offset = 0;
  std::size_t col_local_size = 0;
  std::vector<const common::IndexMap*> cmaps;
  for (std::size_t col = 0; col < patterns[0].size(); ++col)
  {
    assert(patterns[0][col]);
    assert(patterns[0][col]->_index_maps[1]);
    cmaps.push_back(patterns[0][col]->_index_maps[1].get());
    auto local_range = patterns[0][col]->_index_maps[1]->local_range();
    col_process_offset += local_range[0];
    col_local_size += (local_range[1] - local_range[0]);
  }

  // if (MPI::rank(MPI_COMM_WORLD) == 0)
  //   std::cout << "Col offset and locale size: " << col_process_offset << ", "
  //             << col_local_size << std::endl;

  // Iterate over block rows
  std::size_t row_local_offset = 0;
  // std::size_t col_global_offset = 0;
  for (std::size_t row = 0; row < patterns.size(); ++row)
  {
    // Increase storage for nodes
    assert(patterns[row][0]);
    // std::cout << "Row: " << row << std::endl;
    assert(patterns[row][0]->_index_maps[0]);
    std::size_t row_size = patterns[row][0]->_index_maps[0]->size(
        common::IndexMap::MapSize::OWNED);
    assert(row_size == patterns[row][0]->_diagonal.size());
    this->_diagonal.resize(this->_diagonal.size() + row_size);
    if (distributed)
    {
      assert(row_size == patterns[row][0]->_off_diagonal.size());
      this->_off_diagonal.resize(this->_off_diagonal.size() + row_size);
    }

    // Iterate over block columns of current block row
    std::size_t col_global_offset = col_process_offset;
    for (std::size_t col = 0; col < patterns[row].size(); ++col)
    {
      // Get pattern for this block
      auto p = patterns[row][col];
      assert(p);

      // Check that
      if (!p->_non_local.empty())
      {
        throw std::runtime_error("Sub-sparsity pattern has not been finalised "
                                 "(apply needs to be called)");
      }

<<<<<<< HEAD
      MPI::barrier(MPI_COMM_WORLD);
      MPI::barrier(MPI_COMM_WORLD);
      if (MPI::rank(MPI_COMM_WORLD) == 1)
      {
        std::cout << "Block row, col:         " << row << ", " << col
                  << std::endl;
      }

=======
>>>>>>> 5b184d81
      for (std::size_t k = 0; k < p->_diagonal.size(); ++k)
      {
        // Diagonal block
        std::vector<std::size_t> edges0 = p->_diagonal[k].set();
        // std::transform(edges0.begin(), edges0.end(), edges0.begin(),
        //                std::bind2nd(std::plus<double>(), col_global_offset));
        // assert(k + row_local_offset < this->_diagonal.size());
        // this->_diagonal[k + row_local_offset].insert(edges0.begin(),
        //                                              edges0.end());

        for (std::size_t c : edges0)
        {
          // Get new index
          std::size_t c_new = fem::get_global_index(cmaps, col, c);
          this->_diagonal[k + row_local_offset].insert(c_new);
        }

        // Off-diagonal block
        if (distributed)
        {
          std::vector<std::size_t> edges1 = p->_off_diagonal[k].set();
          for (std::size_t c : edges1)
          {
            // Get new index
            std::size_t c_new = fem::get_global_index(cmaps, col, c);
            this->_off_diagonal[k + row_local_offset].insert(c_new);
          }
          // std::transform(edges1.begin(), edges1.end(), edges1.begin(),
          //                std::bind2nd(std::plus<double>(),
          //                col_global_offset));
          // assert(k + row_local_offset < this->_off_diagonal.size());
          // this->_off_diagonal[k + row_local_offset].insert(edges1.begin(),
          //                                                  edges1.end());
        }
      }

      // Increment global column offset
      col_global_offset
          += p->_index_maps[1]->size(common::IndexMap::MapSize::OWNED);
    }

    // Increment local row offset
    row_local_offset += row_size;
  }

<<<<<<< HEAD

=======
>>>>>>> 5b184d81
  // FIXME: Need to add unowned entries?

  // Initialise common::IndexMaps for merged pattern
  auto p00 = patterns[0][0];
  assert(p00);
  std::vector<std::size_t> ghosts;
  _index_maps[0] = std::make_shared<common::IndexMap>(
      p00->mpi_comm(), row_local_size, ghosts, 1);
  _index_maps[1] = std::make_shared<common::IndexMap>(
      p00->mpi_comm(), col_local_size, ghosts, 1);
}
//-----------------------------------------------------------------------------
void SparsityPattern::insert_global(
    const Eigen::Ref<const EigenArrayXlaindex> rows,
    const Eigen::Ref<const EigenArrayXlaindex> cols)
{
  // The primary_dim is global and must be mapped to local
  const auto row_map = [](const la_index_t i_index,
                          const common::IndexMap& index_map0) -> la_index_t {
    std::size_t bs = index_map0.block_size();
    assert(bs * index_map0.local_range()[0] <= (std::size_t)i_index
           and (std::size_t) i_index < bs * index_map0.local_range()[1]);
    return i_index - (la_index_t)bs * index_map0.local_range()[0];
  };

  // The 1 is already global and stays the same
  const auto col_map = [](const la_index_t j_index,
                          const common::IndexMap& index_map1) -> la_index_t {
    return j_index;
  };

  insert_entries(rows, cols, row_map, col_map);
}
//-----------------------------------------------------------------------------
void SparsityPattern::insert_local(
    const Eigen::Ref<const EigenArrayXlaindex> rows,
    const Eigen::Ref<const EigenArrayXlaindex> cols)
{
  // The primary_dim is local and stays the same
  const auto row_map = [](const la_index_t i_index,
                          const common::IndexMap& index_map0) -> la_index_t {
    return i_index;
  };

  // The 1 must be mapped to global entries
  const auto col_map = [](const la_index_t j_index,
                          const common::IndexMap& index_map1) -> la_index_t {
    return index_map1.local_to_global_index((std::size_t)j_index);
  };

  insert_entries(rows, cols, row_map, col_map);
}
//-----------------------------------------------------------------------------
void SparsityPattern::insert_local_global(
    const Eigen::Ref<const EigenArrayXlaindex> rows,
    const Eigen::Ref<const EigenArrayXlaindex> cols)
{
  const auto row_map = [](const la_index_t i_index,
                          const common::IndexMap& index_map0) -> la_index_t {
    return i_index;
  };

  const auto col_map = [](const la_index_t j_index,
                          const common::IndexMap& index_map1) -> la_index_t {
    return j_index;
  };

  insert_entries(rows, cols, row_map, col_map);
}
//-----------------------------------------------------------------------------
void SparsityPattern::insert_entries(
    const Eigen::Ref<const EigenArrayXlaindex> rows,
    const Eigen::Ref<const EigenArrayXlaindex> cols,
    const std::function<la_index_t(const la_index_t, const common::IndexMap&)>&
        row_map,
    const std::function<la_index_t(const la_index_t, const common::IndexMap&)>&
        col_map)
{
  const Eigen::Ref<const EigenArrayXlaindex> map_i = rows;
  const Eigen::Ref<const EigenArrayXlaindex> map_j = cols;
  const common::IndexMap& index_map0 = *_index_maps[0];
  const common::IndexMap& index_map1 = *_index_maps[1];

  std::size_t bs0 = index_map0.block_size();
  const std::size_t local_size0
      = bs0 * index_map0.size(common::IndexMap::MapSize::OWNED);

  std::size_t bs1 = index_map1.block_size();
  const auto local_range1 = index_map1.local_range();

  const bool has_full_rows = _full_rows.size() > 0;
  const auto full_rows_end = _full_rows.end();

  // Programmers' note:
  // We use the lower case index i/j to denote the indices before calls to
  // row_map/col_map.
  // We use the  upper case index I/J to denote the indices after mapping
  // (using row_map/col_map) to be inserted into
  // the SparsityPattern data structure.
  //
  // In serial (_mpi_comm.size() == 1) we have the special case
  // where i == I and j == J.

  // Check local range
  if (_mpi_comm.size() == 1)
  {
    // Sequential mode, do simple insertion if not full row
    for (Eigen::Index i = 0; i < map_i.size(); ++i)
    {
      auto i_index = map_i[i];
      assert(i_index < (la_index_t)_diagonal.size());
      if (!has_full_rows || _full_rows.find(i) == full_rows_end)
      {
        _diagonal[i_index].insert(map_j.data(), map_j.data() + map_j.size());
      }
    }
  }
  else
  {
    // Parallel mode, use either diagonal, off_diagonal, non_local or
    // full_rows
    for (Eigen::Index i = 0; i < map_i.size(); ++i)
    {
      auto i_index = map_i[i];
      const auto I = row_map(i_index, index_map0);
      // Full rows are stored separately
      if (has_full_rows && _full_rows.find(I) != full_rows_end)
      {
        // Do nothing
        continue;
      }

      if (I < (la_index_t)local_size0)
      {
        // Store local entry in diagonal or off-diagonal block
        for (Eigen::Index j = 0; j < map_j.size(); ++j)
        {
          auto j_index = map_j[j];
          const auto J = col_map(j_index, index_map1);
          if ((la_index_t)(bs1 * local_range1[0]) <= J
              and J < (la_index_t)(bs1 * local_range1[1]))
          {
            assert(I < (la_index_t)_diagonal.size());
            _diagonal[I].insert(J);
          }
          else
          {
            assert(I < (la_index_t)_off_diagonal.size());
            _off_diagonal[I].insert(J);
          }
        }
      }
      else
      {
        // Store non-local entry (communicated later during apply())
        for (Eigen::Index j = 0; j < map_j.size(); ++j)
        {
          auto j_index = map_j[j];
          const auto J = col_map(j_index, index_map1);
          // Store indices
          _non_local.push_back(I);
          _non_local.push_back(J);
        }
      }
    }
  }
}
//-----------------------------------------------------------------------------
void SparsityPattern::insert_full_rows_local(
    const Eigen::Ref<const Eigen::Array<std::size_t, Eigen::Dynamic, 1>> rows)
{
  std::size_t bs0 = _index_maps[0]->block_size();
  const std::size_t ghosted_size0
      = bs0 * _index_maps[0]->size(common::IndexMap::MapSize::ALL);
  _full_rows.set().reserve(rows.size());
  for (Eigen::Index i = 0; i < rows.rows(); ++i)
  {
    assert(rows[i] < ghosted_size0);
    _full_rows.insert(rows[i]);
  }
}
//-----------------------------------------------------------------------------
std::array<std::size_t, 2> SparsityPattern::local_range(std::size_t dim) const
{
  assert(dim < 2);
  std::size_t bs = _index_maps[dim]->block_size();
  auto lrange = _index_maps[dim]->local_range();
  return {{bs * lrange[0], bs * lrange[1]}};
}
//-----------------------------------------------------------------------------
std::shared_ptr<const common::IndexMap>
SparsityPattern::index_map(std::size_t dim) const
{
  assert(dim < 2);
  return _index_maps[dim];
}
//-----------------------------------------------------------------------------
std::size_t SparsityPattern::num_nonzeros() const
{
  std::size_t nz = 0;

  // Contribution from diagonal and off-diagonal
  for (const auto& slice : _diagonal)
    nz += slice.size();
  for (const auto& slice : _off_diagonal)
    nz += slice.size();

  // Contribution from full rows
  std::size_t bs0 = _index_maps[0]->block_size();
  const std::size_t local_size0
      = bs0 * _index_maps[0]->size(common::IndexMap::MapSize::OWNED);

  std::size_t bs1 = _index_maps[1]->block_size();
  const std::size_t ncols
      = bs1 * _index_maps[1]->size(common::IndexMap::MapSize::GLOBAL);
  for (const auto& full_row : _full_rows)
    if (full_row < local_size0)
      nz += ncols;

  return nz;
}
//-----------------------------------------------------------------------------
EigenArrayXi32 SparsityPattern::num_nonzeros_diagonal() const
{
  EigenArrayXi32 num_nonzeros(_diagonal.size());

  // Get number of nonzeros per generalised row
  for (auto slice = _diagonal.begin(); slice != _diagonal.end(); ++slice)
    num_nonzeros[slice - _diagonal.begin()] = slice->size();

  // Get number of nonzeros per full row
  if (_full_rows.size() > 0)
  {
    std::size_t bs0 = _index_maps[0]->block_size();
    const std::size_t local_size0
        = bs0 * _index_maps[0]->size(common::IndexMap::MapSize::OWNED);

    std::size_t bs1 = _index_maps[1]->block_size();
    const std::size_t ncols
        = bs1 * _index_maps[1]->size(common::IndexMap::MapSize::OWNED);
    for (const auto row : _full_rows)
      if (row < local_size0)
        num_nonzeros[row] = ncols;
  }

  return num_nonzeros;
}
//-----------------------------------------------------------------------------
EigenArrayXi32 SparsityPattern::num_nonzeros_off_diagonal() const
{
  EigenArrayXi32 num_nonzeros(_off_diagonal.size());

  // Return if there is no off-diagonal
  if (_off_diagonal.empty())
  {
    num_nonzeros.setZero();
    return num_nonzeros;
  }

  // Compute number of nonzeros per generalised row
  for (auto slice = _off_diagonal.begin(); slice != _off_diagonal.end();
       ++slice)
  {
    num_nonzeros[slice - _off_diagonal.begin()] = slice->size();
  }

  // Get number of nonzeros per full row
  if (_full_rows.size() > 0)
  {
    std::size_t bs0 = _index_maps[0]->block_size();
    const std::size_t local_size0
        = bs0 * _index_maps[0]->size(common::IndexMap::MapSize::OWNED);

    std::size_t bs1 = _index_maps[1]->block_size();
    const std::size_t ncols
        = bs1 * _index_maps[1]->size(common::IndexMap::MapSize::GLOBAL)
          - bs1 * _index_maps[1]->size(common::IndexMap::MapSize::OWNED);
    for (const auto row : _full_rows)
    {
      if (row < local_size0)
        num_nonzeros[row] = ncols;
    }
  }

  return num_nonzeros;
}
//-----------------------------------------------------------------------------
EigenArrayXi32 SparsityPattern::num_local_nonzeros() const
{
  EigenArrayXi32 num_nonzeros = num_nonzeros_diagonal();
  if (!_off_diagonal.empty())
  {
    EigenArrayXi32 num_nonzeros_off_diag = num_nonzeros_off_diagonal();
    num_nonzeros += num_nonzeros_off_diag;
  }

  return num_nonzeros;
}
//-----------------------------------------------------------------------------
void SparsityPattern::apply()
{
  std::size_t bs0 = _index_maps[0]->block_size();
  std::size_t bs1 = _index_maps[1]->block_size();
  const auto local_range0 = _index_maps[0]->local_range();
  const auto local_range1 = _index_maps[1]->local_range();
  const std::size_t local_size0
      = bs0 * _index_maps[0]->size(common::IndexMap::MapSize::OWNED);
  const std::size_t offset0 = bs0 * local_range0[0];

  const std::size_t num_processes = _mpi_comm.size();
  const std::size_t proc_number = _mpi_comm.rank();

  // Print some useful information
  if (log::get_log_level() <= DBG)
    info_statistics();

  // Communicate non-local blocks if any
  if (_mpi_comm.size() > 1)
  {
    // Figure out correct process for each non-local entry
    assert(_non_local.size() % 2 == 0);
    std::vector<std::vector<std::size_t>> non_local_send(num_processes);

    const Eigen::Ref<const EigenRowArrayXi32> off_process_owner
        = _index_maps[0]->ghost_owners();

    // Get local-to-global for unowned blocks
    const Eigen::Ref<const EigenArrayXi64> local_to_global
        = _index_maps[0]->ghosts();

    std::size_t dim_block_size = _index_maps[0]->block_size();
    for (std::size_t i = 0; i < _non_local.size(); i += 2)
    {
      // Get local indices of off-process dofs
      const std::size_t i_index = _non_local[i];
      const std::size_t J = _non_local[i + 1];

      // Figure out which process owns the row
      assert(i_index >= local_size0);
      const int i_offset = (i_index - local_size0) / dim_block_size;
      assert(i_offset < off_process_owner.size());
      const std::size_t p = off_process_owner[i_offset];

      assert(p < num_processes);
      assert(p != proc_number);

      // Get global I index
      la_index_t I = 0;
      if (i_index < local_size0)
        I = i_index + offset0;
      else
      {
        std::size_t tmp = i_index - local_size0;
        const std::div_t div = std::div((int)tmp, (int)dim_block_size);
        const int i_node = div.quot;
        const int i_component = div.rem;

        const std::size_t I_node = local_to_global[i_node];
        I = dim_block_size * I_node + i_component;
      }

      // Buffer local/global index pair to send
      non_local_send[p].push_back(I);
      non_local_send[p].push_back(J);
    }

    // Communicate non-local entries to other processes
    std::vector<std::size_t> non_local_received;
    MPI::all_to_all(_mpi_comm.comm(), non_local_send, non_local_received);

    // Insert non-local entries received from other processes
    assert(non_local_received.size() % 2 == 0);

    for (std::size_t i = 0; i < non_local_received.size(); i += 2)
    {
      // Get global row and column
      const la_index_t I = non_local_received[i];
      const la_index_t J = non_local_received[i + 1];

      // Sanity check
      if (I < local_range0[0] or I >= (la_index_t)(bs0 * local_range0[1]))
      {
        throw std::runtime_error(
            "Received illegal sparsity pattern entry for row/column "
            + std::to_string(I) + ", not in range ["
            + std::to_string(local_range0[0]) + ", "
            + std::to_string(local_range0[1]) + "]");
      }

      // Get local I index
      const std::size_t i_index = I - offset0;

      // Insert in diagonal or off-diagonal block
      if ((la_index_t)(bs1 * local_range1[0]) <= J
          and J < (la_index_t)(bs1 * local_range1[1]))
      {
        assert(i_index < _diagonal.size());
        _diagonal[i_index].insert(J);
      }
      else
      {
        assert(i_index < _off_diagonal.size());
        _off_diagonal[i_index].insert(J);
      }
    }
  }

  // Clear non-local entries
  _non_local.clear();
}
//-----------------------------------------------------------------------------
std::string SparsityPattern::str(bool verbose) const
{
  // Print each row
  std::stringstream s;
  for (std::size_t i = 0; i < _diagonal.size(); i++)
  {
    s << "Row " << i << ":";

    for (const auto& entry : _diagonal[i])
      s << " " << entry;

    if (!_off_diagonal.empty())
    {
      for (const auto& entry : _off_diagonal[i])
        s << " " << entry;
    }

    s << std::endl;
  }

  return s.str();
}
//-----------------------------------------------------------------------------
std::vector<std::vector<std::size_t>>
SparsityPattern::diagonal_pattern(Type type) const
{
  std::vector<std::vector<std::size_t>> v(_diagonal.size());
  for (std::size_t i = 0; i < _diagonal.size(); ++i)
    v[i].insert(v[i].begin(), _diagonal[i].begin(), _diagonal[i].end());

  if (type == Type::sorted)
  {
    for (std::size_t i = 0; i < v.size(); ++i)
      std::sort(v[i].begin(), v[i].end());
  }

  if (_full_rows.size() > 0)
  {
    std::size_t bs0 = _index_maps[0]->block_size();
    const std::size_t local_size0
        = bs0 * _index_maps[0]->size(common::IndexMap::MapSize::OWNED);

    std::size_t bs1 = _index_maps[1]->block_size();
    const auto range1 = _index_maps[1]->local_range();
    for (const auto row : _full_rows)
    {
      if (row >= local_size0)
        continue;
      assert(v[row].size() == 0);
      v[row].reserve(range1[1] - range1[0]);
      for (std::size_t J = bs1 * range1[0]; J < bs1 * range1[1]; ++J)
        v[row].push_back(J);
    }
  }

  return v;
}
//-----------------------------------------------------------------------------
std::vector<std::vector<std::size_t>>
SparsityPattern::off_diagonal_pattern(Type type) const
{
  std::vector<std::vector<std::size_t>> v(_off_diagonal.size());
  for (std::size_t i = 0; i < _off_diagonal.size(); ++i)
    v[i].insert(v[i].begin(), _off_diagonal[i].begin(), _off_diagonal[i].end());

  if (type == Type::sorted)
  {
    for (std::size_t i = 0; i < v.size(); ++i)
      std::sort(v[i].begin(), v[i].end());
  }

  if (_full_rows.size() > 0)
  {
    std::size_t bs0 = _index_maps[0]->block_size();
    const std::size_t local_size0
        = bs0 * _index_maps[0]->size(common::IndexMap::MapSize::OWNED);

    std::size_t bs1 = _index_maps[1]->block_size();
    const auto range1 = _index_maps[1]->local_range();
    const std::size_t N1
        = bs1 * _index_maps[1]->size(common::IndexMap::MapSize::GLOBAL);
    for (const auto row : _full_rows)
    {
      if (row >= local_size0)
        continue;
      assert(v[row].size() == 0);
      v[row].reserve(N1 - (range1[1] - range1[0]));
      for (std::size_t J = 0; J < bs1 * range1[0]; ++J)
        v[row].push_back(J);
      for (std::size_t J = bs1 * range1[1]; J < N1; ++J)
        v[row].push_back(J);
    }
  }

  return v;
}
//-----------------------------------------------------------------------------
void SparsityPattern::info_statistics() const
{
  // Count nonzeros in diagonal block
  std::size_t num_nonzeros_diagonal = 0;
  for (std::size_t i = 0; i < _diagonal.size(); ++i)
    num_nonzeros_diagonal += _diagonal[i].size();

  // Count nonzeros in off-diagonal block
  std::size_t num_nonzeros_off_diagonal = 0;
  for (std::size_t i = 0; i < _off_diagonal.size(); ++i)
    num_nonzeros_off_diagonal += _off_diagonal[i].size();

  // Count nonzeros in non-local block
  const std::size_t num_nonzeros_non_local = _non_local.size() / 2;

  // Count total number of nonzeros
  const std::size_t num_nonzeros_total = num_nonzeros_diagonal
                                         + num_nonzeros_off_diagonal
                                         + num_nonzeros_non_local;

  std::size_t bs0 = _index_maps[0]->block_size();
  std::size_t size0
      = bs0 * _index_maps[0]->size(common::IndexMap::MapSize::GLOBAL);

  std::size_t bs1 = _index_maps[1]->block_size();
  std::size_t size1
      = bs1 * _index_maps[1]->size(common::IndexMap::MapSize::GLOBAL);

  // Return number of entries
  std::cout << "Matrix of size " << size0 << " x " << size1 << " has "
            << num_nonzeros_total << " ("
            << 100.0 * num_nonzeros_total / (size0 * size1) << "%)"
            << " nonzero entries." << std::endl;
  if (num_nonzeros_total != num_nonzeros_diagonal)
  {
    std::cout << "Diagonal: " << num_nonzeros_diagonal << " ("
              << (100.0 * static_cast<double>(num_nonzeros_diagonal)
                  / static_cast<double>(num_nonzeros_total))
              << "%), ";
    std::cout << "off-diagonal: " << num_nonzeros_off_diagonal << " ("
              << (100.0 * static_cast<double>(num_nonzeros_off_diagonal)
                  / static_cast<double>(num_nonzeros_total))
              << "%), ";
    std::cout << "non-local: " << num_nonzeros_non_local << " ("
              << (100.0 * static_cast<double>(num_nonzeros_non_local)
                  / static_cast<double>(num_nonzeros_total))
              << "%)";
    std::cout << std::endl;
  }
}
//-----------------------------------------------------------------------------<|MERGE_RESOLUTION|>--- conflicted
+++ resolved
@@ -51,13 +51,6 @@
     row_local_size += (local_range[1] - local_range[0]);
   }
 
-<<<<<<< HEAD
-  // if (MPI::rank(MPI_COMM_WORLD) == 0)
-  //   std::cout << "Row offset and local size: " << row_global_offset << ", "
-  //             << row_local_size << std::endl;
-
-=======
->>>>>>> 5b184d81
   std::size_t col_process_offset = 0;
   std::size_t col_local_size = 0;
   std::vector<const common::IndexMap*> cmaps;
@@ -109,17 +102,6 @@
                                  "(apply needs to be called)");
       }
 
-<<<<<<< HEAD
-      MPI::barrier(MPI_COMM_WORLD);
-      MPI::barrier(MPI_COMM_WORLD);
-      if (MPI::rank(MPI_COMM_WORLD) == 1)
-      {
-        std::cout << "Block row, col:         " << row << ", " << col
-                  << std::endl;
-      }
-
-=======
->>>>>>> 5b184d81
       for (std::size_t k = 0; k < p->_diagonal.size(); ++k)
       {
         // Diagonal block
@@ -165,10 +147,6 @@
     row_local_offset += row_size;
   }
 
-<<<<<<< HEAD
-
-=======
->>>>>>> 5b184d81
   // FIXME: Need to add unowned entries?
 
   // Initialise common::IndexMaps for merged pattern
