--- conflicted
+++ resolved
@@ -34,33 +34,13 @@
 /// may for example be used to store a global numbering scheme for the
 /// entities of a (parallel) mesh, marking sub domains or boolean
 /// markers for mesh refinement.
-<<<<<<< HEAD
-
-=======
 /// @tparam Type
->>>>>>> f3f6fb68
 template <typename T>
 class MeshFunction
 {
 public:
   /// Create MeshFunction of given dimension on given mesh and
   /// initialize to a value
-<<<<<<< HEAD
-  ///
-  /// @param[in] The mesh to create mesh function on
-  /// @param[in] dim The mesh entity dimension
-  /// @param[in] value The value
-  MeshFunction(std::shared_ptr<const Mesh> mesh, std::size_t dim,
-               const T& value);
-
-  /// Create mesh function from a MeshValueCollecion
-  ///
-  /// @param[in] The mesh to create mesh function on.
-  /// @param[in] value_collection The mesh value collection for the mesh
-  /// function data
-  /// @param[in[] default_value The default value, if unset in
-  /// value_collection
-=======
   /// @param[in] mesh The mesh to create mesh function on
   /// @param[in] dim (std::size_t) The mesh entity dimension
   /// @param[in] value The initial value of the MeshFunction
@@ -73,41 +53,27 @@
   ///                             function data.
   /// @param[in] default_value The default value if unset in
   ///                          value_collection
->>>>>>> f3f6fb68
   MeshFunction(std::shared_ptr<const Mesh> mesh,
                const MeshValueCollection<T>& value_collection,
                const T& default_value);
 
   /// Copy constructor
-<<<<<<< HEAD
-  MeshFunction(const MeshFunction<T>& f) = default;
-
-  /// Move constructor
-=======
   /// @param[in] f The object to be copied
   MeshFunction(const MeshFunction<T>& f) = default;
 
   /// Move constructor
   /// @param f The object to be moved
->>>>>>> f3f6fb68
   MeshFunction(MeshFunction<T>&& f) = default;
 
   /// Destructor
   ~MeshFunction() = default;
 
-<<<<<<< HEAD
-  /// Assignment operator
-  MeshFunction<T>& operator=(const MeshFunction<T>& f) = default;
-
-  /// Return mesh associated with the mesh function
-=======
   /// Assign MeshFunction to other mesh function
   /// @param[in] f A MeshFunction object to assign to another
   ///              MeshFunction
   MeshFunction<T>& operator=(const MeshFunction<T>& f) = default;
 
   /// Return mesh associated with mesh function
->>>>>>> f3f6fb68
   /// @return The mesh
   std::shared_ptr<const Mesh> mesh() const;
 
@@ -116,29 +82,6 @@
   int dim() const;
 
   /// Return array of values (const. version)
-<<<<<<< HEAD
-  /// @return The values
-  Eigen::Ref<const Eigen::Array<T, Eigen::Dynamic, 1>> values() const;
-
-  /// Return array of values
-  /// @return The values
-  Eigen::Ref<Eigen::Array<T, Eigen::Dynamic, 1>> values();
-
-  /// Set values
-  ///
-  /// If all vertices of a mesh entity satisfy the marking function then
-  /// the entity is marked with the given value.
-  ///
-  /// @param[in] mark Marking function used to identify which mesh
-  /// entities to set value to
-  /// @param[in] value Value to set
-  void
-  mark(const std::function<Eigen::Array<bool, Eigen::Dynamic, 1>(
-           const Eigen::Ref<
-               const Eigen::Array<double, Eigen::Dynamic, 3, Eigen::RowMajor>>
-               x)>& mark,
-       T value);
-=======
   /// @return The mesh function values
   Eigen::Ref<const Eigen::Array<T, Eigen::Dynamic, 1>> values() const;
 
@@ -158,7 +101,6 @@
   ///                 entities to set value to.
   /// @param[in] value The value to set for marked mesh entities
   void mark(const marking_function& mark, T value);
->>>>>>> f3f6fb68
 
   /// Name
   std::string name = "m";
