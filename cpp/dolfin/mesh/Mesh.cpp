// Copyright (C) 2006-2019 Anders Logg, Chris Richardson
//
// This file is part of DOLFIN (https://www.fenicsproject.org)
//
// SPDX-License-Identifier:    LGPL-3.0-or-later

#include "Mesh.h"
#include "Connectivity.h"
#include "CoordinateDofs.h"
#include "DistributedMeshTools.h"
#include "Geometry.h"
#include "MeshEntity.h"
#include "MeshIterator.h"
#include "Partitioning.h"
#include "Topology.h"
#include "TopologyComputation.h"
#include "utils.h"
#include <dolfin/common/MPI.h>
#include <dolfin/common/Timer.h>
#include <dolfin/common/utils.h>
#include <dolfin/mesh/cell_types.h>

using namespace dolfin;
using namespace dolfin::mesh;

namespace
{
//-----------------------------------------------------------------------------
Eigen::ArrayXd cell_h(const mesh::Mesh& mesh)
{
  const int dim = mesh.topology().dim();
  const int num_cells = mesh.num_entities(dim);
  if (num_cells == 0)
    throw std::runtime_error("Cannnot compute h min/max. No cells.");

  Eigen::ArrayXi cells(num_cells);
  std::iota(cells.data(), cells.data() + cells.size(), 0);
  return mesh::h(mesh, cells, dim);
}
//-----------------------------------------------------------------------------
Eigen::ArrayXd cell_r(const mesh::Mesh& mesh)
{
  const int dim = mesh.topology().dim();
  const int num_cells = mesh.num_entities(dim);
  if (num_cells == 0)
    throw std::runtime_error("Cannnot compute inradius min/max. No cells.");

  Eigen::ArrayXi cells(num_cells);
  std::iota(cells.data(), cells.data() + cells.size(), 0);
  return mesh::inradius(mesh, cells);
}
//-----------------------------------------------------------------------------
std::vector<std::int64_t> compute_global_index_set(
    Eigen::Ref<const Eigen::Array<std::int64_t, Eigen::Dynamic, Eigen::Dynamic,
                                  Eigen::RowMajor>>
        cell_nodes)
{
  // Get set of all global points needed locally
  const std::int32_t num_cells = cell_nodes.rows();
  const std::int32_t num_nodes_per_cell = cell_nodes.cols();
  std::set<std::int64_t> gi_set;
  for (std::int32_t c = 0; c < num_cells; ++c)
    for (std::int32_t v = 0; v < num_nodes_per_cell; ++v)
      gi_set.insert(cell_nodes(c, v));

  return std::vector<std::int64_t>(gi_set.begin(), gi_set.end());
}
//-----------------------------------------------------------------------------
std::pair<std::vector<std::int64_t>, std::array<int, 4>>
compute_local_to_global_point_map(
    MPI_Comm mpi_comm, int num_vertices_per_cell,
    const std::map<std::int64_t, std::set<int>>& point_to_procs,
    Eigen::Ref<const Eigen::Array<std::int64_t, Eigen::Dynamic, Eigen::Dynamic,
                                  Eigen::RowMajor>>
        cell_nodes)
{
  int mpi_rank = dolfin::MPI::rank(mpi_comm);
  std::vector<std::int64_t> local_to_global;
  std::array<int, 4> num_vertices_local;

  // Classify all nodes
  std::set<std::int64_t> local_vertices;
  std::set<std::int64_t> shared_vertices;
  std::set<std::int64_t> ghost_vertices;
  std::set<std::int64_t> non_vertex_nodes;

  const std::int32_t num_cells = cell_nodes.rows();
  const std::int32_t num_nodes_per_cell = cell_nodes.cols();
  for (std::int32_t c = 0; c < num_cells; ++c)
  {
    // Loop over vertex nodes
    for (std::int32_t v = 0; v < num_vertices_per_cell; ++v)
    {
      // Get global node index
      std::int64_t q = cell_nodes(c, v);
      auto shared_it = point_to_procs.find(q);
      if (shared_it == point_to_procs.end())
        local_vertices.insert(q);
      else
      {
        // If lowest ranked sharing process is greather than this process,
        // then it is owner
        if (*(shared_it->second.begin()) > mpi_rank)
          shared_vertices.insert(q);
        else
          ghost_vertices.insert(q);
      }
    }
    // Non-vertex nodes
    for (std::int32_t v = num_vertices_per_cell; v < num_nodes_per_cell; ++v)
    {
      // Get global node index
      std::int64_t q = cell_nodes(c, v);
      non_vertex_nodes.insert(q);
    }
  }

  // Now fill local->global map and reorder received points
  local_to_global.insert(local_to_global.end(), local_vertices.begin(),
                         local_vertices.end());
  num_vertices_local[0] = local_to_global.size();
  local_to_global.insert(local_to_global.end(), shared_vertices.begin(),
                         shared_vertices.end());
  num_vertices_local[1] = local_to_global.size();
  local_to_global.insert(local_to_global.end(), ghost_vertices.begin(),
                         ghost_vertices.end());
  num_vertices_local[2] = local_to_global.size();
  local_to_global.insert(local_to_global.end(), non_vertex_nodes.begin(),
                         non_vertex_nodes.end());
  num_vertices_local[3] = local_to_global.size();
  return std::make_pair(std::move(local_to_global), num_vertices_local);
}
//-----------------------------------------------------------------------------
// Get the local points.
// Returns: local_to_global map for points,
// shared_points - local_index -> [remote sharing processes]
// cells_local - cells in local indexing
// points_local - array of local points
// num_vertices_local - array[4] with size of (0)local, (1)local+shared,
// (2)local+shared+ghost, (3)local+shared+ghost+non_vertex points
std::tuple<
    std::vector<std::int64_t>, std::map<std::int32_t, std::set<int>>,
    Eigen::Array<std::int32_t, Eigen::Dynamic, Eigen::Dynamic, Eigen::RowMajor>,
    Eigen::Array<double, Eigen::Dynamic, Eigen::Dynamic, Eigen::RowMajor>,
    std::array<int, 4>>
compute_point_distribution(
    MPI_Comm mpi_comm, int num_vertices_per_cell,
    Eigen::Array<std::int64_t, Eigen::Dynamic, Eigen::Dynamic, Eigen::RowMajor>
        cell_nodes,
    Eigen::Array<double, Eigen::Dynamic, Eigen::Dynamic, Eigen::RowMajor>
        points,
    const std::vector<std::uint8_t>& cell_permutation)
{
  // Get set of global point indices, which exist on this process
  std::vector<std::int64_t> global_index_set
      = compute_global_index_set(cell_nodes);

  // Distribute points to processes that need them, and calculate
  // shared points. Points are returned in same order as in global_index_set.
  // Sharing information is (global_index -> [remote sharing processes]).
  std::map<std::int64_t, std::set<int>> shared_points_global;
  Eigen::Array<double, Eigen::Dynamic, Eigen::Dynamic, Eigen::RowMajor>
      recv_points;
  std::tie(shared_points_global, recv_points)
      = Partitioning::distribute_points(mpi_comm, points, global_index_set);

  // Get local to global mapping for points
  std::vector<std::int64_t> local_to_global;
  std::array<int, 4> num_vertices_local;
  std::tie(local_to_global, num_vertices_local)
      = compute_local_to_global_point_map(mpi_comm, num_vertices_per_cell,
                                          shared_points_global, cell_nodes);
  // Reverse map
  std::map<std::int64_t, std::int32_t> global_to_local;
  for (std::size_t i = 0; i < local_to_global.size(); ++i)
    global_to_local.insert({local_to_global[i], i});

  // Permute received points into local order
  Eigen::Array<double, Eigen::Dynamic, Eigen::Dynamic, Eigen::RowMajor>
      points_local(recv_points.rows(), recv_points.cols());
  for (std::size_t i = 0; i < global_index_set.size(); ++i)
  {
    int local_idx = global_to_local[global_index_set[i]];
    points_local.row(local_idx) = recv_points.row(i);
  }

  // Convert cell_nodes to local indexing
  Eigen::Array<std::int32_t, Eigen::Dynamic, Eigen::Dynamic, Eigen::RowMajor>
      cells_local(cell_nodes.rows(), cell_nodes.cols());
  for (int c = 0; c < cell_nodes.rows(); ++c)
    for (int v = 0; v < cell_nodes.cols(); ++v)
      cells_local(c, cell_permutation[v]) = global_to_local[cell_nodes(c, v)];

  // Convert shared points data to local indexing
  std::map<std::int32_t, std::set<int>> shared_points;
  for (auto& q : shared_points_global)
    shared_points.insert({global_to_local[q.first], q.second});

  return std::make_tuple(std::move(local_to_global), std::move(shared_points),
                         std::move(cells_local), std::move(points_local),
                         num_vertices_local);
}
//-----------------------------------------------------------------------------
} // namespace

//-----------------------------------------------------------------------------
Mesh::Mesh(
    MPI_Comm comm, mesh::CellType type,
    const Eigen::Ref<const Eigen::Array<double, Eigen::Dynamic, Eigen::Dynamic,
                                        Eigen::RowMajor>>& points,
    const Eigen::Ref<const Eigen::Array<
        std::int64_t, Eigen::Dynamic, Eigen::Dynamic, Eigen::RowMajor>>& cells,
    const std::vector<std::int64_t>& global_cell_indices,
    const GhostMode ghost_mode, std::int32_t num_ghost_cells)
    : _cell_type(type), _degree(1), _mpi_comm(comm), _ghost_mode(ghost_mode),
      _unique_id(common::UniqueIdGenerator::id())
{
  const int tdim = mesh::cell_dim(_cell_type);
  const std::int32_t num_vertices_per_cell
      = mesh::num_cell_vertices(_cell_type);

  // Check size of global cell indices. If empty, construct later.
  if (global_cell_indices.size() > 0
      and global_cell_indices.size() != (std::size_t)cells.rows())
  {
    throw std::runtime_error(
        "Cannot create mesh. Wrong number of global cell indices");
  }

  // Permutation from VTK to DOLFIN order for cell geometric nodes
  std::vector<std::uint8_t> cell_permutation;
  switch (type)
  {
  case mesh::CellType::quadrilateral:
    // Quadrilateral cells does not follow counter clockwise
    // order (cc), but lexiographic order (LG). This breaks the assumptions
    // that the cell permutation is the same as the VTK-map.
<<<<<<< HEAD
    if (cells.cols() == 4)
      cell_permutation = {0, 1, 2, 3};
    else
      cell_permutation = mesh::vtk_mapping(type, cells.cols());
    break;
  case mesh::CellType::hexahedron:
    if (cells.cols() == 8)
      cell_permutation = {0, 1, 2, 3, 4, 5, 6, 7};
    else
      throw std::runtime_error("Higher order hexahedron not supported");
    break;
  default:
=======
    switch (cells.cols())
    {
    case 4:
      cell_permutation = {0, 1, 2, 3};
      break;
    case 9:
      cell_permutation = mesh::vtk_mapping(type, cells.cols());
      break;
    case 16:
      cell_permutation = mesh::vtk_mapping(type, cells.cols());
      break;
    default:
      throw std::runtime_error("Higher order quadrilateral not supported");
    }
  }
  else
>>>>>>> 2270f4e8
    cell_permutation = mesh::vtk_mapping(type, cells.cols());
  }
  // Find degree of mesh
  // FIXME: degree should probably be in MeshGeometry
  _degree = mesh::cell_degree(type, cells.cols());

  // Get number of nodes (global)
  const std::uint64_t num_points_global = MPI::sum(comm, points.rows());

  // Number of local cells (not including ghosts)
  const std::int32_t num_cells = cells.rows();
  assert(num_ghost_cells <= num_cells);
  const std::int32_t num_cells_local = num_cells - num_ghost_cells;

  // Number of cells (global)
  const std::int64_t num_cells_global = MPI::sum(comm, num_cells_local);

  // Compute node local-to-global map from global indices, and compute
  // cell topology using new local indices.
  std::array<int, 4> num_vertices_local;
  std::vector<std::int64_t> node_indices_global;
  Eigen::Array<std::int32_t, Eigen::Dynamic, Eigen::Dynamic, Eigen::RowMajor>
      coordinate_nodes;
  std::map<std::int32_t, std::set<std::int32_t>> nodes_shared;
  Eigen::Array<double, Eigen::Dynamic, Eigen::Dynamic, Eigen::RowMajor>
      points_received;

  std::tie(node_indices_global, nodes_shared, coordinate_nodes, points_received,
           num_vertices_local)
      = compute_point_distribution(comm, num_vertices_per_cell, cells, points,
                                   cell_permutation);

  _coordinate_dofs
      = std::make_unique<CoordinateDofs>(coordinate_nodes, cell_permutation);

  // Initialise geometry with global size, actual points, and local to
  // global map
  _geometry = std::make_unique<Geometry>(num_points_global, points_received,
                                         node_indices_global);

  // Get global vertex information
  std::uint64_t num_vertices_global;
  std::vector<std::int64_t> vertex_indices_global;
  std::map<std::int32_t, std::set<std::int32_t>> shared_vertices;
  if (_degree == 1)
  {
    num_vertices_global = num_points_global;
    vertex_indices_global = std::move(node_indices_global);
    shared_vertices = std::move(nodes_shared);
  }
  else
  {
    // For higher order meshes, vertices are a subset of points, so need
    // to build a global indexing for vertices
    std::tie(num_vertices_global, vertex_indices_global)
        = Partitioning::build_global_vertex_indices(
            comm, num_vertices_local[2], node_indices_global, nodes_shared);

    // FIXME: could be useful information. Where should it be kept?
    // Eliminate shared points which are not vertices
    for (auto it = nodes_shared.begin(); it != nodes_shared.end(); ++it)
      if (it->first < num_vertices_local[2])
        shared_vertices.insert(*it);
  }

  // Initialise vertex topology
  _topology = std::make_unique<Topology>(tdim, num_vertices_local[2],
                                         num_vertices_global);
  _topology->set_global_indices(0, vertex_indices_global);
  _topology->shared_entities(0) = shared_vertices;
  _topology->init_ghost(0, num_vertices_local[1]);

  // Set vertex ownership
  std::vector<int> vertex_owner;
  for (int i = num_vertices_local[1]; i < num_vertices_local[2]; ++i)
    vertex_owner.push_back(*(shared_vertices[i].begin()));
  _topology->entity_owner(0) = vertex_owner;

  // Initialise cell topology
  _topology->set_num_entities_global(tdim, num_cells_global);
  _topology->init_ghost(tdim, num_cells_local);

  // Add cells. Only copies the first few entries on each row
  // corresponding to vertices.
  auto cv = std::make_shared<Connectivity>(
      coordinate_nodes.leftCols(num_vertices_per_cell));
  _topology->set_connectivity(cv, tdim, 0);

  // Global cell indices - construct if none given
  if (global_cell_indices.empty())
  {
    // FIXME: Should global_cell_indices ever be empty?
    const std::int64_t global_cell_offset
        = MPI::global_offset(comm, num_cells, true);
    std::vector<std::int64_t> global_indices(num_cells, 0);
    std::iota(global_indices.begin(), global_indices.end(), global_cell_offset);
    _topology->set_global_indices(tdim, global_indices);
  }
  else
    _topology->set_global_indices(tdim, global_cell_indices);
}
//-----------------------------------------------------------------------------
Mesh::Mesh(const Mesh& mesh)
    : _cell_type(mesh._cell_type), _topology(new Topology(*mesh._topology)),
      _geometry(new Geometry(*mesh._geometry)),
      _coordinate_dofs(new CoordinateDofs(*mesh._coordinate_dofs)),
      _degree(mesh._degree), _mpi_comm(mesh.mpi_comm()),
      _ghost_mode(mesh._ghost_mode), _unique_id(common::UniqueIdGenerator::id())

{
  // Do nothing
}
//-----------------------------------------------------------------------------
Mesh::Mesh(Mesh&& mesh)
    : _cell_type(std::move(mesh._cell_type)),
      _topology(std::move(mesh._topology)),
      _geometry(std::move(mesh._geometry)),
      _coordinate_dofs(std::move(mesh._coordinate_dofs)),
      _degree(std::move(mesh._degree)), _mpi_comm(std::move(mesh._mpi_comm)),
      _ghost_mode(std::move(mesh._ghost_mode)),
      _unique_id(std::move(mesh._unique_id))
{
  // Do nothing
}
//-----------------------------------------------------------------------------
Mesh::~Mesh()
{
  // Do nothing
}
//-----------------------------------------------------------------------------
std::int32_t Mesh::num_entities(int d) const
{
  assert(_topology);
  return _topology->size(d);
}
//-----------------------------------------------------------------------------
std::int64_t Mesh::num_entities_global(std::size_t dim) const
{
  assert(_topology);
  return _topology->size_global(dim);
}
//-----------------------------------------------------------------------------
Topology& Mesh::topology()
{
  assert(_topology);
  return *_topology;
}
//-----------------------------------------------------------------------------
const Topology& Mesh::topology() const
{
  assert(_topology);
  return *_topology;
}
//-----------------------------------------------------------------------------
Geometry& Mesh::geometry()
{
  assert(_geometry);
  return *_geometry;
}
//-----------------------------------------------------------------------------
const Geometry& Mesh::geometry() const
{
  assert(_geometry);
  return *_geometry;
}
//-----------------------------------------------------------------------------
std::size_t Mesh::create_entities(int dim) const
{
  // This function is obviously not const since it may potentially
  // compute new connectivity. However, in a sense all connectivity of a
  // mesh always exists, it just hasn't been computed yet. The
  // const_cast is also needed to allow iterators over a const Mesh to
  // create new connectivity.

  assert(_topology);

  // Skip if already computed (vertices (dim=0) should always exist)
  if (_topology->connectivity(dim, 0) or dim == 0)
    return _topology->size(dim);

  // Compute connectivity
  Mesh* mesh = const_cast<Mesh*>(this);
  TopologyComputation::compute_entities(*mesh, dim);

  return _topology->size(dim);
}
//-----------------------------------------------------------------------------
void Mesh::create_connectivity(std::size_t d0, std::size_t d1) const
{
  // This function is obviously not const since it may potentially
  // compute new connectivity. However, in a sense all connectivity of a
  // mesh always exists, it just hasn't been computed yet. The
  // const_cast is also needed to allow iterators over a const Mesh to
  // create new connectivity.

  // Skip if already computed
  if (_topology->connectivity(d0, d1))
    return;

  // Compute connectivity
  Mesh* mesh = const_cast<Mesh*>(this);
  TopologyComputation::compute_connectivity(*mesh, d0, d1);
}
//-----------------------------------------------------------------------------
void Mesh::create_connectivity_all() const
{
  // Compute all entities
  for (int d = 0; d <= _topology->dim(); d++)
    create_entities(d);

  // Compute all connectivity
  for (int d0 = 0; d0 <= _topology->dim(); d0++)
    for (int d1 = 0; d1 <= _topology->dim(); d1++)
      create_connectivity(d0, d1);
}
//-----------------------------------------------------------------------------
void Mesh::create_global_indices(std::size_t dim) const
{
  create_entities(dim);
  DistributedMeshTools::number_entities(*this, dim);
}
//-----------------------------------------------------------------------------
void Mesh::clean()
{
  const std::size_t D = _topology->dim();
  for (std::size_t d0 = 0; d0 <= D; d0++)
  {
    for (std::size_t d1 = 0; d1 <= D; d1++)
    {
      if (!(d0 == D && d1 == 0))
        _topology->clear(d0, d1);
    }
  }
}
//-----------------------------------------------------------------------------
double Mesh::hmin() const { return cell_h(*this).minCoeff(); }
//-----------------------------------------------------------------------------
double Mesh::hmax() const { return cell_h(*this).maxCoeff(); }
//-----------------------------------------------------------------------------
double Mesh::rmin() const { return cell_r(*this).minCoeff(); }
//-----------------------------------------------------------------------------
double Mesh::rmax() const { return cell_r(*this).maxCoeff(); }
//-----------------------------------------------------------------------------
std::size_t Mesh::hash() const
{
  assert(_topology);
  assert(_geometry);

  // Get local hashes
  const std::size_t kt_local = _topology->hash();
  const std::size_t kg_local = _geometry->hash();

  // Compute global hash
  const std::size_t kt = common::hash_global(_mpi_comm.comm(), kt_local);
  const std::size_t kg = common::hash_global(_mpi_comm.comm(), kg_local);

  // Compute hash based on the Cantor pairing function
  return (kt + kg) * (kt + kg + 1) / 2 + kg;
}
//-----------------------------------------------------------------------------
std::string Mesh::str(bool verbose) const
{
  assert(_geometry);
  assert(_topology);
  std::stringstream s;
  if (verbose)
  {
    s << str(false) << std::endl << std::endl;
    s << common::indent(_geometry->str(true));
    s << common::indent(_topology->str(true));
  }
  else
  {
    const int tdim = _topology->dim();
    s << "<Mesh of topological dimension " << tdim << " ("
      << mesh::to_string(_cell_type) << ") with " << num_entities(0)
      << " vertices and " << num_entities(tdim) << " cells >";
  }

  return s.str();
}
//-----------------------------------------------------------------------------
MPI_Comm Mesh::mpi_comm() const { return _mpi_comm.comm(); }
//-----------------------------------------------------------------------------
mesh::GhostMode Mesh::get_ghost_mode() const { return _ghost_mode; }
//-----------------------------------------------------------------------------
CoordinateDofs& Mesh::coordinate_dofs()
{
  assert(_coordinate_dofs);
  return *_coordinate_dofs;
}
//-----------------------------------------------------------------------------
const CoordinateDofs& Mesh::coordinate_dofs() const
{
  assert(_coordinate_dofs);
  return *_coordinate_dofs;
}
//-----------------------------------------------------------------------------
std::int32_t Mesh::degree() const { return _degree; }
//-----------------------------------------------------------------------------
mesh::CellType Mesh::cell_type() const { return _cell_type; }
//-----------------------------------------------------------------------------<|MERGE_RESOLUTION|>--- conflicted
+++ resolved
@@ -232,40 +232,27 @@
   switch (type)
   {
   case mesh::CellType::quadrilateral:
-    // Quadrilateral cells does not follow counter clockwise
-    // order (cc), but lexiographic order (LG). This breaks the assumptions
-    // that the cell permutation is the same as the VTK-map.
-<<<<<<< HEAD
-    if (cells.cols() == 4)
+    switch (cells.cols())
+    {
+    case 4:
+      // First order quadrilateral cells does not follow counter clockwise
+      // order (cc), but lexiographic order (LG). This breaks the assumptions
+      // that the cell permutation is the same as the VTK-map.
       cell_permutation = {0, 1, 2, 3};
-    else
+      break;
+    default:
+      // Higher order assumes VTK
       cell_permutation = mesh::vtk_mapping(type, cells.cols());
-    break;
+      break;
+    }
   case mesh::CellType::hexahedron:
     if (cells.cols() == 8)
+      // First order hexes also follows lexiographic ordering
       cell_permutation = {0, 1, 2, 3, 4, 5, 6, 7};
     else
       throw std::runtime_error("Higher order hexahedron not supported");
     break;
   default:
-=======
-    switch (cells.cols())
-    {
-    case 4:
-      cell_permutation = {0, 1, 2, 3};
-      break;
-    case 9:
-      cell_permutation = mesh::vtk_mapping(type, cells.cols());
-      break;
-    case 16:
-      cell_permutation = mesh::vtk_mapping(type, cells.cols());
-      break;
-    default:
-      throw std::runtime_error("Higher order quadrilateral not supported");
-    }
-  }
-  else
->>>>>>> 2270f4e8
     cell_permutation = mesh::vtk_mapping(type, cells.cols());
   }
   // Find degree of mesh
