--- conflicted
+++ resolved
@@ -309,21 +309,6 @@
   }
 }
 //-----------------------------------------------------------------------------
-<<<<<<< HEAD
-std::shared_ptr<geometry::BoundingBoxTree> Mesh::bounding_box_tree() const
-{
-  // Allocate and build tree if necessary
-  if (!_tree)
-  {
-    _tree
-        = std::make_shared<geometry::BoundingBoxTree>(*this, topology().dim());
-  }
-
-  return _tree;
-}
-//-----------------------------------------------------------------------------
-=======
->>>>>>> 65e98c67
 double Mesh::hmin() const
 {
   double h = std::numeric_limits<double>::max();
