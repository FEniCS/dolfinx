--- conflicted
+++ resolved
@@ -1,4 +1,4 @@
-// Copyright (C) 2006-2016 Anders Logg
+// Copyright (C) 2006-2019 Anders Logg, Chris Richardson
 //
 // This file is part of DOLFIN (https://www.fenicsproject.org)
 //
@@ -48,38 +48,12 @@
   Eigen::ArrayXi cells(num_cells);
   std::iota(cells.data(), cells.data() + cells.size(), 0);
   return mesh::inradius(mesh, cells);
-
-  // return cell_r(*this).minCoeff();
-  // double r = std::numeric_limits<double>::max();
-  // for (auto& cell : MeshRange<Cell>(*this))
-  //   r = std::min(r, cell.inradius());
-  // return r;
-}
-//-----------------------------------------------------------------------------
-<<<<<<< HEAD
-std::vector<std::int64_t>
-compute_global_index_set(Eigen::Ref<const EigenRowArrayXXi64> cell_nodes)
-=======
-// Compute map from global node indices to local (contiguous) node
-// indices, and remap cell node topology accordingly
-//
-// @param cell_vertices
-//   Input cell topology (global indexing)
-// @param cell_permutation
-//   Permutation from VTK to DOLFIN index ordering
-// @return
-//   Local-to-global map for nodes and cell
-//   nodes in local indexing
-std::tuple<
-    std::int32_t, std::vector<std::int64_t>,
-    Eigen::Array<std::int32_t, Eigen::Dynamic, Eigen::Dynamic, Eigen::RowMajor>>
-compute_cell_node_map(
-    std::int32_t num_vertices_per_cell,
-    const Eigen::Ref<const Eigen::Array<std::int64_t, Eigen::Dynamic,
-                                        Eigen::Dynamic, Eigen::RowMajor>>&
-        cell_nodes,
-    const std::vector<std::uint8_t>& cell_permutation)
->>>>>>> 62fc8017
+}
+//-----------------------------------------------------------------------------
+std::vector<std::int64_t> compute_global_index_set(
+    Eigen::Ref<const Eigen::Array<std::int64_t, Eigen::Dynamic, Eigen::Dynamic,
+                                  Eigen::RowMajor>>
+        cell_nodes)
 {
   // Get set of all global points needed locally
   const std::int32_t num_cells = cell_nodes.rows();
@@ -89,7 +63,6 @@
     for (std::int32_t v = 0; v < num_nodes_per_cell; ++v)
       gi_set.insert(cell_nodes(c, v));
 
-<<<<<<< HEAD
   return std::vector<std::int64_t>(gi_set.begin(), gi_set.end());
 }
 //-----------------------------------------------------------------------------
@@ -97,17 +70,11 @@
 compute_local_to_global_point_map(
     MPI_Comm mpi_comm, int num_vertices_per_cell,
     const std::map<std::int64_t, std::set<int>>& point_to_procs,
-    Eigen::Ref<const EigenRowArrayXXi64> cell_nodes)
+    Eigen::Ref<const Eigen::Array<std::int64_t, Eigen::Dynamic, Eigen::Dynamic,
+                                  Eigen::RowMajor>>
+        cell_nodes)
 {
   int mpi_rank = dolfin::MPI::rank(mpi_comm);
-=======
-  // Cell points in local indexing
-  Eigen::Array<std::int32_t, Eigen::Dynamic, Eigen::Dynamic, Eigen::RowMajor>
-      cell_nodes_local(num_cells, num_nodes_per_cell);
-
-  // Loop over cells to build local-to-global map for (i) vertex nodes,
-  // and (ii) then other nodes
->>>>>>> 62fc8017
   std::vector<std::int64_t> local_to_global;
   std::array<int, 4> num_vertices_local;
 
@@ -174,11 +141,15 @@
 std::tuple<
     std::vector<std::int64_t>, std::map<std::int32_t, std::set<int>>,
     Eigen::Array<std::int32_t, Eigen::Dynamic, Eigen::Dynamic, Eigen::RowMajor>,
-    EigenRowArrayXXd, std::array<int, 4>>
-compute_point_distribution(MPI_Comm mpi_comm, int num_vertices_per_cell,
-                           Eigen::Ref<const EigenRowArrayXXi64> cell_nodes,
-                           Eigen::Ref<const EigenRowArrayXXd> points,
-                           const std::vector<std::uint8_t>& cell_permutation)
+    Eigen::Array<double, Eigen::Dynamic, Eigen::Dynamic, Eigen::RowMajor>,
+    std::array<int, 4>>
+compute_point_distribution(
+    MPI_Comm mpi_comm, int num_vertices_per_cell,
+    Eigen::Array<std::int64_t, Eigen::Dynamic, Eigen::Dynamic, Eigen::RowMajor>
+        cell_nodes,
+    Eigen::Array<double, Eigen::Dynamic, Eigen::Dynamic, Eigen::RowMajor>
+        points,
+    const std::vector<std::uint8_t>& cell_permutation)
 {
   // Get set of global point indices, which exist on this process
   std::vector<std::int64_t> global_index_set
@@ -188,7 +159,8 @@
   // shared points. Points are returned in same order as in global_index_set.
   // Sharing information is (global_index -> [remote sharing processes]).
   std::map<std::int64_t, std::set<int>> shared_points_global;
-  dolfin::EigenRowArrayXXd recv_points;
+  Eigen::Array<double, Eigen::Dynamic, Eigen::Dynamic, Eigen::RowMajor>
+      recv_points;
   std::tie(shared_points_global, recv_points)
       = Partitioning::distribute_points(mpi_comm, points, global_index_set);
 
@@ -204,7 +176,8 @@
     global_to_local.insert({local_to_global[i], i});
 
   // Permute received points into local order
-  dolfin::EigenRowArrayXXd points_local(recv_points.rows(), recv_points.cols());
+  Eigen::Array<double, Eigen::Dynamic, Eigen::Dynamic, Eigen::RowMajor>
+      points_local(recv_points.rows(), recv_points.cols());
   for (std::size_t i = 0; i < global_index_set.size(); ++i)
   {
     int local_idx = global_to_local[global_index_set[i]];
@@ -291,7 +264,8 @@
   Eigen::Array<std::int32_t, Eigen::Dynamic, Eigen::Dynamic, Eigen::RowMajor>
       coordinate_nodes;
   std::map<std::int32_t, std::set<std::int32_t>> nodes_shared;
-  EigenRowArrayXXd points_received;
+  Eigen::Array<double, Eigen::Dynamic, Eigen::Dynamic, Eigen::RowMajor>
+      points_received;
 
   std::tie(node_indices_global, nodes_shared, coordinate_nodes, points_received,
            num_vertices_local)
@@ -301,16 +275,6 @@
   _coordinate_dofs
       = std::make_unique<CoordinateDofs>(coordinate_nodes, cell_permutation);
 
-<<<<<<< HEAD
-=======
-  // Distribute the points across processes and calculate shared nodes
-  Eigen::Array<double, Eigen::Dynamic, Eigen::Dynamic, Eigen::RowMajor>
-      points_received;
-  std::map<std::int32_t, std::set<std::int32_t>> nodes_shared;
-  std::tie(points_received, nodes_shared)
-      = Partitioning::distribute_points(comm, points, node_indices_global);
-
->>>>>>> 62fc8017
   // Initialise geometry with global size, actual points, and local to
   // global map
   _geometry = std::make_unique<Geometry>(num_points_global, points_received,
