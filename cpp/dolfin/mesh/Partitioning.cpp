// Copyright (C) 2008-2014 Niclas Jansson, Ola Skavhaug, Anders Logg,
//
// This file is part of DOLFIN (https://www.fenicsproject.org)
//
// SPDX-License-Identifier:    LGPL-3.0-or-later

#include "Partitioning.h"
#include "DistributedMeshTools.h"
#include "Mesh.h"
#include "MeshEntity.h"
#include "MeshFunction.h"
#include "MeshValueCollection.h"
#include "PartitionData.h"
#include "Topology.h"
#include <algorithm>
#include <cmath>
#include <cstdint>
#include <dolfin/common/MPI.h>
#include <dolfin/common/Set.h>
#include <dolfin/common/Timer.h>
#include <dolfin/common/log.h>
#include <dolfin/graph/CSRGraph.h>
#include <dolfin/graph/GraphBuilder.h>
#include <dolfin/graph/ParMETIS.h>
#include <dolfin/graph/SCOTCH.h>
#include <iterator>
#include <map>
#include <memory>
#include <numeric>
#include <set>

using namespace dolfin;
using namespace dolfin::mesh;

namespace
{
//-----------------------------------------------------------------------------
std::map<std::int64_t, std::set<int>>
distribute_points_sharing(MPI_Comm mpi_comm,
                          const std::vector<std::int64_t>& global_index,
                          const std::vector<int>& offsets)
{
  common::Timer timer("Distribute shared point information");
  const int mpi_size = dolfin::MPI::size(mpi_comm);

  // Map for sharing information
  std::map<std::int64_t, std::set<int>> point_to_procs;
  for (int i = 0; i < mpi_size; ++i)
  {
    for (int j = offsets[i]; j < offsets[i + 1]; ++j)
      point_to_procs[global_index[j]].insert(i);
  }

  std::vector<std::vector<std::int64_t>> send_sharing(mpi_size);
  std::vector<std::int64_t> recv_sharing(mpi_size);
  for (const auto& q : point_to_procs)
  {
    if (q.second.size() > 1)
    {
      for (auto r : q.second)
      {
        send_sharing[r].push_back(q.second.size() - 1);
        send_sharing[r].push_back(q.first);
        for (auto proc : q.second)
        {
          if (proc != r)
            send_sharing[r].push_back(proc);
        }
      }
    }
  }
  dolfin::MPI::all_to_all(mpi_comm, send_sharing, recv_sharing);

  // Reuse points to procs for received data
  point_to_procs.clear();
  for (auto q = recv_sharing.begin(); q < recv_sharing.end(); q += (*q + 2))
  {
    const std::int64_t global_index = *(q + 1);
    std::set<int> procs(q + 2, q + 2 + *q);
    point_to_procs.insert({global_index, procs});
  }

  return point_to_procs;
}
//-----------------------------------------------------------------------------
// This function takes the partition computed by the partitioner
// (which tells us to which process each of the local cells stored on
// this process belongs) and sends the cells
// to the appropriate owning process. Ghost cells are also sent to all processes
// that need them, along with the list of sharing processes.
//
// Returns (new_cell_vertices, new_global_cell_indices,
// new_cell_partition, shared_cells, number of non-ghost cells on this
// process).
std::tuple<
    Eigen::Array<std::int64_t, Eigen::Dynamic, Eigen::Dynamic, Eigen::RowMajor>,
    std::vector<std::int64_t>, std::vector<int>,
    std::map<std::int32_t, std::set<std::int32_t>>, std::int32_t>
distribute_cells(
    const MPI_Comm mpi_comm,
    const Eigen::Ref<const Eigen::Array<std::int64_t, Eigen::Dynamic,
                                        Eigen::Dynamic, Eigen::RowMajor>>&
        cell_vertices,
    const std::vector<std::int64_t>& global_cell_indices,
    const PartitionData& cell_partition)
{
  // This function takes the partition computed by the partitioner
  // stored in PartitionData cell_partition. Some cells go to multiple
  // destinations. Each cell is transmitted to its final destination(s)
  // including its global index, and the cell owner (for ghost cells this will
  // be different from the destination)

  LOG(INFO) << "Distribute cells during distributed mesh construction";

  common::Timer timer("Distribute cells");

  const std::size_t mpi_size = dolfin::MPI::size(mpi_comm);
  const std::size_t mpi_rank = dolfin::MPI::rank(mpi_comm);

  // Global offset, used to build global cell index, if not given
  std::int64_t global_offset
      = dolfin::MPI::global_offset(mpi_comm, cell_vertices.rows(), true);
  bool build_global_index = global_cell_indices.empty();

  // Get dimensions
  const std::int32_t num_local_cells = cell_vertices.rows();
  const std::int32_t num_cell_vertices = cell_vertices.cols();
  assert(cell_partition.size() == num_local_cells);

  // Send all cells to their destinations including their global
  // indices.  First element of vector is cell count of un-ghosted
  // cells, second element is count of ghost cells.
  std::vector<std::vector<std::size_t>> send_cell_vertices(
      mpi_size, std::vector<std::size_t>(2, 0));

  for (std::int32_t i = 0; i < cell_partition.size(); ++i)
  {
    std::int32_t num_procs = cell_partition.num_procs(i);
    const std::int32_t* sharing_procs = cell_partition.procs(i);
    for (std::int32_t j = 0; j < num_procs; ++j)
    {
      // Create reference to destination vector
      std::vector<std::size_t>& send_cell_dest
          = send_cell_vertices[sharing_procs[j]];

      // Count of ghost cells, followed by ghost processes
      if (num_procs > 1)
      {
        send_cell_dest.push_back(num_procs);
        send_cell_dest.insert(send_cell_dest.end(), sharing_procs,
                              sharing_procs + num_procs);
      }
      else // unghosted
        send_cell_dest.push_back(0);

      // Global cell index
      if (build_global_index)
        send_cell_dest.push_back(global_offset + i);
      else
        send_cell_dest.push_back(global_cell_indices[i]);

      // Global vertex indices
      send_cell_dest.insert(send_cell_dest.end(), cell_vertices.row(i).data(),
                            cell_vertices.row(i).data() + num_cell_vertices);

      // First entry is the owner, so this counts as a 'local' cell
      // subsequent entries are 'remote ghosts'
      if (j == 0)
        send_cell_dest[0]++;
      else
        send_cell_dest[1]++;
    }
  }

  // Distribute cell-vertex connectivity and ownership information
  std::vector<std::vector<std::size_t>> received_cell_vertices(mpi_size);
  dolfin::MPI::all_to_all(mpi_comm, send_cell_vertices, received_cell_vertices);

  // Count number of received cells (first entry in vector) and find out
  // how many ghost cells there are...
  std::size_t local_count = 0;
  std::size_t ghost_count = 0;
  for (std::size_t p = 0; p < mpi_size; ++p)
  {
    std::vector<std::size_t>& received_data = received_cell_vertices[p];
    local_count += received_data[0];
    ghost_count += received_data[1];
  }

  const std::size_t all_count = ghost_count + local_count;

  Eigen::Array<std::int64_t, Eigen::Dynamic, Eigen::Dynamic, Eigen::RowMajor>
      new_cell_vertices(all_count, num_cell_vertices);
  std::vector<std::int64_t> new_global_cell_indices(all_count);
  std::vector<int> new_cell_partition(all_count);

  // Unpack received data
  // Create a map from cells which are shared, to the remote processes
  // which share them - corral ghost cells to end of range
  std::size_t c = 0;
  std::size_t gc = local_count;
  std::map<std::int32_t, std::set<std::int32_t>> shared_cells;
  for (std::size_t p = 0; p < mpi_size; ++p)
  {
    std::vector<std::size_t>& received_data = received_cell_vertices[p];
    for (auto it = received_data.begin() + 2; it != received_data.end();
         it += (*it + num_cell_vertices + 2))
    {
      auto tmp_it = it;
      const std::int32_t num_ghosts = *tmp_it++;

      // Determine owner, and indexing.
      // Note that *tmp_it may be equal to mpi_rank
      const std::size_t owner = (num_ghosts == 0) ? mpi_rank : *tmp_it;
      const std::size_t idx = (owner == mpi_rank) ? c : gc;

      assert(idx < new_cell_partition.size());
      new_cell_partition[idx] = owner;
      if (num_ghosts != 0)
      {
        std::set<std::int32_t> proc_set(tmp_it, tmp_it + num_ghosts);

        // Remove self from set of sharing processes
        proc_set.erase(mpi_rank);
        shared_cells.insert({idx, proc_set});
        tmp_it += num_ghosts;
      }

      new_global_cell_indices[idx] = *tmp_it++;
      for (std::int32_t j = 0; j < num_cell_vertices; ++j)
        new_cell_vertices(idx, j) = *tmp_it++;

      if (owner == mpi_rank)
        ++c;
      else
        ++gc;
    }
  }

  assert(c == local_count);
  assert(gc == all_count);

  return std::make_tuple(
      std::move(new_cell_vertices), std::move(new_global_cell_indices),
      std::move(new_cell_partition), std::move(shared_cells), local_count);
}
//-----------------------------------------------------------------------------
// Distribute additional cells implied by connectivity via vertex. The
// input cell_vertices, shared_cells, global_cell_indices and
// cell_partition must already be distributed with a ghost layer by
// shared_facet.
// FIXME: shared_cells, cell_vertices, global_cell_indices and
// cell_partition are all modified by this function.
void distribute_cell_layer(
    MPI_Comm mpi_comm, const int num_regular_cells,
    std::map<std::int32_t, std::set<std::int32_t>>& shared_cells,
    Eigen::Array<std::int64_t, Eigen::Dynamic, Eigen::Dynamic, Eigen::RowMajor>&
        cell_vertices,
    std::vector<std::int64_t>& global_cell_indices,
    std::vector<int>& cell_partition)
{
  common::Timer timer("Distribute cell layer");

  const int mpi_size = dolfin::MPI::size(mpi_comm);
  const int mpi_rank = dolfin::MPI::rank(mpi_comm);

  // Map from shared vertex to the set of cells containing it
  std::map<std::int64_t, std::vector<std::int64_t>> sh_vert_to_cell;

  // Global to local mapping of cell indices
  std::map<std::int64_t, int> cell_global_to_local;

  // Iterate only over ghost cells
  for (Eigen::Index i = num_regular_cells; i < cell_vertices.rows(); ++i)
  {
    // Add map entry for each vertex of ghost cells
    for (Eigen::Index p = 0; p < cell_vertices.cols(); ++p)
    {
      sh_vert_to_cell.insert(
          {cell_vertices(i, p), std::vector<std::int64_t>()});
    }

    cell_global_to_local.insert({global_cell_indices[i], i});
  }

  // Iterate only over regular (non-ghost) cells
  for (int i = 0; i < num_regular_cells; ++i)
  {
    for (Eigen::Index j = 0; j != cell_vertices.cols(); ++j)
    {
      // If vertex already in map, append local cell index to set
      auto vc_it = sh_vert_to_cell.find(cell_vertices(i, j));
      if (vc_it != sh_vert_to_cell.end())
      {
        cell_global_to_local.insert({global_cell_indices[i], i});
        vc_it->second.push_back(i);
      }
    }
  }

  // sh_vert_to_cell now contains a mapping from the vertices of ghost
  // cells to any regular cells which they are also incident with.

  // Send lists of cells/owners to "index owner" of vertex, collating
  // and sending back out...
  std::vector<std::vector<std::int64_t>> send_vertcells(mpi_size);
  std::vector<std::vector<std::int64_t>> recv_vertcells(mpi_size);
  for (const auto& vc_it : sh_vert_to_cell)
  {
    // Generate unique destination "index owner" based on vertex index
    const int dest = (vc_it.first) % mpi_size;

    std::vector<std::int64_t>& sendv = send_vertcells[dest];

    // Pack as [cell_global_index, this_vertex, [other_vertices]]
    for (const auto& q : vc_it.second)
    {
      sendv.push_back(global_cell_indices[q]);
      sendv.push_back(vc_it.first);
      for (Eigen::Index v = 0; v < cell_vertices.cols(); ++v)
      {
        if (cell_vertices(q, v) != vc_it.first)
          sendv.push_back(cell_vertices(q, v));
      }
    }
  }

  dolfin::MPI::all_to_all(mpi_comm, send_vertcells, recv_vertcells);

  const std::int32_t num_cell_vertices = cell_vertices.cols();

  // Collect up cells on common vertices

  // Reset map
  sh_vert_to_cell.clear();
  std::vector<std::int64_t> cell_set;
  for (int i = 0; i < mpi_size; ++i)
  {
    const std::vector<std::int64_t>& recv_i = recv_vertcells[i];
    for (auto q = recv_i.begin(); q != recv_i.end(); q += num_cell_vertices + 1)
    {
      const std::size_t vertex_index = *(q + 1);
      // Packing: [owner, cell_index, this_vertex, [other_vertices]]
      cell_set = {i};
      cell_set.insert(cell_set.end(), q, q + num_cell_vertices + 1);

      // Look for vertex in map, and add the attached cell
      auto it = sh_vert_to_cell.insert({vertex_index, cell_set});
      if (!it.second)
        it.first->second.insert(it.first->second.end(), cell_set.begin(),
                                cell_set.end());
    }
  }

  // Clear sending arrays
  send_vertcells = std::vector<std::vector<std::int64_t>>(mpi_size);

  // Send back out to all processes which share the same vertex
  for (const auto& p : sh_vert_to_cell)
  {
    for (auto q = p.second.begin(); q != p.second.end();
         q += (num_cell_vertices + 2))
    {
      send_vertcells[*q].insert(send_vertcells[*q].end(), p.second.begin(),
                                p.second.end());
    }
  }

  dolfin::MPI::all_to_all(mpi_comm, send_vertcells, recv_vertcells);

  // Count up new cells, assign local index, set owner and initialise
  // shared_cells

  const std::int32_t num_cells = cell_vertices.rows();
  std::int32_t count = num_cells;

  for (const auto& p : recv_vertcells)
  {
    for (auto q = p.begin(); q != p.end(); q += num_cell_vertices + 2)
    {
      const std::int64_t owner = *q;
      const std::int64_t cell_index = *(q + 1);

      auto cell_insert = cell_global_to_local.insert({cell_index, count});
      if (cell_insert.second)
      {
        shared_cells.insert({count, std::set<std::int32_t>()});
        global_cell_indices.push_back(cell_index);
        cell_partition.push_back(owner);
        ++count;
      }
    }
  }

  // Add received cells and update sharing information for cells
  cell_vertices.conservativeResize(count, num_cell_vertices);

  // Set of processes and cells sharing the same vertex
  std::set<std::int32_t> sharing_procs;
  std::vector<std::size_t> sharing_cells;

  std::size_t last_vertex = std::numeric_limits<std::size_t>::max();
  for (const auto& p : recv_vertcells)
  {
    for (auto q = p.begin(); q != p.end(); q += num_cell_vertices + 2)
    {
      const int owner = *q;
      const std::size_t cell_index = *(q + 1);
      const std::size_t shared_vertex = *(q + 2);
      const std::int32_t local_index
          = cell_global_to_local.find(cell_index)->second;

      // Add vertices to new cells
      if (local_index >= num_cells)
      {
        for (std::int32_t j = 0; j != num_cell_vertices; ++j)
          cell_vertices(local_index, j) = *(q + j + 2);
      }

      // If starting on a new shared vertex, dump old data into
      // shared_cells
      if (shared_vertex != last_vertex)
      {
        last_vertex = shared_vertex;
        for (const auto& c : sharing_cells)
        {
          auto it = shared_cells.insert({c, sharing_procs});
          if (!it.second)
            it.first->second.insert(sharing_procs.begin(), sharing_procs.end());
        }
        sharing_procs.clear();
        sharing_cells.clear();
      }

      // Don't include self in sharing processes
      if (owner != mpi_rank)
        sharing_procs.insert(owner);
      sharing_cells.push_back(local_index);
    }
  }

  // Dump data from final vertex into shared_cells
  for (const auto& c : sharing_cells)
  {
    auto it = shared_cells.insert({c, sharing_procs});
    if (!it.second)
      it.first->second.insert(sharing_procs.begin(), sharing_procs.end());
  }
}

} // namespace
//-----------------------------------------------------------------------------
// Distribute points
std::pair<std::map<std::int64_t, std::set<int>>, dolfin::EigenRowArrayXXd>
Partitioning::distribute_points(
    MPI_Comm comm, Eigen::Ref<const EigenRowArrayXXd> points,
    const std::vector<std::int64_t>& global_point_indices)
{
  common::Timer timer("Distribute points");

  EigenRowArrayXXd recv_points(global_point_indices.size(), points.cols());

  int mpi_size = MPI::size(comm);
  int mpi_rank = MPI::rank(comm);

  // Compute where (process number) the points we need are located
  std::vector<std::int64_t> ranges(mpi_size);
  MPI::all_gather(comm, (std::int64_t)points.rows(), ranges);
  for (std::size_t i = 1; i < ranges.size(); ++i)
    ranges[i] += ranges[i - 1];
  ranges.insert(ranges.begin(), 0);

  std::vector<int> send_offsets(mpi_size);
  std::vector<std::int64_t>::const_iterator it = global_point_indices.begin();
  for (int i = 0; i < mpi_size; ++i)
  {
    // Find first index on each process
    it = std::lower_bound(it, global_point_indices.end(), ranges[i]);
    send_offsets[i] = it - global_point_indices.begin();
  }
  send_offsets.push_back(global_point_indices.size());

  std::vector<int> send_sizes(mpi_size);
  for (int i = 0; i < mpi_size; ++i)
    send_sizes[i] = send_offsets[i + 1] - send_offsets[i];

  // Get data size to transfer in Alltoallv
  std::vector<int> recv_sizes(mpi_size);
  MPI_Alltoall(send_sizes.data(), 1, MPI_INT, recv_sizes.data(), 1, MPI_INT,
               comm);

  std::vector<int> recv_offsets = {0};
  for (int i = 0; i < mpi_size; ++i)
    recv_offsets.push_back(recv_offsets.back() + recv_sizes[i]);
  std::vector<std::int64_t> recv_global_index(recv_offsets.back());

  // Transfer global indices to the processes holding the points
  MPI_Alltoallv(global_point_indices.data(), send_sizes.data(),
                send_offsets.data(), MPI::mpi_type<std::int64_t>(),
                recv_global_index.data(), recv_sizes.data(),
                recv_offsets.data(), MPI::mpi_type<std::int64_t>(), comm);

  // Create compound datatype of gdim*doubles (point coords)
  MPI_Datatype compound_f64;
  MPI_Type_contiguous(points.cols(), MPI_DOUBLE, &compound_f64);
  MPI_Type_commit(&compound_f64);

  // Fill in points to send back
  EigenRowArrayXXd send_points(recv_global_index.size(), points.cols());
  for (std::size_t i = 0; i < recv_global_index.size(); ++i)
  {
    assert(recv_global_index[i] >= ranges[mpi_rank]);
    assert(recv_global_index[i] < ranges[mpi_rank + 1]);

    int local_index = recv_global_index[i] - ranges[mpi_rank];
    send_points.row(i) = points.row(local_index);
  }

  // Send points back, matching indices in global_index_set
  MPI_Alltoallv(send_points.data(), recv_sizes.data(), recv_offsets.data(),
                compound_f64, recv_points.data(), send_sizes.data(),
                send_offsets.data(), compound_f64, comm);

  timer.stop();

  // Use global indices to calculate sharing data
  std::map<std::int64_t, std::set<int>> point_to_procs
      = distribute_points_sharing(comm, recv_global_index, recv_offsets);

  return std::make_pair(std::move(point_to_procs), std::move(recv_points));
}
//-----------------------------------------------------------------------------
// Compute cell partitioning from local mesh data. Returns a vector
// 'cell -> process' vector for cells, and a map 'local cell index ->
// processes' to which ghost cells must be sent
PartitionData Partitioning::partition_cells(
    const MPI_Comm& mpi_comm, int nparts, const mesh::CellType cell_type,
    const Eigen::Ref<const Eigen::Array<std::int64_t, Eigen::Dynamic,
                                        Eigen::Dynamic, Eigen::RowMajor>>&
        cell_vertices,
    const mesh::Partitioner graph_partitioner)
{
  LOG(INFO) << "Compute partition of cells across processes";

  // If this process is not in the (new) communicator, it will be MPI_COMM_NULL.
  if (mpi_comm != MPI_COMM_NULL)
  {
    // Compute dual graph (for this partition)
    std::vector<std::vector<std::size_t>> local_graph;
    std::tuple<std::int32_t, std::int32_t, std::int32_t> graph_info;
    std::tie(local_graph, graph_info) = graph::GraphBuilder::compute_dual_graph(
        mpi_comm, cell_vertices, cell_type);

    const std::size_t global_graph_size
        = MPI::sum(mpi_comm, local_graph.size());
    const std::size_t num_processes = MPI::size(mpi_comm);

    // Require at least two cells per processor for mesh partitioning in
    // parallel. Partitioning small graphs may lead to segfaults or MPI
    // processes with 0 cells.
    if (num_processes > 1 and global_graph_size / nparts < 2)
    {
      throw std::runtime_error("Cannot partition a graph of size "
                               + std::to_string(global_graph_size) + " into "
                               + std::to_string(nparts) + " parts.");
    }

    // Compute cell partition using partitioner from parameter system
    if (graph_partitioner == mesh::Partitioner::scotch)
    {
      graph::CSRGraph<SCOTCH_Num> csr_graph(mpi_comm, local_graph);
      std::vector<std::size_t> weights;
      const std::int32_t num_ghost_nodes = std::get<0>(graph_info);
      return PartitionData(graph::SCOTCH::partition(
          mpi_comm, (SCOTCH_Num)nparts, csr_graph, weights, num_ghost_nodes));
    }
    else if (graph_partitioner == mesh::Partitioner::parmetis)
    {
#ifdef HAS_PARMETIS
      graph::CSRGraph<idx_t> csr_graph(mpi_comm, local_graph);
      return PartitionData(graph::ParMETIS::partition(mpi_comm, csr_graph));
#else
      throw std::runtime_error("ParMETIS not available");
#endif
    }
    else
      throw std::runtime_error("Unknown graph partitioner");

    return PartitionData({}, {});
  }
  return PartitionData({}, {});
}
//-----------------------------------------------------------------------------
// Build a distributed mesh from local mesh data with a computed
// partition
mesh::Mesh Partitioning::build_from_partition(
    const MPI_Comm& comm, mesh::CellType cell_type,
    const Eigen::Ref<const Eigen::Array<double, Eigen::Dynamic, Eigen::Dynamic,
                                        Eigen::RowMajor>>& points,
    const Eigen::Ref<const Eigen::Array<std::int64_t, Eigen::Dynamic,
                                        Eigen::Dynamic, Eigen::RowMajor>>&
        cell_vertices,
    const std::vector<std::int64_t>& global_cell_indices,
    const mesh::GhostMode ghost_mode, const PartitionData& cell_partition)
{
  LOG(INFO) << "Distribute mesh cells";

  common::Timer timer("Distribute mesh cells");

  // Check that we have some ghost information.
  int all_ghosts = dolfin::MPI::sum(comm, cell_partition.num_ghosts());
  if (all_ghosts == 0 and ghost_mode != mesh::GhostMode::none)
    throw std::runtime_error("Ghost cell information not available");

  // Topological dimension
  const int tdim = mesh::cell_dim(cell_type);

  // Send cells to owning process according to cell_partition, and
  // receive cells that belong to this process. Also compute auxiliary
  // data related to sharing.
  Eigen::Array<std::int64_t, Eigen::Dynamic, Eigen::Dynamic, Eigen::RowMajor>
      new_cell_vertices;
  std::vector<std::int64_t> new_global_cell_indices;
  std::vector<int> new_cell_partition;
  std::map<std::int32_t, std::set<std::int32_t>> shared_cells;
  std::int32_t num_regular_cells;
  std::tie(new_cell_vertices, new_global_cell_indices, new_cell_partition,
           shared_cells, num_regular_cells)
      = distribute_cells(comm, cell_vertices, global_cell_indices,
                         cell_partition);

  if (ghost_mode == mesh::GhostMode::shared_vertex)
  {
    // Send/receive additional cells defined by connectivity to the shared
    // vertices.
    distribute_cell_layer(comm, num_regular_cells, shared_cells,
                          new_cell_vertices, new_global_cell_indices,
                          new_cell_partition);
  }
  else if (ghost_mode == mesh::GhostMode::none)
  {
    // Resize to remove all ghost cells
    new_cell_partition.resize(num_regular_cells);
    new_global_cell_indices.resize(num_regular_cells);
    new_cell_vertices.conservativeResize(num_regular_cells, Eigen::NoChange);
    shared_cells.clear();
  }

  // if (parameter::parameters["reorder_cells_gps"])
  // {
  //   // Allocate objects to hold re-ordering
  //   std::map<std::int32_t, std::set<std::int32_t>> reordered_shared_cells;
  //   EigenRowArrayXXi64 reordered_cell_vertices;
  //   std::vector<std::int64_t> reordered_global_cell_indices;

  //   // Re-order cells
  //   std::tie(reordered_shared_cells, reordered_cell_vertices,
  //            reordered_global_cell_indices)
  //       = reorder_cells_gps(comm, num_regular_cells, *cell_type,
  //       shared_cells,
  //                           new_cell_vertices, new_global_cell_indices);

  //   // Update to re-ordered indices
  //   std::swap(shared_cells, reordered_shared_cells);
  //   new_cell_vertices = reordered_cell_vertices;
  //   std::swap(new_global_cell_indices, reordered_global_cell_indices);
  // }

  timer.stop();

  // Build mesh from points and distributed cells
  const std::int32_t num_ghosts = new_cell_vertices.rows() - num_regular_cells;

  mesh::Mesh mesh(comm, cell_type, points, new_cell_vertices,
                  new_global_cell_indices, ghost_mode, num_ghosts);

  if (ghost_mode == mesh::GhostMode::none)
    return mesh;

  // Copy cell ownership (only needed for ghost cells)
  std::vector<std::int32_t>& cell_owner = mesh.topology().entity_owner(tdim);
  cell_owner.clear();
  cell_owner.insert(cell_owner.begin(),
                    new_cell_partition.begin() + num_regular_cells,
                    new_cell_partition.end());

  // Assign map of shared cells (only needed for ghost cells)
  mesh.topology().shared_entities(tdim) = shared_cells;
  DistributedMeshTools::init_facet_cell_connections(mesh);

  return mesh;
}
//-----------------------------------------------------------------------------
mesh::Mesh Partitioning::build_distributed_mesh(
    const MPI_Comm& comm, mesh::CellType cell_type,
    const Eigen::Ref<const Eigen::Array<double, Eigen::Dynamic, Eigen::Dynamic,
                                        Eigen::RowMajor>>& points,
    const Eigen::Ref<const Eigen::Array<
        std::int64_t, Eigen::Dynamic, Eigen::Dynamic, Eigen::RowMajor>>& cells,
    const std::vector<std::int64_t>& global_cell_indices,
    const mesh::GhostMode ghost_mode, const mesh::Partitioner graph_partitioner)
{

  // By default all processes are used to partition the mesh
  // nparts = MPI size
  const int nparts = dolfin::MPI::size(comm);

  // Compute the cell partition
  PartitionData cell_partition
      = partition_cells(comm, nparts, cell_type, cells, graph_partitioner);

  // Build mesh from local mesh data and provided cell partition
  mesh::Mesh mesh = Partitioning::build_from_partition(
      comm, cell_type, points, cells, global_cell_indices, ghost_mode,
      cell_partition);

  // Initialise number of globally connected cells to each facet. This
  // is necessary to distinguish between facets on an exterior boundary
  // and facets on a partition boundary (see
  // https://bugs.launchpad.net/dolfin/+bug/733834).

  DistributedMeshTools::init_facet_cell_connections(mesh);

  return mesh;
}
//-----------------------------------------------------------------------------
<<<<<<< HEAD
=======
std::pair<Eigen::Array<double, Eigen::Dynamic, Eigen::Dynamic, Eigen::RowMajor>,
          std::map<std::int32_t, std::set<std::int32_t>>>
Partitioning::distribute_points(
    const MPI_Comm mpi_comm,
    const Eigen::Ref<const Eigen::Array<double, Eigen::Dynamic, Eigen::Dynamic,
                                        Eigen::RowMajor>>& points,
    const std::vector<std::int64_t>& global_point_indices)
{
  // This function distributes all points (coordinates and
  // local-to-global mapping) according to the cells that are stored on
  // each process. This happens in several stages: First each process
  // figures out which points it needs (by looking at its cells) and
  // where those points are located. That information is then
  // distributed so that each process learns where it needs to send its
  // points.

  // Get geometric dimension
  const int gdim = points.cols();

  // Create data structures that will be returned
  Eigen::Array<double, Eigen::Dynamic, Eigen::Dynamic, Eigen::RowMajor>
      point_coordinates(global_point_indices.size(), gdim);

  LOG(INFO) << "Distribute points during distributed mesh construction";
  common::Timer timer("Distribute points");

  // Get number of processes and rank
  const int mpi_size = dolfin::MPI::size(mpi_comm);
  const int mpi_rank = dolfin::MPI::rank(mpi_comm);

  // Compute where (process number) the points we need are located
  std::vector<std::size_t> ranges(mpi_size);
  dolfin::MPI::all_gather(mpi_comm, (std::size_t)points.rows(), ranges);
  for (std::size_t i = 1; i < ranges.size(); ++i)
    ranges[i] += ranges[i - 1];
  ranges.insert(ranges.begin(), 0);

  // Send global indices to the processes that own them, also recording
  // in local_indexing the original position on this process
  std::vector<std::vector<std::size_t>> send_point_indices(mpi_size);
  std::vector<std::vector<std::int32_t>> local_indexing(mpi_size);
  for (std::size_t i = 0; i < global_point_indices.size(); ++i)
  {
    const std::size_t required_point = global_point_indices[i];
    const int location
        = std::upper_bound(ranges.begin(), ranges.end(), required_point)
          - ranges.begin() - 1;
    send_point_indices[location].push_back(required_point);
    local_indexing[location].push_back(i);
  }

  // Each remote process will put the requested point coordinates into a
  // block of memory on the local process. Calculate offset position for
  // each process, and attach to the sending data
  std::size_t offset = 0;
  for (int i = 0; i != mpi_size; ++i)
  {
    send_point_indices[i].push_back(offset);
    offset += (send_point_indices[i].size() - 1);
  }

  // Send required point indices to other processes, and receive point
  // indices required by other processes.
  std::vector<std::vector<std::size_t>> received_point_indices;
  dolfin::MPI::all_to_all(mpi_comm, send_point_indices, received_point_indices);

  // Pop offsets off back of received data
  std::vector<std::size_t> remote_offsets;
  std::size_t num_received_indices = 0;
  for (std::vector<std::size_t>& p : received_point_indices)
  {
    remote_offsets.push_back(p.back());
    p.pop_back();
    num_received_indices += p.size();
  }

  // Pop offset off back of sending arrays too, achieving a clean
  // transfer of the offset data from local to remote
  for (auto& p : send_point_indices)
    p.pop_back();

  // Array to receive data into with RMA
  // This is a block of memory which all remote processes can write into, by
  // using the offset (and size) transferred in previous all_to_all.
  Eigen::Array<double, Eigen::Dynamic, Eigen::Dynamic, Eigen::RowMajor>
      receive_coord_data(global_point_indices.size(), gdim);

  // Create local RMA window
  MPI_Win win;
  MPI_Win_create(receive_coord_data.data(),
                 sizeof(double) * global_point_indices.size() * gdim,
                 sizeof(double), MPI_INFO_NULL, mpi_comm, &win);
  MPI_Win_fence(0, win);

  // This memory block is to read from, and must remain in place until
  // the transfer is complete (after next MPI_Win_fence)
  Eigen::Array<double, Eigen::Dynamic, Eigen::Dynamic, Eigen::RowMajor>
      send_coord_data(num_received_indices, gdim);

  const std::pair<std::size_t, std::size_t> local_point_range
      = {ranges[mpi_rank], ranges[mpi_rank + 1]};
  // Convert global index to local index and put coordinate data in
  // sending array
  std::size_t local_index = 0;
  for (int p = 0; p < mpi_size; ++p)
  {
    if (received_point_indices[p].size() > 0)
    {
      const std::size_t local_index_0 = local_index;
      for (const auto& q : received_point_indices[p])
      {
        assert(q >= local_point_range.first and q < local_point_range.second);
        const std::size_t location = q - local_point_range.first;
        send_coord_data.row(local_index) = points.row(location);
        ++local_index;
      }

      const std::size_t local_size = (local_index - local_index_0) * gdim;
      MPI_Put(send_coord_data.data() + local_index_0 * gdim, local_size,
              MPI_DOUBLE, p, remote_offsets[p] * gdim, local_size, MPI_DOUBLE,
              win);
    }
  }

  // Meanwhile, redistribute received_point_indices as point sharing
  // information
  const std::map<std::int32_t, std::set<std::int32_t>> shared_points_local
      = build_shared_points(mpi_comm, received_point_indices, local_point_range,
                            local_indexing);

  // Synchronise and free RMA window
  MPI_Win_fence(0, win);
  MPI_Win_free(&win);

  // Reorder coordinates according to local indexing
  local_index = 0;
  for (const auto& p : local_indexing)
  {
    for (const auto& v : p)
    {
      point_coordinates.row(v) = receive_coord_data.row(local_index);
      ++local_index;
    }
  }

  return {std::move(point_coordinates), std::move(shared_points_local)};
}
//-----------------------------------------------------------------------------
>>>>>>> 62fc8017
std::pair<std::int64_t, std::vector<std::int64_t>>
Partitioning::build_global_vertex_indices(
    MPI_Comm mpi_comm, std::int32_t num_vertices,
    const std::vector<std::int64_t>& global_point_indices,
    const std::map<std::int32_t, std::set<std::int32_t>>& shared_points)
{
  // Find out how many vertices are locally 'owned' and number them
  std::vector<std::int64_t> global_vertex_indices(num_vertices);
  const std::int32_t mpi_rank = dolfin::MPI::rank(mpi_comm);
  const std::int32_t mpi_size = dolfin::MPI::size(mpi_comm);
  std::vector<std::vector<std::int64_t>> send_data(mpi_size);
  std::vector<std::int64_t> recv_data(mpi_size);

  std::int64_t v = 0;
  for (std::int32_t i = 0; i < num_vertices; ++i)
  {
    const auto it = shared_points.find(i);
    if (it == shared_points.end())
    {
      // local
      global_vertex_indices[i] = v;
      ++v;
    }
    else
    {
      // Owned locally if rank less than first entry
      if (mpi_rank < *it->second.begin())
      {
        global_vertex_indices[i] = v;
        for (auto p : it->second)
        {
          send_data[p].push_back(global_point_indices[i]);
          send_data[p].push_back(v);
        }
        ++v;
      }
    }
  }

  // Now have numbered all vertices locally so can get global size and
  // local offset
  std::int64_t num_vertices_global = dolfin::MPI::sum(mpi_comm, v);
  std::int64_t offset = dolfin::MPI::global_offset(mpi_comm, v, true);

  // Add offset to send_data
  for (auto& p : send_data)
    for (auto q = p.begin(); q != p.end(); q += 2)
      *(q + 1) += offset;

  // Receive indices of vertices owned elsewhere into map
  dolfin::MPI::all_to_all(mpi_comm, send_data, recv_data);
  std::map<std::int64_t, std::int64_t> global_point_to_vertex;
  for (auto p = recv_data.begin(); p != recv_data.end(); p += 2)
  {
    auto it = global_point_to_vertex.insert({*p, *(p + 1)});
    assert(it.second);
  }

  // Adjust global_vertex_indices either by adding offset or inserting
  // remote index
  for (std::int32_t i = 0; i < num_vertices; ++i)
  {
    const auto it = global_point_to_vertex.find(global_point_indices[i]);
    if (it == global_point_to_vertex.end())
      global_vertex_indices[i] += offset;
    else
      global_vertex_indices[i] = it->second;
  }

  return {num_vertices_global, std::move(global_vertex_indices)};
}
//-----------------------------------------------------------------------------
std::map<std::int64_t, std::vector<int>> Partitioning::compute_halo_cells(
    MPI_Comm mpi_comm, std::vector<int> part, const mesh::CellType cell_type,
    const Eigen::Ref<const Eigen::Array<std::int64_t, Eigen::Dynamic,
                                        Eigen::Dynamic, Eigen::RowMajor>>&
        cell_vertices)
{
  // Compute dual graph (for this partition)
  std::vector<std::vector<std::size_t>> local_graph;
  std::tuple<std::int32_t, std::int32_t, std::int32_t> graph_info;
  std::tie(local_graph, graph_info) = graph::GraphBuilder::compute_dual_graph(
      mpi_comm, cell_vertices, cell_type);

  graph::CSRGraph<std::int64_t> csr_graph(mpi_comm, local_graph);

  std::map<std::int64_t, std::vector<int>> ghost_procs;

  // Work out halo cells for current division of dual graph
  const std::vector<std::int64_t>& elmdist = csr_graph.node_distribution();
  const std::vector<std::int64_t>& xadj = csr_graph.nodes();
  const std::vector<std::int64_t>& adjncy = csr_graph.edges();
  const std::int32_t num_processes = dolfin::MPI::size(mpi_comm);
  const std::int32_t process_number = dolfin::MPI::rank(mpi_comm);
  const std::int32_t elm_begin = elmdist[process_number];
  const std::int32_t elm_end = elmdist[process_number + 1];
  const std::int32_t ncells = elm_end - elm_begin;

  std::map<std::int32_t, std::set<std::int32_t>> halo_cell_to_remotes;

  for (int i = 0; i < ncells; i++)
  {
    for (auto other_cell : csr_graph[i])
    {
      if (other_cell < elm_begin || other_cell >= elm_end)
      {
        const int remote
            = std::upper_bound(elmdist.begin(), elmdist.end(), other_cell)
              - elmdist.begin() - 1;
        assert(remote < num_processes);
        if (halo_cell_to_remotes.find(i) == halo_cell_to_remotes.end())
          halo_cell_to_remotes[i] = std::set<std::int32_t>();
        halo_cell_to_remotes[i].insert(remote);
      }
    }
  }

  // Do halo exchange of cell partition data
  std::vector<std::vector<std::int64_t>> send_cell_partition(num_processes);
  std::vector<std::int64_t> recv_cell_partition;

  for (const auto& hcell : halo_cell_to_remotes)
  {
    for (auto proc : hcell.second)
    {
      assert(proc < num_processes);

      // global cell number
      send_cell_partition[proc].push_back(hcell.first + elm_begin);

      // partitioning
      send_cell_partition[proc].push_back(part[hcell.first]);
    }
  }

  // Actual halo exchange
  dolfin::MPI::all_to_all(mpi_comm, send_cell_partition, recv_cell_partition);

  // Construct a map from all currently foreign cells to their new
  // partition number
  std::map<std::int64_t, std::int32_t> cell_ownership;
  for (auto p = recv_cell_partition.begin(); p != recv_cell_partition.end();
       p += 2)
  {
    cell_ownership[*p] = *(p + 1);
  }

  // Generate mapping for where new boundary cells need to be sent
  for (std::int32_t i = 0; i < ncells; i++)
  {
    const std::size_t proc_this = part[i];
    for (std::int32_t j = xadj[i]; j < xadj[i + 1]; ++j)
    {
      const std::int32_t other_cell = adjncy[j];
      std::size_t proc_other;

      if (other_cell < elm_begin || other_cell >= elm_end)
      { // remote cell - should be in map
        const auto find_other_proc = cell_ownership.find(other_cell);
        assert(find_other_proc != cell_ownership.end());
        proc_other = find_other_proc->second;
      }
      else
        proc_other = part[other_cell - elm_begin];

      if (proc_this != proc_other)
      {
        auto map_it = ghost_procs.find(i);
        if (map_it == ghost_procs.end())
        {
          std::vector<std::int32_t> sharing_processes;
          sharing_processes.push_back(proc_this);
          sharing_processes.push_back(proc_other);
          ghost_procs.insert({i, sharing_processes});
        }
        else
        {
          // Add to vector if not already there
          auto it = std::find(map_it->second.begin(), map_it->second.end(),
                              proc_other);
          if (it == map_it->second.end())
            map_it->second.push_back(proc_other);
        }
      }
    }
  }

  return ghost_procs;
}<|MERGE_RESOLUTION|>--- conflicted
+++ resolved
@@ -451,14 +451,16 @@
 } // namespace
 //-----------------------------------------------------------------------------
 // Distribute points
-std::pair<std::map<std::int64_t, std::set<int>>, dolfin::EigenRowArrayXXd>
+std::pair<std::map<std::int64_t, std::set<int>>,
+          Eigen::Array<double, Eigen::Dynamic, Eigen::Dynamic, Eigen::RowMajor>>
 Partitioning::distribute_points(
-    MPI_Comm comm, Eigen::Ref<const EigenRowArrayXXd> points,
+    MPI_Comm comm,
+    Eigen::Ref<const Eigen::Array<double, Eigen::Dynamic, Eigen::Dynamic,
+                                  Eigen::RowMajor>>
+        points,
     const std::vector<std::int64_t>& global_point_indices)
 {
   common::Timer timer("Distribute points");
-
-  EigenRowArrayXXd recv_points(global_point_indices.size(), points.cols());
 
   int mpi_size = MPI::size(comm);
   int mpi_rank = MPI::rank(comm);
@@ -506,7 +508,8 @@
   MPI_Type_commit(&compound_f64);
 
   // Fill in points to send back
-  EigenRowArrayXXd send_points(recv_global_index.size(), points.cols());
+  Eigen::Array<double, Eigen::Dynamic, Eigen::Dynamic, Eigen::RowMajor>
+      send_points(recv_global_index.size(), points.cols());
   for (std::size_t i = 0; i < recv_global_index.size(); ++i)
   {
     assert(recv_global_index[i] >= ranges[mpi_rank]);
@@ -517,6 +520,9 @@
   }
 
   // Send points back, matching indices in global_index_set
+  Eigen::Array<double, Eigen::Dynamic, Eigen::Dynamic, Eigen::RowMajor>
+      recv_points(global_point_indices.size(), points.cols());
+
   MPI_Alltoallv(send_points.data(), recv_sizes.data(), recv_offsets.data(),
                 compound_f64, recv_points.data(), send_sizes.data(),
                 send_offsets.data(), compound_f64, comm);
@@ -724,157 +730,6 @@
   return mesh;
 }
 //-----------------------------------------------------------------------------
-<<<<<<< HEAD
-=======
-std::pair<Eigen::Array<double, Eigen::Dynamic, Eigen::Dynamic, Eigen::RowMajor>,
-          std::map<std::int32_t, std::set<std::int32_t>>>
-Partitioning::distribute_points(
-    const MPI_Comm mpi_comm,
-    const Eigen::Ref<const Eigen::Array<double, Eigen::Dynamic, Eigen::Dynamic,
-                                        Eigen::RowMajor>>& points,
-    const std::vector<std::int64_t>& global_point_indices)
-{
-  // This function distributes all points (coordinates and
-  // local-to-global mapping) according to the cells that are stored on
-  // each process. This happens in several stages: First each process
-  // figures out which points it needs (by looking at its cells) and
-  // where those points are located. That information is then
-  // distributed so that each process learns where it needs to send its
-  // points.
-
-  // Get geometric dimension
-  const int gdim = points.cols();
-
-  // Create data structures that will be returned
-  Eigen::Array<double, Eigen::Dynamic, Eigen::Dynamic, Eigen::RowMajor>
-      point_coordinates(global_point_indices.size(), gdim);
-
-  LOG(INFO) << "Distribute points during distributed mesh construction";
-  common::Timer timer("Distribute points");
-
-  // Get number of processes and rank
-  const int mpi_size = dolfin::MPI::size(mpi_comm);
-  const int mpi_rank = dolfin::MPI::rank(mpi_comm);
-
-  // Compute where (process number) the points we need are located
-  std::vector<std::size_t> ranges(mpi_size);
-  dolfin::MPI::all_gather(mpi_comm, (std::size_t)points.rows(), ranges);
-  for (std::size_t i = 1; i < ranges.size(); ++i)
-    ranges[i] += ranges[i - 1];
-  ranges.insert(ranges.begin(), 0);
-
-  // Send global indices to the processes that own them, also recording
-  // in local_indexing the original position on this process
-  std::vector<std::vector<std::size_t>> send_point_indices(mpi_size);
-  std::vector<std::vector<std::int32_t>> local_indexing(mpi_size);
-  for (std::size_t i = 0; i < global_point_indices.size(); ++i)
-  {
-    const std::size_t required_point = global_point_indices[i];
-    const int location
-        = std::upper_bound(ranges.begin(), ranges.end(), required_point)
-          - ranges.begin() - 1;
-    send_point_indices[location].push_back(required_point);
-    local_indexing[location].push_back(i);
-  }
-
-  // Each remote process will put the requested point coordinates into a
-  // block of memory on the local process. Calculate offset position for
-  // each process, and attach to the sending data
-  std::size_t offset = 0;
-  for (int i = 0; i != mpi_size; ++i)
-  {
-    send_point_indices[i].push_back(offset);
-    offset += (send_point_indices[i].size() - 1);
-  }
-
-  // Send required point indices to other processes, and receive point
-  // indices required by other processes.
-  std::vector<std::vector<std::size_t>> received_point_indices;
-  dolfin::MPI::all_to_all(mpi_comm, send_point_indices, received_point_indices);
-
-  // Pop offsets off back of received data
-  std::vector<std::size_t> remote_offsets;
-  std::size_t num_received_indices = 0;
-  for (std::vector<std::size_t>& p : received_point_indices)
-  {
-    remote_offsets.push_back(p.back());
-    p.pop_back();
-    num_received_indices += p.size();
-  }
-
-  // Pop offset off back of sending arrays too, achieving a clean
-  // transfer of the offset data from local to remote
-  for (auto& p : send_point_indices)
-    p.pop_back();
-
-  // Array to receive data into with RMA
-  // This is a block of memory which all remote processes can write into, by
-  // using the offset (and size) transferred in previous all_to_all.
-  Eigen::Array<double, Eigen::Dynamic, Eigen::Dynamic, Eigen::RowMajor>
-      receive_coord_data(global_point_indices.size(), gdim);
-
-  // Create local RMA window
-  MPI_Win win;
-  MPI_Win_create(receive_coord_data.data(),
-                 sizeof(double) * global_point_indices.size() * gdim,
-                 sizeof(double), MPI_INFO_NULL, mpi_comm, &win);
-  MPI_Win_fence(0, win);
-
-  // This memory block is to read from, and must remain in place until
-  // the transfer is complete (after next MPI_Win_fence)
-  Eigen::Array<double, Eigen::Dynamic, Eigen::Dynamic, Eigen::RowMajor>
-      send_coord_data(num_received_indices, gdim);
-
-  const std::pair<std::size_t, std::size_t> local_point_range
-      = {ranges[mpi_rank], ranges[mpi_rank + 1]};
-  // Convert global index to local index and put coordinate data in
-  // sending array
-  std::size_t local_index = 0;
-  for (int p = 0; p < mpi_size; ++p)
-  {
-    if (received_point_indices[p].size() > 0)
-    {
-      const std::size_t local_index_0 = local_index;
-      for (const auto& q : received_point_indices[p])
-      {
-        assert(q >= local_point_range.first and q < local_point_range.second);
-        const std::size_t location = q - local_point_range.first;
-        send_coord_data.row(local_index) = points.row(location);
-        ++local_index;
-      }
-
-      const std::size_t local_size = (local_index - local_index_0) * gdim;
-      MPI_Put(send_coord_data.data() + local_index_0 * gdim, local_size,
-              MPI_DOUBLE, p, remote_offsets[p] * gdim, local_size, MPI_DOUBLE,
-              win);
-    }
-  }
-
-  // Meanwhile, redistribute received_point_indices as point sharing
-  // information
-  const std::map<std::int32_t, std::set<std::int32_t>> shared_points_local
-      = build_shared_points(mpi_comm, received_point_indices, local_point_range,
-                            local_indexing);
-
-  // Synchronise and free RMA window
-  MPI_Win_fence(0, win);
-  MPI_Win_free(&win);
-
-  // Reorder coordinates according to local indexing
-  local_index = 0;
-  for (const auto& p : local_indexing)
-  {
-    for (const auto& v : p)
-    {
-      point_coordinates.row(v) = receive_coord_data.row(local_index);
-      ++local_index;
-    }
-  }
-
-  return {std::move(point_coordinates), std::move(shared_points_local)};
-}
-//-----------------------------------------------------------------------------
->>>>>>> 62fc8017
 std::pair<std::int64_t, std::vector<std::int64_t>>
 Partitioning::build_global_vertex_indices(
     MPI_Comm mpi_comm, std::int32_t num_vertices,
