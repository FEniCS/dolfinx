// Copyright (C) 2006-2011 Anders Logg
//
// This file is part of DOLFIN (https://www.fenicsproject.org)
//
// SPDX-License-Identifier:    LGPL-3.0-or-later

#pragma once

#include "Mesh.h"
#include <dolfin/geometry/Point.h>

namespace dolfin
{

namespace mesh
{
/// A MeshEntity represents a mesh entity associated with
/// a specific topological dimension of some _Mesh_.

class MeshEntity
{
public:
  /// Constructor
  ///
  /// @param   mesh (_Mesh_)
  ///         The mesh.
  /// @param     dim (std::size_t)
  ///         The topological dimension.
  /// @param     index (std::size_t)
  ///         The index.
  MeshEntity(const Mesh& mesh, std::size_t dim, std::size_t index)
      : _mesh(&mesh), _dim(dim), _local_index(index)
  {
    // Do nothing
  }

  /// Copy constructor
  MeshEntity(const MeshEntity& e) = default;

  /// Move constructor
  MeshEntity(MeshEntity&& e) = default;

  /// Destructor
  ~MeshEntity() = default;

  /// Assignement operator
  MeshEntity& operator=(const MeshEntity& e) = default;

  /// Move assignement operator
  MeshEntity& operator=(MeshEntity&& e) = default;

  /// Initialize mesh entity with given data
  ///
  /// @param      mesh (_Mesh_)
  ///         The mesh.
  /// @param     dim (std::size_t)
  ///         The topological dimension.
  /// @param     index (std::size_t)
  ///         The index.
  void init(const Mesh& mesh, std::size_t dim, std::size_t index);

  /// Comparison Operator
  ///
  /// @param e (MeshEntity)
  ///         Another mesh entity
  ///
  ///  @return    bool
  ///         True if the two mesh entities are equal.
  bool operator==(const MeshEntity& e) const
  {
    return (_mesh == e._mesh && _dim == e._dim
            && _local_index == e._local_index);
  }

  /// Comparison Operator
  ///
  /// @param e (MeshEntity)
  ///         Another mesh entity.
  ///
  /// @return     bool
  ///         True if the two mesh entities are NOT equal.
  bool operator!=(const MeshEntity& e) const { return !operator==(e); }

  /// Return mesh associated with mesh entity
  ///
  /// @return Mesh
  ///         The mesh.
  const Mesh& mesh() const { return *_mesh; }

  /// Return topological dimension
  ///
  /// @return     std::size_t
  ///         The dimension.
  inline std::size_t dim() const { return _dim; }

  /// Return index of mesh entity
  ///
  /// @return     std::size_t
  ///         The index.
  std::int32_t index() const { return _local_index; }

  /// Return global index of mesh entity
  ///
  /// @return     std::size_t
  ///         The global index. Set to
  ///         std::numerical_limits<std::size_t>::max() if global index
  ///         has not been computed
  std::int64_t global_index() const
  {
    const std::vector<std::int64_t>& global_indices
        = _mesh->topology().global_indices(_dim);
    if (global_indices.empty())
      return -1;
    return global_indices[_local_index];
  }

  /// Return local number of incident mesh entities of given
  /// topological dimension
  ///
  /// @param     dim (std::size_t)
  ///         The topological dimension.
  ///
  /// @return     std::size_t
  /// The number of local incident MeshEntity objects of given
  /// dimension.
  inline std::size_t num_entities(std::size_t dim) const
  {
    if (dim == _dim)
      return 1;
<<<<<<< HEAD

    return _mesh->topology().connectivity(_dim, dim).size(_local_index);
=======
    else
      return _mesh->topology().connectivity(_dim, dim).size(_local_index);
>>>>>>> 146498ac
  }

  /// Return global number of incident mesh entities of given
  /// topological dimension
  ///
  /// @param     dim (std::size_t)
  ///         The topological dimension.
  ///
  /// @return     std::size_t
  ///         The number of global incident MeshEntity objects of given
  ///         dimension.
  std::size_t num_global_entities(std::size_t dim) const
  {
    if (dim == _dim)
      return 1;
<<<<<<< HEAD

    return _mesh->topology().connectivity(_dim, dim).size_global(_local_index);
=======
    else
      return _mesh->topology().connectivity(_dim, dim).size_global(_local_index);
>>>>>>> 146498ac
  }

  /// Return array of indices for incident mesh entities of given
  /// topological dimension
  ///
  /// @param     dim (std::size_t)
  ///         The topological dimension.
  ///
  /// @return     std::size_t
  ///         The index for incident mesh entities of given dimension.
  const std::int32_t* entities(std::size_t dim) const
  {
    if (dim == _dim)
      return &_local_index;
<<<<<<< HEAD

    const std::int32_t* initialized_mesh_entities
=======
    else
    {
      const std::int32_t* initialized_mesh_entities
>>>>>>> 146498ac
        = _mesh->topology().connectivity(_dim, dim)(_local_index);
      assert(initialized_mesh_entities);
      return initialized_mesh_entities;
    }
  }

  /// Check if given entity is incident
  ///
  /// @param     entity (_MeshEntity_)
  ///         The entity.
  ///
  ///  @return    bool
  ///         True if the given entity is incident
  bool incident(const MeshEntity& entity) const;

  /// Compute local index of given incident entity (error if not
  /// found)
  ///
  /// @param     entity (_MeshEntity_)
  ///         The mesh entity.
  ///
  /// @return     std::size_t
  ///         The local index of given entity.
  std::size_t index(const MeshEntity& entity) const;

  /// Compute midpoint of cell
  ///
  /// @return geometry::Point
  ///         The midpoint of the cell.
  geometry::Point midpoint() const;

  /// Determine whether an entity is a 'ghost' from another
  /// process
  /// @return bool
  ///    True if entity is a ghost entity
  bool is_ghost() const
  {
    return (_local_index >= (std::int32_t)_mesh->topology().ghost_offset(_dim));
  }

  /// Return set of sharing processes
  /// @return std::set<std::uint32_t>
  ///   List of sharing processes
  std::set<std::uint32_t> sharing_processes() const
  {
    const std::map<std::int32_t, std::set<std::uint32_t>>& sharing_map
        = _mesh->topology().shared_entities(_dim);
    const auto map_it = sharing_map.find(_local_index);
    if (map_it == sharing_map.end())
      return std::set<std::uint32_t>();
    else
      return map_it->second;
  }

  /// Determine if an entity is shared or not
  /// @return bool
  ///    True if entity is shared
  bool is_shared() const
  {
    if (_mesh->topology().have_shared_entities(_dim))
    {
      const std::map<std::int32_t, std::set<std::uint32_t>>& sharing_map
          = _mesh->topology().shared_entities(_dim);
      return (sharing_map.find(_local_index) != sharing_map.end());
    }
    return false;
  }

  /// Get ownership of this entity - only really valid for cells
  /// @return std::uint32_t
  ///    Owning process
  std::uint32_t owner() const;

  // Note: Not a subclass of Variable for efficiency!
  /// Return informal string representation (pretty-print)
  ///
  /// @param      verbose (bool)
  ///         Flag to turn on additional output.
  ///
  /// @return      std::string
  ///         An informal representation of the function space.
  std::string str(bool verbose) const;

protected:
  template <typename T>
  friend class MeshRange;
  template <typename T>
  friend class EntityRange;
  template <typename T>
  friend class MeshIterator;
  template <typename T>
  friend class MeshEntityIterator;

  // The mesh
  Mesh const* _mesh;

  // Topological dimension
  std::uint32_t _dim;

  // Local index of entity within topological dimension
  std::int32_t _local_index;
};
}
}<|MERGE_RESOLUTION|>--- conflicted
+++ resolved
@@ -127,13 +127,8 @@
   {
     if (dim == _dim)
       return 1;
-<<<<<<< HEAD
-
-    return _mesh->topology().connectivity(_dim, dim).size(_local_index);
-=======
     else
       return _mesh->topology().connectivity(_dim, dim).size(_local_index);
->>>>>>> 146498ac
   }
 
   /// Return global number of incident mesh entities of given
@@ -149,13 +144,8 @@
   {
     if (dim == _dim)
       return 1;
-<<<<<<< HEAD
-
-    return _mesh->topology().connectivity(_dim, dim).size_global(_local_index);
-=======
     else
       return _mesh->topology().connectivity(_dim, dim).size_global(_local_index);
->>>>>>> 146498ac
   }
 
   /// Return array of indices for incident mesh entities of given
@@ -170,14 +160,9 @@
   {
     if (dim == _dim)
       return &_local_index;
-<<<<<<< HEAD
-
-    const std::int32_t* initialized_mesh_entities
-=======
     else
     {
       const std::int32_t* initialized_mesh_entities
->>>>>>> 146498ac
         = _mesh->topology().connectivity(_dim, dim)(_local_index);
       assert(initialized_mesh_entities);
       return initialized_mesh_entities;
