// Copyright (C) 2006-2017 Anders Logg and Garth N. Wells
//
// This file is part of DOLFIN (https://www.fenicsproject.org)
//
// SPDX-License-Identifier:    LGPL-3.0-or-later

#include "TopologyComputation.h"
#include "Cell.h"
#include "CellType.h"
#include "Mesh.h"
#include "MeshConnectivity.h"
#include "MeshIterator.h"
#include "MeshTopology.h"
#include <algorithm>
#include <boost/multi_array.hpp>
#include <boost/unordered_map.hpp>
#include <cstdint>
#include <dolfin/common/Timer.h>
#include <dolfin/common/utils.h>
#include <memory>
// #include <spdlog/spdlog.h>
#include <string>
#include <tuple>
#include <utility>
#include <vector>

using namespace dolfin;
using namespace dolfin::mesh;

namespace
{

// cell-to-entity (tdim, dim). Ths functions builds a list of all
// entities of Compute mesh entities of given topological dimension, and
// connectivity dimension dim for every cell, keyed by the sorted lists
// of vertex indices that make up the entity. Also attached is whether
// or nor the entity is a ghost, the local entity index (relative to the
// generating cell) and the generating cell index. This list is then
// sorted, with matching keys corresponding to a single entity. The
// entities are numbered such that ghost entities come after al regular
// entities.
//
// Returns the number of entities
//
// The function is templated over the number of vertices that make up an
// entity of dimension dim. This avoid dynamic memory allocations,
// yielding significant performance improvements
template <int N>
std::tuple<std::shared_ptr<MeshConnectivity>, std::shared_ptr<MeshConnectivity>,
           std::int32_t>
compute_entities_by_key_matching(Mesh& mesh, int dim)
{
  // Get mesh topology and connectivity
  MeshTopology& topology = mesh.topology();
  const int tdim = topology.dim();

  // Check if entities have already been computed
  if (topology.size(dim) > 0)
  {
    // Make sure we really have the connectivity
<<<<<<< HEAD
    if ((!topology.connectivity(tdim, dim) && dim != (int)topology.dim())
        || (!topology.connectivity(dim, 0) && dim != 0))
=======
    if ((!topology.connectivity(topology.dim(), dim)
         && dim != (int)topology.dim())
        or (!topology.connectivity(dim, 0) && dim != 0))
>>>>>>> 19294009
    {
      // spdlog::error("TopologyComputation.cpp", "compute topological entities",
      //               "Entities of topological dimension %d exist but "
      //               "connectivity is missing",
      //               dim);
      throw std::runtime_error("Missing connectivity");
    }
    return {nullptr, nullptr, topology.size(dim)};
  }

  // Make sure connectivity does not already exist
  if (topology.connectivity(tdim, dim) || topology.connectivity(dim, 0))
  {
    throw std::runtime_error("Connectivity for topological dimension "
                             + std::to_string(dim)
                             + " exists but entities are missing");
  }

  // Start timer
  common::Timer timer("Compute entities dim = " + std::to_string(dim));

  // Get cell type
  const CellType& cell_type = mesh.type();

  // Initialize local array of entities
  const std::int8_t num_entities = cell_type.num_entities(dim);
  const int num_vertices = cell_type.num_vertices(dim);

  // Create map from cell vertices to entity vertices
  boost::multi_array<std::int32_t, 2> e_vertices(
      boost::extents[num_entities][num_vertices]);
  const int num_vertices_per_cell = cell_type.num_vertices();
  std::vector<std::int32_t> v(num_vertices_per_cell);
  std::iota(v.begin(), v.end(), 0);
  cell_type.create_entities(e_vertices, dim, v.data());

  assert(N == num_vertices);

  // Create data structure to hold entities ([vertices key],
  // (cell_local_index, cell index), [entity vertices], entity index)
  std::vector<std::tuple<std::array<std::int32_t, N>,
                         std::pair<std::int8_t, std::int32_t>,
                         std::array<std::int32_t, N>, std::int32_t>>
      keyed_entities(num_entities * mesh.num_entities(tdim));

  // Loop over cells to build list of keyed (by vertices) entities
  int entity_counter = 0;
  for (auto& c : MeshRange<Cell>(mesh, MeshRangeType::ALL))
  {
    // Get vertices from cell
    const std::int32_t* vertices = c.entities(0);
    assert(vertices);

    // Iterate over entities of cell
    const int cell_index = c.index();
    for (std::int8_t i = 0; i < num_entities; ++i)
    {
      // Get entity vertices
      auto& entity = std::get<2>(keyed_entities[entity_counter]);
      for (std::int8_t j = 0; j < num_vertices; ++j)
        entity[j] = vertices[e_vertices[i][j]];

      // Sort entity vertices to create key
      auto& entity_key = std::get<0>(keyed_entities[entity_counter]);
      std::partial_sort_copy(entity.begin(), entity.end(), entity_key.begin(),
                             entity_key.end());

      // Attach (local index, cell index), making local_index negative
      // if it is not a ghost cell. This ensures that non-ghosts come
      // before ghosts when sorted. The index is corrected later.
      if (!c.is_ghost())
        std::get<1>(keyed_entities[entity_counter]) = {-i - 1, cell_index};
      else
        std::get<1>(keyed_entities[entity_counter]) = {i, cell_index};

      // Increment entity counter
      ++entity_counter;
    }
  }

  // Sort entities by key. For the same key, those beloning to non-ghost
  // cells will appear before those belonging to ghost cells.
  std::sort(keyed_entities.begin(), keyed_entities.end());

  // Compute entity indices (using -1, -2, -3, etc, for ghost entities)
  std::int32_t nonghost_index(0), ghost_index(-1);
  std::array<std::int32_t, N> previous_key;
  std::fill(previous_key.begin(), previous_key.end(), -1);
  for (auto e = keyed_entities.begin(); e != keyed_entities.end(); ++e)
  {
    const auto& key = std::get<0>(*e);
    if (key == previous_key)
    {
      // Repeated entity, reuse entity index
      std::get<3>(*e) = std::get<3>(*(e - 1));
    }
    else
    {
      // New entity, so give index (negative for ghosts)
      const auto local_index = std::get<1>(*e).first;
      if (local_index < 0)
        std::get<3>(*e) = nonghost_index++;
      else
        std::get<3>(*e) = ghost_index--;

      // Update key
      previous_key = key;
    }

    // Re-map local index (make all positive)
    auto& local_index = std::get<1>(*e).first;
    local_index = (local_index < 0) ? (-local_index - 1) : local_index;
  }

  // Total number of entities
  const std::int32_t num_nonghost_entities = nonghost_index;
  const std::int32_t num_ghost_entities = -(ghost_index + 1);
  const std::int32_t num_mesh_entities
      = num_nonghost_entities + num_ghost_entities;

  // List of vertex indices connected to entity e
  std::vector<std::array<int, N>> connectivity_ev(num_mesh_entities);

  // List of entity e indices connected to cell
  boost::multi_array<int, 2> connectivity_ce(
      boost::extents[mesh.num_entities(tdim)][num_entities]);

  // Build connectivity arrays (with ghost entities at the end)
  // std::int32_t previous_index = -1;
  std::int32_t previous_index = std::numeric_limits<std::int32_t>::min();
  for (auto& entity : keyed_entities)
  {
    // Get entity index, and remap for ghosts (negative entity index) to
    // true index
    auto& e_index = std::get<3>(entity);
    if (e_index < 0)
      e_index = num_nonghost_entities - (e_index + 1);

    // Add to enity-to-vertex map if entity is new
    if (e_index != previous_index)
    {
      assert(e_index < (std::int32_t)connectivity_ev.size());
      connectivity_ev[e_index] = std::get<2>(entity);

      // Update index
      previous_index = e_index;
    }

    // Add to cell-to-entity map
    const auto& cell = std::get<1>(entity);
    const auto local_index = cell.first;
    const auto cell_index = cell.second;
    connectivity_ce[cell_index][local_index] = e_index;
  }

  // FIXME: move this out some Mesh can be const

  // Initialise connectivity data structure
  topology.init(dim, num_mesh_entities, 0);

  // Initialise ghost entity offset
  topology.init_ghost(dim, num_nonghost_entities);

  // Set cell-entity connectivity
  auto ce = std::make_shared<MeshConnectivity>(connectivity_ce);
  auto ev = std::make_shared<MeshConnectivity>(connectivity_ev);

  return {ce, ev, connectivity_ev.size()};
}
//-----------------------------------------------------------------------------
// Compute connectivity from transpose
MeshConnectivity compute_from_transpose(const Mesh& mesh, std::size_t d0,
                                        std::size_t d1)
{
  // The transpose is computed in three steps:
  //
  //   1. Iterate over entities of dimension d1 and count the number
  //      of connections for each entity of dimension d0
  //
  //   2. Allocate memory / prepare data structures
  //
  //   3. Iterate again over entities of dimension d1 and add connections
  //      for each entity of dimension d0

  // spdlog::info("Computing mesh connectivity %d - %d from transpose.", d0, d1);

  // Get mesh topology and connectivity
  const MeshTopology& topology = mesh.topology();

  // Need connectivity d1 - d0
  if (!topology.connectivity(d1, d0))
    throw std::runtime_error("Missing required connectivity d1-d0.");

  // Temporary array
  std::vector<std::size_t> tmp(topology.size(d0), 0);

  // Count the number of connections
  for (auto& e1 : MeshRange<MeshEntity>(mesh, d1, MeshRangeType::ALL))
    for (auto& e0 : EntityRange<MeshEntity>(e1, d0))
      tmp[e0.index()]++;

  // Initialize the number of connections
  MeshConnectivity connectivity(tmp);

  // Reset current position for each entity
  std::fill(tmp.begin(), tmp.end(), 0);

  // Add the connections
  for (auto& e1 : MeshRange<MeshEntity>(mesh, d1, MeshRangeType::ALL))
    for (auto& e0 : EntityRange<MeshEntity>(e1, d0))
      connectivity.set(e0.index(), e1.index(), tmp[e0.index()]++);

  return connectivity;
}
//-----------------------------------------------------------------------------
// Direct lookup of entity from vertices in a map
MeshConnectivity compute_from_map(const Mesh& mesh, std::size_t d0,
                                  std::size_t d1)
{
  assert(d1 > 0);
  assert(d0 > d1);

  // Get the type of entity d0
  std::unique_ptr<CellType> cell_type(
      CellType::create(mesh.type().entity_type(d0)));

  // Make a map from the sorted d1 entity vertices to the d1 entity index
  boost::unordered_map<std::vector<std::int32_t>, std::int32_t> entity_to_index;
  entity_to_index.reserve(mesh.num_entities(d1));

  const std::size_t num_verts_d1 = mesh.type().num_vertices(d1);
  std::vector<std::int32_t> key(num_verts_d1);
  for (auto& e : MeshRange<MeshEntity>(mesh, d1, MeshRangeType::ALL))
  {
    std::partial_sort_copy(e.entities(0), e.entities(0) + num_verts_d1,
                           key.begin(), key.end());
    entity_to_index.insert({key, e.index()});
  }

  MeshConnectivity connectivity(mesh.num_entities(d0),
                                cell_type->num_entities(d1));

  // Search for d1 entities of d0 in map, and recover index
  std::vector<std::int32_t> entities;
  boost::multi_array<std::int32_t, 2> keys;
  for (auto& e : MeshRange<MeshEntity>(mesh, d0, MeshRangeType::ALL))
  {
    entities.clear();
    cell_type->create_entities(keys, d1, e.entities(0));
    for (const auto& p : keys)
    {
      std::partial_sort_copy(p.begin(), p.end(), key.begin(), key.end());
      const auto it = entity_to_index.find(key);
      assert(it != entity_to_index.end());
      entities.push_back(it->second);
    }
    Eigen::Map<const Eigen::Array<std::int32_t, 1, Eigen::Dynamic>> _e(
        entities.data(), entities.size());
    connectivity.set(e.index(), _e);
  }

  return connectivity;
}
} // namespace

//-----------------------------------------------------------------------------
std::size_t TopologyComputation::compute_entities(Mesh& mesh, std::size_t dim)
{
  // spdlog::info("Computing mesh entities of dimension %d", dim);

  // Check if entities have already been computed
  MeshTopology& topology = mesh.topology();
  if (topology.size(dim) > 0)
  {
    // Make sure we really have the connectivity
    if ((!topology.connectivity(topology.dim(), dim) && dim != topology.dim())
        or (!topology.connectivity(dim, 0) && dim != 0))
    {
      // spdlog::error("TopologyComputation.cpp", "compute topological entities",
      //               "Entities of topological dimension %d exist but "
      //               "connectivity is missing",
      //               dim);
      throw std::runtime_error("Missing connectivity");
    }
    return topology.size(dim);
  }

  // Call specialised function to compute entities
  const CellType& cell_type = mesh.type();
  const std::int8_t num_entity_vertices = cell_type.num_vertices(dim);
  std::tuple<std::shared_ptr<MeshConnectivity>,
             std::shared_ptr<MeshConnectivity>, std::int32_t>
      data;
  switch (num_entity_vertices)
  {
  case 1:
    data = compute_entities_by_key_matching<1>(mesh, dim);
    break;
  case 2:
    data = compute_entities_by_key_matching<2>(mesh, dim);
    break;
  case 3:
    data = compute_entities_by_key_matching<3>(mesh, dim);
    break;
  case 4:
    data = compute_entities_by_key_matching<4>(mesh, dim);
    break;
  default:
    // spdlog::error("TopologyComputation.cpp", "compute topological entities",
    //               "Entities with %d vertices not supported",
    //               num_entity_vertices);
    throw std::runtime_error("Not supported");
  }

  // Set cell-entity connectivity
  if (std::get<0>(data))
    topology.set_connectivity(std::get<0>(data), topology.dim(), dim);

  // Set entity-vertex connectivity
  if (std::get<1>(data))
    topology.set_connectivity(std::get<1>(data), dim, 0);

  return std::get<2>(data);
}
//-----------------------------------------------------------------------------
void TopologyComputation::compute_connectivity(Mesh& mesh, std::size_t d0,
                                               std::size_t d1)
{
  // This is where all the logic takes place to find a strategy for
  // the connectivity computation. For any given pair (d0, d1), the
  // connectivity is computed by suitably combining the following
  // basic building blocks:
  //
  //   1. compute_entities():     d  - 0  from dim - 0
  //   2. compute_transpose():    d0 - d1 from d1 - d0
  //   3. compute_intersection(): d0 - d1 from d0 - d' - d1
  //   4. compute_from_map():     d0 - d1 from d1 - 0 and d0 - 0
  // Each of these functions assume a set of preconditions that we
  // need to satisfy.

  // spdlog::info("Requesting connectivity %d - %d.", d0, d1);

  // Get mesh topology and connectivity
  MeshTopology& topology = mesh.topology();

  // Return connectivity has already been computed
  if (topology.connectivity(d0, d1))
    return;

  // Compute entities if they don't exist
  if (topology.size(d0) == 0)
    compute_entities(mesh, d0);
  if (topology.size(d1) == 0)
    compute_entities(mesh, d1);

  // Check if mesh has entities
  if (topology.size(d0) == 0 && topology.size(d1) == 0)
    return;

  // Check if connectivity still needs to be computed
  if (topology.connectivity(d0, d1))
    return;

  // Start timer
  common::Timer timer("Compute connectivity " + std::to_string(d0) + "-"
                      + std::to_string(d1));

  // Decide how to compute the connectivity
  if (d0 == d1)
  {
    std::vector<std::vector<std::size_t>> connectivity_dd(
        topology.size(d0), std::vector<std::size_t>(1));

    for (auto& e : MeshRange<MeshEntity>(mesh, d0, MeshRangeType::ALL))
      connectivity_dd[e.index()][0] = e.index();
    auto connectivity = std::make_shared<MeshConnectivity>(connectivity_dd);
    topology.set_connectivity(connectivity, d0, d1);
  }
  else if (d0 < d1)
  {
    // Compute connectivity d1 - d0 and take transpose
    compute_connectivity(mesh, d1, d0);
    auto c = std::make_shared<MeshConnectivity>(
        compute_from_transpose(mesh, d0, d1));
    topology.set_connectivity(c, d0, d1);
  }
  else
  {
    // Compute by mapping vertices from a lower dimension entity to
    // those of a higher dimension entity
    auto c = std::make_shared<MeshConnectivity>(compute_from_map(mesh, d0, d1));
    topology.set_connectivity(c, d0, d1);
  }
}
//--------------------------------------------------------------------------<|MERGE_RESOLUTION|>--- conflicted
+++ resolved
@@ -58,14 +58,8 @@
   if (topology.size(dim) > 0)
   {
     // Make sure we really have the connectivity
-<<<<<<< HEAD
     if ((!topology.connectivity(tdim, dim) && dim != (int)topology.dim())
         || (!topology.connectivity(dim, 0) && dim != 0))
-=======
-    if ((!topology.connectivity(topology.dim(), dim)
-         && dim != (int)topology.dim())
-        or (!topology.connectivity(dim, 0) && dim != 0))
->>>>>>> 19294009
     {
       // spdlog::error("TopologyComputation.cpp", "compute topological entities",
       //               "Entities of topological dimension %d exist but "
