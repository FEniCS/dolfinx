// Copyright (C) 2008-2013 Niclas Jansson, Ola Skavhaug, Anders Logg,
//
// This file is part of DOLFIN (https://www.fenicsproject.org)
//
// SPDX-License-Identifier:    LGPL-3.0-or-later

#pragma once

#include "PartitionData.h"
#include <cstdint>
#include <dolfin/common/types.h>
#include <dolfin/mesh/cell_types.h>
#include <map>
#include <set>
#include <string>
#include <tuple>
#include <utility>
#include <vector>

namespace dolfin
{
namespace mesh
{
// Developer note: MeshFunction and MeshValueCollection cannot appear in
// the implementations that appear in this file of the templated
// functions as this leads to a circular dependency. Therefore the
// functions are templated over these types.

class Mesh;
template <typename T>
class MeshFunction;
template <typename T>
class MeshValueCollection;

/// Enum for different partitioning ghost modes
enum class GhostMode : int
{
  none,
  shared_facet,
  shared_vertex
};

/// Enum for different external graph partitioners
enum class Partitioner
{
  scotch,
  parmetis
};

/// This class partitions and distributes a mesh based on partitioned
/// local mesh data.The local mesh data will also be repartitioned and
/// redistributed during the computation of the mesh partitioning.
///
/// After partitioning, each process has a local mesh and some data that
/// couples the meshes together.

class Partitioning
{
public:
  /// Build distributed mesh from a set of points and cells on each
  /// local process
  /// @param[in] comm MPI Communicator
  /// @param[in] cell_type Cell type
  /// @param[in] points Geometric points on each process, numbered from
  ///                   process 0 upwards.
  /// @param[in] cells Topological cells with global vertex indexing.
  ///                  Each cell appears once only.
  /// @param[in] global_cell_indices Global index for each cell
  /// @param[in] ghost_mode Ghost mode
  /// @param[in] graph_partitioner External Graph Partitioner (SCOTCH,
  ///                              PARMETIS, etc)
  /// @return A distributed mesh
  static mesh::Mesh
  build_distributed_mesh(const MPI_Comm& comm, mesh::CellType cell_type,
                         const Eigen::Ref<const EigenRowArrayXXd> points,
                         const Eigen::Ref<const EigenRowArrayXXi64> cells,
                         const std::vector<std::int64_t>& global_cell_indices,
                         const mesh::GhostMode ghost_mode,
<<<<<<< HEAD
                         std::string graph_partitioner = "KaHIP");
=======
                         const mesh::Partitioner graph_partitioner
                         = mesh::Partitioner::scotch);
>>>>>>> 29c32e6a

  /// Build distributed mesh from a set of points and cells on each
  /// local process with a pre-computed partition
  /// @param[in] comm MPI Communicator
  /// @param[in] type Cell type
  /// @param[in] points Geometric points on each process, numbered from
  ///                    process 0 upwards.
  /// @param[in] cell_vertices Topological cells with global vertex
  ///                          indexing. Each cell appears once only.
  /// @param[in] global_cell_indices Global index for each cell
  /// @param[in] ghost_mode Ghost mode
  /// @param[in] cell_partition Cell partition data (PartitionData
  ///                           object)
  /// @return A distributed mesh
  static mesh::Mesh
  build_from_partition(const MPI_Comm& comm, mesh::CellType type,
                       const Eigen::Ref<const EigenRowArrayXXd> points,
                       const Eigen::Ref<const EigenRowArrayXXi64> cell_vertices,
                       const std::vector<std::int64_t>& global_cell_indices,
                       const mesh::GhostMode ghost_mode,
                       const PartitionData& cell_partition);

  /// Partition mesh cells using an external Graph Partitioner
  /// @param[in] comm MPI Communicator
  /// @param[in] nparts Number of partitions
  /// @param[in] cell_type Cell type
  /// @param[in] cell_vertices Topological cells with global vertex
  ///                          indexing. Each cell appears once only.
  /// @param[in] graph_partitioner The graph partitioner
  /// @return Cell partition data
  static PartitionData
  partition_cells(const MPI_Comm& comm, int nparts,
                  const mesh::CellType cell_type,
                  const Eigen::Ref<const EigenRowArrayXXi64> cell_vertices,
                  const mesh::Partitioner graph_partitioner);

  /// Redistribute points to the processes that need them
  /// @param[in] comm MPI Communicator
  /// @param[in] points Existing vertex coordinates array on each
  ///                   process before distribution
  /// @param[in] global_point_indices Global indices for vertices
  ///                                 required on this process
  /// @return vertex_coordinates (array of coordinates on this process
  ///         after distribution) and shared_vertices_local (map from
  ///         local index to set of sharing processes for each shared
  ///         vertex)
  static std::pair<EigenRowArrayXXd,
                   std::map<std::int32_t, std::set<std::int32_t>>>
  distribute_points(const MPI_Comm comm,
                    const Eigen::Ref<const EigenRowArrayXXd> points,
                    const std::vector<std::int64_t>& global_point_indices);

  /// Utility to create global vertex indices, needed for higher order
  /// meshes, where there are geometric points which are not at the
  /// vertex nodes
  static std::pair<std::int64_t, std::vector<std::int64_t>>
  build_global_vertex_indices(
      MPI_Comm comm, std::int32_t num_vertices,
      const std::vector<std::int64_t>& global_point_indices,
      const std::map<std::int32_t, std::set<std::int32_t>>& shared_points);
};
} // namespace mesh
} // namespace dolfin<|MERGE_RESOLUTION|>--- conflicted
+++ resolved
@@ -44,7 +44,8 @@
 enum class Partitioner
 {
   scotch,
-  parmetis
+  parmetis,
+  kahip
 };
 
 /// This class partitions and distributes a mesh based on partitioned
@@ -76,12 +77,8 @@
                          const Eigen::Ref<const EigenRowArrayXXi64> cells,
                          const std::vector<std::int64_t>& global_cell_indices,
                          const mesh::GhostMode ghost_mode,
-<<<<<<< HEAD
-                         std::string graph_partitioner = "KaHIP");
-=======
                          const mesh::Partitioner graph_partitioner
-                         = mesh::Partitioner::scotch);
->>>>>>> 29c32e6a
+                         = mesh::Partitioner::kahip);
 
   /// Build distributed mesh from a set of points and cells on each
   /// local process with a pre-computed partition
