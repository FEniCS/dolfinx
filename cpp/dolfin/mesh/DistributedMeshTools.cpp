// Copyright (C) 2011-2014 Garth N. Wells and Chris Richardson
//
// This file is part of DOLFIN (https://www.fenicsproject.org)
//
// SPDX-License-Identifier:    LGPL-3.0-or-later

#include "DistributedMeshTools.h"
#include "Mesh.h"
#include "MeshEntity.h"
#include "MeshFunction.h"
#include "MeshIterator.h"
#include "dolfin/common/MPI.h"
#include "dolfin/common/Timer.h"
#include "dolfin/graph/Graph.h"
#include "dolfin/graph/SCOTCH.h"
#include <Eigen/Dense>
#include <complex>
#include <dolfin/common/log.h>

using namespace dolfin;
using namespace dolfin::mesh;

//-----------------------------------------------------------------------------
namespace
{
typedef std::vector<std::size_t> Entity;

// Data structure for mesh entity data
struct EntityData
{
  // Constructor
  EntityData() : local_index(0) {}

  // Move constructor
  EntityData(EntityData&&) = default;

  // Move assignment
  EntityData& operator=(EntityData&&) = default;

  // Constructor  (index is local)
  explicit EntityData(std::int32_t index) : local_index(index) {}

  // Constructor (index is local)
  EntityData(std::int32_t index, const std::vector<std::int32_t>& procs)
      : local_index(index), processes(procs)
  {
    // Do nothing
  }

  // Constructor  (index is local)
  EntityData(std::int32_t index, std::int32_t process)
      : local_index(index), processes(1, process)
  {
    // Do nothing
  }

  // Local (this process) entity index
  std::int32_t local_index;

  // Processes on which entity resides
  std::vector<std::int32_t> processes;
};
//-----------------------------------------------------------------------------
template <typename T>
Eigen::Array<T, Eigen::Dynamic, Eigen::Dynamic, Eigen::RowMajor>
reorder_values_by_global_indices(
    MPI_Comm mpi_comm,
    const Eigen::Ref<const Eigen::Array<T, Eigen::Dynamic, Eigen::Dynamic,
                                        Eigen::RowMajor>>& values,
    const std::vector<std::int64_t>& global_indices)
{
  dolfin::common::Timer t("DistributedMeshTools: reorder values");

  // Number of items to redistribute
  const std::size_t num_local_indices = global_indices.size();
  assert(num_local_indices == (std::size_t)values.rows());

  // Calculate size of overall global vector by finding max index value
  // anywhere
  const std::size_t global_vector_size
      = dolfin::MPI::max(mpi_comm, *std::max_element(global_indices.begin(),
                                                     global_indices.end()))
        + 1;

  // Send unwanted values off process
  const std::size_t mpi_size = dolfin::MPI::size(mpi_comm);
  std::vector<std::vector<std::size_t>> indices_to_send(mpi_size);
  std::vector<std::vector<T>> values_to_send(mpi_size);

  // Go through local vector and append value to the appropriate list to
  // send to correct process
  for (std::size_t i = 0; i != num_local_indices; ++i)
  {
    const std::size_t global_i = global_indices[i];
    const std::size_t process_i
        = dolfin::MPI::index_owner(mpi_comm, global_i, global_vector_size);
    indices_to_send[process_i].push_back(global_i);
    values_to_send[process_i].insert(values_to_send[process_i].end(),
                                     values.row(i).data(),
                                     values.row(i).data() + values.cols());
  }

  // Redistribute the values to the appropriate process - including
  // self. All values are "in the air" at this point. Receive into flat
  // arrays.
  std::vector<std::size_t> received_indices;
  std::vector<T> received_values;
  dolfin::MPI::all_to_all(mpi_comm, indices_to_send, received_indices);
  dolfin::MPI::all_to_all(mpi_comm, values_to_send, received_values);

  // Map over received values as Eigen array
  assert(received_indices.size() * values.cols() == received_values.size());
  Eigen::Map<Eigen::Array<T, Eigen::Dynamic, Eigen::Dynamic, Eigen::RowMajor>>
      received_values_array(received_values.data(), received_indices.size(),
                            values.cols());

  // Create array for new data. Note that any indices which are not
  // received will be uninitialised.
  const std::array<std::int64_t, 2> range
      = dolfin::MPI::local_range(mpi_comm, global_vector_size);
  Eigen::Array<T, Eigen::Dynamic, Eigen::Dynamic, Eigen::RowMajor> new_values(
      range[1] - range[0], values.cols());

  // Go through received data in descending order, and place in local
  // partition of the global vector. Any duplicate data (with same
  // index) will be overwritten by values from the lowest rank process.
  for (std::int32_t j = received_indices.size() - 1; j >= 0; --j)
  {
    const std::int64_t global_i = received_indices[j];
    assert(global_i >= range[0] && global_i < range[1]);
    new_values.row(global_i - range[0]) = received_values_array.row(j);
  }

  return new_values;
}
//-----------------------------------------------------------------------------
// Compute and return (number of global entities, process offset)
std::pair<std::size_t, std::size_t> compute_num_global_entities(
    const MPI_Comm mpi_comm, std::size_t num_local_entities,
    std::size_t num_processes, std::size_t process_number)
{
  // Communicate number of local entities
  std::vector<std::size_t> num_entities_to_number;
  dolfin::MPI::all_gather(mpi_comm, num_local_entities, num_entities_to_number);

  // Compute offset
  const std::size_t offset = std::accumulate(
      num_entities_to_number.begin(),
      num_entities_to_number.begin() + process_number, (std::size_t)0);

  // Compute number of global entities
  const std::size_t num_global
      = std::accumulate(num_entities_to_number.begin(),
                        num_entities_to_number.end(), (std::size_t)0);

  return {num_global, offset};
}
//-----------------------------------------------------------------------------
// Check if all entity vertices are the shared vertices in overlap
bool is_shared(
    const Entity& entity,
    const std::map<std::size_t, std::set<std::int32_t>>& shared_vertices)
{
  // Iterate over entity vertices
  for (auto e = entity.cbegin(); e != entity.cend(); ++e)
  {
    // Return false if an entity vertex is not in the list (map) of
    // shared entities
    if (shared_vertices.find(*e) == shared_vertices.end())
      return false;
  }

  return true;
}
//-----------------------------------------------------------------------------
// Build preliminary 'guess' of shared entities. This function does not
// involve any inter-process communication. Returns (owned_entities,
// entity_ownership).
std::pair<std::vector<std::size_t>, std::array<std::map<Entity, EntityData>, 2>>
compute_preliminary_entity_ownership(
    const MPI_Comm mpi_comm,
    const std::map<std::size_t, std::set<std::int32_t>>& shared_vertices,
    const std::map<Entity, std::int32_t>& entities)
{
  // Create  maps
  std::vector<std::size_t> owned_entities;
  std::array<std::map<Entity, EntityData>, 2> shared_entities;

  // Entities
  std::map<Entity, EntityData>& owned_shared_entities = shared_entities[0];
  std::map<Entity, EntityData>& unowned_shared_entities = shared_entities[1];

  // Get my process number
  const std::int32_t process_number = dolfin::MPI::rank(mpi_comm);

  // Iterate over all local entities
  for (auto it = entities.cbegin(); it != entities.cend(); ++it)
  {
    const Entity& entity = it->first;
    const std::size_t local_entity_index = it->second;

    // Compute which processes entity is shared with
    std::vector<std::int32_t> entity_processes;
    if (is_shared(entity, shared_vertices))
    {
      // Processes sharing first vertex of entity
      std::vector<std::size_t> intersection(
          shared_vertices.find(entity[0])->second.begin(),
          shared_vertices.find(entity[0])->second.end());
      std::vector<std::size_t>::iterator intersection_end = intersection.end();

      // Loop over entity vertices
      for (std::size_t i = 1; i < entity.size(); ++i)
      {
        // Global vertex index
        const std::size_t v = entity[i];

        // Sharing processes
        const std::set<std::int32_t>& shared_vertices_v
            = shared_vertices.find(v)->second;

        intersection_end = std::set_intersection(
            intersection.begin(), intersection_end, shared_vertices_v.begin(),
            shared_vertices_v.end(), intersection.begin());
      }
      entity_processes
          = std::vector<std::int32_t>(intersection.begin(), intersection_end);
    }

    // Check if entity is master, slave or shared but not owned (shared
    // with lower ranked process)
    bool shared_but_not_owned = false;
    for (std::size_t i = 0; i < entity_processes.size(); ++i)
    {
      if (entity_processes[i] < process_number)
      {
        shared_but_not_owned = true;
        break;
      }
    }

    if (entity_processes.empty())
    {
      owned_entities.push_back(local_entity_index);
    }
    else if (shared_but_not_owned)
    {
      unowned_shared_entities[entity]
          = EntityData(local_entity_index, entity_processes);
    }
    else
    {
      owned_shared_entities[entity]
          = EntityData(local_entity_index, entity_processes);
    }
  }

  return {std::move(owned_entities), std::move(shared_entities)};
}
//-----------------------------------------------------------------------------
// Communicate with other processes to finalise entity ownership
void compute_final_entity_ownership(
    const MPI_Comm mpi_comm, std::vector<std::size_t>& owned_entities,
    std::array<std::map<Entity, EntityData>, 2>& shared_entities)
{
  // Entities ([entity vertices], index) to be numbered
  std::map<Entity, EntityData>& owned_shared_entities = shared_entities[0];
  std::map<Entity, EntityData>& unowned_shared_entities = shared_entities[1];

  // Get MPI number of processes and process number
  const std::int32_t num_processes = dolfin::MPI::size(mpi_comm);
  const std::int32_t process_number = dolfin::MPI::rank(mpi_comm);

  // Communicate common entities, starting with the entities we think
  // are shared but not owned
  std::vector<std::vector<std::size_t>> send_common_entity_values(
      num_processes);
  for (auto it = unowned_shared_entities.cbegin();
       it != unowned_shared_entities.cend(); ++it)
  {
    // Get entity vertices (global vertex indices)
    const Entity& entity = it->first;

    // Get entity processes (processes that might share the entity)
    const std::vector<std::int32_t>& entity_processes = it->second.processes;

    // Prepare data for sending
    for (std::size_t j = 0; j < entity_processes.size(); ++j)
    {
      const std::size_t p = entity_processes[j];
      send_common_entity_values[p].push_back(entity.size());
      send_common_entity_values[p].insert(send_common_entity_values[p].end(),
                                          entity.begin(), entity.end());
    }
  }

  // Communicate common entities, add the entities we think are owned
  // and shared
  for (auto it = owned_shared_entities.cbegin();
       it != owned_shared_entities.cend(); ++it)
  {
    // Get entity vertices (global vertex indices)
    const Entity& entity = it->first;

    // Get entity processes (processes that might share the entity)
    const std::vector<std::int32_t>& entity_processes = it->second.processes;

    // Prepare data for sending
    for (std::size_t j = 0; j < entity_processes.size(); ++j)
    {
      const std::int32_t p = entity_processes[j];
      assert(process_number < p);
      send_common_entity_values[p].push_back(entity.size());
      send_common_entity_values[p].insert(send_common_entity_values[p].end(),
                                          entity.begin(), entity.end());
    }
  }

  // Communicate common entities
  std::vector<std::vector<std::size_t>> received_common_entity_values;
  dolfin::MPI::all_to_all(mpi_comm, send_common_entity_values,
                          received_common_entity_values);

  // Check if entities received are really entities
  std::vector<std::vector<std::size_t>> send_is_entity_values(num_processes);
  for (std::int32_t p = 0; p < num_processes; ++p)
  {
    for (std::size_t i = 0; i < received_common_entity_values[p].size();)
    {
      // Get entity
      const std::size_t entity_size = received_common_entity_values[p][i++];
      Entity entity;
      for (std::size_t j = 0; j < entity_size; ++j)
        entity.push_back(received_common_entity_values[p][i++]);

      // Check if received really is an entity on this process (in which
      // case it will be in owned or unowned entities)
      bool is_entity = false;
      if (unowned_shared_entities.find(entity) != unowned_shared_entities.end()
          || owned_shared_entities.find(entity) != owned_shared_entities.end())
      {
        is_entity = true;
      }

      // Add information about entity (whether it's actually an entity)
      // to send to other processes
      send_is_entity_values[p].push_back(entity_size);
      for (std::size_t j = 0; j < entity_size; ++j)
        send_is_entity_values[p].push_back(entity[j]);
      send_is_entity_values[p].push_back(is_entity);
    }
  }

  // Send data back (list of requested entities that are really
  // entities)
  std::vector<std::vector<std::size_t>> received_is_entity_values;
  dolfin::MPI::all_to_all(mpi_comm, send_is_entity_values,
                          received_is_entity_values);

  // Create map from entities to processes where it is an entity
  std::map<Entity, std::vector<std::int32_t>> entity_processes;
  for (std::int32_t p = 0; p < num_processes; ++p)
  {
    for (std::size_t i = 0; i < received_is_entity_values[p].size();)
    {
      const std::size_t entity_size = received_is_entity_values[p][i++];
      Entity entity;
      for (std::size_t j = 0; j < entity_size; ++j)
        entity.push_back(received_is_entity_values[p][i++]);
      const std::size_t is_entity = received_is_entity_values[p][i++];
      if (is_entity == 1)
      {
        // Add entity since it is actually an entity for process p
        entity_processes[entity].push_back(p);
      }
    }
  }

  // Fix the list of entities we do not own (numbered by lower ranked
  // process)
  std::vector<std::vector<std::size_t>> unignore_entities;
  std::map<Entity, EntityData>::iterator entity;
  for (entity = unowned_shared_entities.begin();
       entity != unowned_shared_entities.end(); ++entity)
  {
    const Entity& entity_vertices = entity->first;
    EntityData& entity_data = entity->second;
    const std::int32_t local_entity_index = entity_data.local_index;
    if (entity_processes.find(entity_vertices) != entity_processes.end())
    {
      const std::vector<std::int32_t>& common_processes
          = entity_processes[entity_vertices];
      assert(!common_processes.empty());
      const std::int32_t min_proc = *(
          std::min_element(common_processes.begin(), common_processes.end()));

      if (process_number < min_proc)
      {
        // Move from unowned to owned
        owned_shared_entities[entity_vertices]
            = EntityData(local_entity_index, common_processes);

        // Add entity to list of entities that should be removed from
        // the unowned entity list.
        unignore_entities.push_back(entity_vertices);
      }
      else
        entity_data.processes = common_processes;
    }
    else
    {
      // Move from unowned to owned exclusively
      owned_entities.push_back(local_entity_index);

      // Add entity to list of entities that should be removed from the
      // shared but not owned entity list
      unignore_entities.push_back(entity_vertices);
    }
  }

  // Remove unowned shared entities that should not be shared
  for (std::size_t i = 0; i < unignore_entities.size(); ++i)
    unowned_shared_entities.erase(unignore_entities[i]);

  // Fix the list of entities we share
  std::vector<std::vector<std::size_t>> unshare_entities;
  for (std::map<Entity, EntityData>::iterator it
       = owned_shared_entities.begin();
       it != owned_shared_entities.end(); ++it)
  {
    const Entity& e = it->first;
    const std::int32_t local_entity_index = it->second.local_index;
    if (entity_processes.find(e) == entity_processes.end())
    {
      // Move from shared to owned elusively
      owned_entities.push_back(local_entity_index);
      unshare_entities.push_back(e);
    }
    else
    {
      // Update processor list of shared entities
      it->second.processes = entity_processes[e];
    }
  }

  // Remove shared entities that should not be shared
  for (std::size_t i = 0; i < unshare_entities.size(); ++i)
    owned_shared_entities.erase(unshare_entities[i]);
}
//-----------------------------------------------------------------------------
// Compute ownership of entities ([entity vertices], data)
//  [0]: owned exclusively (will be numbered by this process)
//  [1]: owned and shared (will be numbered by this process, and number
//       communicated to other processes)
//  [2]: not owned but shared (will be numbered by another process,
//       and number communicated to this processes)
//  Returns (owned_entities,  shared_entities)
std::pair<std::vector<std::size_t>, std::array<std::map<Entity, EntityData>, 2>>
compute_entity_ownership(
    const MPI_Comm mpi_comm,
    const std::map<std::vector<std::size_t>, std::int32_t>& entities,
    const std::map<std::int32_t, std::set<std::int32_t>>& shared_vertices_local,
    const std::vector<std::int64_t>& global_vertex_indices, std::size_t d)

{
  LOG(INFO) << "Compute ownership for mesh entities of dimension " << d;
  common::Timer timer("Compute mesh entity ownership");

  // Build global-to-local indices map for shared vertices
  std::map<std::size_t, std::set<std::int32_t>> shared_vertices;
  for (auto v = shared_vertices_local.cbegin();
       v != shared_vertices_local.cend(); ++v)
  {
    //    assert(v->first < (int)global_vertex_indices.size());
    shared_vertices.insert({global_vertex_indices[v->first], v->second});
  }

  // Entity ownership list ([entity vertices], data):
  //  [0]: owned and shared (will be numbered by this process, and number
  //       communicated to other processes)
  //  [1]: not owned but shared (will be numbered by another process, and number
  //       communicated to this processes)

  // Compute preliminary ownership lists (shared_entities) without
  // communication
  std::vector<std::size_t> owned_entities;
  std::array<std::map<Entity, EntityData>, 2> shared_entities;
  std::tie(owned_entities, shared_entities)
      = compute_preliminary_entity_ownership(mpi_comm, shared_vertices,
                                             entities);

  // Qualify boundary entities. We need to find out if the shared
  // (shared with lower ranked process) entities are entities of a
  // lower ranked process.  If not, this process becomes the lower
  // ranked process for the entity in question, and is therefore
  // responsible for communicating values to the higher ranked
  // processes (if any).
  compute_final_entity_ownership(mpi_comm, owned_entities, shared_entities);

  return {std::move(owned_entities), std::move(shared_entities)};
}
//-----------------------------------------------------------------------------

} // namespace

//-----------------------------------------------------------------------------
void DistributedMeshTools::number_entities(const Mesh& mesh, int d)
{
  common::Timer timer("Number distributed mesh entities");

  // Return if global entity indices have already been calculated
  if (mesh.topology().have_global_indices(d))
    return;

  // Const-cast to allow data to be attached
  Mesh& _mesh = const_cast<Mesh&>(mesh);

  if (dolfin::MPI::size(mesh.mpi_comm()) == 1)
  {
    // Set global entity numbers in mesh
    mesh.create_entities(d);
    _mesh.topology().set_num_entities_global(d, mesh.num_entities(d));
    std::vector<std::int64_t> global_indices(mesh.num_entities(d), 0);
    std::iota(global_indices.begin(), global_indices.end(), 0);
    _mesh.topology().set_global_indices(d, global_indices);
    return;
  }

  // Get shared entities map
  std::map<std::int32_t, std::set<std::int32_t>>& shared_entities
      = _mesh.topology().shared_entities(d);

  // Number entities
  // std::vector<std::int64_t> global_entity_indices;
  // const std::map<std::int32_t, std::pair<std::int32_t, std::int32_t>>
  //     slave_entities;
  // const std::size_t num_global_entities = number_entities(
  //     mesh, slave_entities, global_entity_indices, shared_entities, d);
  std::vector<std::int64_t> global_entity_indices;
  const std::map<std::int32_t, std::pair<std::int32_t, std::int32_t>>
      slave_entities;
  std::size_t num_global_entities;
  std::tie(global_entity_indices, shared_entities, num_global_entities)
      = number_entities(mesh, slave_entities, d);

  // Set global entity numbers in mesh
  _mesh.topology().set_num_entities_global(d, num_global_entities);
  _mesh.topology().set_global_indices(d, global_entity_indices);
}
//-----------------------------------------------------------------------------
std::tuple<std::vector<std::int64_t>,
           std::map<std::int32_t, std::set<std::int32_t>>, std::size_t>
DistributedMeshTools::number_entities(
    const Mesh& mesh,
    const std::map<std::int32_t, std::pair<std::int32_t, std::int32_t>>&
        slave_entities,
    int d)
{
  // Developer note: This function should use global_vertex_indices for
  // the global mesh indices and *not* access these through the mesh. In
  // some cases special numbering is passed in which differs from mesh
  // global numbering, e.g. when computing mesh entity numbering for
  // problems with periodic boundary conditions.

  LOG(INFO)
      << "Number mesh entities for distributed mesh (for specified vertex ids)."
      << d;
  common::Timer timer(
      "Number mesh entities for distributed mesh (for specified vertex ids)");

  std::vector<std::int64_t> global_entity_indices;
  std::map<std::int32_t, std::set<std::int32_t>> shared_entities;

  // Check that we're not re-numbering vertices (these are fixed at mesh
  // construction)
  if (d == 0)
  {
    throw std::runtime_error(
        "Global vertex indices exist at input. Cannot be renumbered");
  }

  // Check that we're not re-numbering cells (these are fixed at mesh
  // construction)
  if (d == mesh.topology().dim())
  {
    shared_entities.clear();
    global_entity_indices = mesh.topology().global_indices(d);
    return std::make_tuple(std::move(global_entity_indices),
                           std::move(shared_entities),
                           mesh.num_entities_global(d));
  }

  // MPI communicator
  const MPI_Comm mpi_comm = mesh.mpi_comm();

  // Get number of processes and process number
  const std::size_t num_processes = MPI::size(mpi_comm);
  const std::size_t process_number = MPI::rank(mpi_comm);

  // Initialize entities of dimension d locally
  mesh.create_entities(d);

  // Build list of slave entities to exclude from ownership computation
  std::vector<bool> exclude(mesh.num_entities(d), false);
  for (auto s = slave_entities.cbegin(); s != slave_entities.cend(); ++s)
    exclude[s->first] = true;

  // Build entity global [vertex list]-to-[local entity index] map.
  // Exclude any slave entities.
  std::map<std::vector<std::size_t>, std::int32_t> entities;
  std::pair<std::vector<std::size_t>, std::int32_t> entity;
  const auto& global_vertices = mesh.topology().global_indices(0);
  for (auto& e : mesh::MeshRange<MeshEntity>(mesh, d, mesh::MeshRangeType::ALL))
  {
    const std::size_t local_index = e.index();
    if (!exclude[local_index])
    {
      entity.second = local_index;
      entity.first = std::vector<std::size_t>();
<<<<<<< HEAD
      for (auto& vertex : EntityRange<MeshEntity>(e, 0))
        entity.first.push_back(vertex.global_index());
=======
      for (auto& vertex : EntityRange<Vertex>(e))
        entity.first.push_back(global_vertices[vertex.index()]);
>>>>>>> 5b01a4eb
      std::sort(entity.first.begin(), entity.first.end());
      entities.insert(entity);
    }
  }

  // Get vertex global indices
  const std::vector<std::int64_t>& global_vertex_indices
      = mesh.topology().global_indices(0);

  // Get shared vertices (local index, [sharing processes])
  const std::map<std::int32_t, std::set<std::int32_t>>& shared_vertices_local
      = mesh.topology().shared_entities(0);

  // Compute ownership of entities of dimension d ([entity vertices], data):
  //  [0]: owned and shared (will be numbered by this process, and number
  //       communicated to other processes)
  //  [1]: not owned but shared (will be numbered by another process, and number
  //       communicated to this processes)
  std::array<std::map<Entity, EntityData>, 2> entity_ownership;
  std::vector<std::size_t> owned_entities;
  std::tie(owned_entities, entity_ownership) = compute_entity_ownership(
      mpi_comm, entities, shared_vertices_local, global_vertex_indices, d);

  // Split shared entities for convenience
  const std::map<Entity, EntityData>& owned_shared_entities
      = entity_ownership[0];
  std::map<Entity, EntityData>& unowned_shared_entities = entity_ownership[1];

  // Number of entities 'owned' by this process
  const std::size_t num_local_entities
      = owned_entities.size() + owned_shared_entities.size();

  // Compute global number of entities and local process offset
  const std::pair<std::size_t, std::size_t> num_global_entities
      = compute_num_global_entities(mpi_comm, num_local_entities, num_processes,
                                    process_number);

  // Extract offset
  std::size_t offset = num_global_entities.second;

  // Prepare list of global entity numbers. Check later that nothing is
  // equal to -1
  global_entity_indices = std::vector<std::int64_t>(mesh.num_entities(d), -1);

  // Number exclusively owned entities
  for (std::size_t i = 0; i < owned_entities.size(); ++i)
    global_entity_indices[owned_entities[i]] = offset++;

  // Number shared entities that this process is responsible for
  // numbering
  for (auto it1 = owned_shared_entities.cbegin();
       it1 != owned_shared_entities.cend(); ++it1)
  {
    global_entity_indices[it1->second.local_index] = offset++;
  }

  // Communicate indices for shared entities (owned by this process) and
  // get indices for shared but not owned entities
  std::vector<std::vector<std::size_t>> send_values(num_processes);
  std::vector<std::size_t> destinations;
  for (auto it1 = owned_shared_entities.cbegin();
       it1 != owned_shared_entities.cend(); ++it1)
  {
    // Get entity index
    const std::int32_t local_entity_index = it1->second.local_index;
    const std::int64_t global_entity_index
        = global_entity_indices[local_entity_index];
    assert(global_entity_index != -1);

    // Get entity processes (processes sharing the entity)
    const std::vector<std::int32_t>& entity_processes = it1->second.processes;

    // Get entity vertices (global vertex indices)
    const Entity& e = it1->first;

    // Prepare data for sending
    for (std::size_t j = 0; j < entity_processes.size(); ++j)
    {
      // Store interleaved: entity index, number of vertices, global
      // vertex indices
      std::size_t p = entity_processes[j];
      send_values[p].push_back(global_entity_index);
      send_values[p].push_back(e.size());
      send_values[p].insert(send_values[p].end(), e.begin(), e.end());
    }
  }

  // Send data
  std::vector<std::vector<std::size_t>> received_values;
  MPI::all_to_all(mpi_comm, send_values, received_values);

  // Fill in global entity indices received from lower ranked processes
  for (std::size_t p = 0; p < num_processes; ++p)
  {
    for (std::size_t i = 0; i < received_values[p].size();)
    {
      const std::size_t global_index = received_values[p][i++];
      const std::size_t entity_size = received_values[p][i++];
      Entity e;
      for (std::size_t j = 0; j < entity_size; ++j)
        e.push_back(received_values[p][i++]);

      // Access unowned entity data
      std::map<Entity, EntityData>::const_iterator recv_entity
          = unowned_shared_entities.find(e);

      // Sanity check, should not receive an entity we don't need
      if (recv_entity == unowned_shared_entities.end())
      {
        std::stringstream msg;
        msg << "Process " << MPI::rank(mpi_comm)
            << " received illegal entity given by ";
        msg << " with global index " << global_index;
        msg << " from process " << p;
        throw std::runtime_error(msg.str());
      }

      const std::size_t local_entity_index = recv_entity->second.local_index;
      assert(global_entity_indices[local_entity_index] == -1);
      global_entity_indices[local_entity_index] = global_index;
    }
  }

  // Get slave indices from master
  {
    std::vector<std::vector<std::size_t>> slave_send_buffer(
        MPI::size(mpi_comm));
    std::vector<std::vector<std::size_t>> local_slave_index(
        MPI::size(mpi_comm));
    for (auto s = slave_entities.cbegin(); s != slave_entities.cend(); ++s)
    {
      // Local index on remote process
      slave_send_buffer[s->second.first].push_back(s->second.second);

      // Local index on this
      local_slave_index[s->second.first].push_back(s->first);
    }
    std::vector<std::vector<std::size_t>> slave_receive_buffer;
    MPI::all_to_all(mpi_comm, slave_send_buffer, slave_receive_buffer);

    // Send back master indices
    for (std::size_t p = 0; p < slave_receive_buffer.size(); ++p)
    {
      slave_send_buffer[p].clear();
      for (std::size_t i = 0; i < slave_receive_buffer[p].size(); ++i)
      {
        const std::size_t local_master = slave_receive_buffer[p][i];
        slave_send_buffer[p].push_back(global_entity_indices[local_master]);
      }
    }
    MPI::all_to_all(mpi_comm, slave_send_buffer, slave_receive_buffer);

    // Set slave indices to received master indices
    for (std::size_t p = 0; p < slave_receive_buffer.size(); ++p)
    {
      for (std::size_t i = 0; i < slave_receive_buffer[p].size(); ++i)
      {
        const std::size_t slave_index = local_slave_index[p][i];
        global_entity_indices[slave_index] = slave_receive_buffer[p][i];
      }
    }
  }

  // Sanity check
  for (std::size_t i = 0; i < global_entity_indices.size(); ++i)
  {
    assert(global_entity_indices[i] != -1);
  }

  // Build shared_entities (global index, [sharing processes])
  shared_entities.clear();
  for (auto e = owned_shared_entities.cbegin();
       e != owned_shared_entities.cend(); ++e)
  {
    const EntityData& ed = e->second;
    shared_entities[ed.local_index]
        = std::set<std::int32_t>(ed.processes.begin(), ed.processes.end());
  }
  for (auto e = unowned_shared_entities.cbegin();
       e != unowned_shared_entities.cend(); ++e)
  {
    const EntityData& ed = e->second;
    shared_entities[ed.local_index]
        = std::set<std::int32_t>(ed.processes.begin(), ed.processes.end());
  }

  // Return
  return std::make_tuple(std::move(global_entity_indices),
                         std::move(shared_entities), num_global_entities.first);
}
//-----------------------------------------------------------------------------
std::map<std::size_t, std::set<std::pair<std::size_t, std::size_t>>>
DistributedMeshTools::locate_off_process_entities(
    const std::vector<std::size_t>& entity_indices, std::size_t dim,
    const Mesh& mesh)
{
  common::Timer timer("Locate off-process entities");

  if (dim == 0)
  {
    LOG(WARNING)
        << "DistributedMeshTools::host_processes has not been tested for "
           "vertices.";
  }

  // Mesh topology dim
  const std::size_t D = mesh.topology().dim();

  // Check that entity is a vertex or a cell
  if (dim != 0 && dim != D)
  {
    throw std::runtime_error(
        "This version of DistributedMeshTools::host_processes is only for "
        "vertices or cells");
  }

  // Check that global numbers have been computed.
  if (!mesh.topology().have_global_indices(dim)
      or !mesh.topology().have_global_indices(D))
  {
    throw std::runtime_error(
        "Global mesh entity numbers have not been computed");
  }

  // Get global cell entity indices on this process
  const std::vector<std::int64_t> global_entity_indices
      = mesh.topology().global_indices(dim);

  assert((std::int64_t)global_entity_indices.size() == mesh.num_entities(D));

  // Prepare map to hold process numbers
  std::map<std::size_t, std::set<std::pair<std::size_t, std::size_t>>>
      processes;

  // FIXME: work on optimising below code

  // List of indices to send
  std::vector<std::size_t> my_entities;

  // Remove local cells from my_entities to reduce communication
  if (dim == D)
  {
    // In order to fill vector my_entities...
    // build and populate a local set for non-local cells
    std::set<std::size_t> set_of_my_entities(entity_indices.begin(),
                                             entity_indices.end());

    const std::map<std::int32_t, std::set<std::int32_t>>& sharing_map
        = mesh.topology().shared_entities(D);

    // FIXME: This can be made more efficient by exploiting fact that
    //        set is sorted
    // Remove local cells from set_of_my_entities to reduce communication
    for (std::size_t j = 0; j < global_entity_indices.size(); ++j)
    {
      if (sharing_map.find(j) == sharing_map.end())
        set_of_my_entities.erase(global_entity_indices[j]);
    }
    // Copy entries from set_of_my_entities to my_entities
    my_entities = std::vector<std::size_t>(set_of_my_entities.begin(),
                                           set_of_my_entities.end());
  }
  else
    my_entities = entity_indices;

  // FIXME: handle case when my_entities.empty()
  // assert(!my_entities.empty());

  // Prepare data structures for send/receive
  const MPI_Comm mpi_comm = mesh.mpi_comm();
  const std::size_t num_proc = MPI::size(mpi_comm);
  const std::size_t proc_num = MPI::rank(mpi_comm);
  const std::size_t max_recv = MPI::max(mpi_comm, my_entities.size());
  std::vector<std::size_t> off_process_entities(max_recv);

  // Send and receive data
  for (std::size_t k = 1; k < num_proc; ++k)
  {
    const std::size_t src = (proc_num - k + num_proc) % num_proc;
    const std::size_t dest = (proc_num + k) % num_proc;
    MPI::send_recv(mpi_comm, my_entities, dest, off_process_entities, src);

    const std::size_t recv_entity_count = off_process_entities.size();

    // Check if this process owns received entities, and if so
    // store local index
    std::vector<std::size_t> my_hosted_entities;
    {
      // Build a temporary map hosting global_entity_indices
      std::map<std::size_t, std::size_t> map_of_global_entity_indices;
      for (std::size_t j = 0; j < global_entity_indices.size(); j++)
        map_of_global_entity_indices[global_entity_indices[j]] = j;

      for (std::size_t j = 0; j < recv_entity_count; j++)
      {
        // Check if this process hosts 'received_entity'
        const std::size_t received_entity = off_process_entities[j];
        std::map<std::size_t, std::size_t>::const_iterator it
            = map_of_global_entity_indices.find(received_entity);
        if (it != map_of_global_entity_indices.end())
        {
          const std::size_t local_index = it->second;
          my_hosted_entities.push_back(received_entity);
          my_hosted_entities.push_back(local_index);
        }
      }
    }

    // Send/receive hosted cells
    const std::size_t max_recv_host_proc
        = MPI::max(mpi_comm, my_hosted_entities.size());
    std::vector<std::size_t> host_processes(max_recv_host_proc);
    MPI::send_recv(mpi_comm, my_hosted_entities, src, host_processes, dest);

    const std::size_t recv_hostproc_count = host_processes.size();
    for (std::size_t j = 0; j < recv_hostproc_count; j += 2)
    {
      const std::size_t global_index = host_processes[j];
      const std::size_t local_index = host_processes[j + 1];
      processes[global_index].insert({dest, local_index});
    }

    // FIXME: Do later for efficiency
    // Remove entries from entities (from my_entities) that cannot
    // reside on more processes (i.e., cells)
  }

  // Sanity check
  const std::set<std::size_t> test_set(my_entities.begin(), my_entities.end());
  const std::size_t number_expected = test_set.size();
  if (number_expected != processes.size())
    throw std::runtime_error("Sanity check failed");

  return processes;
}
//-----------------------------------------------------------------------------
std::unordered_map<std::int32_t,
                   std::vector<std::pair<std::int32_t, std::int32_t>>>
DistributedMeshTools::compute_shared_entities(const Mesh& mesh, std::size_t d)
{
  LOG(INFO) << "Compute shared mesh entities of dimension" << d;
  common::Timer timer("Computed shared mesh entities");

  // MPI communicator
  const MPI_Comm mpi_comm = mesh.mpi_comm();
  const int comm_size = MPI::size(mpi_comm);

  // Return empty set if running in serial
  if (MPI::size(mpi_comm) == 1)
  {
    return std::unordered_map<
        std::int32_t, std::vector<std::pair<std::int32_t, std::int32_t>>>();
  }

  // Initialize entities of dimension d
  mesh.create_entities(d);

  // Number entities (globally)
  number_entities(mesh, d);

  // Get shared entities to processes map
  const std::map<std::int32_t, std::set<std::int32_t>>& shared_entities
      = mesh.topology().shared_entities(d);

  // Get local-to-global indices map
  const std::vector<std::int64_t>& global_indices_map
      = mesh.topology().global_indices(d);

  // Global-to-local map for each process
  std::unordered_map<std::size_t, std::unordered_map<std::size_t, std::size_t>>
      global_to_local;

  // Pack global indices for sending to sharing processes
  std::vector<std::vector<std::size_t>> send_indices(comm_size);
  std::vector<std::vector<std::size_t>> local_sent_indices(comm_size);
  for (auto shared_entity = shared_entities.cbegin();
       shared_entity != shared_entities.cend(); ++shared_entity)
  {
    // Local index
    const std::int32_t local_index = shared_entity->first;

    // Global index
    assert(local_index < (std::int32_t)global_indices_map.size());
    std::size_t global_index = global_indices_map[local_index];

    // Destination process
    const std::set<std::int32_t>& sharing_processes = shared_entity->second;

    // Pack data for sending and build global-to-local map
    for (auto dest = sharing_processes.cbegin();
         dest != sharing_processes.cend(); ++dest)
    {
      send_indices[*dest].push_back(global_index);
      local_sent_indices[*dest].push_back(local_index);
      global_to_local[*dest].insert({global_index, local_index});
    }
  }

  std::vector<std::vector<std::size_t>> recv_entities;
  MPI::all_to_all(mpi_comm, send_indices, recv_entities);

  // Clear send data
  send_indices.clear();
  send_indices.resize(comm_size);

  // Determine local entities indices for received global entity indices
  for (std::size_t p = 0; p < recv_entities.size(); ++p)
  {
    // Get process number of neighbour
    const std::size_t sending_proc = p;

    if (recv_entities[p].size() > 0)
    {
      // Get global-to-local map for neighbour process
      std::unordered_map<
          std::size_t,
          std::unordered_map<std::size_t, std::size_t>>::const_iterator it
          = global_to_local.find(sending_proc);
      assert(it != global_to_local.end());
      const std::unordered_map<std::size_t, std::size_t>&
          neighbour_global_to_local
          = it->second;

      // Build vector of local indices
      const std::vector<std::size_t>& global_indices_recv = recv_entities[p];
      for (std::size_t i = 0; i < global_indices_recv.size(); ++i)
      {
        // Global index
        const std::size_t global_index = global_indices_recv[i];

        // Find local index corresponding to global index
        std::unordered_map<std::size_t, std::size_t>::const_iterator
            n_global_to_local
            = neighbour_global_to_local.find(global_index);

        assert(n_global_to_local != neighbour_global_to_local.end());
        const std::size_t my_local_index = n_global_to_local->second;
        send_indices[sending_proc].push_back(my_local_index);
      }
    }
  }

  MPI::all_to_all(mpi_comm, send_indices, recv_entities);

  // Build map
  std::unordered_map<std::int32_t,
                     std::vector<std::pair<std::int32_t, std::int32_t>>>
      shared_local_indices_map;

  // Loop over data received from each process
  for (std::size_t p = 0; p < recv_entities.size(); ++p)
  {
    if (recv_entities[p].size() > 0)
    {
      // Process that shares entities
      const std::size_t proc = p;

      // Local indices on sharing process
      const std::vector<std::size_t>& neighbour_local_indices
          = recv_entities[p];

      // Local indices on this process
      const std::vector<std::size_t>& my_local_indices = local_sent_indices[p];

      // Check that sizes match
      assert(my_local_indices.size() == neighbour_local_indices.size());

      for (std::size_t i = 0; i < neighbour_local_indices.size(); ++i)
      {
        shared_local_indices_map[my_local_indices[i]].push_back(
            {proc, neighbour_local_indices[i]});
      }
    }
  }

  return shared_local_indices_map;
}
//-----------------------------------------------------------------------------
void DistributedMeshTools::init_facet_cell_connections(Mesh& mesh)
{
  // Topological dimension
  const int D = mesh.topology().dim();

  // Initialize entities of dimension d
  mesh.create_entities(D - 1);

  // Initialise local facet-cell connections.
  mesh.create_connectivity(D - 1, D);

  // Global numbering
  number_entities(mesh, D - 1);

  // Calculate the number of global cells attached to each facet
  // essentially defining the exterior surface
  // FIXME: should this be done earlier, e.g. at partitioning stage
  // when dual graph is built?

  // Create vector to hold number of cells connected to each
  // facet. Initially copy over from local values.

  Eigen::Array<std::int32_t, Eigen::Dynamic, 1> num_global_neighbors(
      mesh.num_entities(D - 1));

  std::map<std::int32_t, std::set<std::int32_t>>& shared_facets
      = mesh.topology().shared_entities(D - 1);

  // Check if no ghost cells
  if (mesh.topology().ghost_offset(D) == mesh.topology().size(D))
  {
    // Copy local values
    for (auto& f : mesh::MeshRange<mesh::MeshEntity>(mesh, D - 1))
      num_global_neighbors[f.index()] = f.num_entities(D);

    // All shared facets must have two cells, if no ghost cells
    for (auto f_it = shared_facets.begin(); f_it != shared_facets.end(); ++f_it)
      num_global_neighbors[f_it->first] = 2;
  }
  else
  {
    // With ghost cells, shared facets may be on an external edge, so
    // need to check connectivity with the cell owner.

    const std::int32_t mpi_size = MPI::size(mesh.mpi_comm());
    std::vector<std::vector<std::size_t>> send_facet(mpi_size);
    std::vector<std::vector<std::size_t>> recv_facet(mpi_size);

    // Map shared facets
    std::map<std::size_t, std::size_t> global_to_local_facet;

    const std::vector<std::int32_t>& cell_owners = mesh.topology().cell_owner();
    const std::int32_t ghost_offset_c = mesh.topology().ghost_offset(D);
    const std::int32_t ghost_offset_f = mesh.topology().ghost_offset(D - 1);
    const std::map<std::int32_t, std::set<std::int32_t>>& sharing_map_f
        = mesh.topology().shared_entities(D - 1);
    const auto& global_facets = mesh.topology().global_indices(D-1);
    for (auto& f :
         mesh::MeshRange<MeshEntity>(mesh, D - 1, mesh::MeshRangeType::ALL))
    {
      // Insert shared facets into mapping
      if (sharing_map_f.find(f.index()) != sharing_map_f.end())
        global_to_local_facet.insert({global_facets[f.index()], f.index()});

      // Copy local values
      const int n_cells = f.num_entities(D);
      num_global_neighbors[f.index()] = n_cells;

      if ((f.index() >= ghost_offset_f) and n_cells == 1)
      {
        // Singly attached ghost facet - check with owner of attached
        // cell
        assert(f.entities(D)[0] >= ghost_offset_c);
        const int owner = cell_owners[f.entities(D)[0] - ghost_offset_c];
        send_facet[owner].push_back(global_facets[f.index()]);
      }
    }

    MPI::all_to_all(mesh.mpi_comm(), send_facet, recv_facet);

    // Convert received global facet index into number of attached cells
    // and return to sender
    std::vector<std::vector<std::size_t>> send_response(mpi_size);
    for (std::int32_t p = 0; p != mpi_size; ++p)
    {
      for (auto r = recv_facet[p].begin(); r != recv_facet[p].end(); ++r)
      {
        auto map_it = global_to_local_facet.find(*r);
        assert(map_it != global_to_local_facet.end());
        const mesh::MeshEntity local_facet(mesh, D - 1, map_it->second);
        const std::size_t n_cells = local_facet.num_entities(D);
        send_response[p].push_back(n_cells);
      }
    }

    MPI::all_to_all(mesh.mpi_comm(), send_response, recv_facet);

    // Insert received result into same facet that it came from
    for (std::int32_t p = 0; p < mpi_size; ++p)
    {
      for (std::size_t i = 0; i < recv_facet[p].size(); ++i)
      {
        auto f_it = global_to_local_facet.find(send_facet[p][i]);
        assert(f_it != global_to_local_facet.end());
        num_global_neighbors[f_it->second] = recv_facet[p][i];
      }
    }
  }

  assert(mesh.topology().connectivity(D - 1, D));
  mesh.topology().connectivity(D - 1, D)->set_global_size(num_global_neighbors);
}
//-----------------------------------------------------------------------------
Eigen::Array<double, Eigen::Dynamic, Eigen::Dynamic, Eigen::RowMajor>
DistributedMeshTools::reorder_by_global_indices(
    MPI_Comm mpi_comm,
    const Eigen::Ref<const Eigen::Array<double, Eigen::Dynamic, Eigen::Dynamic,
                                        Eigen::RowMajor>>& values,
    const std::vector<std::int64_t>& global_indices)
{
  return reorder_values_by_global_indices<double>(mpi_comm, values,
                                                  global_indices);
}
//-----------------------------------------------------------------------------
Eigen::Array<std::complex<double>, Eigen::Dynamic, Eigen::Dynamic,
             Eigen::RowMajor>
DistributedMeshTools::reorder_by_global_indices(
    MPI_Comm mpi_comm,
    const Eigen::Ref<const Eigen::Array<std::complex<double>, Eigen::Dynamic,
                                        Eigen::Dynamic, Eigen::RowMajor>>&
        values,
    const std::vector<std::int64_t>& global_indices)
{
  return reorder_values_by_global_indices<std::complex<double>>(
      mpi_comm, values, global_indices);
}
//-----------------------------------------------------------------------------<|MERGE_RESOLUTION|>--- conflicted
+++ resolved
@@ -617,13 +617,8 @@
     {
       entity.second = local_index;
       entity.first = std::vector<std::size_t>();
-<<<<<<< HEAD
       for (auto& vertex : EntityRange<MeshEntity>(e, 0))
-        entity.first.push_back(vertex.global_index());
-=======
-      for (auto& vertex : EntityRange<Vertex>(e))
         entity.first.push_back(global_vertices[vertex.index()]);
->>>>>>> 5b01a4eb
       std::sort(entity.first.begin(), entity.first.end());
       entities.insert(entity);
     }
