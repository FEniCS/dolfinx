--- conflicted
+++ resolved
@@ -38,56 +38,28 @@
   MeshValueCollection(MeshValueCollection<T>&& mvc) = default;
 
   /// Create a mesh value collection from a MeshFunction
-<<<<<<< HEAD
-  ///
-  /// @param[in] mesh_function The mesh function for creating a
-  /// MeshValueCollection
-=======
   /// @param[in] mesh_function The mesh function for creating a
   ///                          MeshValueCollection
->>>>>>> f3f6fb68
   explicit MeshValueCollection(const MeshFunction<T>& mesh_function);
 
   /// Create a mesh value collection of entities of given dimension on a
   /// given mesh
-<<<<<<< HEAD
-  ///
-  /// @param[in] mesh The mesh associated with the collection
-  /// @param[in] dim The mesh entity dimension for the mesh value
-  /// collection
-=======
   /// @param[in] mesh The mesh associated with the collection
   /// @param[in] dim The mesh entity dimension for the mesh value
   ///                collection.
->>>>>>> f3f6fb68
   MeshValueCollection(std::shared_ptr<const Mesh> mesh, std::size_t dim);
 
   /// Destructor
   ~MeshValueCollection() = default;
 
   /// Assignment operator
-<<<<<<< HEAD
-  ///
-  /// @param[in] mesh_value_collection A MeshValueCollection object
-=======
   /// @param[in] mesh_value_collection A MeshValueCollection object used
   ///                                  to construct a
   ///                                  MeshValueCollection.
->>>>>>> f3f6fb68
   MeshValueCollection<T>&
   operator=(const MeshValueCollection<T>& mesh_value_collection)
       = default;
 
-<<<<<<< HEAD
-  /// Assignment operator
-  ///
-  /// @param[in] mesh_function A MeshFunction object used to construct a
-  /// MeshValueCollection
-  MeshValueCollection<T>& operator=(const MeshFunction<T>& mesh_function);
-
-  /// Return topological dimension
-  /// @return The dimension.
-=======
   /// Assignment operator from a MeshFunction
   /// @param[in] mesh_function A MeshFunction used to construct a
   ///                          MeshValueCollection.
@@ -95,7 +67,6 @@
 
   /// Return topological dimension
   /// @return  The dimension
->>>>>>> f3f6fb68
   std::size_t dim() const;
 
   /// Return associated mesh
@@ -103,19 +74,11 @@
   std::shared_ptr<const Mesh> mesh() const;
 
   /// Return true if the subset is empty
-<<<<<<< HEAD
-  /// @return True if the subset is empty
-  bool empty() const;
-
-  /// Return size (number of entities in subset)
-  /// @return The size
-=======
   /// @return True if the subset is empty.
   bool empty() const;
 
   /// Return size (number of entities in subset)
   /// @return  Number of mesh entities
->>>>>>> f3f6fb68
   std::size_t size() const;
 
   // FIXME: remove
@@ -132,18 +95,10 @@
                  const T& value);
 
   /// Set value for given entity index
-<<<<<<< HEAD
-  ///
-  /// @param[in] entity_index Index of the entity
-  /// @param[in] value The value of the marker
-  /// @return True is a new value is inserted, false if overwriting an
-  /// existing value
-=======
   /// @param[in] entity_index Index of the entity
   /// @param[in] value The value of the marker.
   /// @return True if a new value is inserted, false if overwriting an
   ///         existing value
->>>>>>> f3f6fb68
   bool set_value(std::size_t entity_index, const T& value);
 
   /// Get marker value for given entity defined by a cell index and a
