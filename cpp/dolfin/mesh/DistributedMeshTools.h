// Copyright (C) 2011-2013 Garth N. Wells
//
// This file is part of DOLFIN (https://www.fenicsproject.org)
//
// SPDX-License-Identifier:    LGPL-3.0-or-later

#pragma once

#include <array>
#include <dolfin/common/MPI.h>
#include <dolfin/common/types.h>
#include <map>
#include <numeric>
#include <set>
#include <tuple>
#include <unordered_map>
#include <utility>
#include <vector>

namespace dolfin
{

namespace mesh
{
class Mesh;

/// This class provides various functionality for working with
/// distributed meshes.

class DistributedMeshTools
{
public:
  /// Create global entity indices for entities of dimension d
  static void number_entities(const Mesh& mesh, int d);

  /// Create global entity indices for entities of dimension d for given
<<<<<<< HEAD
  /// global vertex indices.
  /// @returns (global_entity_indices, shared_entities,
  /// number_of_global_entities)
=======
  /// global vertex indices
  /// @param[in] mesh The mesh
  /// @param[in] d The dimension
  /// @return (global_entity_indices, shared_entities,
  ///          number_of_global_entities)
>>>>>>> f3f6fb68
  static std::tuple<std::vector<std::int64_t>,
                    std::map<std::int32_t, std::set<std::int32_t>>, std::size_t>
  compute_entity_numbering(const Mesh& mesh, int d);

  /// Compute number of cells connected to each facet (globally). Facets
  /// on internal boundaries will be connected to two cells (with the
  /// cells residing on neighboring processes)
  static void init_facet_cell_connections(Mesh& mesh);

<<<<<<< HEAD
  /// Reorder the values according to explicit global indices, distributing
  /// evenly across processes
  ///
=======
  /// Reorder the values according to explicit global indices,
  /// distributing evenly across processes
>>>>>>> f3f6fb68
  /// @param[in] mpi_comm MPI Communicator
  /// @param[in] values Values to reorder
  /// @param[in] global_indices Global index for each row of values
  static Eigen::Array<double, Eigen::Dynamic, Eigen::Dynamic, Eigen::RowMajor>
  reorder_by_global_indices(
      MPI_Comm mpi_comm,
      const Eigen::Ref<const Eigen::Array<
          double, Eigen::Dynamic, Eigen::Dynamic, Eigen::RowMajor>>& values,
      const std::vector<std::int64_t>& global_indices);

  /// Reorder the values according to explicit global indices,
  /// distributing evenly across processes
<<<<<<< HEAD
  ///
  /// @param[in] mpi_comm MPI Communicator
  /// @param[in] values Complex values to reorder
  /// @param[in] global_indices Global index for each row of values
=======
  /// @param[in] mpi_comm MPI Communicator
  /// @param[in] values Complex values to reorder
  /// @param[in] global_indices Global index for each row of values
  /// @return
>>>>>>> f3f6fb68
  static Eigen::Array<std::complex<double>, Eigen::Dynamic, Eigen::Dynamic,
                      Eigen::RowMajor>
  reorder_by_global_indices(
      MPI_Comm mpi_comm,
      const Eigen::Ref<const Eigen::Array<std::complex<double>, Eigen::Dynamic,
                                          Eigen::Dynamic, Eigen::RowMajor>>&
          values,
      const std::vector<std::int64_t>& global_indices);
};
} // namespace mesh
} // namespace dolfin<|MERGE_RESOLUTION|>--- conflicted
+++ resolved
@@ -34,17 +34,11 @@
   static void number_entities(const Mesh& mesh, int d);
 
   /// Create global entity indices for entities of dimension d for given
-<<<<<<< HEAD
-  /// global vertex indices.
-  /// @returns (global_entity_indices, shared_entities,
-  /// number_of_global_entities)
-=======
   /// global vertex indices
   /// @param[in] mesh The mesh
   /// @param[in] d The dimension
   /// @return (global_entity_indices, shared_entities,
   ///          number_of_global_entities)
->>>>>>> f3f6fb68
   static std::tuple<std::vector<std::int64_t>,
                     std::map<std::int32_t, std::set<std::int32_t>>, std::size_t>
   compute_entity_numbering(const Mesh& mesh, int d);
@@ -54,14 +48,8 @@
   /// cells residing on neighboring processes)
   static void init_facet_cell_connections(Mesh& mesh);
 
-<<<<<<< HEAD
-  /// Reorder the values according to explicit global indices, distributing
-  /// evenly across processes
-  ///
-=======
   /// Reorder the values according to explicit global indices,
   /// distributing evenly across processes
->>>>>>> f3f6fb68
   /// @param[in] mpi_comm MPI Communicator
   /// @param[in] values Values to reorder
   /// @param[in] global_indices Global index for each row of values
@@ -74,17 +62,10 @@
 
   /// Reorder the values according to explicit global indices,
   /// distributing evenly across processes
-<<<<<<< HEAD
-  ///
-  /// @param[in] mpi_comm MPI Communicator
-  /// @param[in] values Complex values to reorder
-  /// @param[in] global_indices Global index for each row of values
-=======
   /// @param[in] mpi_comm MPI Communicator
   /// @param[in] values Complex values to reorder
   /// @param[in] global_indices Global index for each row of values
   /// @return
->>>>>>> f3f6fb68
   static Eigen::Array<std::complex<double>, Eigen::Dynamic, Eigen::Dynamic,
                       Eigen::RowMajor>
   reorder_by_global_indices(
