// Copyright (C) 2003-2012 Anders Logg
//
// This file is part of DOLFIN (https://www.fenicsproject.org)
//
// SPDX-License-Identifier:    LGPL-3.0-or-later

#include "Function.h"
#include "FunctionSpace.h"
#include <algorithm>
#include <cfloat>
#include <dolfin/common/IndexMap.h>
#include <dolfin/common/Timer.h>
#include <dolfin/common/UniqueIdGenerator.h>
#include <dolfin/common/utils.h>
#include <dolfin/fem/CoordinateMapping.h>
#include <dolfin/fem/DofMap.h>
#include <dolfin/fem/FiniteElement.h>
#include <dolfin/geometry/BoundingBoxTree.h>
#include <dolfin/la/PETScVector.h>
#include <dolfin/la/utils.h>
#include <dolfin/mesh/CoordinateDofs.h>
#include <dolfin/mesh/Geometry.h>
#include <dolfin/mesh/Mesh.h>
#include <dolfin/mesh/MeshEntity.h>
#include <dolfin/mesh/MeshIterator.h>
#include <unsupported/Eigen/CXX11/Tensor>
#include <utility>
#include <vector>

using namespace dolfin;
using namespace dolfin::function;

namespace
{
//-----------------------------------------------------------------------------
// Create a vector with layout from dofmap, and zero.
la::PETScVector create_vector(const function::FunctionSpace& V)
{
  common::Timer timer("Init dof vector");

  // Get dof map
  assert(V.dofmap);
  const fem::DofMap& dofmap = *(V.dofmap);

  // Check that function space is not a subspace (view)
  assert(dofmap.element_dof_layout);
  if (dofmap.element_dof_layout->is_view())
  {
    std::runtime_error("Cannot initialize vector of degrees of freedom for "
                       "function. Cannot be created from subspace. Consider "
                       "collapsing the function space");
  }

  assert(dofmap.index_map);
  la::PETScVector v = la::PETScVector(*dofmap.index_map);
  la::VecWrapper _v(v.vec());
  _v.x.setZero();

  return v;
}
//-----------------------------------------------------------------------------
} // namespace

//-----------------------------------------------------------------------------
Function::Function(std::shared_ptr<const FunctionSpace> V)
    : id(common::UniqueIdGenerator::id()), _function_space(V),
      _vector(create_vector(*V))
{
  // Check that we don't have a subspace
  if (!V->component().empty())
  {
    throw std::runtime_error("Cannot create Function from subspace. Consider "
                             "collapsing the function space");
  }
}
//-----------------------------------------------------------------------------
Function::Function(std::shared_ptr<const FunctionSpace> V, Vec x)
    : id(common::UniqueIdGenerator::id()), _function_space(V), _vector(x)
{
  // We do not check for a subspace since this constructor is used for
  // creating subfunctions

  // Assertion uses '<=' to deal with sub-functions
  assert(V->dofmap);
  assert(V->dofmap->index_map->size_global() * V->dofmap->index_map->block_size
         <= _vector.size());
}
//-----------------------------------------------------------------------------
Function Function::sub(int i) const
{
  // Extract function subspace
  auto sub_space = _function_space->sub({i});

  // Return sub-function
  assert(sub_space);
  return Function(sub_space, _vector.vec());
}
//-----------------------------------------------------------------------------
Function Function::collapse() const
{
  // Create new collapsed FunctionSpace
  std::shared_ptr<const FunctionSpace> function_space_new;
  std::vector<PetscInt> collapsed_map;
  std::tie(function_space_new, collapsed_map) = _function_space->collapse();

  // Create new vector
  assert(function_space_new);
  la::PETScVector vector_new = create_vector(*function_space_new);

  // Wrap PETSc vectors using Eigen
  la::VecReadWrapper v_wrap(_vector.vec());
  Eigen::Map<const Eigen::Matrix<PetscScalar, Eigen::Dynamic, 1>> x_old
      = v_wrap.x;
  la::VecWrapper v_new(vector_new.vec());
  Eigen::Map<Eigen::Matrix<PetscScalar, Eigen::Dynamic, 1>> x_new = v_new.x;

  // Copy values into new vector
  for (std::size_t i = 0; i < collapsed_map.size(); ++i)
  {
    assert((int)i < x_new.size());
    assert(collapsed_map[i] < x_old.size());
    x_new[i] = x_old[collapsed_map[i]];
  }

  return Function(function_space_new, vector_new.vec());
}
//-----------------------------------------------------------------------------
std::shared_ptr<const FunctionSpace> Function::function_space() const
{
  assert(_function_space);
  return _function_space;
}
//-----------------------------------------------------------------------------
la::PETScVector& Function::vector()
{
  // Check that this is not a sub function.
  assert(_function_space->dofmap);
  assert(_function_space->dofmap->index_map);
  if (_vector.size()
      != _function_space->dofmap->index_map->size_global()
             * _function_space->dofmap->index_map->block_size)
  {
    throw std::runtime_error(
        "Cannot access a non-const vector from a subfunction");
  }

  return _vector;
}
//-----------------------------------------------------------------------------
const la::PETScVector& Function::vector() const { return _vector; }
//-----------------------------------------------------------------------------
void Function::eval(Eigen::Ref<Eigen::Array<PetscScalar, Eigen::Dynamic,
                                            Eigen::Dynamic, Eigen::RowMajor>>
                        values,
                    const Eigen::Ref<const EigenRowArrayXXd> x,
                    const geometry::BoundingBoxTree& bb_tree) const
{
  assert(_function_space);
  assert(_function_space->mesh);
  const mesh::Mesh& mesh = *_function_space->mesh;
  const int tdim = mesh.topology().dim();

  // Find the cell that contains x
  const int gdim = x.cols();
  Eigen::Vector3d point = Eigen::Vector3d::Zero();
  for (unsigned int i = 0; i < x.rows(); ++i)
  {
    // Pad the input point to size 3 (bounding box requires 3d point)
    point.head(gdim) = x.row(i);

    // Get index of first cell containing point
    unsigned int id = bb_tree.compute_first_entity_collision(point, mesh);

    // If not found, use the closest cell
    if (id == std::numeric_limits<unsigned int>::max())
    {
      // Check if the closest cell is within 2*DBL_EPSILON. This we can
      // allow without _allow_extrapolation
      std::pair<unsigned int, double> close
          = bb_tree.compute_closest_entity(point, mesh);
      if (close.second < 2.0 * DBL_EPSILON)
        id = close.first;
      else
      {
        throw std::runtime_error("Cannot evaluate function at point. The point "
                                 "is not inside the domain.");
      }
    }

    // Create cell that contains point
    const mesh::MeshEntity cell(mesh, tdim, id);

    // Call evaluate function
    eval(values.row(i), x.row(i), cell);
  }
}
//-----------------------------------------------------------------------------
void Function::eval(
    Eigen::Ref<Eigen::Array<PetscScalar, Eigen::Dynamic, Eigen::Dynamic,
                            Eigen::RowMajor>>
        values,
    const Eigen::Ref<const Eigen::Array<double, Eigen::Dynamic, Eigen::Dynamic,
                                        Eigen::RowMajor>>
        x,
    const mesh::MeshEntity& cell) const
{
  // FIXME: This function needs to be changed to handle an arbitrary
  // number of points for efficiency

  assert(_function_space);
  assert(_function_space->mesh);
  const mesh::Mesh& mesh = *_function_space->mesh;
  if (cell.mesh().id() != mesh.id())
  {
    throw std::runtime_error(
        "Cell passed to Function::eval is from a different mesh.");
  }

  const int gdim = mesh.geometry().dim();
  const int tdim = mesh.topology().dim();
  assert(cell.dim() == tdim);

  assert(x.rows() == values.rows());
  assert(_function_space->element);
  const fem::FiniteElement& element = *_function_space->element;

  // Create work vector for expansion coefficients
  Eigen::Matrix<PetscScalar, 1, Eigen::Dynamic> coefficients(
      element.space_dimension());

  // Cell coordinates (re-allocated inside function for thread safety)
  // Prepare cell geometry
  const mesh::Connectivity& connectivity_g
      = mesh.coordinate_dofs().entity_points();
  const Eigen::Ref<const Eigen::Array<std::int32_t, Eigen::Dynamic, 1>> pos_g
      = connectivity_g.entity_positions();
  const Eigen::Ref<const Eigen::Array<std::int32_t, Eigen::Dynamic, 1>> cell_g
      = connectivity_g.connections();
  // FIXME: Add proper interface for num coordinate dofs
  const int num_dofs_g = connectivity_g.size(0);
  const Eigen::Array<double, Eigen::Dynamic, 3, Eigen::RowMajor>& x_g
      = mesh.geometry().points();
  EigenRowArrayXXd coordinate_dofs(num_dofs_g, gdim);

  const int cell_index = cell.index();
  for (int i = 0; i < num_dofs_g; ++i)
    for (int j = 0; j < gdim; ++j)
      coordinate_dofs(i, j) = x_g(cell_g[pos_g[cell_index] + i], j);

  restrict(coefficients.data(), cell, coordinate_dofs);

  // Get coordinate mapping
  std::shared_ptr<const fem::CoordinateMapping> cmap
      = mesh.geometry().coord_mapping;
  if (!cmap)
  {
    throw std::runtime_error(
        "fem::CoordinateMapping has not been attached to mesh.");
  }

  std::size_t num_points = x.rows();
  std::size_t reference_value_size = element.reference_value_size();
  std::size_t value_size = element.value_size();
  std::size_t space_dimension = element.space_dimension();

  Eigen::Tensor<double, 3, Eigen::RowMajor> J(num_points, gdim, tdim);
  EigenArrayXd detJ(num_points);
  Eigen::Tensor<double, 3, Eigen::RowMajor> K(num_points, tdim, gdim);

  EigenRowArrayXXd X(x.rows(), tdim);
  Eigen::Tensor<double, 3, Eigen::RowMajor> basis_reference_values(
      num_points, space_dimension, reference_value_size);

  Eigen::Tensor<double, 3, Eigen::RowMajor> basis_values(
      num_points, space_dimension, value_size);

  // Compute reference coordinates X, and J, detJ and K
  cmap->compute_reference_geometry(X, J, detJ, K, x, coordinate_dofs);

  // Compute basis on reference element
  element.evaluate_reference_basis(basis_reference_values, X);

  // Push basis forward to physical element
  element.transform_reference_basis(basis_values, basis_reference_values, X, J,
                                    detJ, K);

  // Compute expansion
  values.setZero();
  for (std::size_t p = 0; p < num_points; ++p)
  {
    for (std::size_t i = 0; i < space_dimension; ++i)
    {
      for (std::size_t j = 0; j < value_size; ++j)
      {
        // TODO: Find an Eigen shortcut fot this operation
        values.row(p)[j] += coefficients[i] * basis_values(p, i, j);
      }
    }
  }
}
//-----------------------------------------------------------------------------
void Function::interpolate(const Function& v)
{
  assert(_function_space);
  la::VecWrapper x(_vector.vec());
  _function_space->interpolate(x.x, v);
}
//-----------------------------------------------------------------------------
void Function::interpolate(
    const std::function<
        void(Eigen::Ref<Eigen::Array<PetscScalar, Eigen::Dynamic,
                                     Eigen::Dynamic, Eigen::RowMajor>>,
             const Eigen::Ref<const Eigen::Array<
                 double, Eigen::Dynamic, Eigen::Dynamic, Eigen::RowMajor>>)>& f)

{
  la::VecWrapper x(_vector.vec());
  _function_space->interpolate(x.x, f);
}
//-----------------------------------------------------------------------------
int Function::value_rank() const
{
  assert(_function_space);
  assert(_function_space->element);
  return _function_space->element->value_rank();
}
//-----------------------------------------------------------------------------
int Function::value_size() const
{
  int size = 1;
  for (int i = 0; i < value_rank(); ++i)
    size *= value_dimension(i);
  return size;
}
//-----------------------------------------------------------------------------
int Function::value_dimension(int i) const
{
  assert(_function_space);
  assert(_function_space->element);
  return _function_space->element->value_dimension(i);
}
//-----------------------------------------------------------------------------
std::vector<int> Function::value_shape() const
{
  assert(_function_space);
  assert(_function_space->element);
  std::vector<int> _shape(this->value_rank(), 1);
  for (std::size_t i = 0; i < _shape.size(); ++i)
    _shape[i] = this->value_dimension(i);
  return _shape;
}
//-----------------------------------------------------------------------------
void Function::restrict(
<<<<<<< HEAD
    PetscScalar* w, const mesh::MeshEntity& dolfin_cell,
=======
    PetscScalar* w, const mesh::Cell& cell,
>>>>>>> 5b3e880d
    const Eigen::Ref<const EigenRowArrayXXd>& coordinate_dofs) const
{
  assert(w);
  assert(_function_space);
  assert(_function_space->dofmap);
  assert(_function_space->mesh);
  assert(_function_space->mesh->topology().dim() == dolfin_cell.dim());

  // Get dofmap for cell
  const fem::DofMap& dofmap = *_function_space->dofmap;
  auto dofs = dofmap.cell_dofs(cell.index());

  // Pick values from vector(s)
  la::VecReadWrapper v(_vector.vec());
  Eigen::Map<const Eigen::Matrix<PetscScalar, Eigen::Dynamic, 1>> _v = v.x;
  for (Eigen::Index i = 0; i < dofs.size(); ++i)
    w[i] = _v[dofs[i]];
}
//-----------------------------------------------------------------------------
Eigen::Array<PetscScalar, Eigen::Dynamic, Eigen::Dynamic, Eigen::RowMajor>
Function::compute_point_values() const
{
  assert(_function_space);
  assert(_function_space->mesh);
  const mesh::Mesh& mesh = *_function_space->mesh;

  const int tdim = mesh.topology().dim();

  // Compute in tensor (one for scalar function, . . .)
  const std::size_t value_size_loc = value_size();

  // Resize Array for holding point values
  Eigen::Array<PetscScalar, Eigen::Dynamic, Eigen::Dynamic, Eigen::RowMajor>
      point_values(mesh.geometry().num_points(), value_size_loc);

  const int gdim = mesh.topology().dim();
  const mesh::Connectivity& cell_dofs = mesh.coordinate_dofs().entity_points();

  // Prepare cell geometry
  const mesh::Connectivity& connectivity_g
      = mesh.coordinate_dofs().entity_points();
  const Eigen::Ref<const Eigen::Array<std::int32_t, Eigen::Dynamic, 1>> pos_g
      = connectivity_g.entity_positions();
  const Eigen::Ref<const Eigen::Array<std::int32_t, Eigen::Dynamic, 1>> cell_g
      = connectivity_g.connections();
  // FIXME: Add proper interface for num coordinate dofs
  const int num_dofs_g = connectivity_g.size(0);
  const Eigen::Array<double, Eigen::Dynamic, 3, Eigen::RowMajor>& x_g
      = mesh.geometry().points();

  // Interpolate point values on each cell (using last computed value
  // if not continuous, e.g. discontinuous Galerkin methods)
  EigenRowArrayXXd x(num_dofs_g, mesh.geometry().dim());
  Eigen::Array<PetscScalar, Eigen::Dynamic, Eigen::Dynamic, Eigen::RowMajor>
      values(num_dofs_g, value_size_loc);
  for (auto& cell : mesh::MeshRange(mesh, tdim, mesh::MeshRangeType::ALL))
  {
    // Get coordinates for all points in cell
    const int cell_index = cell.index();
    for (int i = 0; i < num_dofs_g; ++i)
      for (int j = 0; j < gdim; ++j)
        x(i, j) = x_g(cell_g[pos_g[cell_index] + i], j);

    values.resize(x.rows(), value_size_loc);

    // Call evaluate function
    eval(values, x, cell);

    // Copy values to array of point values
    const std::int32_t* dofs = cell_dofs.connections(cell.index());
    for (unsigned int i = 0; i < x.rows(); ++i)
      point_values.row(dofs[i]) = values.row(i);
  }

  return point_values;

}
//-----------------------------------------------------------------------------<|MERGE_RESOLUTION|>--- conflicted
+++ resolved
@@ -351,18 +351,14 @@
 }
 //-----------------------------------------------------------------------------
 void Function::restrict(
-<<<<<<< HEAD
-    PetscScalar* w, const mesh::MeshEntity& dolfin_cell,
-=======
-    PetscScalar* w, const mesh::Cell& cell,
->>>>>>> 5b3e880d
+    PetscScalar* w, const mesh::MeshEntity& cell,
     const Eigen::Ref<const EigenRowArrayXXd>& coordinate_dofs) const
 {
   assert(w);
   assert(_function_space);
   assert(_function_space->dofmap);
   assert(_function_space->mesh);
-  assert(_function_space->mesh->topology().dim() == dolfin_cell.dim());
+  assert(_function_space->mesh->topology().dim() == cell.dim());
 
   // Get dofmap for cell
   const fem::DofMap& dofmap = *_function_space->dofmap;
