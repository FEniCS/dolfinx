// Copyright (C) 2003-2012 Anders Logg
//
// This file is part of DOLFIN (https://www.fenicsproject.org)
//
// SPDX-License-Identifier:    LGPL-3.0-or-later

#include "Function.h"
#include <algorithm>
#include <cfloat>
#include <dolfin/common/IndexMap.h>
#include <dolfin/common/Timer.h>
#include <dolfin/common/UniqueIdGenerator.h>
#include <dolfin/common/utils.h>
#include <dolfin/fem/CoordinateMapping.h>
#include <dolfin/fem/DofMap.h>
#include <dolfin/fem/FiniteElement.h>
#include <dolfin/geometry/BoundingBoxTree.h>
#include <dolfin/geometry/utils.h>
#include <dolfin/la/PETScVector.h>
#include <dolfin/la/utils.h>
#include <dolfin/mesh/CoordinateDofs.h>
#include <dolfin/mesh/Geometry.h>
#include <dolfin/mesh/Mesh.h>
#include <dolfin/mesh/MeshEntity.h>
#include <dolfin/mesh/MeshIterator.h>
#include <unsupported/Eigen/CXX11/Tensor>
#include <utility>
#include <vector>

using namespace dolfin;
using namespace dolfin::function;

namespace
{
//-----------------------------------------------------------------------------
// Create a vector with layout from dofmap, and zero.
la::PETScVector create_vector(const function::FunctionSpace& V)
{
  common::Timer timer("Init dof vector");

  // Get dof map
  assert(V.dofmap());
  const fem::DofMap& dofmap = *(V.dofmap());

  // Check that function space is not a subspace (view)
  assert(dofmap.element_dof_layout);
  if (dofmap.element_dof_layout->is_view())
  {
    std::runtime_error("Cannot initialize vector of degrees of freedom for "
                       "function. Cannot be created from subspace. Consider "
                       "collapsing the function space");
  }

  assert(dofmap.index_map);
  la::PETScVector v = la::PETScVector(*dofmap.index_map);
  la::VecWrapper _v(v.vec());
  _v.x.setZero();

  return v;
}
//-----------------------------------------------------------------------------
} // namespace

//-----------------------------------------------------------------------------
Function::Function(std::shared_ptr<const FunctionSpace> V)
    : _id(common::UniqueIdGenerator::id()), _function_space(V),
      _vector(create_vector(*V))
{
  // Check that we don't have a subspace
  if (!V->component().empty())
  {
    throw std::runtime_error("Cannot create Function from subspace. Consider "
                             "collapsing the function space");
  }
}
//-----------------------------------------------------------------------------
Function::Function(std::shared_ptr<const FunctionSpace> V, Vec x)
    : _id(common::UniqueIdGenerator::id()), _function_space(V), _vector(x)
{
  // We do not check for a subspace since this constructor is used for
  // creating subfunctions

  // Assertion uses '<=' to deal with sub-functions
  assert(V->dofmap());
  assert(V->dofmap()->index_map->size_global()
             * V->dofmap()->index_map->block_size
         <= _vector.size());
}
//-----------------------------------------------------------------------------
Function Function::sub(int i) const
{
  // Extract function subspace
  auto sub_space = _function_space->sub({i});

  // Return sub-function
  assert(sub_space);
  return Function(sub_space, _vector.vec());
}
//-----------------------------------------------------------------------------
Function Function::collapse() const
{
  // Create new collapsed FunctionSpace
  std::shared_ptr<const FunctionSpace> function_space_new;
  std::vector<PetscInt> collapsed_map;
  std::tie(function_space_new, collapsed_map) = _function_space->collapse();

  // Create new vector
  assert(function_space_new);
  la::PETScVector vector_new = create_vector(*function_space_new);

  // Wrap PETSc vectors using Eigen
  la::VecReadWrapper v_wrap(_vector.vec());
  Eigen::Map<const Eigen::Matrix<PetscScalar, Eigen::Dynamic, 1>> x_old
      = v_wrap.x;
  la::VecWrapper v_new(vector_new.vec());
  Eigen::Map<Eigen::Matrix<PetscScalar, Eigen::Dynamic, 1>> x_new = v_new.x;

  // Copy values into new vector
  for (std::size_t i = 0; i < collapsed_map.size(); ++i)
  {
    assert((int)i < x_new.size());
    assert(collapsed_map[i] < x_old.size());
    x_new[i] = x_old[collapsed_map[i]];
  }

  return Function(function_space_new, vector_new.vec());
}
//-----------------------------------------------------------------------------
std::shared_ptr<const FunctionSpace> Function::function_space() const
{
  return _function_space;
}
//-----------------------------------------------------------------------------
la::PETScVector& Function::vector()
{
  // Check that this is not a sub function.
  assert(_function_space->dofmap());
  assert(_function_space->dofmap()->index_map);
  if (_vector.size()
      != _function_space->dofmap()->index_map->size_global()
             * _function_space->dofmap()->index_map->block_size)
  {
    throw std::runtime_error(
        "Cannot access a non-const vector from a subfunction");
  }

  return _vector;
}
//-----------------------------------------------------------------------------
const la::PETScVector& Function::vector() const { return _vector; }
//-----------------------------------------------------------------------------
void Function::eval(
    const Eigen::Ref<const Eigen::Array<double, Eigen::Dynamic, Eigen::Dynamic,
                                        Eigen::RowMajor>>
        x,
    const geometry::BoundingBoxTree& bb_tree,
    Eigen::Ref<Eigen::Array<PetscScalar, Eigen::Dynamic, Eigen::Dynamic,
                            Eigen::RowMajor>>
        u) const
{
  assert(_function_space);
  assert(_function_space->mesh());
  const mesh::Mesh& mesh = *_function_space->mesh();
  const int tdim = mesh.topology().dim();

  // Find the cell that contains x
  const int gdim = x.cols();
  Eigen::Vector3d point = Eigen::Vector3d::Zero();
  for (int i = 0; i < x.rows(); ++i)
  {
    // Pad the input point to size 3 (bounding box requires 3d point)
    point.head(gdim) = x.row(i);

    // Get index of first cell containing point
<<<<<<< HEAD
    int id = geometry::compute_first_entity_collision(bb_tree, point, mesh);

    // If not found, use the closest cell
    if (id < 0)
=======
    unsigned int index = bb_tree.compute_first_entity_collision(point, mesh);

    // If not found, use the closest cell
    if (index == std::numeric_limits<unsigned int>::max())
>>>>>>> 5b435aac
    {
      // Check if the closest cell is within 2*DBL_EPSILON. This we can
      // allow without _allow_extrapolation
      std::pair<int, double> close
          = bb_tree.compute_closest_entity(point, mesh);
      if (close.second < 2.0 * DBL_EPSILON)
        index = close.first;
      else
      {
        throw std::runtime_error("Cannot evaluate function at point. The point "
                                 "is not inside the domain.");
      }
    }

    // Create cell that contains point
    const mesh::MeshEntity cell(mesh, tdim, index);

    // Call evaluate function
    eval(x.row(i), cell, u.row(i));
  }
}
//-----------------------------------------------------------------------------
void Function::eval(
    const Eigen::Ref<const Eigen::Array<double, Eigen::Dynamic, Eigen::Dynamic,
                                        Eigen::RowMajor>>
        x,
    const mesh::MeshEntity& cell,
    Eigen::Ref<Eigen::Array<PetscScalar, Eigen::Dynamic, Eigen::Dynamic,
                            Eigen::RowMajor>>
        u) const
{
  // FIXME: This function needs to be changed to handle an arbitrary
  // number of points for efficiency

  assert(_function_space);
  assert(_function_space->mesh());
  const mesh::Mesh& mesh = *_function_space->mesh();
  if (cell.mesh().id() != mesh.id())
  {
    throw std::runtime_error(
        "Cell passed to Function::eval is from a different mesh.");
  }

  const int gdim = mesh.geometry().dim();
  const int tdim = mesh.topology().dim();
  assert(cell.dim() == tdim);

  assert(x.rows() == u.rows());
  assert(_function_space->element());
  const fem::FiniteElement& element = *_function_space->element();

  // Create work vector for expansion coefficients
  Eigen::Matrix<PetscScalar, 1, Eigen::Dynamic> coefficients(
      element.space_dimension());

  // Cell coordinates (re-allocated inside function for thread safety)
  // Prepare cell geometry
  const mesh::Connectivity& connectivity_g
      = mesh.coordinate_dofs().entity_points();
  const Eigen::Ref<const Eigen::Array<std::int32_t, Eigen::Dynamic, 1>> pos_g
      = connectivity_g.entity_positions();
  const Eigen::Ref<const Eigen::Array<std::int32_t, Eigen::Dynamic, 1>> cell_g
      = connectivity_g.connections();
  // FIXME: Add proper interface for num coordinate dofs
  const int num_dofs_g = connectivity_g.size(0);
  const Eigen::Array<double, Eigen::Dynamic, 3, Eigen::RowMajor>& x_g
      = mesh.geometry().points();
  EigenRowArrayXXd coordinate_dofs(num_dofs_g, gdim);

  const int cell_index = cell.index();
  for (int i = 0; i < num_dofs_g; ++i)
    for (int j = 0; j < gdim; ++j)
      coordinate_dofs(i, j) = x_g(cell_g[pos_g[cell_index] + i], j);

  restrict(cell, coordinate_dofs, coefficients.data());

  // Get coordinate mapping
  std::shared_ptr<const fem::CoordinateMapping> cmap
      = mesh.geometry().coord_mapping;
  if (!cmap)
  {
    throw std::runtime_error(
        "fem::CoordinateMapping has not been attached to mesh.");
  }

  std::size_t num_points = x.rows();
  std::size_t reference_value_size = element.reference_value_size();
  std::size_t value_size = element.value_size();
  std::size_t space_dimension = element.space_dimension();

  Eigen::Tensor<double, 3, Eigen::RowMajor> J(num_points, gdim, tdim);
  EigenArrayXd detJ(num_points);
  Eigen::Tensor<double, 3, Eigen::RowMajor> K(num_points, tdim, gdim);

  EigenRowArrayXXd X(x.rows(), tdim);
  Eigen::Tensor<double, 3, Eigen::RowMajor> basis_reference_values(
      num_points, space_dimension, reference_value_size);

  Eigen::Tensor<double, 3, Eigen::RowMajor> basis_values(
      num_points, space_dimension, value_size);

  // Compute reference coordinates X, and J, detJ and K
  cmap->compute_reference_geometry(X, J, detJ, K, x, coordinate_dofs);

  // Compute basis on reference element
  element.evaluate_reference_basis(basis_reference_values, X);

  // Push basis forward to physical element
  element.transform_reference_basis(basis_values, basis_reference_values, X, J,
                                    detJ, K);

  // Compute expansion
  u.setZero();
  for (std::size_t p = 0; p < num_points; ++p)
  {
    for (std::size_t i = 0; i < space_dimension; ++i)
    {
      for (std::size_t j = 0; j < value_size; ++j)
      {
        // TODO: Find an Eigen shortcut fot this operation
        u.row(p)[j] += coefficients[i] * basis_values(p, i, j);
      }
    }
  }
}
//-----------------------------------------------------------------------------
void Function::interpolate(const Function& v)
{
  assert(_function_space);
  la::VecWrapper x(_vector.vec());
  _function_space->interpolate(x.x, v);
}
//-----------------------------------------------------------------------------
void Function::interpolate(const FunctionSpace::interpolation_function& f)
{
  la::VecWrapper x(_vector.vec());
  _function_space->interpolate(x.x, f);
}
//-----------------------------------------------------------------------------
int Function::value_rank() const
{
  assert(_function_space);
  assert(_function_space->element());
  return _function_space->element()->value_rank();
}
//-----------------------------------------------------------------------------
int Function::value_size() const
{
  int size = 1;
  for (int i = 0; i < value_rank(); ++i)
    size *= value_dimension(i);
  return size;
}
//-----------------------------------------------------------------------------
int Function::value_dimension(int i) const
{
  assert(_function_space);
  assert(_function_space->element());
  return _function_space->element()->value_dimension(i);
}
//-----------------------------------------------------------------------------
std::vector<int> Function::value_shape() const
{
  std::vector<int> _shape(this->value_rank(), 1);
  for (std::size_t i = 0; i < _shape.size(); ++i)
    _shape[i] = this->value_dimension(i);
  return _shape;
}
//-----------------------------------------------------------------------------
void Function::restrict(
    const mesh::MeshEntity& cell,
    const Eigen::Ref<const EigenRowArrayXXd>& coordinate_dofs,
    PetscScalar* w) const
{
  assert(w);
  assert(_function_space);
  assert(_function_space->dofmap());
  assert(_function_space->mesh());
  assert(_function_space->mesh()->topology().dim() == cell.dim());

  // Get dofmap for cell
  const fem::DofMap& dofmap = *_function_space->dofmap();
  auto dofs = dofmap.cell_dofs(cell.index());

  // Pick values from vector(s)
  la::VecReadWrapper v(_vector.vec());
  Eigen::Map<const Eigen::Matrix<PetscScalar, Eigen::Dynamic, 1>> _v = v.x;
  for (Eigen::Index i = 0; i < dofs.size(); ++i)
    w[i] = _v[dofs[i]];
}
//-----------------------------------------------------------------------------
Eigen::Array<PetscScalar, Eigen::Dynamic, Eigen::Dynamic, Eigen::RowMajor>
Function::compute_point_values() const
{
  assert(_function_space);
  assert(_function_space->mesh());
  const mesh::Mesh& mesh = *_function_space->mesh();

  const int tdim = mesh.topology().dim();

  // Compute in tensor (one for scalar function, . . .)
  const std::size_t value_size_loc = value_size();

  // Resize Array for holding point values
  Eigen::Array<PetscScalar, Eigen::Dynamic, Eigen::Dynamic, Eigen::RowMajor>
      point_values(mesh.geometry().num_points(), value_size_loc);

  const int gdim = mesh.topology().dim();
  const mesh::Connectivity& cell_dofs = mesh.coordinate_dofs().entity_points();

  // Prepare cell geometry
  const mesh::Connectivity& connectivity_g
      = mesh.coordinate_dofs().entity_points();
  const Eigen::Ref<const Eigen::Array<std::int32_t, Eigen::Dynamic, 1>> pos_g
      = connectivity_g.entity_positions();
  const Eigen::Ref<const Eigen::Array<std::int32_t, Eigen::Dynamic, 1>> cell_g
      = connectivity_g.connections();
  // FIXME: Add proper interface for num coordinate dofs
  const int num_dofs_g = connectivity_g.size(0);
  const Eigen::Array<double, Eigen::Dynamic, 3, Eigen::RowMajor>& x_g
      = mesh.geometry().points();

  // Interpolate point values on each cell (using last computed value
  // if not continuous, e.g. discontinuous Galerkin methods)
  EigenRowArrayXXd x(num_dofs_g, mesh.geometry().dim());
  Eigen::Array<PetscScalar, Eigen::Dynamic, Eigen::Dynamic, Eigen::RowMajor>
      values(num_dofs_g, value_size_loc);
  for (auto& cell : mesh::MeshRange(mesh, tdim, mesh::MeshRangeType::ALL))
  {
    // Get coordinates for all points in cell
    const int cell_index = cell.index();
    for (int i = 0; i < num_dofs_g; ++i)
      for (int j = 0; j < gdim; ++j)
        x(i, j) = x_g(cell_g[pos_g[cell_index] + i], j);

    values.resize(x.rows(), value_size_loc);

    // Call evaluate function
    eval(x, cell, values);

    // Copy values to array of point values
    const std::int32_t* dofs = cell_dofs.connections(cell.index());
    for (int i = 0; i < x.rows(); ++i)
      point_values.row(dofs[i]) = values.row(i);
  }

  return point_values;
}
//-----------------------------------------------------------------------------
std::size_t Function::id() const { return _id; }
//-----------------------------------------------------------------------------<|MERGE_RESOLUTION|>--- conflicted
+++ resolved
@@ -172,17 +172,10 @@
     point.head(gdim) = x.row(i);
 
     // Get index of first cell containing point
-<<<<<<< HEAD
-    int id = geometry::compute_first_entity_collision(bb_tree, point, mesh);
+    int index = geometry::compute_first_entity_collision(bb_tree, point, mesh);
 
     // If not found, use the closest cell
-    if (id < 0)
-=======
-    unsigned int index = bb_tree.compute_first_entity_collision(point, mesh);
-
-    // If not found, use the closest cell
-    if (index == std::numeric_limits<unsigned int>::max())
->>>>>>> 5b435aac
+    if (index < 0)
     {
       // Check if the closest cell is within 2*DBL_EPSILON. This we can
       // allow without _allow_extrapolation
