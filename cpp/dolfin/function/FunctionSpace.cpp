--- conflicted
+++ resolved
@@ -133,58 +133,6 @@
   }
 }
 //-----------------------------------------------------------------------------
-<<<<<<< HEAD
-void FunctionSpace::interpolate_from_any(
-    Eigen::Ref<Eigen::Matrix<PetscScalar, Eigen::Dynamic, 1>>
-        expansion_coefficients,
-    const Expression& expr) const
-{
-  assert(_mesh);
-
-  const int gdim = _mesh->geometry().dim();
-
-  // Initialize local arrays
-  std::vector<PetscScalar> cell_coefficients(_dofmap->max_element_dofs());
-
-  // Prepare cell geometry
-  const mesh::Connectivity& connectivity_g
-      = _mesh->coordinate_dofs().entity_points();
-  const Eigen::Ref<const Eigen::Array<std::int32_t, Eigen::Dynamic, 1>> pos_g
-      = connectivity_g.entity_positions();
-  const Eigen::Ref<const Eigen::Array<std::int32_t, Eigen::Dynamic, 1>> cell_g
-      = connectivity_g.connections();
-  // FIXME: Add proper interface for num coordinate dofs
-  const int num_dofs_g = connectivity_g.size(0);
-  const Eigen::Array<double, Eigen::Dynamic, Eigen::Dynamic, Eigen::RowMajor>&
-      x_g
-      = _mesh->geometry().points();
-
-  // Iterate over mesh and interpolate on each cell
-  EigenRowArrayXXd coordinate_dofs(num_dofs_g, gdim);
-  ;
-  for (auto& cell : mesh::MeshRange<mesh::Cell>(*_mesh))
-  {
-    // Get cell coordinate dofs
-    const int cell_index = cell.index();
-    for (int i = 0; i < num_dofs_g; ++i)
-      for (int j = 0; j < gdim; ++j)
-        coordinate_dofs(i, j) = x_g(cell_g[pos_g[cell_index] + i], j);
-
-    // Restrict function to cell
-    expr.restrict(cell_coefficients.data(), *_element, cell, coordinate_dofs);
-
-    // Tabulate dofs
-    Eigen::Map<const Eigen::Array<PetscInt, Eigen::Dynamic, 1>> cell_dofs
-        = _dofmap->cell_dofs(cell.index());
-
-    // Copy dofs to vector
-    for (Eigen::Index i = 0; i < cell_dofs.size(); ++i)
-      expansion_coefficients[cell_dofs[i]] = cell_coefficients[i];
-  }
-}
-//-----------------------------------------------------------------------------
-=======
->>>>>>> 5d7d1ddb
 void FunctionSpace::interpolate(
     Eigen::Ref<Eigen::Matrix<PetscScalar, Eigen::Dynamic, 1>>
         expansion_coefficients,
