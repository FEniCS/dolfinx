// Copyright (C) 2009-2018 Michal Habera, Anders Logg and Garth N. Wells
//
// This file is part of DOLFIN (https://www.fenicsproject.org)
//
// SPDX-License-Identifier:    LGPL-3.0-or-later

#include "Expression.h"
#include <dolfin/fem/CoordinateMapping.h>
#include <dolfin/fem/FiniteElement.h>
#include <dolfin/log/log.h>
#include <dolfin/mesh/Cell.h>
#include <dolfin/mesh/Mesh.h>
#include <dolfin/mesh/MeshIterator.h>
#include <dolfin/mesh/Vertex.h>

using namespace dolfin;
using namespace dolfin::function;

//-----------------------------------------------------------------------------
Expression::Expression(std::vector<std::size_t> value_shape)
    : _value_shape(value_shape)
{
  // Do nothing
}
//-----------------------------------------------------------------------------
Expression::Expression(
    std::function<void(PetscScalar* values, const double* x,
                       const int64_t* cell_idx, int num_points, int value_size,
                       int gdim, int num_cells)>
        eval_ptr,
    std::vector<std::size_t> value_shape)
    : _eval_ptr(eval_ptr), _value_shape(value_shape)
<<<<<<< HEAD
=======
{
}
//-----------------------------------------------------------------------------
Expression::Expression(const Expression& expression)
    : _value_shape(expression._value_shape)
>>>>>>> 4cd95117
{
}
//-----------------------------------------------------------------------------
std::size_t Expression::value_rank() const { return _value_shape.size(); }
//-----------------------------------------------------------------------------
std::size_t Expression::value_dimension(std::size_t i) const
{
  if (i >= _value_shape.size())
  {
    log::dolfin_error(
        "Expression.cpp", "evaluate expression",
        "Illegal axis %d for value dimension for value of rank %d", i,
        _value_shape.size());
  }
  return _value_shape[i];
}
//-----------------------------------------------------------------------------
std::vector<std::size_t> Expression::value_shape() const
{
  return _value_shape;
}
//-----------------------------------------------------------------------------
void Expression::restrict(
    PetscScalar* w, const fem::FiniteElement& element, const mesh::Cell& cell,
    const Eigen::Ref<const EigenRowArrayXXd>& coordinate_dofs) const
{
  // Get evaluation points
  const std::size_t value_size = std::accumulate(
      std::begin(_value_shape), std::end(_value_shape), 1, std::multiplies<>());
  const std::size_t ndofs = element.space_dimension();
  const std::size_t gdim = cell.mesh().geometry().dim();

  // FIXME: for Vector Lagrange elements (and probably Tensor too),
  // this repeats the same evaluation points "gdim" times. Should only
  // do them once, and remove the "mapping" below (which is the identity).

  // Get dof coordinates on reference element
  const EigenRowArrayXXd& X = element.dof_reference_coordinates();

  // Get coordinate mapping
  if (!cell.mesh().geometry().coord_mapping)
  {
    throw std::runtime_error(
        "CoordinateMapping has not been attached to mesh.");
  }
  const fem::CoordinateMapping& cmap = *cell.mesh().geometry().coord_mapping;

  // FIXME: Avoid dynamic memory allocation
  Eigen::Array<double, Eigen::Dynamic, Eigen::Dynamic, Eigen::RowMajor>
      eval_points(ndofs, gdim);
  cmap.compute_physical_coordinates(eval_points, X, coordinate_dofs);

  // FIXME: Avoid dynamic memory allocation
  // Storage for evaluation values
  Eigen::Array<PetscScalar, Eigen::Dynamic, Eigen::Dynamic, Eigen::RowMajor>
      eval_values(ndofs, value_size);

  // Evaluate all points in one call
  eval(eval_values, eval_points, cell);

  // FIXME: *do not* use UFC directly
  // Apply a mapping to the reference element.
  // FIXME: not needed for Lagrange elements, eliminate.
  // See: ffc/uflacs/backends/ufc/evaluatedof.py:_change_variables()
  element.transform_values(w, eval_values, coordinate_dofs);
}
//-----------------------------------------------------------------------------
Eigen::Array<PetscScalar, Eigen::Dynamic, Eigen::Dynamic, Eigen::RowMajor>
Expression::compute_point_values(const mesh::Mesh& mesh) const
{
  // Local data for vertex values
  const std::size_t size = std::accumulate(
      std::begin(_value_shape), std::end(_value_shape), 1, std::multiplies<>());
  Eigen::Matrix<PetscScalar, 1, Eigen::Dynamic> local_vertex_values(size);

  // Resize vertex_values
  Eigen::Array<PetscScalar, Eigen::Dynamic, Eigen::Dynamic, Eigen::RowMajor>
      vertex_values(mesh.num_vertices(), size);

  // Iterate over cells, overwriting values when repeatedly visiting vertices
  for (auto& cell : mesh::MeshRange<mesh::Cell>(mesh, mesh::MeshRangeType::ALL))
  {
    // Iterate over cell vertices
    for (auto& vertex : mesh::EntityRange<mesh::Vertex>(cell))
    {
      // Wrap coordinate data
      const Eigen::Ref<const Eigen::VectorXd> x = vertex.x();

      // Evaluate at vertex
      eval(local_vertex_values, x, cell);

      // Copy to array
      vertex_values.row(vertex.index()) = local_vertex_values;
    }
  }

  return vertex_values;
}
//-----------------------------------------------------------------------------
void Expression::eval(Eigen::Ref<Eigen::Array<PetscScalar, Eigen::Dynamic,
                                              Eigen::Dynamic, Eigen::RowMajor>>
                          values,
                      const Eigen::Ref<const EigenRowArrayXXd> x,
                      const mesh::Cell& cell) const
{
  const int64_t cell_idx = cell.index();
  assert(_eval_ptr);
  _eval_ptr(values.data(), x.data(), &cell_idx, x.rows(), values.cols(),
            x.cols(), 1);
}
//-----------------------------------------------------------------------------<|MERGE_RESOLUTION|>--- conflicted
+++ resolved
@@ -30,15 +30,8 @@
         eval_ptr,
     std::vector<std::size_t> value_shape)
     : _eval_ptr(eval_ptr), _value_shape(value_shape)
-<<<<<<< HEAD
-=======
 {
-}
-//-----------------------------------------------------------------------------
-Expression::Expression(const Expression& expression)
-    : _value_shape(expression._value_shape)
->>>>>>> 4cd95117
-{
+  // Do nothing
 }
 //-----------------------------------------------------------------------------
 std::size_t Expression::value_rank() const { return _value_shape.size(); }
