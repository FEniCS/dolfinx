// Copyright (C) 2014-2017 Anders Logg, August Johansson and Benjamin Kehlet
//
// This file is part of DOLFIN (https://www.fenicsproject.org)
//
// SPDX-License-Identifier:    LGPL-3.0-or-later

#include "CollisionPredicates.h"
#include "predicates.h"
#include <Eigen/Dense>
#include <dolfin/mesh/Geometry.h>
#include <dolfin/mesh/MeshEntity.h>
#include <dolfin/mesh/cell_types.h>

using namespace dolfin;
using namespace dolfin::geometry;

/// Compute numerically stable cross product (a - c) x (b - c)
namespace
{
Eigen::Vector3d cross_product(const Eigen::Vector3d& a,
                              const Eigen::Vector3d& b,
                              const Eigen::Vector3d& c)
{
  // See Shewchuk Lecture Notes on Geometric Robustness
  double ayz[2] = {a[1], a[2]};
  double byz[2] = {b[1], b[2]};
  double cyz[2] = {c[1], c[2]};
  double azx[2] = {a[2], a[0]};
  double bzx[2] = {b[2], b[0]};
  double czx[2] = {c[2], c[0]};
  double axy[2] = {a[0], a[1]};
  double bxy[2] = {b[0], b[1]};
  double cxy[2] = {c[0], c[1]};
  Eigen::Vector3d r(_orient2d(ayz, byz, cyz), _orient2d(azx, bzx, czx),
                    _orient2d(axy, bxy, cxy));
  return r;
}
} // namespace

//-----------------------------------------------------------------------------
// High-level collision detection predicates
//-----------------------------------------------------------------------------
bool CollisionPredicates::collides(const mesh::MeshEntity& entity,
                                   const Eigen::Vector3d& point)
{
  // Intersection is only implemented for simplex meshes
  if (!mesh::is_simplex(entity.mesh().cell_type()))
  {
    throw std::runtime_error(
        "Cannot intersect cell and point. "
        "Intersection is only implemented for simplex meshes");
  }

  // Get data
  const mesh::Geometry& g = entity.mesh().geometry();
  const int32_t* v = entity.entities(0);
  const int tdim = entity.mesh().topology().dim();
  const int gdim = entity.mesh().geometry().dim();

  // Pick correct specialized implementation
  if (tdim == 1 and gdim == 1)
    return collides_segment_point_1d(g.x(v[0])[0], g.x(v[1])[0], point[0]);
  else if (tdim == 1 and gdim == 2)
    return collides_segment_point_2d(g.x(v[0]), g.x(v[1]), point);
  else if (tdim == 1 and gdim == 3)
    return collides_segment_point_3d(g.x(v[0]), g.x(v[1]), point);
  else if (tdim == 2 and gdim == 2)
    return collides_triangle_point_2d(g.x(v[0]), g.x(v[1]), g.x(v[2]), point);
  else if (tdim == 2 and gdim == 3)
    return collides_triangle_point_3d(g.x(v[0]), g.x(v[1]), g.x(v[2]), point);
  else if (tdim == 3)
  {
    return collides_tetrahedron_point_3d(g.x(v[0]), g.x(v[1]), g.x(v[2]),
                                         g.x(v[3]), point);
  }
  else
  {
    throw std::runtime_error("Cannot compute entity-point collision. "
                             "Not implemented for dimensions"
                             + std::to_string(tdim) + "/"
                             + std::to_string(gdim));
    return false;
  }
}
//-----------------------------------------------------------------------------
bool CollisionPredicates::collides(const mesh::MeshEntity& entity_0,
                                   const mesh::MeshEntity& entity_1)
{
  // Intersection is only implemented for simplex meshes
<<<<<<< HEAD
  if (!mesh::is_simplex(entity_0.mesh().cell_type)
      or !mesh::is_simplex(entity_1.mesh().cell_type))
=======
  if (!mesh::is_simplex(entity_0.mesh().cell_type())
      or !mesh::is_simplex(entity_1.mesh().cell_type()))

>>>>>>> 5b435aac
  {
    throw std::runtime_error(
        "Cannot intersect cell and point. "
        "Intersection is only implemented for simplex meshes");
  }

  // Get data
  const mesh::Geometry& g0 = entity_0.mesh().geometry();
  const mesh::Geometry& g1 = entity_1.mesh().geometry();
  const std::int32_t* v0 = entity_0.entities(0);
  const std::int32_t* v1 = entity_1.entities(0);
  const std::size_t d0 = entity_0.dim();
  const std::size_t d1 = entity_1.dim();
  const int gdim = g0.dim();
  assert(gdim == g1.dim());

  // Pick correct specialized implementation
  if (d0 == 1 && d1 == 1)
  {
    return collides_segment_segment(g0.x(v0[0]), g0.x(v0[1]), g1.x(v1[0]),
                                    g1.x(v1[1]), gdim);
  }
  else if (d0 == 1 && d1 == 2)
  {
    return collides_triangle_segment(g1.x(v1[0]), g1.x(v1[1]), g1.x(v1[2]),
                                     g0.x(v0[0]), g0.x(v0[1]), gdim);
  }
  else if (d0 == 2 && d1 == 1)
  {
    return collides_triangle_segment(g0.x(v0[0]), g0.x(v0[1]), g0.x(v0[2]),
                                     g1.x(v1[0]), g1.x(v1[1]), gdim);
  }
  else if (d0 == 2 && d1 == 2)
  {
    return collides_triangle_triangle(g0.x(v0[0]), g0.x(v0[1]), g0.x(v0[2]),
                                      g1.x(v1[0]), g1.x(v1[1]), g1.x(v1[2]),
                                      gdim);
  }
  else if (d0 == 2 && d1 == 3)
  {
    return collides_tetrahedron_triangle_3d(
        g1.x(v1[0]), g1.x(v1[1]), g1.x(v1[2]), g1.x(v1[3]), g0.x(v0[0]),
        g0.x(v0[1]), g0.x(v0[2]));
  }
  else if (d0 == 3 && d1 == 2)
  {
    return collides_tetrahedron_triangle_3d(
        g0.x(v0[0]), g0.x(v0[1]), g0.x(v0[2]), g0.x(v0[3]), g1.x(v1[0]),
        g1.x(v1[1]), g1.x(v1[2]));
  }
  else if (d0 == 3 && d1 == 3)
  {
    return collides_tetrahedron_tetrahedron_3d(
        g0.x(v0[0]), g0.x(v0[1]), g0.x(v0[2]), g0.x(v0[3]), g1.x(v1[0]),
        g1.x(v1[1]), g1.x(v1[2]), g1.x(v1[3]));
  }
  else
  {
    throw std::runtime_error("Cannot compute entity-entity collision. "
                             "Not implemented for topological dimensions "
                             + std::to_string(d0) + " / " + std::to_string(d1)
                             + " and geometrical dimension "
                             + std::to_string(gdim));
    return false;
  }
}
//-----------------------------------------------------------------------------
// Low-level collision detection predicates
//-----------------------------------------------------------------------------
bool CollisionPredicates::collides_segment_point(const Eigen::Vector3d& p0,
                                                 const Eigen::Vector3d& p1,
                                                 const Eigen::Vector3d& point,
                                                 std::size_t gdim)
{
  switch (gdim)
  {
  case 1:
    return collides_segment_point_1d(p0[0], p1[0], point[0]);
  case 2:
    return collides_segment_point_2d(p0, p1, point);
  case 3:
    return collides_segment_point_3d(p0, p1, point);
  default:
    throw std::runtime_error(
        "Cannot call collides_segment_point. Unknown "
        "dimension (only implemented for dimension 2 and 3)");
    return false;
  }
}
//-----------------------------------------------------------------------------
bool CollisionPredicates::collides_segment_segment(const Eigen::Vector3d& p0,
                                                   const Eigen::Vector3d& p1,
                                                   const Eigen::Vector3d& q0,
                                                   const Eigen::Vector3d& q1,
                                                   std::size_t gdim)
{
  switch (gdim)
  {
  case 1:
    return collides_segment_segment_1d(p0[0], p1[0], q0[0], q1[0]);
  case 2:
    return collides_segment_segment_2d(p0, p1, q0, q1);
  case 3:
    return collides_segment_segment_3d(p0, p1, q0, q1);
  default:
    throw std::runtime_error(
        "Cannot call collides_segment_segment. Unknown "
        "dimension (only implemented for dimension 2 and 3)");
    return false;
  }
}
//------------------------------------------------------------------------------
bool CollisionPredicates::collides_triangle_point(const Eigen::Vector3d& p0,
                                                  const Eigen::Vector3d& p1,
                                                  const Eigen::Vector3d& p2,
                                                  const Eigen::Vector3d& point,
                                                  std::size_t gdim)
{
  switch (gdim)
  {
  case 2:
    return collides_triangle_point_2d(p0, p1, p2, point);
  case 3:
    return collides_triangle_point_3d(p0, p1, p2, point);
  default:
    throw std::runtime_error(
        "Cannot call collides_triangle_point. Unknown "
        "dimension (only implemented for dimension 2 and 3)");
    return false;
  }
}
//------------------------------------------------------------------------------
bool CollisionPredicates::collides_triangle_segment(const Eigen::Vector3d& p0,
                                                    const Eigen::Vector3d& p1,
                                                    const Eigen::Vector3d& p2,
                                                    const Eigen::Vector3d& q0,
                                                    const Eigen::Vector3d& q1,
                                                    std::size_t gdim)
{
  switch (gdim)
  {
  case 2:
    return collides_triangle_segment_2d(p0, p1, p2, q0, q1);
  case 3:
    return collides_triangle_segment_3d(p0, p1, p2, q0, q1);
  default:
    throw std::runtime_error(
        "Cannot call collides_triangle_segment. Unknown "
        "dimension (only implemented for dimension 2 and 3)");
    return false;
  }
}
//------------------------------------------------------------------------------
bool CollisionPredicates::collides_triangle_triangle(
    const Eigen::Vector3d& p0, const Eigen::Vector3d& p1,
    const Eigen::Vector3d& p2, const Eigen::Vector3d& q0,
    const Eigen::Vector3d& q1, const Eigen::Vector3d& q2, std::size_t gdim)
{
  switch (gdim)
  {
  case 2:
    return collides_triangle_triangle_2d(p0, p1, p2, q0, q1, q2);
  case 3:
    return collides_triangle_triangle_3d(p0, p1, p2, q0, q1, q2);
  default:
    throw std::runtime_error(
        "Cannot call collides_triangle_triangle. Unknown "
        "dimension (only implemented for dimension 2 and 3)");
    return false;
  }
}
//-----------------------------------------------------------------------------
bool CollisionPredicates::collides_segment_point_1d(double p0, double p1,
                                                    double point)
{
  if (p0 > p1)
    std::swap(p0, p1);
  return p0 <= point and point <= p1;
}
//-----------------------------------------------------------------------------
bool CollisionPredicates::collides_segment_point_2d(
    const Eigen::Vector3d& p0, const Eigen::Vector3d& p1,
    const Eigen::Vector3d& point)
{
  const double orientation = orient2d(p0, p1, point);
  const Eigen::Vector3d dp = p1 - p0;
  const double segment_length = dp.dot(dp);
  return orientation == 0.0 && (point - p0).dot(point - p0) <= segment_length
         && (point - p1).dot(point - p1) <= segment_length
         && dp.dot(p1 - point) >= 0.0 && dp.dot(point - p0) >= 0.0;
}
//-----------------------------------------------------------------------------
bool CollisionPredicates::collides_segment_point_3d(
    const Eigen::Vector3d& p0, const Eigen::Vector3d& p1,
    const Eigen::Vector3d& point)
{
  if (point == p0 or point == p1)
    return true;

  // Poject to reduce to three 2d problems
  const double det_xy = orient2d(p0, p1, point);

  if (det_xy == 0.0)
  {
    const std::array<std::array<double, 2>, 3> xz
        = {{{{p0[0], p0[2]}}, {{p1[0], p1[2]}}, {{point[0], point[2]}}}};
    const double det_xz = _orient2d(xz[0].data(), xz[1].data(), xz[2].data());

    if (det_xz == 0.0)
    {
      const std::array<std::array<double, 2>, 3> yz
          = {{{{p0[1], p0[2]}}, {{p1[1], p1[2]}}, {{point[1], point[2]}}}};
      const double det_yz = _orient2d(yz[0].data(), yz[1].data(), yz[2].data());
      if (det_yz == 0.0)
      {
        // Point is aligned with segment
        const double length = (p0 - p1).dot(p0 - p1);
        return (point - p0).dot(point - p0) <= length
               and (point - p1).dot(point - p1) <= length;
      }
    }
  }

  return false;
}
//------------------------------------------------------------------------------
bool CollisionPredicates::collides_segment_segment_1d(double p0, double p1,
                                                      double q0, double q1)
{
  // Get range
  const double a0 = std::min(p0, p1);
  const double b0 = std::max(p0, p1);
  const double a1 = std::min(q0, q1);
  const double b1 = std::max(q0, q1);

  // Check for collision
  const double dx = std::min(b0 - a0, b1 - a1);
  return b1 >= a0 - dx && a1 <= b0 + dx;
}
//-----------------------------------------------------------------------------
bool CollisionPredicates::collides_segment_segment_2d(const Eigen::Vector3d& p0,
                                                      const Eigen::Vector3d& p1,
                                                      const Eigen::Vector3d& q0,
                                                      const Eigen::Vector3d& q1)
{
  // FIXME: Optimize by avoiding redundant calls to orient2d

  if (collides_segment_point_2d(p0, p1, q0))
    return true;
  else if (collides_segment_point_2d(p0, p1, q1))
    return true;
  else if (collides_segment_point_2d(q0, q1, p0))
    return true;
  else if (collides_segment_point_2d(q0, q1, p1))
    return true;
  else
  {
    // Points must be on different sides
    if (((orient2d(q0, q1, p0) > 0.0) xor (orient2d(q0, q1, p1) > 0.0))
        and ((orient2d(p0, p1, q0) > 0.0) xor (orient2d(p0, p1, q1) > 0.0)))
    {
      return true;
    }
    else
      return false;
  }
}
//-----------------------------------------------------------------------------
bool CollisionPredicates::collides_segment_segment_3d(const Eigen::Vector3d& p0,
                                                      const Eigen::Vector3d& p1,
                                                      const Eigen::Vector3d& q0,
                                                      const Eigen::Vector3d& q1)
{
  // Vertex collisions
  if (p0 == q0 || p0 == q1 || p1 == q0 || p1 == q1)
    return true;

  if (collides_segment_point_3d(p0, p1, q0)
      or collides_segment_point_3d(p0, p1, q1)
      or collides_segment_point_3d(q0, q1, p0)
      or collides_segment_point_3d(q0, q1, p1))
  {
    return true;
  }

  // Determinant must be zero
  const double det = orient3d(p0, p1, q0, q1);

  if (det < 0.0 or det > 0.0)
    return false;

  // Now we know that the segments are in the same plane. This means
  // that they can be parallel, or even collinear.

  // Check for collinearity
  const Eigen::Vector3d u = cross_product(p0, p1, q0);
  if (u[0] == 0.0 and u[1] == 0.0 and u[2] == 0.0)
  {
    const Eigen::Vector3d v = cross_product(p0, p1, q1);
    if (v[0] == 0.0 and v[1] == 0.0 and v[2] == 0.0)
    {
      // Now we know that the segments are collinear
      if ((p0 - q0).dot(p0 - q0) <= (q1 - q0).dot(q1 - q0)
          and (p0 - q1).dot(p0 - q1) <= (q0 - q1).dot(q0 - q1))
      {
        return true;
      }

      if ((p1 - q0).dot(p1 - q0) <= (q1 - q0).dot(q1 - q0)
          and (p1 - q1).dot(p1 - q1) <= (q0 - q1).dot(q0 - q1))
      {
        return true;
      }

      if ((q0 - p0).dot(q0 - p0) <= (p1 - p0).dot(p1 - p0)
          and (q0 - p1).dot(q0 - p1) <= (p0 - p1).dot(p0 - p1))
      {
        return true;
      }

      if ((q1 - p0).dot(q1 - p0) <= (p1 - p0).dot(p1 - p0)
          and (q1 - p1).dot(q1 - p1) <= (p0 - p1).dot(p0 - p1))
      {
        return true;
      }
    }
  }

  // Segments are not collinear, but in the same plane
  // Try to reduce to 2d by elimination
  for (int d = 0; d < 3; ++d)
  {
    if (p0[d] == p1[d] and p0[d] == q0[d] and p0[d] == q1[d])
    {
      const std::array<std::array<std::size_t, 2>, 3> dims
          = {{{{1, 2}}, {{0, 2}}, {{0, 1}}}};
      Eigen::Vector3d p0_2d(p0[dims[d][0]], p0[dims[d][1]], 0.0);
      Eigen::Vector3d p1_2d(p1[dims[d][0]], p1[dims[d][1]], 0.0);
      Eigen::Vector3d q0_2d(q0[dims[d][0]], q0[dims[d][1]], 0.0);
      Eigen::Vector3d q1_2d(q1[dims[d][0]], q1[dims[d][1]], 0.0);

      return collides_segment_segment_2d(p0_2d, p1_2d, q0_2d, q1_2d);
    }
  }

  return false;
}
//-----------------------------------------------------------------------------
bool CollisionPredicates::collides_triangle_point_2d(
    const Eigen::Vector3d& p0, const Eigen::Vector3d& p1,
    const Eigen::Vector3d& p2, const Eigen::Vector3d& point)
{
  const double ref = orient2d(p0, p1, p2);

  if (ref > 0.0)
  {
    return (orient2d(p1, p2, point) >= 0.0 and orient2d(p2, p0, point) >= 0.0
            and orient2d(p0, p1, point) >= 0.0);
  }
  else if (ref < 0.0)
  {
    return (orient2d(p1, p2, point) <= 0.0 and orient2d(p2, p0, point) <= 0.0
            and orient2d(p0, p1, point) <= 0.0);
  }
  else
  {
    return ((orient2d(p0, p1, point) == 0.0
             and collides_segment_point_1d(p0[0], p1[0], point[0])
             and collides_segment_point_1d(p0[1], p1[1], point[1]))
            or (orient2d(p1, p2, point) == 0.0
                and collides_segment_point_1d(p1[0], p2[0], point[0])
                and collides_segment_point_1d(p1[1], p2[1], point[1]))
            or (orient2d(p2, p0, point) == 0.0
                and collides_segment_point_1d(p2[0], p0[0], point[0])
                and collides_segment_point_1d(p2[1], p0[1], point[1])));
  }
}
//-----------------------------------------------------------------------------
bool CollisionPredicates::collides_triangle_point_3d(
    const Eigen::Vector3d& p0, const Eigen::Vector3d& p1,
    const Eigen::Vector3d& p2, const Eigen::Vector3d& point)
{
  if (p0 == point or p1 == point or p2 == point)
    return true;

  const double tet_det = orient3d(p0, p1, p2, point);
  if (tet_det < 0.0 or tet_det > 0.0)
    return false;

  // Use normal
  const Eigen::Vector3d n = cross_product(p0, p1, p2);
  return !(n.dot(cross_product(point, p0, p1)) < 0.0
           or n.dot(cross_product(point, p2, p0)) < 0.0
           or n.dot(cross_product(point, p1, p2)) < 0.0);
}
//-----------------------------------------------------------------------------
bool CollisionPredicates::collides_triangle_segment_2d(
    const Eigen::Vector3d& p0, const Eigen::Vector3d& p1,
    const Eigen::Vector3d& p2, const Eigen::Vector3d& q0,
    const Eigen::Vector3d& q1)
{
  // FIXME: Optimize by avoiding redundant calls to orient2d

  // Check if end points are in triangle
  if (collides_triangle_point_2d(p0, p1, p2, q0))
    return true;
  if (collides_triangle_point_2d(p0, p1, p2, q1))
    return true;

  // Check if any of the triangle edges are cut by the segment
  if (collides_segment_segment_2d(p0, p1, q0, q1))
    return true;
  if (collides_segment_segment_2d(p0, p2, q0, q1))
    return true;
  if (collides_segment_segment_2d(p1, p2, q0, q1))
    return true;

  return false;
}
//-----------------------------------------------------------------------------
bool CollisionPredicates::collides_triangle_segment_3d(const Eigen::Vector3d& r,
                                                       const Eigen::Vector3d& s,
                                                       const Eigen::Vector3d& t,
                                                       const Eigen::Vector3d& a,
                                                       const Eigen::Vector3d& b)
{
  // FIXME: Optimize by avoiding redundant calls to orient3d

  // Compute correspondic tetrahedra determinants
  const double rsta = orient3d(r, s, t, a);
  const double rstb = orient3d(r, s, t, b);

  // Check if a and b are on same side of triangle rst
  if ((rsta < 0.0 and rstb < 0.0) or (rsta > 0.0 and rstb > 0.0))
    return false;

  // We check triangle point first. We use this below.
  if (collides_triangle_point_3d(r, s, t, a))
    return true;

  if (collides_triangle_point_3d(r, s, t, b))
    return true;

  // Now we know a and b are either on different sides or in the same
  // plane (in which case rsta = rstb = 0). Check if intersection is
  // in triangle by creating some other tets.

  if (rsta == 0.0 and rstb == 0.0)
  {
    // Since we have checked that the points does not collide, the
    // segment is either completely outside the triangle, or we have a
    // collision over edges.

    // FIXME: To avoid collision over edges, maybe we can test if both
    // a and b are on the same side of one of the edges rs, rt or st.

    if (collides_segment_segment_3d(r, s, a, b))
      return true;
    if (collides_segment_segment_3d(r, t, a, b))
      return true;
    if (collides_segment_segment_3d(s, t, a, b))
      return true;

    return false;
  }
  else
  {
    // Temporarily flip a and b to make sure a is above
    Eigen::Vector3d _a = a;
    Eigen::Vector3d _b = b;
    if (rsta < 0.0)
      std::swap(_a, _b);

    const double rasb = orient3d(r, _a, s, _b);
    if (rasb < 0)
      return false;

    const double satb = orient3d(s, _a, t, _b);
    if (satb < 0)
      return false;

    const double tarb = orient3d(t, _a, r, _b);
    if (tarb < 0)
      return false;
  }

  return true;
}
//------------------------------------------------------------------------------
bool CollisionPredicates::collides_triangle_triangle_2d(
    const Eigen::Vector3d& p0, const Eigen::Vector3d& p1,
    const Eigen::Vector3d& p2, const Eigen::Vector3d& q0,
    const Eigen::Vector3d& q1, const Eigen::Vector3d& q2)
{
  // FIXME: Optimize by avoiding redundant calls to orient2d

  // Pack points as vectors
  const std::array<Eigen::Vector3d, 3> tri_0 = {{p0, p1, p2}};
  const std::array<Eigen::Vector3d, 3> tri_1 = {{q0, q1, q2}};

  const bool s0 = std::signbit(orient2d(p0, p1, p2));
  const bool s1 = std::signbit(orient2d(q0, q1, q2));

  for (std::size_t i = 0; i < 3; ++i)
  {
    if ((s0 and orient2d(tri_0[0], tri_0[1], tri_1[i]) <= 0.0
         and orient2d(tri_0[1], tri_0[2], tri_1[i]) <= 0.0
         and orient2d(tri_0[2], tri_0[0], tri_1[i]) <= 0.0)
        or (!s0 and orient2d(tri_0[0], tri_0[1], tri_1[i]) >= 0.0
            and orient2d(tri_0[1], tri_0[2], tri_1[i]) >= 0.0
            and orient2d(tri_0[2], tri_0[0], tri_1[i]) >= 0.0))
    {
      return true;
    }

    if ((s1 and orient2d(tri_1[0], tri_1[1], tri_0[i]) <= 0.0
         and orient2d(tri_1[1], tri_1[2], tri_0[i]) <= 0.0
         and orient2d(tri_1[2], tri_1[0], tri_0[i]) <= 0.0)
        or (!s1 and orient2d(tri_1[0], tri_1[1], tri_0[i]) >= 0.0
            and orient2d(tri_1[1], tri_1[2], tri_0[i]) >= 0.0
            and orient2d(tri_1[2], tri_1[0], tri_0[i]) >= 0.0))
    {
      return true;
    }
  }

  // Find all edge-edge collisions
  for (std::size_t i0 = 0; i0 < 3; i0++)
  {
    const std::size_t j0 = (i0 + 1) % 3;
    const Eigen::Vector3d& p0 = tri_0[i0];
    const Eigen::Vector3d& q0 = tri_0[j0];
    for (std::size_t i1 = 0; i1 < 3; i1++)
    {
      const std::size_t j1 = (i1 + 1) % 3;
      const Eigen::Vector3d& p1 = tri_1[i1];
      const Eigen::Vector3d& q1 = tri_1[j1];
      if (collides_segment_segment_2d(p0, q0, p1, q1))
        return true;
    }
  }

  return false;
}
//-----------------------------------------------------------------------------
bool CollisionPredicates::collides_triangle_triangle_3d(
    const Eigen::Vector3d& p0, const Eigen::Vector3d& p1,
    const Eigen::Vector3d& p2, const Eigen::Vector3d& q0,
    const Eigen::Vector3d& q1, const Eigen::Vector3d& q2)
{
  // FIXME: Optimize by avoiding redundant calls to orient3d

  // Pack points as vectors
  const std::array<Eigen::Vector3d, 3> tri_0 = {{p0, p1, p2}};
  const std::array<Eigen::Vector3d, 3> tri_1 = {{q0, q1, q2}};

  // First test edge-face collisions
  for (std::size_t i = 0; i < 3; ++i)
  {
    const std::size_t j = (i + 1) % 3;

    if (collides_triangle_segment_3d(p0, p1, p2, tri_1[i], tri_1[j]))
      return true;

    if (collides_triangle_segment_3d(q0, q1, q2, tri_0[i], tri_0[j]))
      return true;
  }

  // Test edge-edge collisions
  for (std::size_t i0 = 0; i0 < 3; i0++)
  {
    const std::size_t j0 = (i0 + 1) % 3;
    for (std::size_t i1 = 0; i1 < 3; i1++)
    {
      const std::size_t j1 = (i1 + 1) % 3;
      if (collides_segment_segment_3d(tri_0[i0], tri_0[j0], tri_1[i1],
                                      tri_1[j1]))
      {
        return true;
      }
    }
  }

  // FIXME
  // Test point-face collisions (could also be detected by
  // triangle_segment collision above)
  for (std::size_t i = 0; i < 3; ++i)
  {
    if (collides_triangle_point_3d(p0, p1, p2, tri_1[i]))
      return true;

    if (collides_triangle_point_3d(q0, q1, q2, tri_0[i]))
      return true;
  }

  return false;
}
//-----------------------------------------------------------------------------
bool CollisionPredicates::collides_tetrahedron_point_3d(
    const Eigen::Vector3d& p0, const Eigen::Vector3d& p1,
    const Eigen::Vector3d& p2, const Eigen::Vector3d& p3,
    const Eigen::Vector3d& point)
{
  const double ref = orient3d(p0, p1, p2, p3);

  if (ref > 0.0)
  {
    return (orient3d(p0, p1, p2, point) >= 0.0
            and orient3d(p0, p3, p1, point) >= 0.0
            and orient3d(p0, p2, p3, point) >= 0.0
            and orient3d(p1, p3, p2, point) >= 0.0);
  }
  else if (ref < 0.0)
  {
    return (orient3d(p0, p1, p2, point) <= 0.0
            and orient3d(p0, p3, p1, point) <= 0.0
            and orient3d(p0, p2, p3, point) <= 0.0
            and orient3d(p1, p3, p2, point) <= 0.0);
  }
  else
  {
    throw std::runtime_error("Cannot compute tetrahedron point collision. "
                             "Not implemented for degenerate tetrahedron");
  }

  return false;
}
//-----------------------------------------------------------------------------
bool CollisionPredicates::collides_tetrahedron_segment_3d(
    const Eigen::Vector3d& p0, const Eigen::Vector3d& p1,
    const Eigen::Vector3d& p2, const Eigen::Vector3d& p3,
    const Eigen::Vector3d& q0, const Eigen::Vector3d& q1)
{
  // FIXME: Optimize by avoiding redundant calls to orient3d

  // Segment vertex in tetrahedron collision
  if (collides_tetrahedron_point_3d(p0, p1, p2, p3, q0))
    return true;
  if (collides_tetrahedron_point_3d(p0, p1, p2, p3, q1))
    return true;

  // Triangle-segment collision tests
  if (collides_triangle_segment_3d(p1, p2, p3, q0, q1))
    return true;
  if (collides_triangle_segment_3d(p0, p2, p3, q0, q1))
    return true;
  if (collides_triangle_segment_3d(p0, p1, p3, q0, q1))
    return true;
  if (collides_triangle_segment_3d(p0, p1, p2, q0, q1))
    return true;

  return false;
}
//-----------------------------------------------------------------------------
bool CollisionPredicates::collides_tetrahedron_triangle_3d(
    const Eigen::Vector3d& p0, const Eigen::Vector3d& p1,
    const Eigen::Vector3d& p2, const Eigen::Vector3d& p3,
    const Eigen::Vector3d& q0, const Eigen::Vector3d& q1,
    const Eigen::Vector3d& q2)
{
  // FIXME: Optimize by avoiding redundant calls to orient3d

  // Triangle vertex in tetrahedron collision
  if (collides_tetrahedron_point_3d(p0, p1, p2, p3, q0))
    return true;
  if (collides_tetrahedron_point_3d(p0, p1, p2, p3, q1))
    return true;
  if (collides_tetrahedron_point_3d(p0, p1, p2, p3, q2))
    return true;

  // Triangle-triangle collision tests
  if (collides_triangle_triangle_3d(q0, q1, q2, p1, p2, p3))
    return true;
  if (collides_triangle_triangle_3d(q0, q1, q2, p0, p2, p3))
    return true;
  if (collides_triangle_triangle_3d(q0, q1, q2, p0, p1, p3))
    return true;
  if (collides_triangle_triangle_3d(q0, q1, q2, p0, p1, p2))
    return true;

  return false;
}
//-----------------------------------------------------------------------------
bool CollisionPredicates::collides_tetrahedron_tetrahedron_3d(
    const Eigen::Vector3d& p0, const Eigen::Vector3d& p1,
    const Eigen::Vector3d& p2, const Eigen::Vector3d& p3,
    const Eigen::Vector3d& q0, const Eigen::Vector3d& q1,
    const Eigen::Vector3d& q2, const Eigen::Vector3d& q3)
{
  // FIXME: Optimize by avoiding redundant calls to orient3d

  const std::array<Eigen::Vector3d, 4> tetp = {{p0, p1, p2, p3}};
  const std::array<Eigen::Vector3d, 4> tetq = {{q0, q1, q2, q3}};

  // Triangle face collisions
  const std::array<std::array<std::size_t, 3>, 4> faces
      = {{{{1, 2, 3}}, {{0, 2, 3}}, {{0, 1, 3}}, {{0, 1, 2}}}};
  for (std::size_t i = 0; i < 4; ++i)
  {
    for (std::size_t j = 0; j < 4; ++j)
    {
      if (collides_triangle_triangle_3d(tetp[faces[i][0]], tetp[faces[i][1]],
                                        tetp[faces[i][2]], tetq[faces[j][0]],
                                        tetq[faces[j][1]], tetq[faces[j][2]]))
      {
        return true;
      }
    }
  }

  // Vertex in tetrahedron collision
  if (collides_tetrahedron_point_3d(p0, p1, p2, p3, q0))
    return true;
  if (collides_tetrahedron_point_3d(p0, p1, p2, p3, q1))
    return true;
  if (collides_tetrahedron_point_3d(p0, p1, p2, p3, q2))
    return true;
  if (collides_tetrahedron_point_3d(p0, p1, p2, p3, q3))
    return true;

  if (collides_tetrahedron_point_3d(q0, q1, q2, q3, p0))
    return true;
  if (collides_tetrahedron_point_3d(q0, q1, q2, q3, p1))
    return true;
  if (collides_tetrahedron_point_3d(q0, q1, q2, q3, p2))
    return true;
  if (collides_tetrahedron_point_3d(q0, q1, q2, q3, p3))
    return true;

  return false;
}
//-----------------------------------------------------------------------------<|MERGE_RESOLUTION|>--- conflicted
+++ resolved
@@ -87,14 +87,8 @@
                                    const mesh::MeshEntity& entity_1)
 {
   // Intersection is only implemented for simplex meshes
-<<<<<<< HEAD
-  if (!mesh::is_simplex(entity_0.mesh().cell_type)
-      or !mesh::is_simplex(entity_1.mesh().cell_type))
-=======
   if (!mesh::is_simplex(entity_0.mesh().cell_type())
       or !mesh::is_simplex(entity_1.mesh().cell_type()))
-
->>>>>>> 5b435aac
   {
     throw std::runtime_error(
         "Cannot intersect cell and point. "
