--- conflicted
+++ resolved
@@ -226,150 +226,18 @@
       }
     }
 
-<<<<<<< HEAD
-  return {std::move(cell_adj), std::move(new_vertex_coords), xshape,
-          std::move(parent_cell), std::move(parent_facet)};
-}
-//-----------------------------------------------------------------------------
-} // namespace
-
-//-----------------------------------------------------------------------------
-std::tuple<mesh::Mesh, std::vector<std::int32_t>, std::vector<std::int8_t>>
-plaza::refine(const mesh::Mesh& mesh, bool redistribute, Option option)
-{
-
-  auto [cell_adj, new_coords, xshape, parent_cell, parent_facet]
-      = compute_refinement_data(mesh, option);
-
-  if (dolfinx::MPI::size(mesh.comm()) == 1)
-  {
-    return {mesh::create_mesh(mesh.comm(), cell_adj, mesh.geometry().cmaps(),
-                              new_coords, xshape, mesh::GhostMode::none),
-            std::move(parent_cell), std::move(parent_facet)};
-=======
     const std::int32_t update_count_old = update_count;
     MPI_Allreduce(&update_count_old, &update_count, 1, MPI_INT32_T, MPI_SUM,
                   comm);
->>>>>>> 9a9a901a
-  }
-}
-//-----------------------------------------------------------------------------
-<<<<<<< HEAD
-std::tuple<mesh::Mesh, std::vector<std::int32_t>, std::vector<std::int8_t>>
-plaza::refine(const mesh::Mesh& mesh, std::span<const std::int32_t> edges,
-              bool redistribute, Option option)
-{
-
-  auto [cell_adj, new_vertex_coords, xshape, parent_cell, parent_facet]
-      = compute_refinement_data(mesh, edges, option);
-
-  if (dolfinx::MPI::size(mesh.comm()) == 1)
-  {
-    return {mesh::create_mesh(mesh.comm(), cell_adj, mesh.geometry().cmaps(),
-                              new_vertex_coords, xshape, mesh::GhostMode::none),
-            std::move(parent_cell), std::move(parent_facet)};
-  }
-
-  std::shared_ptr<const common::IndexMap> map_c
-      = mesh.topology().index_map(mesh.topology().dim());
-  const int num_ghost_cells = map_c->num_ghosts();
-  // Check if mesh has ghost cells on any rank
-  // FIXME: this is not a robust test. Should be user option.
-  int max_ghost_cells = 0;
-  MPI_Allreduce(&num_ghost_cells, &max_ghost_cells, 1, MPI_INT, MPI_MAX,
-                mesh.comm());
-
-  // Build mesh
-  const mesh::GhostMode ghost_mode = max_ghost_cells == 0
-                                         ? mesh::GhostMode::none
-                                         : mesh::GhostMode::shared_facet;
-
-  return {partition(mesh, cell_adj, new_vertex_coords, xshape, redistribute,
-                    ghost_mode),
-          std::move(parent_cell), std::move(parent_facet)};
-}
-//------------------------------------------------------------------------------
-std::tuple<graph::AdjacencyList<std::int64_t>, std::vector<double>,
-           std::array<std::size_t, 2>, std::vector<std::int32_t>,
-           std::vector<std::int8_t>>
-plaza::compute_refinement_data(const mesh::Mesh& mesh, Option option)
-{
-
-  if (mesh.topology().cell_types().size() > 1)
-  {
-    throw std::runtime_error("multiple cell types");
-  }
-  auto cell_type = mesh.topology().cell_types().back();
-  if (cell_type != mesh::CellType::triangle
-      and cell_type != mesh::CellType::tetrahedron)
-  {
-    throw std::runtime_error("Cell type not supported");
-  }
-
-  common::Timer t0("PLAZA: refine");
-
-  auto map_e = mesh.topology().index_map(1);
-  if (!map_e)
-    throw std::runtime_error("Edges must be initialised");
-
-  // Get sharing ranks for each edge
-  graph::AdjacencyList<int> edge_ranks = map_e->index_to_dest_ranks();
-
-  // Create unique list of ranks that share edges (owners of ghosts
-  // plus ranks that ghost owned indices)
-  std::vector<int> ranks(edge_ranks.array().begin(), edge_ranks.array().end());
-  std::sort(ranks.begin(), ranks.end());
-  ranks.erase(std::unique(ranks.begin(), ranks.end()), ranks.end());
-
-  // Convert edge_ranks from global rank to to neighbourhood ranks
-  std::transform(edge_ranks.array().begin(), edge_ranks.array().end(),
-                 edge_ranks.array().begin(),
-                 [&ranks](auto r)
-                 {
-                   auto it = std::lower_bound(ranks.begin(), ranks.end(), r);
-                   assert(it != ranks.end() and *it == r);
-                   return std::distance(ranks.begin(), it);
-                 });
-
-  MPI_Comm comm;
-  MPI_Dist_graph_create_adjacent(mesh.comm(), ranks.size(), ranks.data(),
-                                 MPI_UNWEIGHTED, ranks.size(), ranks.data(),
-                                 MPI_UNWEIGHTED, MPI_INFO_NULL, false, &comm);
-
-  const auto [long_edge, edge_ratio_ok] = face_long_edge(mesh);
-  auto [cell_adj, new_vertex_coords, xshape, parent_cell, parent_facet]
-      = compute_refinement(comm,
-                           std::vector<std::int8_t>(
-                               map_e->size_local() + map_e->num_ghosts(), true),
-                           edge_ranks, mesh, long_edge, edge_ratio_ok, option);
-  MPI_Comm_free(&comm);
-
-  return {std::move(cell_adj), std::move(new_vertex_coords), xshape,
-          std::move(parent_cell), std::move(parent_facet)};
-}
-//------------------------------------------------------------------------------
-std::tuple<graph::AdjacencyList<std::int64_t>, std::vector<double>,
-           std::array<std::size_t, 2>, std::vector<std::int32_t>,
-           std::vector<std::int8_t>>
-plaza::compute_refinement_data(const mesh::Mesh& mesh,
-                               std::span<const std::int32_t> edges,
-                               Option option)
-{
-  if (mesh.topology().cell_types().size() > 1)
-  {
-    throw std::runtime_error("multiple cell types");
-  }
-  auto cell_type = mesh.topology().cell_types().back();
-  if (cell_type != mesh::CellType::triangle
-      and cell_type != mesh::CellType::tetrahedron)
-=======
+  }
+}
+//-----------------------------------------------------------------------------
 std::vector<std::int32_t>
 plaza::impl::get_simplices(std::span<const std::int64_t> indices,
                            std::span<const std::int32_t> longest_edge, int tdim,
                            bool uniform)
 {
   if (tdim == 2)
->>>>>>> 9a9a901a
   {
     assert(longest_edge.size() == 1);
     return get_triangles(indices, longest_edge[0], uniform);
