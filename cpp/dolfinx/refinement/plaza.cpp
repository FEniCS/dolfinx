--- conflicted
+++ resolved
@@ -522,11 +522,7 @@
 
   if (dolfinx::MPI::size(mesh.comm()) == 1)
   {
-<<<<<<< HEAD
-    return mesh::create_mesh(mesh.mpi_comm(), cell_adj, cmaps,
-=======
-    return mesh::create_mesh(mesh.comm(), cell_adj, mesh.geometry().cmap(),
->>>>>>> d2ecfa4a
+    return mesh::create_mesh(mesh.comm(), cell_adj, cmaps,
                              new_vertex_coordinates, mesh::GhostMode::none);
   }
 
@@ -561,11 +557,7 @@
 
   if (dolfinx::MPI::size(mesh.comm()) == 1)
   {
-<<<<<<< HEAD
-    return mesh::create_mesh(mesh.mpi_comm(), cell_adj, cmaps,
-=======
-    return mesh::create_mesh(mesh.comm(), cell_adj, mesh.geometry().cmap(),
->>>>>>> d2ecfa4a
+    return mesh::create_mesh(mesh.comm(), cell_adj, cmaps,
                              new_vertex_coordinates, mesh::GhostMode::none);
   }
 
