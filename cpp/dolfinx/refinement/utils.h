--- conflicted
+++ resolved
@@ -239,18 +239,6 @@
   }
 
   // Add received remote global vertex indices to map
-<<<<<<< HEAD
-  std::vector<std::int64_t> recv_global_edge;
-  recv_global_edge.reserve(received_values.size() / 2);
-  assert(received_values.size() % 2 == 0);
-  for (std::size_t i = 0; i < received_values.size() / 2; ++i)
-    recv_global_edge.push_back(received_values[i * 2]);
-  std::vector<std::int32_t> recv_local_edge(recv_global_edge.size());
-  mesh.topology()->index_map(1)->global_to_local(recv_global_edge,
-                                                 recv_local_edge);
-  for (std::size_t i = 0; i < received_values.size() / 2; ++i)
-=======
->>>>>>> 102e68f7
   {
     assert(received_values.size() % 2 == 0);
     std::vector<std::int64_t> recv_global_edge(received_values.size() / 2);
