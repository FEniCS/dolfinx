// Copyright (C) 2024 Paul Kühner
//
// This file is part of DOLFINX (https://www.fenicsproject.org)
//
// SPDX-License-Identifier:    LGPL-3.0-or-later

#pragma once

#include "dolfinx/mesh/Mesh.h"
#include "dolfinx/mesh/cell_types.h"
#include "dolfinx/mesh/utils.h"
#include "dolfinx/refinement/plaza.h"
#include <algorithm>
#include <concepts>
#include <cstddef>
#include <cstdint>
#include <mpi.h>
#include <optional>
#include <stdexcept>
#include <vector>

<<<<<<< HEAD
#include <mpi.h>

#include "dolfinx/mesh/Mesh.h"
#include "dolfinx/refinement/option.h"
#include "dolfinx/refinement/utils.h"

namespace dolfinx::refinement::interval
=======
namespace dolfinx::refinement
{
namespace impl
>>>>>>> 202b446c
{
/// @brief Refine with markers returning new mesh data.
///
<<<<<<< HEAD
/// @param[in] mesh Input mesh to be refined
/// @param[in] cells Indices of the cells that are marked for refinement
/// @param[in] option Refinement option indicating if parent cells and/or facets
/// are to be computed
=======
/// @param[in] mesh Input mesh to be refined.
/// @param[in] cells Indices of the cells that are marked for refinement.
///
>>>>>>> 202b446c
/// @return New mesh data: cell topology, vertex coordinates and parent
/// cell indices.
template <std::floating_point T>
std::tuple<graph::AdjacencyList<std::int64_t>, std::vector<T>,
           std::array<std::size_t, 2>, std::optional<std::vector<std::int32_t>>,
           std::optional<std::vector<std::int8_t>>>
compute_refinement_data(const mesh::Mesh<T>& mesh,
                        std::optional<std::span<const std::int32_t>> cells,
                        Option option)
{
  bool compute_parent_facet = option_parent_facet(option);
  bool compute_parent_cell = option_parent_cell(option);

  if (compute_parent_facet)
    throw std::runtime_error("Parent facet computation not yet supported!");

  auto topology = mesh.topology();
  assert(topology);
  assert(topology->dim() == 1);
  auto map_c = topology->index_map(1);
  assert(map_c);

  // TODO: creation of sharing ranks in external function? Also same
  // code in use for plaza
  // Get sharing ranks for each cell
  graph::AdjacencyList<int> cell_ranks = map_c->index_to_dest_ranks();

  // Create unique list of ranks that share cells (owners of ghosts plus
  // ranks that ghost owned indices)
  std::vector<int> ranks = cell_ranks.array();
  std::ranges::sort(ranks);
  auto to_remove = std::ranges::unique(ranks);
  ranks.erase(to_remove.begin(), to_remove.end());

  // Convert cell_ranks from global rank to to neighbourhood ranks
  std::ranges::transform(cell_ranks.array(), cell_ranks.array().begin(),
                         [&ranks](auto r)
                         {
                           auto it = std::lower_bound(ranks.begin(),
                                                      ranks.end(), r);
                           assert(it != ranks.end() and *it == r);
                           return std::distance(ranks.begin(), it);
                         });

  // Create refinement flag for cells
  std::vector<std::int8_t> refinement_marker(
      map_c->size_local() + map_c->num_ghosts(), !cells.has_value());

  // Mark cells for refinement
  std::vector<std::vector<std::int32_t>> marked_for_update(ranks.size());
  if (cells.has_value())
  {
    std::ranges::for_each(cells.value(),
                          [&](auto cell)
                          {
                            if (!refinement_marker[cell])
                            {
                              refinement_marker[cell] = true;
                              for (int rank : cell_ranks.links(cell))
                                marked_for_update[rank].push_back(cell);
                            }
                          });
  }

  // Create neighborhood communicator for vertex creation
  MPI_Comm neighbor_comm;
  MPI_Dist_graph_create_adjacent(
      mesh.comm(), ranks.size(), ranks.data(), MPI_UNWEIGHTED, ranks.size(),
      ranks.data(), MPI_UNWEIGHTED, MPI_INFO_NULL, false, &neighbor_comm);

  // Communicate ghost cells that might have been marked. This is not
  // necessary for a uniform refinement.
  if (cells.has_value())
  {
    update_logical_edgefunction(neighbor_comm, marked_for_update,
                                refinement_marker, *map_c);
  }

  // Construct the new vertices
  const auto [new_vertex_map, new_vertex_coords, xshape]
      = create_new_vertices(neighbor_comm, cell_ranks, mesh, refinement_marker);
  MPI_Comm_free(&neighbor_comm);

  auto c_to_v = mesh.topology()->connectivity(1, 0);
  assert(c_to_v);

  // Get the count of cells to refine, note: we only consider non-ghost
  // cells
  const std::int32_t number_of_refined_cells
      = std::count(refinement_marker.begin(),
                   std::next(refinement_marker.begin(),
                             mesh.topology()->index_map(1)->size_local()),
                   true);

  // Produce local global indices, by padding out the previous index map
  std::vector<std::int64_t> global_indices
      = adjust_indices(*mesh.topology()->index_map(0), number_of_refined_cells);

  // Build the topology on the new vertices
  const std::int32_t refined_cell_count
      = mesh.topology()->index_map(1)->size_local() + number_of_refined_cells;

  std::vector<std::int64_t> cell_topology;
  cell_topology.reserve(refined_cell_count * 2);
<<<<<<< HEAD

  std::optional<std::vector<std::int32_t>> parent_cell(std::nullopt);
  if (compute_parent_cell)
  {
    parent_cell.emplace();
    parent_cell->reserve(refined_cell_count);
  }

=======
  std::vector<std::int32_t> parent_cell;
  parent_cell.reserve(refined_cell_count);
>>>>>>> 202b446c
  for (std::int32_t cell = 0; cell < map_c->size_local(); ++cell)
  {
    const auto& vertices = c_to_v->links(cell);
    assert(vertices.size() == 2);

    // We consider a cell (defined by global vertices)
    // a ----------- b
    const std::int64_t a = global_indices[vertices[0]];
    const std::int64_t b = global_indices[vertices[1]];
    if (refinement_marker[cell])
    {
      // Find (global) index of new midpoint vertex:
      // a --- c --- b
      auto it = new_vertex_map.find(cell);
      assert(it != new_vertex_map.end());
      const std::int64_t c = it->second;

      // Add new cells/edges to refined topology
      cell_topology.insert(cell_topology.end(), {a, c, c, b});

      if (compute_parent_cell)
        parent_cell->insert(parent_cell->end(), {cell, cell});
    }
    else
    {
      // Copy the previous cell
      cell_topology.insert(cell_topology.end(), {a, b});

      if (compute_parent_cell)
        parent_cell->push_back(cell);
    }
  }

<<<<<<< HEAD
  assert(cell_topology.size() == refined_cell_count * 2);
  assert(parent_cell->size() == (compute_parent_cell ? refined_cell_count : 0));
=======
  assert(cell_topology.size() == 2 * refined_cell_count);
  assert(parent_cell.size() == refined_cell_count);
>>>>>>> 202b446c

  std::vector<std::int32_t> offsets(refined_cell_count + 1);
  std::ranges::generate(offsets, [i = 0]() mutable { return 2 * i++; });

<<<<<<< HEAD
  graph::AdjacencyList cell_adj(std::move(cell_topology), std::move(offsets));

  return {std::move(cell_adj), std::move(new_vertex_coords), xshape,
          std::move(parent_cell), std::nullopt};
=======
  return {graph::AdjacencyList(std::move(cell_topology), std::move(offsets)),
          std::move(new_vertex_coords), xshape, std::move(parent_cell)};
}

} // namespace impl

/// @brief Refine a (topologically) one-dimensional mesh by splitting
/// cells, i.e. edges.
///
/// @param[in] mesh Mesh to be refined.
/// @param[in] cells Optional indices of the cells that should be
/// refined by this refinement. If not provided, all cells are
/// considered marked for refinement, i.e. a uniform refinement is
/// performed.
/// @param[in] redistribute Option to enable redistribution of the
/// refined mesh across processes.
/// @param[in] ghost_mode Ghost mode of the refined mesh, default is
/// ghost mode none.
///
/// @return Refined mesh, and list of parent cells and an array mapping
/// the child cell index of the refined mesh to its parent cell index in
/// the unrefined mesh.
template <std::floating_point T>
std::tuple<mesh::Mesh<T>, std::vector<std::int32_t>>
refine_interval(const mesh::Mesh<T>& mesh,
                std::optional<std::span<const std::int32_t>> cells,
                bool redistribute,
                mesh::GhostMode ghost_mode = mesh::GhostMode::shared_facet)
{
  if (mesh.topology()->cell_type() != mesh::CellType::interval)
    throw std::runtime_error("Cell type not supported");
  assert(mesh.topology()->dim() == 1);
  assert(mesh.topology()->index_map(1));

  auto [cell_adj, new_coords, xshape, parent_cell]
      = impl::compute_interval_refinement(mesh, cells);
  if (dolfinx::MPI::size(mesh.comm()) == 1)
  {
    return {mesh::create_mesh(mesh.comm(), cell_adj.array(),
                              mesh.geometry().cmap(), new_coords, xshape,
                              mesh::GhostMode::none),
            std::move(parent_cell)};
  }
  else
  {
    return {partition<T>(mesh, cell_adj, std::span(new_coords), xshape,
                         redistribute, ghost_mode),
            std::move(parent_cell)};
  }
>>>>>>> 202b446c
}

} // namespace dolfinx::refinement::interval<|MERGE_RESOLUTION|>--- conflicted
+++ resolved
@@ -19,32 +19,17 @@
 #include <stdexcept>
 #include <vector>
 
-<<<<<<< HEAD
-#include <mpi.h>
-
-#include "dolfinx/mesh/Mesh.h"
 #include "dolfinx/refinement/option.h"
 #include "dolfinx/refinement/utils.h"
 
 namespace dolfinx::refinement::interval
-=======
-namespace dolfinx::refinement
-{
-namespace impl
->>>>>>> 202b446c
 {
 /// @brief Refine with markers returning new mesh data.
 ///
-<<<<<<< HEAD
 /// @param[in] mesh Input mesh to be refined
 /// @param[in] cells Indices of the cells that are marked for refinement
 /// @param[in] option Refinement option indicating if parent cells and/or facets
 /// are to be computed
-=======
-/// @param[in] mesh Input mesh to be refined.
-/// @param[in] cells Indices of the cells that are marked for refinement.
-///
->>>>>>> 202b446c
 /// @return New mesh data: cell topology, vertex coordinates and parent
 /// cell indices.
 template <std::floating_point T>
@@ -149,7 +134,6 @@
 
   std::vector<std::int64_t> cell_topology;
   cell_topology.reserve(refined_cell_count * 2);
-<<<<<<< HEAD
 
   std::optional<std::vector<std::int32_t>> parent_cell(std::nullopt);
   if (compute_parent_cell)
@@ -158,10 +142,6 @@
     parent_cell->reserve(refined_cell_count);
   }
 
-=======
-  std::vector<std::int32_t> parent_cell;
-  parent_cell.reserve(refined_cell_count);
->>>>>>> 202b446c
   for (std::int32_t cell = 0; cell < map_c->size_local(); ++cell)
   {
     const auto& vertices = c_to_v->links(cell);
@@ -195,73 +175,16 @@
     }
   }
 
-<<<<<<< HEAD
-  assert(cell_topology.size() == refined_cell_count * 2);
+  assert(cell_topology.size() == 2 * refined_cell_count);
   assert(parent_cell->size() == (compute_parent_cell ? refined_cell_count : 0));
-=======
-  assert(cell_topology.size() == 2 * refined_cell_count);
-  assert(parent_cell.size() == refined_cell_count);
->>>>>>> 202b446c
 
   std::vector<std::int32_t> offsets(refined_cell_count + 1);
   std::ranges::generate(offsets, [i = 0]() mutable { return 2 * i++; });
 
-<<<<<<< HEAD
   graph::AdjacencyList cell_adj(std::move(cell_topology), std::move(offsets));
 
   return {std::move(cell_adj), std::move(new_vertex_coords), xshape,
           std::move(parent_cell), std::nullopt};
-=======
-  return {graph::AdjacencyList(std::move(cell_topology), std::move(offsets)),
-          std::move(new_vertex_coords), xshape, std::move(parent_cell)};
-}
-
-} // namespace impl
-
-/// @brief Refine a (topologically) one-dimensional mesh by splitting
-/// cells, i.e. edges.
-///
-/// @param[in] mesh Mesh to be refined.
-/// @param[in] cells Optional indices of the cells that should be
-/// refined by this refinement. If not provided, all cells are
-/// considered marked for refinement, i.e. a uniform refinement is
-/// performed.
-/// @param[in] redistribute Option to enable redistribution of the
-/// refined mesh across processes.
-/// @param[in] ghost_mode Ghost mode of the refined mesh, default is
-/// ghost mode none.
-///
-/// @return Refined mesh, and list of parent cells and an array mapping
-/// the child cell index of the refined mesh to its parent cell index in
-/// the unrefined mesh.
-template <std::floating_point T>
-std::tuple<mesh::Mesh<T>, std::vector<std::int32_t>>
-refine_interval(const mesh::Mesh<T>& mesh,
-                std::optional<std::span<const std::int32_t>> cells,
-                bool redistribute,
-                mesh::GhostMode ghost_mode = mesh::GhostMode::shared_facet)
-{
-  if (mesh.topology()->cell_type() != mesh::CellType::interval)
-    throw std::runtime_error("Cell type not supported");
-  assert(mesh.topology()->dim() == 1);
-  assert(mesh.topology()->index_map(1));
-
-  auto [cell_adj, new_coords, xshape, parent_cell]
-      = impl::compute_interval_refinement(mesh, cells);
-  if (dolfinx::MPI::size(mesh.comm()) == 1)
-  {
-    return {mesh::create_mesh(mesh.comm(), cell_adj.array(),
-                              mesh.geometry().cmap(), new_coords, xshape,
-                              mesh::GhostMode::none),
-            std::move(parent_cell)};
-  }
-  else
-  {
-    return {partition<T>(mesh, cell_adj, std::span(new_coords), xshape,
-                         redistribute, ghost_mode),
-            std::move(parent_cell)};
-  }
->>>>>>> 202b446c
 }
 
 } // namespace dolfinx::refinement::interval