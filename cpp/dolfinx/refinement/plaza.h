--- conflicted
+++ resolved
@@ -32,7 +32,7 @@
 {
   none = 0, /*!< No extra data */
   parent_cell
-  = 1, /*!< Compute list with the parent cell index for each new cell  */
+  = 1,      /*!< Compute list with the parent cell index for each new cell  */
   parent_facet
   = 2, /*!< Compute list of the cell-local facet indices in the parent cell of
           each facet in each new cell (or -1 if no match) */
@@ -474,11 +474,8 @@
 refine(const mesh::Mesh<T>& mesh, std::span<const std::int32_t> edges,
        bool redistribute, Option option)
 {
-
   if (mesh.geometry().cmaps().size() > 1)
-  {
     throw std::runtime_error("Mixed topology not supported");
-  }
 
   auto [cell_adj, new_vertex_coords, xshape, parent_cell, parent_facet]
       = compute_refinement_data(mesh, edges, option);
@@ -526,24 +523,19 @@
 compute_refinement_data(const mesh::Mesh<T>& mesh, Option option)
 {
   common::Timer t0("PLAZA: refine");
-
-<<<<<<< HEAD
-  if (mesh.topology()->cell_type() != mesh::CellType::triangle
-      and mesh.topology()->cell_type() != mesh::CellType::tetrahedron)
-=======
-  if (mesh.topology().cell_types().size() > 1)
-  {
+  auto topology = mesh.topology();
+  assert(topology);
+
+  if (topology->cell_types().size() > 1)
     throw std::runtime_error("Mixed topology not supported");
-  }
-
-  if (mesh.topology().cell_types()[0] != mesh::CellType::triangle
-      and mesh.topology().cell_types()[0] != mesh::CellType::tetrahedron)
->>>>>>> 6f227b36
+
+  if (topology->cell_types()[0] != mesh::CellType::triangle
+      and topology->cell_types()[0] != mesh::CellType::tetrahedron)
   {
     throw std::runtime_error("Cell type not supported");
   }
 
-  auto map_e = mesh.topology()->index_map(1);
+  auto map_e = topology->index_map(1);
   if (!map_e)
     throw std::runtime_error("Edges must be initialised");
 
@@ -601,24 +593,19 @@
                         std::span<const std::int32_t> edges, Option option)
 {
   common::Timer t0("PLAZA: refine");
-
-<<<<<<< HEAD
-  if (mesh.topology()->cell_type() != mesh::CellType::triangle
-      and mesh.topology()->cell_type() != mesh::CellType::tetrahedron)
-=======
-  if (mesh.topology().cell_types().size() > 1)
-  {
+  auto topology = mesh.topology();
+  assert(topology);
+
+  if (topology->cell_types().size() > 1)
     throw std::runtime_error("Mixed topology not supported");
-  }
-
-  if (mesh.topology().cell_types()[0] != mesh::CellType::triangle
-      and mesh.topology().cell_types()[0] != mesh::CellType::tetrahedron)
->>>>>>> 6f227b36
+
+  if (topology->cell_types()[0] != mesh::CellType::triangle
+      and topology->cell_types()[0] != mesh::CellType::tetrahedron)
   {
     throw std::runtime_error("Cell type not supported");
   }
 
-  auto map_e = mesh.topology()->index_map(1);
+  auto map_e = topology->index_map(1);
   if (!map_e)
     throw std::runtime_error("Edges must be initialised");
 
@@ -668,8 +655,7 @@
   // Enforce rules about refinement (i.e. if any edge is marked in a
   // triangle, then the longest edge must also be marked).
   const auto [long_edge, edge_ratio_ok] = impl::face_long_edge(mesh);
-  impl::enforce_rules(comm, edge_ranks, marked_edges, *mesh.topology(),
-                      long_edge);
+  impl::enforce_rules(comm, edge_ranks, marked_edges, *topology, long_edge);
 
   auto [cell_adj, new_vertex_coords, xshape, parent_cell, parent_facet]
       = impl::compute_refinement(comm, marked_edges, edge_ranks, mesh,
