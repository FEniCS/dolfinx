// Copyright (C) 2014-2018 Chris Richardson
//
// This file is part of DOLFINx (https://www.fenicsproject.org)
//
// SPDX-License-Identifier:    LGPL-3.0-or-later

#include "utils.h"
#include <cmath>
#include <cstdint>
#include <dolfinx/common/MPI.h>
#include <dolfinx/graph/AdjacencyList.h>
#include <dolfinx/mesh/Geometry.h>
#include <dolfinx/mesh/Mesh.h>
#include <dolfinx/mesh/Topology.h>
#include <dolfinx/mesh/utils.h>
#include <span>
#include <tuple>
#include <utility>
#include <vector>

#pragma once

/// @brief Plaza mesh refinement.
///
/// Functions for the refinement method described in Plaza and Carey
/// "Local refinement of simplicial grids based on the skeleton",
/// Applied Numerical Mathematics 32 (2000), 195-218.
namespace dolfinx::refinement::plaza
{

/// @brief Options for data to compute during mesh refinement.
enum class Option : int
{
  none = 0, /*!< No extra data */
  parent_cell
  = 1, /*!< Compute list with the parent cell index for each new cell  */
  parent_facet
  = 2, /*!< Compute list of the cell-local facet indices in the parent cell of
          each facet in each new cell (or -1 if no match) */
  parent_cell_and_facet = 3 /*!< Both cell and facet parent data */
};

namespace impl
{
/// Computes the parent-child facet relationship
/// @param simplex_set - index into indices for each child cell
/// @return mapping from child to parent facets, using cell-local index
template <int tdim>
auto compute_parent_facets(std::span<const std::int32_t> simplex_set)
{
  static_assert(tdim == 2 or tdim == 3);
  assert(simplex_set.size() % (tdim + 1) == 0);
  using parent_facet_t
      = std::conditional_t<tdim == 2, std::array<std::int8_t, 12>,
                           std::array<std::int8_t, 32>>;
  parent_facet_t parent_facet;
  parent_facet.fill(-1);
  assert(simplex_set.size() <= parent_facet.size());

  // Index lookups in 'indices' for the child vertices that occur on
  // each parent facet in 2D and 3D. In 2D each edge has 3 child
  // vertices, and in 3D each triangular facet has six child vertices.
  constexpr std::array<std::array<int, 3>, 3> facet_table_2d{
      {{1, 2, 3}, {0, 2, 4}, {0, 1, 5}}};

  constexpr std::array<std::array<int, 6>, 4> facet_table_3d{
      {{1, 2, 3, 4, 5, 6},
       {0, 2, 3, 4, 7, 8},
       {0, 1, 3, 5, 7, 9},
       {0, 1, 2, 6, 8, 9}}};

  const int ncells = simplex_set.size() / (tdim + 1);
  for (int fpi = 0; fpi < (tdim + 1); ++fpi)
  {
    // For each child cell, consider all facets
    for (int cc = 0; cc < ncells; ++cc)
    {
      for (int fci = 0; fci < (tdim + 1); ++fci)
      {
        // Indices of all vertices on child facet, sorted
        std::array<int, tdim> cf, set_output;

        int num_common_vertices;
        if constexpr (tdim == 2)
        {
          for (int j = 0; j < tdim; ++j)
            cf[j] = simplex_set[cc * 3 + facet_table_2d[fci][j]];
<<<<<<< HEAD
          std::sort(cf.begin(), cf.end());
          auto [last1, last2, it_last] = std::ranges::set_intersection(
              facet_table_2d[fpi], cf, set_output.begin());
          num_common_vertices = std::distance(set_output.begin(), it_last);
=======
          std::ranges::sort(cf);
          auto it = std::set_intersection(facet_table_2d[fpi].begin(),
                                          facet_table_2d[fpi].end(), cf.begin(),
                                          cf.end(), set_output.begin());
          num_common_vertices = std::distance(set_output.begin(), it);
>>>>>>> 6e9b57a6
        }
        else
        {
          for (int j = 0; j < tdim; ++j)
            cf[j] = simplex_set[cc * 4 + facet_table_3d[fci][j]];
<<<<<<< HEAD
          std::sort(cf.begin(), cf.end());
          auto [last1, last2, it_last] = std::ranges::set_intersection(
              facet_table_3d[fpi], cf, set_output.begin());
          num_common_vertices = std::distance(set_output.begin(), it_last);
=======
          std::ranges::sort(cf);
          auto it = std::set_intersection(facet_table_3d[fpi].begin(),
                                          facet_table_3d[fpi].end(), cf.begin(),
                                          cf.end(), set_output.begin());
          num_common_vertices = std::distance(set_output.begin(), it);
>>>>>>> 6e9b57a6
        }

        if (num_common_vertices == tdim)
        {
          assert(parent_facet[cc * (tdim + 1) + fci] == -1);
          // Child facet "fci" of cell cc, lies on parent facet "fpi"
          parent_facet[cc * (tdim + 1) + fci] = fpi;
        }
      }
    }
  }

  return parent_facet;
}

/// Get the subdivision of an original simplex into smaller simplices,
/// for a given set of marked edges, and the longest edge of each facet
/// (cell local indexing). A flag indicates if a uniform subdivision is
/// preferable in 2D.
///
/// @param[in] indices Vector containing the global indices for the original
/// vertices and potential new vertices at each edge. Size (num_vertices +
/// num_edges). If an edge is not refined its corresponding entry is -1
/// @param[in] longest_edge Vector indicating the longest edge for each
/// triangle in the cell. For triangular cells (2D) there is only one value,
/// and for tetrahedra (3D) there are four values, one for each facet. The
/// values give the local edge indices of the cell.
/// @param[in] tdim Topological dimension (2 or 3)
/// @param[in] uniform Make a "uniform" subdivision with all triangles being
/// similar shape
/// @return
std::pair<std::array<std::int32_t, 32>, std::size_t>
get_simplices(std::span<const std::int64_t> indices,
              std::span<const std::int32_t> longest_edge, int tdim,
              bool uniform);

/// Propagate edge markers according to rules (longest edge of each
/// face must be marked, if any edge of face is marked)
void enforce_rules(MPI_Comm comm, const graph::AdjacencyList<int>& shared_edges,
                   std::span<std::int8_t> marked_edges,
                   const mesh::Topology& topology,
                   std::span<const std::int32_t> long_edge);

/// @brief Get the longest edge of each face (using local mesh index)
///
/// @note Edge ratio ok returns an array in 2D, where it checks if the ratio
/// between the shortest and longest edge of a cell is bigger than sqrt(2)/2. In
/// 3D an empty array is returned
///
/// @param[in] mesh The mesh
/// @return A tuple (longest edge, edge ratio ok) where longest edge gives the
/// local index of the longest edge for each face.
template <std::floating_point T>
std::pair<std::vector<std::int32_t>, std::vector<std::int8_t>>
face_long_edge(const mesh::Mesh<T>& mesh)
{
  const int tdim = mesh.topology()->dim();
  // FIXME: cleanup these calls? Some of the happen internally again.
  mesh.topology_mutable()->create_entities(1);
  mesh.topology_mutable()->create_entities(2);
  mesh.topology_mutable()->create_connectivity(2, 1);
  mesh.topology_mutable()->create_connectivity(1, tdim);
  mesh.topology_mutable()->create_connectivity(tdim, 2);

  std::int64_t num_faces = mesh.topology()->index_map(2)->size_local()
                           + mesh.topology()->index_map(2)->num_ghosts();

  // Storage for face-local index of longest edge
  std::vector<std::int32_t> long_edge(num_faces);
  std::vector<std::int8_t> edge_ratio_ok;

  // Check mesh face quality (may be used in 2D to switch to "uniform"
  // refinement)
  const T min_ratio = std::sqrt(2.0) / 2.0;
  if (tdim == 2)
    edge_ratio_ok.resize(num_faces);

  auto x_dofmap = mesh.geometry().dofmap();

  auto c_to_v = mesh.topology()->connectivity(tdim, 0);
  assert(c_to_v);
  auto e_to_c = mesh.topology()->connectivity(1, tdim);
  assert(e_to_c);
  auto e_to_v = mesh.topology()->connectivity(1, 0);
  assert(e_to_v);

  // Store all edge lengths in Mesh to save recalculating for each Face
  auto map_e = mesh.topology()->index_map(1);
  assert(map_e);
  std::vector<T> edge_length(map_e->size_local() + map_e->num_ghosts());
  for (std::size_t e = 0; e < edge_length.size(); ++e)
  {
    // Get first attached cell
    auto cells = e_to_c->links(e);
    assert(!cells.empty());
    auto cell_vertices = c_to_v->links(cells.front());
    auto edge_vertices = e_to_v->links(e);

    // Find local index of edge vertices in the cell geometry map
    auto it0 = std::find(cell_vertices.begin(), cell_vertices.end(),
                         edge_vertices[0]);
    assert(it0 != cell_vertices.end());
    const std::size_t local0 = std::distance(cell_vertices.begin(), it0);
    auto it1 = std::find(cell_vertices.begin(), cell_vertices.end(),
                         edge_vertices[1]);
    assert(it1 != cell_vertices.end());
    const std::size_t local1 = std::distance(cell_vertices.begin(), it1);

    auto x_dofs = MDSPAN_IMPL_STANDARD_NAMESPACE::submdspan(
        x_dofmap, cells.front(), MDSPAN_IMPL_STANDARD_NAMESPACE::full_extent);
    std::span<const T, 3> x0(mesh.geometry().x().data() + 3 * x_dofs[local0],
                             3);
    std::span<const T, 3> x1(mesh.geometry().x().data() + 3 * x_dofs[local1],
                             3);

    // Compute length of edge between vertex x0 and x1
    edge_length[e] = std::sqrt(std::transform_reduce(
        x0.begin(), x0.end(), x1.begin(), 0.0, std::plus<>(),
        [](auto x0, auto x1) { return (x0 - x1) * (x0 - x1); }));
  }

  // Get longest edge of each face
  auto f_to_v = mesh.topology()->connectivity(2, 0);
  assert(f_to_v);
  auto f_to_e = mesh.topology()->connectivity(2, 1);
  assert(f_to_e);
  const std::vector global_indices
      = mesh.topology()->index_map(0)->global_indices();
  for (int f = 0; f < f_to_v->num_nodes(); ++f)
  {
    auto face_edges = f_to_e->links(f);

    std::int32_t imax = 0;
    T max_len = 0.0;
    T min_len = std::numeric_limits<T>::max();

    for (int i = 0; i < 3; ++i)
    {
      const T e_len = edge_length[face_edges[i]];
      min_len = std::min(e_len, min_len);
      if (e_len > max_len)
      {
        max_len = e_len;
        imax = i;
      }
      else if (tdim == 3 and e_len == max_len)
      {
        // If edges are the same length, compare global index of
        // opposite vertex.  Only important so that tetrahedral faces
        // have a matching refinement pattern across processes.
        auto vertices = f_to_v->links(f);
        const int vmax = vertices[imax];
        const int vi = vertices[i];
        if (global_indices[vi] > global_indices[vmax])
          imax = i;
      }
    }

    // Only save edge ratio in 2D
    if (tdim == 2)
      edge_ratio_ok[f] = (min_len / max_len >= min_ratio);

    long_edge[f] = face_edges[imax];
  }

  return std::pair(std::move(long_edge), std::move(edge_ratio_ok));
}

/// @brief Convenient interface for both uniform and marker refinement
///
/// @note The parent facet map gives you the map from a cell given by parent
/// cell map to the local index (relative to the cell), e.g. the i-th entry of
/// parent facets relates to the local facet index of the i-th entry parent
/// cell.
///
/// @param[in] neighbor_comm Neighbourhood communciator scattering owned edges
/// to processes with ghosts
/// @param[in] marked_edges A marker for all edges on the process (local +
/// ghosts) indicating if an edge should be refined
/// @param[in] shared_edges For each local edge on a process map to ghost
/// processes
/// @param[in] mesh The mesh
/// @param[in] long_edge A map from each face to its longest edge. Index is
/// local to the process.
/// @param[in] edge_ratio_ok For each face in a 2D mesh this error contains a
/// marker indicating if the ratio between smallest and largest edge is bigger
/// than sqrt(2)/2
/// @param[in] option Option to compute additional information relating refined
/// and original mesh entities
/// @return (0) The new mesh topology, (1) the new flattened mesh geometry, (3)
/// Shape of the new geometry_shape, (4) Map from new cells to parent cells
/// and (5) map from refined facets to parent facets.
template <std::floating_point T>
std::tuple<graph::AdjacencyList<std::int64_t>, std::vector<T>,
           std::array<std::size_t, 2>, std::vector<std::int32_t>,
           std::vector<std::int8_t>>
compute_refinement(MPI_Comm neighbor_comm,
                   std::span<const std::int8_t> marked_edges,
                   const graph::AdjacencyList<int>& shared_edges,
                   const mesh::Mesh<T>& mesh,
                   std::span<const std::int32_t> long_edge,
                   std::span<const std::int8_t> edge_ratio_ok,
                   plaza::Option option)
{
  int tdim = mesh.topology()->dim();
  int num_cell_edges = tdim * 3 - 3;
  int num_cell_vertices = tdim + 1;
  bool compute_facets = option == plaza::Option::parent_facet
                        or option == plaza::Option::parent_cell_and_facet;
  bool compute_parent_cell = option == plaza::Option::parent_cell
                             or option == plaza::Option::parent_cell_and_facet;

  // Make new vertices in parallel
  const auto [new_vertex_map, new_vertex_coords, xshape]
      = create_new_vertices(neighbor_comm, shared_edges, mesh, marked_edges);

  std::vector<std::int32_t> parent_cell;
  std::vector<std::int8_t> parent_facet;
  std::vector<std::int64_t> indices(num_cell_vertices + num_cell_edges);
  std::vector<std::int32_t> simplex_set;

  auto map_c = mesh.topology()->index_map(tdim);
  assert(map_c);
  auto c_to_v = mesh.topology()->connectivity(tdim, 0);
  assert(c_to_v);
  auto c_to_e = mesh.topology()->connectivity(tdim, 1);
  assert(c_to_e);
  auto c_to_f = mesh.topology()->connectivity(tdim, 2);
  assert(c_to_f);

  std::int32_t num_new_vertices_local = std::count(
      marked_edges.begin(),
      marked_edges.begin() + mesh.topology()->index_map(1)->size_local(), true);

  std::vector<std::int64_t> global_indices
      = adjust_indices(*mesh.topology()->index_map(0), num_new_vertices_local);

  const std::int32_t num_cells = map_c->size_local();

  // Iterate over all cells, and refine if cell has a marked edge
  std::vector<std::int64_t> cell_topology;
  for (int c = 0; c < num_cells; ++c)
  {
    // Create vector of indices in the order [vertices][edges], 3+3 in
    // 2D, 4+6 in 3D

    // Copy vertices
    auto vertices = c_to_v->links(c);
    for (std::size_t v = 0; v < vertices.size(); ++v)
      indices[v] = global_indices[vertices[v]];

    // Get cell-local indices of marked edges
    auto edges = c_to_e->links(c);
    bool no_edge_marked = true;
    for (std::size_t ei = 0; ei < edges.size(); ++ei)
    {
      if (marked_edges[edges[ei]])
      {
        no_edge_marked = false;
        auto it = new_vertex_map.find(edges[ei]);
        assert(it != new_vertex_map.end());
        indices[num_cell_vertices + ei] = it->second;
      }
      else
        indices[num_cell_vertices + ei] = -1;
    }

    if (no_edge_marked)
    {
      // Copy over existing cell to new topology
      for (auto v : vertices)
        cell_topology.push_back(global_indices[v]);

      if (compute_parent_cell)
        parent_cell.push_back(c);

      if (compute_facets)
      {
        if (tdim == 3)
          parent_facet.insert(parent_facet.end(), {0, 1, 2, 3});
        else
          parent_facet.insert(parent_facet.end(), {0, 1, 2});
      }
    }
    else
    {
      // Need longest edges of each face in cell local indexing. NB in
      // 2D the face is the cell itself, and there is just one entry.
      std::vector<std::int32_t> longest_edge;
      for (auto f : c_to_f->links(c))
        longest_edge.push_back(long_edge[f]);

      // Convert to cell local index
      for (std::int32_t& p : longest_edge)
      {
        for (std::size_t ej = 0; ej < edges.size(); ++ej)
        {
          if (p == edges[ej])
          {
            p = ej;
            break;
          }
        }
      }

      const bool uniform = (tdim == 2) ? edge_ratio_ok[c] : false;
      const auto [simplex_set_b, simplex_set_size]
          = get_simplices(indices, longest_edge, tdim, uniform);
      std::span<const std::int32_t> simplex_set(simplex_set_b.data(),
                                                simplex_set_size);

      // Save parent index
      const std::int32_t ncells = simplex_set.size() / num_cell_vertices;
      if (compute_parent_cell)
      {
        for (std::int32_t i = 0; i < ncells; ++i)
          parent_cell.push_back(c);
      }

      if (compute_facets)
      {
        if (tdim == 3)
        {
          auto npf = compute_parent_facets<3>(simplex_set);
          parent_facet.insert(parent_facet.end(), npf.begin(),
                              std::next(npf.begin(), simplex_set.size()));
        }
        else
        {
          auto npf = compute_parent_facets<2>(simplex_set);
          parent_facet.insert(parent_facet.end(), npf.begin(),
                              std::next(npf.begin(), simplex_set.size()));
        }
      }

      // Convert from cell local index to mesh index and add to cells
      for (std::int32_t v : simplex_set)
        cell_topology.push_back(indices[v]);
    }
  }

  assert(cell_topology.size() % num_cell_vertices == 0);
  std::vector<std::int32_t> offsets(
      cell_topology.size() / num_cell_vertices + 1, 0);
  for (std::size_t i = 0; i < offsets.size() - 1; ++i)
    offsets[i + 1] = offsets[i] + num_cell_vertices;
  graph::AdjacencyList cell_adj(std::move(cell_topology), std::move(offsets));

  return {std::move(cell_adj), std::move(new_vertex_coords), xshape,
          std::move(parent_cell), std::move(parent_facet)};
}
} // namespace impl

/// @brief Uniform refine, optionally redistributing and optionally
/// calculating the parent-child relationships`.
///
/// @param[in] mesh Input mesh to be refined
/// @param[in] redistribute Flag to call the mesh partitioner to
/// redistribute after refinement
/// @param[in] option Control the computation of parent facets, parent
/// cells. If an option is unselected, an empty list is returned.
/// @return Refined mesh and optional parent cell index, parent facet
/// indices
template <std::floating_point T>
std::tuple<mesh::Mesh<T>, std::vector<std::int32_t>, std::vector<std::int8_t>>
refine(const mesh::Mesh<T>& mesh, bool redistribute, Option option)
{
  auto [cell_adj, new_coords, xshape, parent_cell, parent_facet]
      = compute_refinement_data(mesh, option);

  if (dolfinx::MPI::size(mesh.comm()) == 1)
  {
    return {mesh::create_mesh(mesh.comm(), cell_adj.array(),
                              mesh.geometry().cmap(), new_coords, xshape,
                              mesh::GhostMode::none),
            std::move(parent_cell), std::move(parent_facet)};
  }
  else
  {
    std::shared_ptr<const common::IndexMap> map_c
        = mesh.topology()->index_map(mesh.topology()->dim());
    const int num_ghost_cells = map_c->num_ghosts();
    // Check if mesh has ghost cells on any rank
    // FIXME: this is not a robust test. Should be user option.
    int max_ghost_cells = 0;
    MPI_Allreduce(&num_ghost_cells, &max_ghost_cells, 1, MPI_INT, MPI_MAX,
                  mesh.comm());

    // Build mesh
    const mesh::GhostMode ghost_mode = max_ghost_cells == 0
                                           ? mesh::GhostMode::none
                                           : mesh::GhostMode::shared_facet;
    return {partition<T>(mesh, cell_adj, std::span(new_coords), xshape,
                         redistribute, ghost_mode),
            std::move(parent_cell), std::move(parent_facet)};
  }
}

/// @brief Refine with markers, optionally redistributing, and
/// optionally calculating the parent-child relationships.
///
/// @param[in] mesh Input mesh to be refined
/// @param[in] edges Indices of the edges that should be split by this
/// refinement
/// @param[in] redistribute Flag to call the Mesh Partitioner to
/// redistribute after refinement
/// @param[in] option Control the computation of parent facets, parent
/// cells. If an option is unselected, an empty list is returned.
/// @return New Mesh and optional parent cell index, parent facet indices
template <std::floating_point T>
std::tuple<mesh::Mesh<T>, std::vector<std::int32_t>, std::vector<std::int8_t>>
refine(const mesh::Mesh<T>& mesh, std::span<const std::int32_t> edges,
       bool redistribute, Option option)
{
  auto [cell_adj, new_vertex_coords, xshape, parent_cell, parent_facet]
      = compute_refinement_data(mesh, edges, option);

  if (dolfinx::MPI::size(mesh.comm()) == 1)
  {
    return {mesh::create_mesh(mesh.comm(), cell_adj.array(),
                              mesh.geometry().cmap(), new_vertex_coords, xshape,
                              mesh::GhostMode::none),
            std::move(parent_cell), std::move(parent_facet)};
  }
  else
  {
    std::shared_ptr<const common::IndexMap> map_c
        = mesh.topology()->index_map(mesh.topology()->dim());
    const int num_ghost_cells = map_c->num_ghosts();
    // Check if mesh has ghost cells on any rank
    // FIXME: this is not a robust test. Should be user option.
    int max_ghost_cells = 0;
    MPI_Allreduce(&num_ghost_cells, &max_ghost_cells, 1, MPI_INT, MPI_MAX,
                  mesh.comm());

    // Build mesh
    const mesh::GhostMode ghost_mode = max_ghost_cells == 0
                                           ? mesh::GhostMode::none
                                           : mesh::GhostMode::shared_facet;

    return {partition<T>(mesh, cell_adj, new_vertex_coords, xshape,
                         redistribute, ghost_mode),
            std::move(parent_cell), std::move(parent_facet)};
  }
}

/// @brief Refine mesh returning new mesh data.
///
/// @param[in] mesh Input mesh to be refined
/// @param[in] option Control computation of parent facets and parent
/// cells. If an option is unselected, an empty list is returned.
/// @return New mesh data: cell topology, vertex coordinates, vertex
/// coordinates shape, and optional parent cell index, and parent facet
/// indices.
template <std::floating_point T>
std::tuple<graph::AdjacencyList<std::int64_t>, std::vector<T>,
           std::array<std::size_t, 2>, std::vector<std::int32_t>,
           std::vector<std::int8_t>>
compute_refinement_data(const mesh::Mesh<T>& mesh, Option option)
{
  common::Timer t0("PLAZA: refine");
  auto topology = mesh.topology();
  assert(topology);

  if (topology->cell_type() != mesh::CellType::triangle
      and topology->cell_type() != mesh::CellType::tetrahedron)
  {
    throw std::runtime_error("Cell type not supported");
  }

  auto map_e = topology->index_map(1);
  if (!map_e)
    throw std::runtime_error("Edges must be initialised");

  // Get sharing ranks for each edge
  graph::AdjacencyList<int> edge_ranks = map_e->index_to_dest_ranks();

  // Create unique list of ranks that share edges (owners of ghosts
  // plus ranks that ghost owned indices)
  std::vector<int> ranks(edge_ranks.array().begin(), edge_ranks.array().end());
  std::ranges::sort(ranks);
  ranks.erase(std::unique(ranks.begin(), ranks.end()), ranks.end());

  // Convert edge_ranks from global rank to to neighbourhood ranks
  std::transform(edge_ranks.array().begin(), edge_ranks.array().end(),
                 edge_ranks.array().begin(),
                 [&ranks](auto r)
                 {
                   auto it = std::ranges::lower_bound(ranks, r);
                   assert(it != ranks.end() and *it == r);
                   return std::distance(ranks.begin(), it);
                 });

  MPI_Comm comm;
  MPI_Dist_graph_create_adjacent(mesh.comm(), ranks.size(), ranks.data(),
                                 MPI_UNWEIGHTED, ranks.size(), ranks.data(),
                                 MPI_UNWEIGHTED, MPI_INFO_NULL, false, &comm);

  const auto [long_edge, edge_ratio_ok] = impl::face_long_edge(mesh);
  auto [cell_adj, new_vertex_coords, xshape, parent_cell, parent_facet]
      = impl::compute_refinement(
          comm,
          std::vector<std::int8_t>(map_e->size_local() + map_e->num_ghosts(),
                                   true),
          edge_ranks, mesh, long_edge, edge_ratio_ok, option);
  MPI_Comm_free(&comm);

  return {std::move(cell_adj), std::move(new_vertex_coords), xshape,
          std::move(parent_cell), std::move(parent_facet)};
}

/// Refine with markers returning new mesh data.
///
/// @param[in] mesh Input mesh to be refined
/// @param[in] edges Indices of the edges that should be split by this
/// refinement
/// @param[in] option Control the computation of parent facets, parent
/// cells. If an option is unselected, an empty list is returned.
/// @return New mesh data: cell topology, vertex coordinates and parent
/// cell index, and stored parent facet indices (if requested).
template <std::floating_point T>
std::tuple<graph::AdjacencyList<std::int64_t>, std::vector<T>,
           std::array<std::size_t, 2>, std::vector<std::int32_t>,
           std::vector<std::int8_t>>
compute_refinement_data(const mesh::Mesh<T>& mesh,
                        std::span<const std::int32_t> edges, Option option)
{
  common::Timer t0("PLAZA: refine");
  auto topology = mesh.topology();
  assert(topology);

  if (topology->cell_type() != mesh::CellType::triangle
      and topology->cell_type() != mesh::CellType::tetrahedron)
  {
    throw std::runtime_error("Cell type not supported");
  }

  auto map_e = topology->index_map(1);
  if (!map_e)
    throw std::runtime_error("Edges must be initialised");

  // Get sharing ranks for each edge
  graph::AdjacencyList<int> edge_ranks = map_e->index_to_dest_ranks();

  // Create unique list of ranks that share edges (owners of ghosts plus
  // ranks that ghost owned indices)
  std::vector<int> ranks(edge_ranks.array().begin(), edge_ranks.array().end());
  std::ranges::sort(ranks);
  ranks.erase(std::unique(ranks.begin(), ranks.end()), ranks.end());

  // Convert edge_ranks from global rank to to neighbourhood ranks
  std::transform(edge_ranks.array().begin(), edge_ranks.array().end(),
                 edge_ranks.array().begin(),
                 [&ranks](auto r)
                 {
                   auto it = std::ranges::lower_bound(ranks, r);
                   assert(it != ranks.end() and *it == r);
                   return std::distance(ranks.begin(), it);
                 });

  // Get number of neighbors
  std::vector<std::int8_t> marked_edges(
      map_e->size_local() + map_e->num_ghosts(), false);
  std::vector<std::vector<std::int32_t>> marked_for_update(ranks.size());
  for (auto edge : edges)
  {
    if (!marked_edges[edge])
    {
      marked_edges[edge] = true;

      // If it is a shared edge, add all sharing neighbors to update set
      for (int rank : edge_ranks.links(edge))
        marked_for_update[rank].push_back(edge);
    }
  }

  MPI_Comm comm;
  MPI_Dist_graph_create_adjacent(mesh.comm(), ranks.size(), ranks.data(),
                                 MPI_UNWEIGHTED, ranks.size(), ranks.data(),
                                 MPI_UNWEIGHTED, MPI_INFO_NULL, false, &comm);

  // Communicate any shared edges
  update_logical_edgefunction(comm, marked_for_update, marked_edges, *map_e);

  // Enforce rules about refinement (i.e. if any edge is marked in a
  // triangle, then the longest edge must also be marked).
  const auto [long_edge, edge_ratio_ok] = impl::face_long_edge(mesh);
  impl::enforce_rules(comm, edge_ranks, marked_edges, *topology, long_edge);

  auto [cell_adj, new_vertex_coords, xshape, parent_cell, parent_facet]
      = impl::compute_refinement(comm, marked_edges, edge_ranks, mesh,
                                 long_edge, edge_ratio_ok, option);
  MPI_Comm_free(&comm);

  return {std::move(cell_adj), std::move(new_vertex_coords), xshape,
          std::move(parent_cell), std::move(parent_facet)};
}
} // namespace dolfinx::refinement::plaza<|MERGE_RESOLUTION|>--- conflicted
+++ resolved
@@ -85,35 +85,21 @@
         {
           for (int j = 0; j < tdim; ++j)
             cf[j] = simplex_set[cc * 3 + facet_table_2d[fci][j]];
-<<<<<<< HEAD
-          std::sort(cf.begin(), cf.end());
+          
+          std::ranges::sort(cf);
           auto [last1, last2, it_last] = std::ranges::set_intersection(
               facet_table_2d[fpi], cf, set_output.begin());
           num_common_vertices = std::distance(set_output.begin(), it_last);
-=======
-          std::ranges::sort(cf);
-          auto it = std::set_intersection(facet_table_2d[fpi].begin(),
-                                          facet_table_2d[fpi].end(), cf.begin(),
-                                          cf.end(), set_output.begin());
-          num_common_vertices = std::distance(set_output.begin(), it);
->>>>>>> 6e9b57a6
         }
         else
         {
           for (int j = 0; j < tdim; ++j)
             cf[j] = simplex_set[cc * 4 + facet_table_3d[fci][j]];
-<<<<<<< HEAD
-          std::sort(cf.begin(), cf.end());
+
+          std::ranges::sort(cf);
           auto [last1, last2, it_last] = std::ranges::set_intersection(
               facet_table_3d[fpi], cf, set_output.begin());
           num_common_vertices = std::distance(set_output.begin(), it_last);
-=======
-          std::ranges::sort(cf);
-          auto it = std::set_intersection(facet_table_3d[fpi].begin(),
-                                          facet_table_3d[fpi].end(), cf.begin(),
-                                          cf.end(), set_output.begin());
-          num_common_vertices = std::distance(set_output.begin(), it);
->>>>>>> 6e9b57a6
         }
 
         if (num_common_vertices == tdim)
