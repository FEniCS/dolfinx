--- conflicted
+++ resolved
@@ -584,25 +584,13 @@
   ranks.erase(std::unique(ranks.begin(), ranks.end()), ranks.end());
 
   // Convert edge_ranks from global rank to to neighbourhood ranks
-<<<<<<< HEAD
   std::ranges::for_each(edge_ranks.array(),
                         [&ranks](auto& r)
                         {
-                          auto it
-                              = std::lower_bound(ranks.begin(), ranks.end(), r);
+                          auto it = std::ranges::lower_bound(ranks, r);
                           assert(it != ranks.end() and *it == r);
                           r = std::distance(ranks.begin(), it);
                         });
-=======
-  std::transform(edge_ranks.array().begin(), edge_ranks.array().end(),
-                 edge_ranks.array().begin(),
-                 [&ranks](auto r)
-                 {
-                   auto it = std::ranges::lower_bound(ranks, r);
-                   assert(it != ranks.end() and *it == r);
-                   return std::distance(ranks.begin(), it);
-                 });
->>>>>>> 6e9b57a6
 
   MPI_Comm comm;
   MPI_Dist_graph_create_adjacent(mesh.comm(), ranks.size(), ranks.data(),
@@ -662,25 +650,13 @@
   ranks.erase(std::unique(ranks.begin(), ranks.end()), ranks.end());
 
   // Convert edge_ranks from global rank to to neighbourhood ranks
-<<<<<<< HEAD
   std::ranges::for_each(edge_ranks.array(),
                         [&ranks](auto& r)
                         {
-                          auto it
-                              = std::lower_bound(ranks.begin(), ranks.end(), r);
+                          auto it = std::ranges::lower_bound(ranks, r);
                           assert(it != ranks.end() and *it == r);
                           r = std::distance(ranks.begin(), it);
                         });
-=======
-  std::transform(edge_ranks.array().begin(), edge_ranks.array().end(),
-                 edge_ranks.array().begin(),
-                 [&ranks](auto r)
-                 {
-                   auto it = std::ranges::lower_bound(ranks, r);
-                   assert(it != ranks.end() and *it == r);
-                   return std::distance(ranks.begin(), it);
-                 });
->>>>>>> 6e9b57a6
 
   // Get number of neighbors
   std::vector<std::int8_t> marked_edges(
