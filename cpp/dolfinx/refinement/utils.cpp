// Copyright (C) 2013-2022 Chris Richardson
//
// This file is part of DOLFINx (https://www.fenicsproject.org)
//
// SPDX-License-Identifier:    LGPL-3.0-or-later

#include "utils.h"
#include <dolfinx/common/IndexMap.h>
#include <dolfinx/common/MPI.h>
#include <dolfinx/common/sort.h>
#include <dolfinx/fem/ElementDofLayout.h>
#include <dolfinx/mesh/Geometry.h>
#include <dolfinx/mesh/Mesh.h>
#include <dolfinx/mesh/MeshTags.h>
#include <dolfinx/mesh/Topology.h>
#include <dolfinx/mesh/graphbuild.h>
#include <dolfinx/mesh/topologycomputation.h>
#include <dolfinx/mesh/utils.h>
#include <map>
#include <memory>
#include <mpi.h>
#include <vector>

using namespace dolfinx;

//-----------------------------------------------------------------------------
std::int64_t refinement::impl::local_to_global(std::int32_t local_index,
                                               const common::IndexMap& map)
{
  assert(local_index >= 0);
  const std::array local_range = map.local_range();
  const std::int32_t local_size = local_range[1] - local_range[0];
  if (local_index < local_size)
  {
    const std::int64_t global_offset = local_range[0];
    return global_offset + local_index;
  }
  else
  {
    const std::vector<std::int64_t>& ghosts = map.ghosts();
    assert((local_index - local_size) < (int)ghosts.size());
    return ghosts[local_index - local_size];
  }
}
<<<<<<< HEAD

//-----------------------------------------------------------------------------

/// Create geometric points of new Mesh, from current Mesh and a
/// edge_to_vertex map listing the new local points (midpoints of those
/// edges)
/// @param Mesh
/// @param local_edge_to_new_vertex
/// @return array of points
std::pair<std::vector<double>, std::array<std::size_t, 2>> create_new_geometry(
    const mesh::Mesh& mesh,
    const std::map<std::int32_t, std::int64_t>& local_edge_to_new_vertex)
{
  // Build map from vertex -> geometry dof
  const graph::AdjacencyList<std::int32_t>& x_dofmap = mesh.geometry().dofmap();
  const int tdim = mesh.topology().dim();
  auto c_to_v = mesh.topology().connectivity(tdim, 0);
  assert(c_to_v);
  auto map_v = mesh.topology().index_map(0);
  assert(map_v);
  std::vector<std::int32_t> vertex_to_x(map_v->size_local()
                                        + map_v->num_ghosts());
  auto map_c = mesh.topology().index_map(tdim);

  assert(map_c);
  auto dof_layout = mesh.geometry().cmaps()[0].create_dof_layout();
  auto entity_dofs_all = dof_layout.entity_dofs_all();
  for (int c = 0; c < map_c->size_local() + map_c->num_ghosts(); ++c)
  {
    auto vertices = c_to_v->links(c);
    auto dofs = x_dofmap.links(c);
    for (std::size_t i = 0; i < vertices.size(); ++i)
    {
      auto vertex_pos = entity_dofs_all[0][i][0];
      vertex_to_x[vertices[i]] = dofs[vertex_pos];
    }
  }

  // Copy over existing mesh vertices
  std::span<const double> x_g = mesh.geometry().x();
  const std::size_t gdim = mesh.geometry().dim();
  const std::size_t num_vertices = map_v->size_local();
  const std::size_t num_new_vertices = local_edge_to_new_vertex.size();

  std::array<std::size_t, 2> shape = {num_vertices + num_new_vertices, gdim};
  std::vector<double> new_vertex_coords(shape[0] * shape[1]);
  for (std::size_t v = 0; v < num_vertices; ++v)
  {
    std::size_t pos = 3 * vertex_to_x[v];
    for (std::size_t j = 0; j < gdim; ++j)
      new_vertex_coords[gdim * v + j] = x_g[pos + j];
  }

  // Compute new vertices
  if (num_new_vertices > 0)
  {
    std::vector<int> edges(num_new_vertices);
    int i = 0;
    for (auto& e : local_edge_to_new_vertex)
      edges[i++] = e.first;

    // Compute midpoint of each edge (padded to 3D)
    const std::vector<double> midpoints
        = mesh::compute_midpoints(mesh, 1, edges);
    for (std::size_t i = 0; i < num_new_vertices; ++i)
      for (std::size_t j = 0; j < gdim; ++j)
        new_vertex_coords[gdim * (num_vertices + i) + j] = midpoints[3 * i + j];
  }

  return {std::move(new_vertex_coords), shape};
}
} // namespace

=======
>>>>>>> 9a9a901a
//---------------------------------------------------------------------------------
void refinement::update_logical_edgefunction(
    MPI_Comm comm,
    const std::vector<std::vector<std::int32_t>>& marked_for_update,
    std::vector<std::int8_t>& marked_edges, const common::IndexMap& map)
{
  std::vector<int> send_sizes;
  std::vector<std::int64_t> data_to_send;
  for (std::size_t i = 0; i < marked_for_update.size(); ++i)
  {
    for (std::int32_t q : marked_for_update[i])
      data_to_send.push_back(impl::local_to_global(q, map));

    send_sizes.push_back(marked_for_update[i].size());
  }

  // Send all shared edges marked for update and receive from other
  // processes
  std::vector<std::int64_t> data_to_recv;
  {
    int indegree(-1), outdegree(-2), weighted(-1);
    MPI_Dist_graph_neighbors_count(comm, &indegree, &outdegree, &weighted);
    assert(indegree == (int)marked_for_update.size());
    assert(indegree == outdegree);

    std::vector<int> recv_sizes(outdegree);
    send_sizes.reserve(1);
    recv_sizes.reserve(1);
    MPI_Neighbor_alltoall(send_sizes.data(), 1, MPI_INT, recv_sizes.data(), 1,
                          MPI_INT, comm);

    // Build displacements
    std::vector<int> send_disp = {0};
    std::partial_sum(send_sizes.begin(), send_sizes.end(),
                     std::back_inserter(send_disp));
    std::vector<int> recv_disp = {0};
    std::partial_sum(recv_sizes.begin(), recv_sizes.end(),
                     std::back_inserter(recv_disp));

    data_to_recv.resize(recv_disp.back());
    MPI_Neighbor_alltoallv(data_to_send.data(), send_sizes.data(),
                           send_disp.data(), MPI_INT64_T, data_to_recv.data(),
                           recv_sizes.data(), recv_disp.data(), MPI_INT64_T,
                           comm);
  }

  // Flatten received values and set marked_edges at each index received
  std::vector<std::int32_t> local_indices(data_to_recv.size());
  map.global_to_local(data_to_recv, local_indices);
  for (std::int32_t local_index : local_indices)
  {
    assert(local_index != -1);
    marked_edges[local_index] = true;
  }
}
//-----------------------------------------------------------------------------
<<<<<<< HEAD
std::tuple<std::map<std::int32_t, std::int64_t>, std::vector<double>,
           std::array<std::size_t, 2>>
refinement::create_new_vertices(MPI_Comm neighbor_comm,
                                const graph::AdjacencyList<int>& shared_edges,
                                const mesh::Mesh& mesh,
                                std::span<const std::int8_t> marked_edges)
{
  // Take marked_edges and use to create new vertices
  std::shared_ptr<const common::IndexMap> edge_index_map
      = mesh.topology().index_map(1);

  // Add new edge midpoints to list of vertices
  int n = 0;
  std::map<std::int32_t, std::int64_t> local_edge_to_new_vertex;
  for (int local_i = 0; local_i < edge_index_map->size_local(); ++local_i)
  {
    if (marked_edges[local_i])
    {
      [[maybe_unused]] auto it = local_edge_to_new_vertex.insert({local_i, n});
      assert(it.second);
      ++n;
    }
  }

  const std::int64_t num_local = n;
  std::int64_t global_offset = 0;
  MPI_Exscan(&num_local, &global_offset, 1, MPI_INT64_T, MPI_SUM, mesh.comm());
  global_offset += mesh.topology().index_map(0)->local_range()[1];
  std::for_each(local_edge_to_new_vertex.begin(),
                local_edge_to_new_vertex.end(),
                [global_offset](auto& e) { e.second += global_offset; });

  // Create actual points
  auto [new_vertex_coords, xshape]
      = create_new_geometry(mesh, local_edge_to_new_vertex);

  // If they are shared, then the new global vertex index needs to be
  // sent off-process.

  // Get number of neighbors
  int indegree(-1), outdegree(-2), weighted(-1);
  MPI_Dist_graph_neighbors_count(neighbor_comm, &indegree, &outdegree,
                                 &weighted);
  assert(indegree == outdegree);
  const int num_neighbors = indegree;

  std::vector<std::vector<std::int64_t>> values_to_send(num_neighbors);
  for (auto& local_edge : local_edge_to_new_vertex)
  {
    const std::size_t local_i = local_edge.first;
    // shared, but locally owned : remote owned are not in list.

    for (int remote_process : shared_edges.links(local_i))
    {
      // Send (global edge index) -> (new global vertex index) map
      values_to_send[remote_process].push_back(
          local_to_global(local_i, *edge_index_map));
      values_to_send[remote_process].push_back(local_edge.second);
    }
  }

  // Send all shared edges marked for update and receive from other
  // processes
  std::vector<std::int64_t> received_values;
  {
    int indegree(-1), outdegree(-2), weighted(-1);
    MPI_Dist_graph_neighbors_count(neighbor_comm, &indegree, &outdegree,
                                   &weighted);
    assert(indegree == outdegree);

    std::vector<std::int64_t> send_buffer;
    std::vector<int> send_sizes;
    for (auto& x : values_to_send)
    {
      send_sizes.push_back(x.size());
      send_buffer.insert(send_buffer.end(), x.begin(), x.end());
    }
    assert((int)send_sizes.size() == outdegree);

    std::vector<int> recv_sizes(outdegree);
    send_sizes.reserve(1);
    recv_sizes.reserve(1);
    MPI_Neighbor_alltoall(send_sizes.data(), 1, MPI_INT, recv_sizes.data(), 1,
                          MPI_INT, neighbor_comm);

    // Build displacements
    std::vector<int> send_disp = {0};
    std::partial_sum(send_sizes.begin(), send_sizes.end(),
                     std::back_inserter(send_disp));
    std::vector<int> recv_disp = {0};
    std::partial_sum(recv_sizes.begin(), recv_sizes.end(),
                     std::back_inserter(recv_disp));

    received_values.resize(recv_disp.back());
    MPI_Neighbor_alltoallv(send_buffer.data(), send_sizes.data(),
                           send_disp.data(), MPI_INT64_T,
                           received_values.data(), recv_sizes.data(),
                           recv_disp.data(), MPI_INT64_T, neighbor_comm);
  }

  // Add received remote global vertex indices to map
  std::vector<std::int64_t> recv_global_edge;
  assert(received_values.size() % 2 == 0);
  for (std::size_t i = 0; i < received_values.size() / 2; ++i)
    recv_global_edge.push_back(received_values[i * 2]);
  std::vector<std::int32_t> recv_local_edge(recv_global_edge.size());
  mesh.topology().index_map(1)->global_to_local(recv_global_edge,
                                                recv_local_edge);
  for (std::size_t i = 0; i < received_values.size() / 2; ++i)
  {
    assert(recv_local_edge[i] != -1);
    [[maybe_unused]] auto it = local_edge_to_new_vertex.insert(
        {recv_local_edge[i], received_values[i * 2 + 1]});
    assert(it.second);
  }

  return {std::move(local_edge_to_new_vertex), std::move(new_vertex_coords),
          xshape};
}
//-----------------------------------------------------------------------------
mesh::Mesh
refinement::partition(const mesh::Mesh& old_mesh,
                      const graph::AdjacencyList<std::int64_t>& cell_topology,
                      std::span<const double> new_coords,
                      std::array<std::size_t, 2> xshape, bool redistribute,
                      mesh::GhostMode gm)
{
  if (redistribute)
  {
    return mesh::create_mesh(old_mesh.comm(), cell_topology,
                             old_mesh.geometry().cmaps(), new_coords, xshape,
                             gm);
  }

  auto partitioner = [](MPI_Comm comm, int, int,
                        const graph::AdjacencyList<std::int64_t>& cell_topology)
  {
    const int mpi_rank = MPI::rank(comm);
    const int num_cells = cell_topology.num_nodes();
    std::vector<std::int32_t> destinations(num_cells, mpi_rank);
    std::vector<std::int32_t> dest_offsets(num_cells + 1);
    std::iota(dest_offsets.begin(), dest_offsets.end(), 0);

    return graph::AdjacencyList<std::int32_t>(std::move(destinations),
                                              std::move(dest_offsets));
  };

  return mesh::create_mesh(old_mesh.comm(), cell_topology,
                           old_mesh.geometry().cmaps(), new_coords, xshape,
                           partitioner);
}
//-----------------------------------------------------------------------------

=======
>>>>>>> 9a9a901a
std::vector<std::int64_t>
refinement::adjust_indices(const common::IndexMap& map, std::int32_t n)
{
  // NOTE: Is this effectively concatenating index maps?

  // Add in an extra "n" indices at the end of the current local_range
  // of "index_map", and adjust existing indices to match.

  // Get offset for 'n' for this process
  const std::int64_t num_local = n;
  std::int64_t global_offset = 0;
  MPI_Exscan(&num_local, &global_offset, 1, MPI_INT64_T, MPI_SUM, map.comm());

  const std::vector<int>& owners = map.owners();
  const std::vector<int>& src = map.src();
  const std::vector<int>& dest = map.dest();

  MPI_Comm comm;
  MPI_Dist_graph_create_adjacent(map.comm(), src.size(), src.data(),
                                 MPI_UNWEIGHTED, dest.size(), dest.data(),
                                 MPI_UNWEIGHTED, MPI_INFO_NULL, false, &comm);

  // Communicate offset to neighbors
  std::vector<std::int64_t> offsets(src.size(), 0);
  offsets.reserve(1);
  MPI_Neighbor_allgather(&global_offset, 1, MPI_INT64_T, offsets.data(), 1,
                         MPI_INT64_T, comm);

  MPI_Comm_free(&comm);

  int local_size = map.size_local();
  std::vector<std::int64_t> global_indices = map.global_indices();

  // Add new offset to owned indices
  std::transform(global_indices.begin(),
                 std::next(global_indices.begin(), local_size),
                 global_indices.begin(),
                 [global_offset](auto x) { return x + global_offset; });

  // Add offsets to ghost indices
  std::transform(std::next(global_indices.begin(), local_size),
                 global_indices.end(), owners.begin(),
                 std::next(global_indices.begin(), local_size),
                 [&src, &offsets](auto idx, auto r)
                 {
                   auto it = std::lower_bound(src.begin(), src.end(), r);
                   assert(it != src.end() and *it == r);
                   int rank = std::distance(src.begin(), it);
                   return idx + offsets[rank];
                 });

  return global_indices;
}
//-----------------------------------------------------------------------------
std::array<std::vector<std::int32_t>, 2> refinement::transfer_facet_meshtag(
    const mesh::Topology& topology, std::span<const std::int32_t> indices,
    std::span<const std::int32_t> values, const mesh::Topology& topology1,
    std::span<const std::int32_t> cell, std::span<const std::int8_t> facet)
{
  int tdim = topology.dim();
  if (topology.index_map(tdim)->num_ghosts() > 0)
    throw std::runtime_error("Ghosted meshes are not supported");

  auto c_to_f = topology.connectivity(tdim, tdim - 1);
  if (!c_to_f)
    throw std::runtime_error("Parent mesh is missing cell-facet connectivity.");

  // Create map parent->child facets
  const std::int32_t num_input_facets
      = topology.index_map(tdim - 1)->size_local()
        + topology.index_map(tdim - 1)->num_ghosts();

  // Get global index for each refined cell, before reordering in Mesh
  // construction
  const std::vector<std::int64_t>& original_cell_index
      = topology1.original_cell_index;
  assert(original_cell_index.size() == cell.size());
  std::int64_t global_offset = topology1.index_map(tdim)->local_range()[0];

  // Map cells back to original index
  std::vector<std::int32_t> local_cell_index(original_cell_index.size());
  for (std::size_t i = 0; i < local_cell_index.size(); ++i)
  {
    assert(original_cell_index[i] >= global_offset);
    assert(original_cell_index[i] - global_offset
           < (int)local_cell_index.size());
    local_cell_index[original_cell_index[i] - global_offset] = i;
  }

  // Count number of child facets for each parent facet
  std::vector<int> count_child(num_input_facets, 0);
  for (std::size_t c = 0; c < cell.size(); ++c)
  {
    auto facets = c_to_f->links(cell[c]);
    for (int j = 0; j <= tdim; ++j)
    {
      if (std::int8_t fidx = facet[c * (tdim + 1) + j]; fidx != -1)
        ++count_child[facets[fidx]];
    }
  }

  auto c_to_f_refined = topology1.connectivity(tdim, tdim - 1);
  if (!c_to_f_refined)
  {
    throw std::runtime_error(
        "Refined mesh is missing cell-facet connectivity.");
  }

  // Fill in data for each child facet
  std::vector<int> offset_child(num_input_facets + 1, 0);
  std::partial_sum(count_child.begin(), count_child.end(),
                   std::next(offset_child.begin()));
  std::vector<std::int32_t> child_facet(offset_child.back());
  for (std::size_t c = 0; c < cell.size(); ++c)
  {
    auto facets = c_to_f->links(cell[c]);

    // Use original indexing for child cell
    auto refined_facets = c_to_f_refined->links(local_cell_index[c]);

    // Get child facets for each cell
    for (int j = 0; j <= tdim; ++j)
    {
      if (std::int8_t fidx = facet[c * (tdim + 1) + j]; fidx != -1)
      {
        int offset = offset_child[facets[fidx]];
        child_facet[offset] = refined_facets[j];
        ++offset_child[facets[fidx]];
      }
    }
  }

  // Rebuild offset
  offset_child.front() = 0;
  std::partial_sum(count_child.begin(), count_child.end(),
                   std::next(offset_child.begin()));
  graph::AdjacencyList<std::int32_t> p_to_c_facet(std::move(child_facet),
                                                  std::move(offset_child));

  // Copy facet meshtag from parent to child
  std::vector<std::int32_t> facet_indices, tag_values;
  for (std::size_t i = 0; i < indices.size(); ++i)
  {
    std::int32_t parent_index = indices[i];
    auto pclinks = p_to_c_facet.links(parent_index);

    // Eliminate duplicates
    std::sort(pclinks.begin(), pclinks.end());
    auto it_end = std::unique(pclinks.begin(), pclinks.end());
    facet_indices.insert(facet_indices.end(), pclinks.begin(), it_end);
    tag_values.insert(tag_values.end(), std::distance(pclinks.begin(), it_end),
                      values[i]);
  }

  // Sort values into order, based on facet indices
  std::vector<std::int32_t> sort_order(tag_values.size());
  std::iota(sort_order.begin(), sort_order.end(), 0);
  dolfinx::argsort_radix<std::int32_t>(facet_indices, sort_order);
  std::vector<std::int32_t> sorted_facet_indices(facet_indices.size());
  std::vector<std::int32_t> sorted_tag_values(tag_values.size());
  for (std::size_t i = 0; i < sort_order.size(); ++i)
  {
    sorted_tag_values[i] = tag_values[sort_order[i]];
    sorted_facet_indices[i] = facet_indices[sort_order[i]];
  }

  return {std::move(sorted_facet_indices), std::move(sorted_tag_values)};
}
//----------------------------------------------------------------------------
std::array<std::vector<std::int32_t>, 2> refinement::transfer_cell_meshtag(
    const mesh::Topology& topology0, std::span<const std::int32_t> indices0,
    std::span<const std::int32_t> values0, const mesh::Topology& topology1,
    std::span<const std::int32_t> cell)
{
  const int tdim = topology0.dim();
  // if (meshtag.dim() != tdim)
  //   throw std::runtime_error("Input meshtag is not cell-based");

  if (topology0.index_map(tdim)->num_ghosts() > 0)
    throw std::runtime_error("Ghosted meshes are not supported");

  // Create map parent->child facets
  const std::int32_t num_input_cells
      = topology0.index_map(tdim)->size_local()
        + topology0.index_map(tdim)->num_ghosts();
  std::vector<int> count_child(num_input_cells, 0);

  // Get global index for each refined cell, before reordering in Mesh
  // construction
  const std::vector<std::int64_t>& original_cell_index
      = topology1.original_cell_index;
  assert(original_cell_index.size() == cell.size());
  std::int64_t global_offset = topology1.index_map(tdim)->local_range()[0];

  // Map back to original index
  std::vector<std::int32_t> local_cell_index(original_cell_index.size());
  for (std::size_t i = 0; i < local_cell_index.size(); ++i)
  {
    assert(original_cell_index[i] >= global_offset);
    assert(original_cell_index[i] - global_offset
           < (int)local_cell_index.size());
    local_cell_index[original_cell_index[i] - global_offset] = i;
  }

  // Count number of child cells for each parent cell
  for (std::int32_t c : cell)
    ++count_child[c];

  std::vector<int> offset_child(num_input_cells + 1, 0);
  std::partial_sum(count_child.begin(), count_child.end(),
                   std::next(offset_child.begin()));
  std::vector<std::int32_t> child_cell(offset_child.back());

  // Fill in data for each child cell
  for (std::size_t c = 0; c < cell.size(); ++c)
  {
    std::int32_t pc = cell[c];
    int offset = offset_child[pc];

    // Use original indexing for child cell
    const std::int32_t lc = local_cell_index[c];
    child_cell[offset] = lc;
    ++offset_child[pc];
  }

  // Rebuild offset
  offset_child.front() = 0;
  std::partial_sum(count_child.begin(), count_child.end(),
                   std::next(offset_child.begin()));
  graph::AdjacencyList p_to_c_cell(std::move(child_cell),
                                   std::move(offset_child));

  // Copy cell meshtag from parent to child
  std::vector<std::int32_t> cell_indices, tag_values;
  // std::span<const std::int32_t> in_index = meshtag.indices();
  // std::span<const std::int32_t> in_value = meshtag.values();
  for (std::size_t i = 0; i < indices0.size(); ++i)
  {
    auto pclinks = p_to_c_cell.links(indices0[i]);
    cell_indices.insert(cell_indices.end(), pclinks.begin(), pclinks.end());
    tag_values.insert(tag_values.end(), pclinks.size(), values0[i]);
  }

  // Sort values into order, based on cell indices
  std::vector<std::int32_t> sort_order(tag_values.size());
  std::iota(sort_order.begin(), sort_order.end(), 0);
  dolfinx::argsort_radix<std::int32_t>(cell_indices, sort_order);
  std::vector<std::int32_t> sorted_tag_values(tag_values.size());
  std::vector<std::int32_t> sorted_cell_indices(cell_indices.size());
  for (std::size_t i = 0; i < sort_order.size(); ++i)
  {
    sorted_tag_values[i] = tag_values[sort_order[i]];
    sorted_cell_indices[i] = cell_indices[sort_order[i]];
  }

  return {std::move(sorted_cell_indices), std::move(sorted_tag_values)};
}
//-----------------------------------------------------------------------------<|MERGE_RESOLUTION|>--- conflicted
+++ resolved
@@ -42,82 +42,6 @@
     return ghosts[local_index - local_size];
   }
 }
-<<<<<<< HEAD
-
-//-----------------------------------------------------------------------------
-
-/// Create geometric points of new Mesh, from current Mesh and a
-/// edge_to_vertex map listing the new local points (midpoints of those
-/// edges)
-/// @param Mesh
-/// @param local_edge_to_new_vertex
-/// @return array of points
-std::pair<std::vector<double>, std::array<std::size_t, 2>> create_new_geometry(
-    const mesh::Mesh& mesh,
-    const std::map<std::int32_t, std::int64_t>& local_edge_to_new_vertex)
-{
-  // Build map from vertex -> geometry dof
-  const graph::AdjacencyList<std::int32_t>& x_dofmap = mesh.geometry().dofmap();
-  const int tdim = mesh.topology().dim();
-  auto c_to_v = mesh.topology().connectivity(tdim, 0);
-  assert(c_to_v);
-  auto map_v = mesh.topology().index_map(0);
-  assert(map_v);
-  std::vector<std::int32_t> vertex_to_x(map_v->size_local()
-                                        + map_v->num_ghosts());
-  auto map_c = mesh.topology().index_map(tdim);
-
-  assert(map_c);
-  auto dof_layout = mesh.geometry().cmaps()[0].create_dof_layout();
-  auto entity_dofs_all = dof_layout.entity_dofs_all();
-  for (int c = 0; c < map_c->size_local() + map_c->num_ghosts(); ++c)
-  {
-    auto vertices = c_to_v->links(c);
-    auto dofs = x_dofmap.links(c);
-    for (std::size_t i = 0; i < vertices.size(); ++i)
-    {
-      auto vertex_pos = entity_dofs_all[0][i][0];
-      vertex_to_x[vertices[i]] = dofs[vertex_pos];
-    }
-  }
-
-  // Copy over existing mesh vertices
-  std::span<const double> x_g = mesh.geometry().x();
-  const std::size_t gdim = mesh.geometry().dim();
-  const std::size_t num_vertices = map_v->size_local();
-  const std::size_t num_new_vertices = local_edge_to_new_vertex.size();
-
-  std::array<std::size_t, 2> shape = {num_vertices + num_new_vertices, gdim};
-  std::vector<double> new_vertex_coords(shape[0] * shape[1]);
-  for (std::size_t v = 0; v < num_vertices; ++v)
-  {
-    std::size_t pos = 3 * vertex_to_x[v];
-    for (std::size_t j = 0; j < gdim; ++j)
-      new_vertex_coords[gdim * v + j] = x_g[pos + j];
-  }
-
-  // Compute new vertices
-  if (num_new_vertices > 0)
-  {
-    std::vector<int> edges(num_new_vertices);
-    int i = 0;
-    for (auto& e : local_edge_to_new_vertex)
-      edges[i++] = e.first;
-
-    // Compute midpoint of each edge (padded to 3D)
-    const std::vector<double> midpoints
-        = mesh::compute_midpoints(mesh, 1, edges);
-    for (std::size_t i = 0; i < num_new_vertices; ++i)
-      for (std::size_t j = 0; j < gdim; ++j)
-        new_vertex_coords[gdim * (num_vertices + i) + j] = midpoints[3 * i + j];
-  }
-
-  return {std::move(new_vertex_coords), shape};
-}
-} // namespace
-
-=======
->>>>>>> 9a9a901a
 //---------------------------------------------------------------------------------
 void refinement::update_logical_edgefunction(
     MPI_Comm comm,
@@ -174,162 +98,6 @@
   }
 }
 //-----------------------------------------------------------------------------
-<<<<<<< HEAD
-std::tuple<std::map<std::int32_t, std::int64_t>, std::vector<double>,
-           std::array<std::size_t, 2>>
-refinement::create_new_vertices(MPI_Comm neighbor_comm,
-                                const graph::AdjacencyList<int>& shared_edges,
-                                const mesh::Mesh& mesh,
-                                std::span<const std::int8_t> marked_edges)
-{
-  // Take marked_edges and use to create new vertices
-  std::shared_ptr<const common::IndexMap> edge_index_map
-      = mesh.topology().index_map(1);
-
-  // Add new edge midpoints to list of vertices
-  int n = 0;
-  std::map<std::int32_t, std::int64_t> local_edge_to_new_vertex;
-  for (int local_i = 0; local_i < edge_index_map->size_local(); ++local_i)
-  {
-    if (marked_edges[local_i])
-    {
-      [[maybe_unused]] auto it = local_edge_to_new_vertex.insert({local_i, n});
-      assert(it.second);
-      ++n;
-    }
-  }
-
-  const std::int64_t num_local = n;
-  std::int64_t global_offset = 0;
-  MPI_Exscan(&num_local, &global_offset, 1, MPI_INT64_T, MPI_SUM, mesh.comm());
-  global_offset += mesh.topology().index_map(0)->local_range()[1];
-  std::for_each(local_edge_to_new_vertex.begin(),
-                local_edge_to_new_vertex.end(),
-                [global_offset](auto& e) { e.second += global_offset; });
-
-  // Create actual points
-  auto [new_vertex_coords, xshape]
-      = create_new_geometry(mesh, local_edge_to_new_vertex);
-
-  // If they are shared, then the new global vertex index needs to be
-  // sent off-process.
-
-  // Get number of neighbors
-  int indegree(-1), outdegree(-2), weighted(-1);
-  MPI_Dist_graph_neighbors_count(neighbor_comm, &indegree, &outdegree,
-                                 &weighted);
-  assert(indegree == outdegree);
-  const int num_neighbors = indegree;
-
-  std::vector<std::vector<std::int64_t>> values_to_send(num_neighbors);
-  for (auto& local_edge : local_edge_to_new_vertex)
-  {
-    const std::size_t local_i = local_edge.first;
-    // shared, but locally owned : remote owned are not in list.
-
-    for (int remote_process : shared_edges.links(local_i))
-    {
-      // Send (global edge index) -> (new global vertex index) map
-      values_to_send[remote_process].push_back(
-          local_to_global(local_i, *edge_index_map));
-      values_to_send[remote_process].push_back(local_edge.second);
-    }
-  }
-
-  // Send all shared edges marked for update and receive from other
-  // processes
-  std::vector<std::int64_t> received_values;
-  {
-    int indegree(-1), outdegree(-2), weighted(-1);
-    MPI_Dist_graph_neighbors_count(neighbor_comm, &indegree, &outdegree,
-                                   &weighted);
-    assert(indegree == outdegree);
-
-    std::vector<std::int64_t> send_buffer;
-    std::vector<int> send_sizes;
-    for (auto& x : values_to_send)
-    {
-      send_sizes.push_back(x.size());
-      send_buffer.insert(send_buffer.end(), x.begin(), x.end());
-    }
-    assert((int)send_sizes.size() == outdegree);
-
-    std::vector<int> recv_sizes(outdegree);
-    send_sizes.reserve(1);
-    recv_sizes.reserve(1);
-    MPI_Neighbor_alltoall(send_sizes.data(), 1, MPI_INT, recv_sizes.data(), 1,
-                          MPI_INT, neighbor_comm);
-
-    // Build displacements
-    std::vector<int> send_disp = {0};
-    std::partial_sum(send_sizes.begin(), send_sizes.end(),
-                     std::back_inserter(send_disp));
-    std::vector<int> recv_disp = {0};
-    std::partial_sum(recv_sizes.begin(), recv_sizes.end(),
-                     std::back_inserter(recv_disp));
-
-    received_values.resize(recv_disp.back());
-    MPI_Neighbor_alltoallv(send_buffer.data(), send_sizes.data(),
-                           send_disp.data(), MPI_INT64_T,
-                           received_values.data(), recv_sizes.data(),
-                           recv_disp.data(), MPI_INT64_T, neighbor_comm);
-  }
-
-  // Add received remote global vertex indices to map
-  std::vector<std::int64_t> recv_global_edge;
-  assert(received_values.size() % 2 == 0);
-  for (std::size_t i = 0; i < received_values.size() / 2; ++i)
-    recv_global_edge.push_back(received_values[i * 2]);
-  std::vector<std::int32_t> recv_local_edge(recv_global_edge.size());
-  mesh.topology().index_map(1)->global_to_local(recv_global_edge,
-                                                recv_local_edge);
-  for (std::size_t i = 0; i < received_values.size() / 2; ++i)
-  {
-    assert(recv_local_edge[i] != -1);
-    [[maybe_unused]] auto it = local_edge_to_new_vertex.insert(
-        {recv_local_edge[i], received_values[i * 2 + 1]});
-    assert(it.second);
-  }
-
-  return {std::move(local_edge_to_new_vertex), std::move(new_vertex_coords),
-          xshape};
-}
-//-----------------------------------------------------------------------------
-mesh::Mesh
-refinement::partition(const mesh::Mesh& old_mesh,
-                      const graph::AdjacencyList<std::int64_t>& cell_topology,
-                      std::span<const double> new_coords,
-                      std::array<std::size_t, 2> xshape, bool redistribute,
-                      mesh::GhostMode gm)
-{
-  if (redistribute)
-  {
-    return mesh::create_mesh(old_mesh.comm(), cell_topology,
-                             old_mesh.geometry().cmaps(), new_coords, xshape,
-                             gm);
-  }
-
-  auto partitioner = [](MPI_Comm comm, int, int,
-                        const graph::AdjacencyList<std::int64_t>& cell_topology)
-  {
-    const int mpi_rank = MPI::rank(comm);
-    const int num_cells = cell_topology.num_nodes();
-    std::vector<std::int32_t> destinations(num_cells, mpi_rank);
-    std::vector<std::int32_t> dest_offsets(num_cells + 1);
-    std::iota(dest_offsets.begin(), dest_offsets.end(), 0);
-
-    return graph::AdjacencyList<std::int32_t>(std::move(destinations),
-                                              std::move(dest_offsets));
-  };
-
-  return mesh::create_mesh(old_mesh.comm(), cell_topology,
-                           old_mesh.geometry().cmaps(), new_coords, xshape,
-                           partitioner);
-}
-//-----------------------------------------------------------------------------
-
-=======
->>>>>>> 9a9a901a
 std::vector<std::int64_t>
 refinement::adjust_indices(const common::IndexMap& map, std::int32_t n)
 {
