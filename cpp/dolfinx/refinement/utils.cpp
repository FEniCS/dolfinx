--- conflicted
+++ resolved
@@ -55,7 +55,7 @@
 /// @param Mesh
 /// @param local_edge_to_new_vertex
 /// @return array of points
-xt::xtensor<double, 2> create_new_geometry(
+std::pair<std::vector<double>, std::array<std::size_t, 2>> create_new_geometry(
     const mesh::Mesh& mesh,
     const std::map<std::int32_t, std::int64_t>& local_edge_to_new_vertex)
 {
@@ -85,23 +85,18 @@
   }
 
   // Copy over existing mesh vertices
-<<<<<<< HEAD
-  xtl::span<const double> x_g = mesh.geometry().x();
+  std::span<const double> x_g = mesh.geometry().x();
   const std::size_t gdim = mesh.geometry().dim();
-=======
-  std::span<const double> x_g = mesh.geometry().x();
-
->>>>>>> 9095a334
   const std::size_t num_vertices = map_v->size_local();
   const std::size_t num_new_vertices = local_edge_to_new_vertex.size();
-  xt::xtensor<double, 2> new_vertex_coordinates(
-      {num_vertices + num_new_vertices, gdim});
-
+
+  std::array<std::size_t, 2> shape = {num_vertices + num_new_vertices, gdim};
+  std::vector<double> new_vertex_coords(shape[0] * shape[1]);
   for (std::size_t v = 0; v < num_vertices; ++v)
   {
-    const int pos = 3 * vertex_to_x[v];
+    std::size_t pos = 3 * vertex_to_x[v];
     for (std::size_t j = 0; j < gdim; ++j)
-      new_vertex_coordinates(v, j) = x_g[pos + j];
+      new_vertex_coords[gdim * v + j] = x_g[pos + j];
   }
 
   // Compute new vertices
@@ -115,13 +110,12 @@
     // Compute midpoint of each edge (padded to 3D)
     const std::vector<double> midpoints
         = mesh::compute_midpoints(mesh, 1, edges);
-
     for (std::size_t i = 0; i < num_new_vertices; ++i)
       for (std::size_t j = 0; j < gdim; ++j)
-        new_vertex_coordinates(num_vertices + i, j) = midpoints[3 * i + j];
-  }
-
-  return new_vertex_coordinates;
+        new_vertex_coords[gdim * (num_vertices + i) + j] = midpoints[3 * i + j];
+  }
+
+  return {std::move(new_vertex_coords), shape};
 }
 } // namespace
 
@@ -182,7 +176,8 @@
   }
 }
 //-----------------------------------------------------------------------------
-std::pair<std::map<std::int32_t, std::int64_t>, xt::xtensor<double, 2>>
+std::tuple<std::map<std::int32_t, std::int64_t>, std::vector<double>,
+           std::array<std::size_t, 2>>
 refinement::create_new_vertices(MPI_Comm neighbor_comm,
                                 const graph::AdjacencyList<int>& shared_edges,
                                 const mesh::Mesh& mesh,
@@ -214,7 +209,7 @@
                 [global_offset](auto& e) { e.second += global_offset; });
 
   // Create actual points
-  xt::xtensor<double, 2> new_vertex_coordinates
+  auto [new_vertex_coords, xshape]
       = create_new_geometry(mesh, local_edge_to_new_vertex);
 
   // If they are shared, then the new global vertex index needs to be
@@ -297,8 +292,8 @@
     assert(it.second);
   }
 
-  return {std::move(local_edge_to_new_vertex),
-          std::move(new_vertex_coordinates)};
+  return {std::move(local_edge_to_new_vertex), std::move(new_vertex_coords),
+          xshape};
 }
 //-----------------------------------------------------------------------------
 mesh::Mesh
