// Copyright (C) 2013-2018 Chris Richardson
//
// This file is part of DOLFINX (https://www.fenicsproject.org)
//
// SPDX-License-Identifier:    LGPL-3.0-or-later

#include "ParallelRefinement.h"
#include <dolfinx/common/MPI.h>
#include <dolfinx/common/types.h>
#include <dolfinx/mesh/DistributedMeshTools.h>
#include <dolfinx/mesh/Geometry.h>
#include <dolfinx/mesh/Mesh.h>
#include <dolfinx/mesh/MeshEntity.h>
#include <dolfinx/mesh/MeshFunction.h>
#include <dolfinx/mesh/MeshIterator.h>
#include <dolfinx/mesh/Partitioning.h>
#include <dolfinx/mesh/utils.h>
#include <map>
#include <vector>

using namespace dolfinx;
using namespace dolfinx::refinement;

//-----------------------------------------------------------------------------
ParallelRefinement::ParallelRefinement(const mesh::Mesh& mesh)
    : _mesh(mesh), _marked_edges(mesh.num_entities(1), false),
      _marked_for_update(MPI::size(mesh.mpi_comm()))
{
  if (!_mesh.topology().connectivity(1, 0))
    throw std::runtime_error("Edges must be initialised");

  // Create shared edges, for both owned and ghost indices
  _shared_edges = _mesh.topology().index_map(1)->compute_shared_indices();
<<<<<<< HEAD
=======
  auto map = mesh.topology().index_map(1);
  assert(map);
  const std::vector<std::int64_t> global_edge_indices
      = map->global_indices(false);

  for (const auto& edge : _shared_edges)
  {
    _global_to_local_edge_map.insert(
        {global_edge_indices[edge.first], edge.first});
  }
>>>>>>> f3b20b41
}
//-----------------------------------------------------------------------------
const mesh::Mesh& ParallelRefinement::mesh() const { return _mesh; }
//-----------------------------------------------------------------------------
bool ParallelRefinement::is_marked(std::int32_t edge_index) const
{
  assert(edge_index < _mesh.num_entities(1));
  return _marked_edges[edge_index];
}
//-----------------------------------------------------------------------------
void ParallelRefinement::mark(std::int32_t edge_index)
{
  assert(edge_index < _mesh.num_entities(1));

  // Already marked, so nothing to do
  if (_marked_edges[edge_index])
    return;

  _marked_edges[edge_index] = true;

  // If it is a shared edge, add all sharing procs to update set
  auto map_it = _shared_edges.find(edge_index);
  if (map_it != _shared_edges.end())
  {
<<<<<<< HEAD
    const std::int64_t global_index
        = _mesh.topology().index_map(1)->local_to_global(edge_index);
=======
    auto map = _mesh.topology().index_map(1);
    assert(map);
    const std::vector<std::int64_t> global_edge_indices
        = map->global_indices(false);

    std::int64_t global_index = global_edge_indices[edge_index];
>>>>>>> f3b20b41
    for (int p : map_it->second)
      _marked_for_update[p].push_back(global_index);
  }
}
//-----------------------------------------------------------------------------
void ParallelRefinement::mark_all()
{
  _marked_edges.assign(_mesh.num_entities(1), true);
}
//-----------------------------------------------------------------------------
const std::map<std::size_t, std::size_t>&
ParallelRefinement::edge_to_new_vertex() const
{
  return _local_edge_to_new_vertex;
}
//-----------------------------------------------------------------------------
void ParallelRefinement::mark(const mesh::MeshEntity& entity)
{
  for (const auto& edge : mesh::EntityRange(entity, 1))
    mark(edge.index());
}
//-----------------------------------------------------------------------------
void ParallelRefinement::mark(const mesh::MeshFunction<int>& refinement_marker)
{
  const std::size_t entity_dim = refinement_marker.dim();

  // Get reference to mesh function data array
  const Eigen::Array<int, Eigen::Dynamic, 1>& mf_values
      = refinement_marker.values();

  for (const auto& entity :
       mesh::MeshRange(_mesh, entity_dim, mesh::MeshRangeType::ALL))
  {
    if (mf_values[entity.index()] == 1)
    {
      for (const auto& edge : mesh::EntityRange(entity, 1))
        mark(edge.index());
    }
  }
}
//-----------------------------------------------------------------------------
std::vector<std::size_t>
ParallelRefinement::marked_edge_list(const mesh::MeshEntity& cell) const
{
  std::vector<std::size_t> result;

  std::size_t i = 0;
  for (const auto& edge : mesh::EntityRange(cell, 1))
  {
    if (_marked_edges[edge.index()])
      result.push_back(i);
    ++i;
  }
  return result;
}
//-----------------------------------------------------------------------------
void ParallelRefinement::update_logical_edgefunction()
{
  const std::size_t mpi_size = MPI::size(_mesh.mpi_comm());
  MPI_Comm neighbour_comm
      = _mesh.topology().index_map(1)->mpi_comm_neighborhood();
  // Get neighbour processes
  std::vector<int> neighbours = MPI::neighbors(neighbour_comm);
  std::vector<std::int32_t> send_offsets(1, 0), recv_offsets;
  std::vector<std::int64_t> data_to_send, data_to_recv;
  for (std::size_t i = 0; i < neighbours.size(); ++i)
  {
    data_to_send.insert(data_to_send.end(),
                        _marked_for_update[neighbours[i]].begin(),
                        _marked_for_update[neighbours[i]].end());
    send_offsets.push_back(data_to_send.size());
  }

  // Send all shared edges marked for update and receive from other
  // processes

  MPI::neighbor_all_to_all(neighbour_comm, send_offsets, data_to_send,
                           recv_offsets, data_to_recv);

  // Clear marked_for_update vectors
  _marked_for_update = std::vector<std::vector<std::int64_t>>(mpi_size);

  // Flatten received values and set edges mesh::MeshFunction true at
  // each index received
  std::vector<std::int32_t> local_indices
      = _mesh.topology().index_map(1)->global_to_local(data_to_recv);
  for (std::int32_t local_index : local_indices)
    _marked_edges[local_index] = true;
}
//-----------------------------------------------------------------------------
void ParallelRefinement::create_new_vertices()
{
  // Take marked_edges and use to create new vertices

  const std::int32_t mpi_rank = MPI::rank(_mesh.mpi_comm());

<<<<<<< HEAD
  const std::shared_ptr<const common::IndexMap> edge_index_map
      = _mesh.topology().index_map(1);
=======
  auto map = _mesh.topology().index_map(1);
  assert(map);
  const std::vector<std::int64_t> global_edge_indices
      = map->global_indices(false);
>>>>>>> f3b20b41

  // Copy over existing mesh vertices
  _new_vertex_coordinates = std::vector<double>(
      _mesh.geometry().points().data(),
      _mesh.geometry().points().data() + _mesh.geometry().points().size());

  // Compute all edge mid-points
  Eigen::Array<int, Eigen::Dynamic, 1> edges(_mesh.num_entities(1));
  std::iota(edges.data(), edges.data() + edges.rows(), 0);
  const Eigen::Array<double, Eigen::Dynamic, 3, Eigen::RowMajor> midpoints
      = mesh::midpoints(_mesh, 1, edges);

  // Tally up unshared marked edges, and shared marked edges which are
  // owned on this process.  Index them sequentially from zero.
  std::size_t n = 0;
  for (std::int32_t local_i = 0; local_i < _mesh.num_entities(1); ++local_i)
  {
    if (_marked_edges[local_i] == true)
    {
      // Assume this edge is owned locally
      bool owner = true;

      // If shared, check that this is true
      auto shared_edge_i = _shared_edges.find(local_i);
      if (shared_edge_i != _shared_edges.end())
      {
        // check if any other sharing process has a lower rank
        for (auto proc_edge : shared_edge_i->second)
        {
          if (proc_edge < mpi_rank)
            owner = false;
        }
      }

      // If it is still believed to be owned on this process, add to
      // list
      if (owner)
      {
        for (std::size_t j = 0; j < 3; ++j)
          _new_vertex_coordinates.push_back(midpoints(local_i, j));
        _local_edge_to_new_vertex[local_i] = n++;
      }
    }
  }

  // Calculate global range for new local vertices
  const std::size_t num_new_vertices = n;
  const std::size_t global_offset
      = MPI::global_offset(_mesh.mpi_comm(), num_new_vertices, true)
        + _mesh.num_entities_global(0);

  // If they are shared, then the new global vertex index needs to be
  // sent off-process.  Add offset to map, and collect up any shared
  // new vertices that need to send the new index off-process

  MPI_Comm neighbour_comm
      = _mesh.topology().index_map(1)->mpi_comm_neighborhood();
  std::vector<int> neighbours = MPI::neighbors(neighbour_comm);
  std::vector<std::vector<std::int64_t>> values_to_send(neighbours.size());
  std::map<int, int> proc_to_neighbour;
  for (std::size_t i = 0; i < neighbours.size(); ++i)
    proc_to_neighbour.insert({neighbours[i], i});

  for (auto& local_edge : _local_edge_to_new_vertex)
  {
    // Add global_offset to map, to get new global index of new
    // vertices
    local_edge.second += global_offset;

    const std::size_t local_i = local_edge.first;
    // shared, but locally owned : remote owned are not in list.
    auto shared_edge_i = _shared_edges.find(local_i);
    if (shared_edge_i != _shared_edges.end())
    {
      for (auto remote_process : shared_edge_i->second)
      {
        const auto it = proc_to_neighbour.find(remote_process);
        assert(it != proc_to_neighbour.end());

        // send mapping from global edge index to new global vertex index
        values_to_send[it->second].push_back(
            edge_index_map->local_to_global(local_edge.first));
        values_to_send[it->second].push_back(local_edge.second);
      }
    }
  }

  // Send new vertex indices to edge neighbours and receive
  std::vector<std::int64_t> send_values, received_values;
  std::vector<int> send_offsets(1, 0), recv_offsets;
  for (std::size_t i = 0; i < neighbours.size(); ++i)
  {
    send_values.insert(send_values.end(), values_to_send[i].begin(),
                       values_to_send[i].end());
    send_offsets.push_back(send_values.size());
  }

  MPI::neighbor_all_to_all(neighbour_comm, send_offsets, send_values,
                           recv_offsets, received_values);

  // Add received remote global vertex indices to map
  std::vector<std::int64_t> recv_global_edge;
  assert(received_values.size() % 2 == 0);
  for (std::size_t i = 0; i < received_values.size() / 2; ++i)
    recv_global_edge.push_back(received_values[i * 2]);
  std::vector<std::int32_t> recv_local_edge
      = _mesh.topology().index_map(1)->global_to_local(recv_global_edge);
  for (std::size_t i = 0; i < received_values.size() / 2; ++i)
    _local_edge_to_new_vertex[recv_local_edge[i]] = received_values[i * 2 + 1];

  // Attach global indices to each vertex, old and new, and sort
  // them across processes into this order

  // std::vector<std::int64_t>
  // global_indices(_mesh.topology().global_indices(0));
  std::vector<std::int64_t> global_indices
      = _mesh.topology().index_map(0)->global_indices(false);
  for (std::size_t i = 0; i < num_new_vertices; i++)
    global_indices.push_back(i + global_offset);

  Eigen::Map<
      Eigen::Array<double, Eigen::Dynamic, Eigen::Dynamic, Eigen::RowMajor>>
      old_tmp(_new_vertex_coordinates.data(),
              _new_vertex_coordinates.size() / 3, 3);
  Eigen::Array<double, Eigen::Dynamic, Eigen::Dynamic, Eigen::RowMajor> tmp
      = mesh::DistributedMeshTools::reorder_by_global_indices(
          _mesh.mpi_comm(), old_tmp, global_indices);

  _new_vertex_coordinates
      = std::vector<double>(tmp.data(), tmp.data() + tmp.size());
}
//-----------------------------------------------------------------------------
mesh::Mesh ParallelRefinement::build_local() const
{
  const std::size_t tdim = _mesh.topology().dim();
  assert(_new_vertex_coordinates.size() % 3 == 0);
  const std::size_t num_vertices = _new_vertex_coordinates.size() / 3;

  const std::size_t num_cell_vertices = tdim + 1;
  assert(_new_cell_topology.size() % num_cell_vertices == 0);
  const std::size_t num_cells = _new_cell_topology.size() / num_cell_vertices;

  Eigen::Map<const Eigen::Array<double, Eigen::Dynamic, Eigen::Dynamic,
                                Eigen::RowMajor>>
      geometry(_new_vertex_coordinates.data(), num_vertices, 3);
  Eigen::Map<const Eigen::Array<std::int64_t, Eigen::Dynamic, Eigen::Dynamic,
                                Eigen::RowMajor>>
      topology(_new_cell_topology.data(), num_cells, num_cell_vertices);

  mesh::Mesh mesh(_mesh.mpi_comm(), _mesh.topology().cell_type(),
                  geometry.leftCols(_mesh.geometry().dim()), topology, {},
                  _mesh.get_ghost_mode());

  return mesh;
}
//-----------------------------------------------------------------------------
mesh::Mesh ParallelRefinement::partition(bool redistribute) const
{
  const int num_vertices_per_cell
      = mesh::cell_num_entities(_mesh.topology().cell_type(), 0);

  // Copy data to mesh::LocalMeshData structures
  const std::int32_t num_local_cells
      = _new_cell_topology.size() / num_vertices_per_cell;
  std::vector<std::int64_t> global_cell_indices(num_local_cells);
  const std::size_t idx_global_offset
      = MPI::global_offset(_mesh.mpi_comm(), num_local_cells, true);
  for (std::int32_t i = 0; i < num_local_cells; i++)
    global_cell_indices[i] = idx_global_offset + i;

  Eigen::Map<const Eigen::Array<std::int64_t, Eigen::Dynamic, Eigen::Dynamic,
                                Eigen::RowMajor>>
      cells(_new_cell_topology.data(), num_local_cells, num_vertices_per_cell);

  const std::size_t num_local_vertices = _new_vertex_coordinates.size() / 3;
  Eigen::Map<const Eigen::Array<double, Eigen::Dynamic, Eigen::Dynamic,
                                Eigen::RowMajor>>
      points(_new_vertex_coordinates.data(), num_local_vertices, 3);

  if (redistribute)
  {
    return mesh::Partitioning::build_distributed_mesh(
        _mesh.mpi_comm(), _mesh.topology().cell_type(),
        points.leftCols(_mesh.geometry().dim()), cells, global_cell_indices,
        _mesh.get_ghost_mode());
  }

  mesh::Mesh mesh(_mesh.mpi_comm(), _mesh.topology().cell_type(),
                  points.leftCols(_mesh.geometry().dim()), cells,
                  global_cell_indices, _mesh.get_ghost_mode());

  return mesh;
}
//-----------------------------------------------------------------------------
void ParallelRefinement::new_cells(const std::vector<std::int64_t>& idx)
{
  _new_cell_topology.insert(_new_cell_topology.end(), idx.begin(), idx.end());
}
//-----------------------------------------------------------------------------<|MERGE_RESOLUTION|>--- conflicted
+++ resolved
@@ -31,19 +31,6 @@
 
   // Create shared edges, for both owned and ghost indices
   _shared_edges = _mesh.topology().index_map(1)->compute_shared_indices();
-<<<<<<< HEAD
-=======
-  auto map = mesh.topology().index_map(1);
-  assert(map);
-  const std::vector<std::int64_t> global_edge_indices
-      = map->global_indices(false);
-
-  for (const auto& edge : _shared_edges)
-  {
-    _global_to_local_edge_map.insert(
-        {global_edge_indices[edge.first], edge.first});
-  }
->>>>>>> f3b20b41
 }
 //-----------------------------------------------------------------------------
 const mesh::Mesh& ParallelRefinement::mesh() const { return _mesh; }
@@ -68,17 +55,8 @@
   auto map_it = _shared_edges.find(edge_index);
   if (map_it != _shared_edges.end())
   {
-<<<<<<< HEAD
     const std::int64_t global_index
         = _mesh.topology().index_map(1)->local_to_global(edge_index);
-=======
-    auto map = _mesh.topology().index_map(1);
-    assert(map);
-    const std::vector<std::int64_t> global_edge_indices
-        = map->global_indices(false);
-
-    std::int64_t global_index = global_edge_indices[edge_index];
->>>>>>> f3b20b41
     for (int p : map_it->second)
       _marked_for_update[p].push_back(global_index);
   }
@@ -175,15 +153,8 @@
 
   const std::int32_t mpi_rank = MPI::rank(_mesh.mpi_comm());
 
-<<<<<<< HEAD
   const std::shared_ptr<const common::IndexMap> edge_index_map
       = _mesh.topology().index_map(1);
-=======
-  auto map = _mesh.topology().index_map(1);
-  assert(map);
-  const std::vector<std::int64_t> global_edge_indices
-      = map->global_indices(false);
->>>>>>> f3b20b41
 
   // Copy over existing mesh vertices
   _new_vertex_coordinates = std::vector<double>(
