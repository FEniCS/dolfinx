--- conflicted
+++ resolved
@@ -357,15 +357,6 @@
                   points.leftCols(_mesh.geometry().dim()), cells,
                   global_cell_indices, _mesh.get_ghost_mode());
 
-<<<<<<< HEAD
-  const int tdim = mesh.topology().dim();
-  mesh.create_entities(tdim - 1);
-  mesh.create_connectivity(tdim - 1, tdim);
-  mesh::DistributedMeshTools::init_facet_cell_connections(mesh.mpi_comm(),
-                                                          mesh.topology());
-
-=======
->>>>>>> 9de4ca16
   return mesh;
 }
 //-----------------------------------------------------------------------------
