// Copyright (C) 2021-2022 Garth N. Wells and Chris N. Richardson
//
// This file is part of DOLFINx (https://www.fenicsproject.org)
//
// SPDX-License-Identifier:    LGPL-3.0-or-later

#pragma once

#include "SparsityPattern.h"
#include <dolfinx/common/IndexMap.h>
#include <dolfinx/common/MPI.h>
#include <dolfinx/graph/AdjacencyList.h>
#include <mpi.h>
#include <numeric>
#include <span>
#include <utility>
#include <vector>

namespace dolfinx::la
{

namespace impl
{
/// @brief Set data in a CSR matrix
/// @note For block data layout see `add_csr`
/// @tparam BS Templated block size, default=-1, untemplated. Templating with
/// BS>0 allows optimisation for square blocks (bs[0]==bs[1]).
/// @param[out] data The CSR matrix data
/// @param[in] cols The CSR column indices
/// @param[in] row_ptr The pointer to the ith row in the CSR data
/// @param[in] x The `m` by `n` dense array of values (row-major) to set
/// in the matrix.
/// @param[in] xrows The (block) row indices of `x`
/// @param[in] xcols The (block) column indices of `x`
/// @param[in] bs Two dimensional size of each block.
/// @param[in] local_size The maximum row index that can be set. Used
/// when debugging is on to check that rows beyond a permitted range are
/// not being set.
template <int BS = -1, typename U, typename V, typename W, typename X>
void set_csr(U&& data, const V& cols, const V& row_ptr, const W& x,
             const X& xrows, const X& xcols, std::array<int, 2> bs,
             [[maybe_unused]] typename X::value_type local_size)
{
  assert(BS < 0 or (bs[0] == BS and bs[1] == BS));
  const int nbs = bs[0] * bs[1];
  assert(x.size() == nbs * xrows.size() * xcols.size());
  for (std::size_t r = 0; r < xrows.size(); ++r)
  {
    // Row index and current data row
    auto row = xrows[r];
    using T = typename W::value_type;
    const int nc = xcols.size();
    const T* xr = x.data() + r * nbs * nc;

#ifndef NDEBUG
    if (row >= local_size)
      throw std::runtime_error("Local row out of range");
#endif

    // Columns indices for row
    auto cit0 = std::next(cols.begin(), row_ptr[row]);
    auto cit1 = std::next(cols.begin(), row_ptr[row + 1]);
    for (std::size_t c = 0; c < nc; ++c)
    {
      // Find position of column index
      auto it = std::lower_bound(cit0, cit1, xcols[c]);
      assert(it != cit1);
      std::size_t d = std::distance(cols.begin(), it);
      assert(d < data.size());
      if constexpr (BS > 0)
      {
        int di = d * BS * BS;
        int xi = c * BS;
        for (int i = 0; i < BS; ++i)
        {
          for (int j = 0; j < BS; ++j)
            data[di + j] = xr[xi + j];
          di += BS;
          xi += nc * BS;
        }
      }
      else
      {
        int di = d * nbs;
        int xi = c * bs[1];
        for (int i = 0; i < bs[0]; ++i)
        {
          for (int j = 0; j < bs[1]; ++j)
            data[di + j] = xr[xi + j];
          di += bs[1];
          xi += nc * bs[1];
        }
      }
    }
  }
}

/// @brief Add data to a CSR matrix
///
/// Data layout for blocks. For example, the following can be inserted
/// into the top-left corner of a suitable CSR matrix with xrows={0,1} and
/// xcols={0,1}, bs={2,2} and x={0,1,2,3,4,5,6,7,8,9,10,11,12,13,14,15}.
///
/// 0  1  | 2  3
/// 4  5  | 6  7
/// -------------
/// 8  9  | 10 11
/// 12 13 | 14 15
///
/// @tparam BS Templated block size, default=-1, untemplated. Templating with
/// BS>0 allows optimisation for square blocks (bs[0]==bs[1]).
/// @param[out] data The CSR matrix data
/// @param[in] cols The CSR column indices
/// @param[in] row_ptr The pointer to the ith row in the CSR data
/// @param[in] x The `m` by `n` dense array of values (row-major) to add
/// to the matrix
/// @param[in] xrows The (block) row indices of `x`
/// @param[in] xcols The (block) column indices of `x`
/// @param[in] bs Number of entries in each direction in each block
template <int BS = -1, typename U, typename V, typename W, typename X>
void add_csr(U&& data, const V& cols, const V& row_ptr, const W& x,
             const X& xrows, const X& xcols, std::array<int, 2> bs)
{
  assert(BS < 0 or (bs[0] == BS and bs[1] == BS));

  const int nbs = bs[0] * bs[1];
  assert(x.size() == nbs * xrows.size() * xcols.size());
  for (std::size_t r = 0; r < xrows.size(); ++r)
  {
    // Row index and current data row
    auto row = xrows[r];
    using T = typename W::value_type;
    const int nc = xcols.size();
    const T* xr = x.data() + nbs * r * nc;

#ifndef NDEBUG
    if (row >= (int)row_ptr.size())
      throw std::runtime_error("Local row out of range");
#endif

    // Columns indices for row
    auto cit0 = std::next(cols.begin(), row_ptr[row]);
    auto cit1 = std::next(cols.begin(), row_ptr[row + 1]);
    for (std::size_t c = 0; c < nc; ++c)
    {
      // Find position of column index
      auto it = std::lower_bound(cit0, cit1, xcols[c]);
      assert(it != cit1);
      std::size_t d = std::distance(cols.begin(), it);
      assert(d < data.size());

      if constexpr (BS > 0)
      {
        int di = d * BS * BS;
        int xi = c * BS;
        for (int i = 0; i < BS; ++i)
        {
          for (int j = 0; j < BS; ++j)
            data[di + j] += xr[xi + j];
          di += BS;
          xi += nc * BS;
        }
      }
      else
      {
        int di = d * nbs;
        int xi = c * bs[1];
        for (int i = 0; i < bs[0]; ++i)
        {
          for (int j = 0; j < bs[1]; ++j)
            data[di + j] += xr[xi + j];
          di += bs[1];
          xi += nc * bs[1];
        }
      }
    }
  }
}

/// @brief Add block data to a CSR matrix with blocksize 1
/// Add data which is in block format (i.e. the rows and columns are indexed
/// by block) into a CSR matrix which has bs={1,1}. The matrix must have the
/// appropriate sparsity to receive the block data. For the input data layout of
/// `x`, see `add_csr`.
/// @param[out] data The CSR matrix data
/// @param[in] cols The CSR column indices
/// @param[in] row_ptr The pointer to the ith row in the CSR data
/// @param[in] x The `m` by `n` dense array of values (row-major) to add
/// to the matrix
/// @param[in] xrows The block row indices of `x`
/// @param[in] xcols The block column indices of `x`
/// @param[in] bs Number of block entries in each direction for the input `x`
template <typename U, typename V, typename W, typename X>
void add_csr_blocked(U&& data, const V& cols, const V& row_ptr, const W& x,
                     const X& xrows, const X& xcols, std::array<int, 2> bs)
{
  const int nbs = bs[0] * bs[1];
  assert(x.size() == nbs * xrows.size() * xcols.size());

  for (std::size_t r = 0; r < xrows.size(); ++r)
  {
    for (int k = 0; k < bs[0]; ++k)
    {
      // Row index and current data row
      auto row = xrows[r] * bs[0] + k;
      using T = typename W::value_type;
      const T* xr = x.data() + (r * bs[0] + k) * xcols.size() * bs[1];
#ifndef NDEBUG
      if (row >= (int)row_ptr.size())
        throw std::runtime_error("Local row out of range");
#endif

      // Column indices for row
      auto cit0 = std::next(cols.begin(), row_ptr[row]);
      auto cit1 = std::next(cols.begin(), row_ptr[row + 1]);
      for (std::size_t c = 0; c < xcols.size(); ++c)
      {
        const int xi = c * bs[1];
        for (int j = 0; j < bs[1]; ++j)
        {
          // Find position of column index
          auto it = std::lower_bound(cit0, cit1, xcols[c] * bs[1] + j);
          assert(it != cit1);
          std::size_t d = std::distance(cols.begin(), it);
          assert(d < data.size());
          data[d] += xr[xi + j];
        }
      }
    }
  }
}

} // namespace impl

/// Distributed sparse matrix
///
/// The matrix storage format is compressed sparse row. The matrix is
/// partitioned row-wise across MPI rank.
///
/// @tparam T The data type for the matrix
/// @tparam Allocator The memory allocator type for the data storage
///
/// @note Highly "experimental" storage of a matrix in CSR format which
/// can be assembled into using the usual dolfinx assembly routines
/// Matrix internal data can be accessed for interfacing with other
/// code.
///
/// @todo Handle block sizes
template <typename T, class Allocator = std::allocator<T>>
class MatrixCSR
{
public:
  /// The value type
  using value_type = T;

  /// The allocator type
  using allocator_type = Allocator;

  /// Insertion functor for setting values in matrix. It is typically
  /// used in finite element assembly functions.
<<<<<<< HEAD
  /// @return Function for inserting values into the matrix
  /// @todo clarify setting on non-owned enrties
  std::function<int(const std::span<const std::int32_t>& rows,
                    const std::span<const std::int32_t>& cols,
                    const std::span<const T>& data)>
  mat_set_values()
=======
  /// @return Function for inserting values into `A`
  /// @todo clarify setting on non-owned entries
  auto mat_set_values()
>>>>>>> c56d30b2
  {
    const std::int32_t local_size = _index_maps[0]->size_local();
    // Template for common bs: {1,1}, {2,2} and {3,3}.
    if (_bs[0] == _bs[1])
    {
      switch (_bs[0])
      {
      case 1:
        return [&, local_size](const std::span<const std::int32_t>& rows,
                               const std::span<const std::int32_t>& cols,
                               const std::span<const T>& data) -> int
        {
          impl::set_csr<1>(_data, _cols, _row_ptr, data, rows, cols, _bs,
                           local_size);
          return 0;
        };
      case 2:
        return [&, local_size](const std::span<const std::int32_t>& rows,
                               const std::span<const std::int32_t>& cols,
                               const std::span<const T>& data) -> int
        {
          impl::set_csr<2>(_data, _cols, _row_ptr, data, rows, cols, _bs,
                           local_size);
          return 0;
        };
      case 3:
        return [&, local_size](const std::span<const std::int32_t>& rows,
                               const std::span<const std::int32_t>& cols,
                               const std::span<const T>& data) -> int
        {
          impl::set_csr<3>(_data, _cols, _row_ptr, data, rows, cols, _bs,
                           local_size);
          return 0;
        };
      }
    }

    // Drop through to default implementation (non-template for bs)
    return [&, local_size](const std::span<const std::int32_t>& rows,
                           const std::span<const std::int32_t>& cols,
                           const std::span<const T>& data) -> int
    {
      impl::set_csr(_data, _cols, _row_ptr, data, rows, cols, _bs, local_size);
      return 0;
    };
  }

  /// Insertion functor for accumulating values in matrix. It is
  /// typically used in finite element assembly functions.
  /// @return Function for inserting values into the matrix

  std::function<int(const std::span<const std::int32_t>& rows,
                    const std::span<const std::int32_t>& cols,
                    const std::span<const T>& data)>
  mat_add_values()
  {
    // Template for common bs: {1,1}, {2,2} and {3,3}.
    if (_bs[0] == _bs[1])
    {
      switch (_bs[0])
      {
      case 1:
        return [&](const std::span<const std::int32_t>& rows,
                   const std::span<const std::int32_t>& cols,
                   const std::span<const T>& data) -> int
        {
          impl::add_csr<1>(_data, _cols, _row_ptr, data, rows, cols, _bs);
          return 0;
        };
      case 2:
        return [&](const std::span<const std::int32_t>& rows,
                   const std::span<const std::int32_t>& cols,
                   const std::span<const T>& data) -> int
        {
          impl::add_csr<2>(_data, _cols, _row_ptr, data, rows, cols, _bs);
          return 0;
        };
      case 3:
        return [&](const std::span<const std::int32_t>& rows,
                   const std::span<const std::int32_t>& cols,
                   const std::span<const T>& data) -> int
        {
          impl::add_csr<3>(_data, _cols, _row_ptr, data, rows, cols, _bs);
          return 0;
        };
      }
    }

    // Drop through to default implementation (non-template for bs)
    return [&](const std::span<const std::int32_t>& rows,
               const std::span<const std::int32_t>& cols,
               const std::span<const T>& data) -> int
    {
      impl::add_csr(_data, _cols, _row_ptr, data, rows, cols, _bs);
      return 0;
    };
  }

  /// Insertion functor for accumulating values in matrix. It is
  /// typically used in finite element assembly functions.
<<<<<<< HEAD
  /// This is a special version, which uses "block" insertion on an unblocked
  /// CSR matrix which has the appropriate sparsity. By specifying the block
  /// size here, the rows and columns will use block indices during insertion.
  /// @param bs Block size to use with insertion
=======
>>>>>>> c56d30b2
  /// @return Function for inserting values into `A`
  auto mat_add_values_blocked(std::array<int, 2> bs)
  {
    return [&, bs](const std::span<const std::int32_t>& rows,
                   const std::span<const std::int32_t>& cols,
                   const std::span<const T>& data) -> int
    {
      impl::add_csr_blocked(_data, _cols, _row_ptr, data, rows, cols, bs);
      return 0;
    };
  }

  /// Create a distributed matrix
  /// @param[in] p The sparsty pattern the describes the parallel
  /// distribution and the non-zero structure
  /// @param[in] alloc The memory allocator for the data storafe
  MatrixCSR(const SparsityPattern& p, const Allocator& alloc = Allocator())
      : _index_maps({p.index_map(0),
                     std::make_shared<common::IndexMap>(p.column_index_map())}),
        _bs({p.block_size(0), p.block_size(1)}),
        _data(_bs[0] * _bs[1] * p.num_nonzeros(), 0, alloc),
        _cols(p.graph().array().begin(), p.graph().array().end()),
        _row_ptr(p.graph().offsets().begin(), p.graph().offsets().end()),
        _comm(MPI_COMM_NULL)
  {
    // Compute off-diagonal offset for each row
    std::span<const std::int32_t> num_diag_nnz = p.off_diagonal_offset();
    _off_diagonal_offset.reserve(num_diag_nnz.size());
    std::transform(num_diag_nnz.begin(), num_diag_nnz.end(), _row_ptr.begin(),
                   std::back_inserter(_off_diagonal_offset), std::plus{});

    // Some short-hand
    const std::array local_size
        = {_index_maps[0]->size_local(), _index_maps[1]->size_local()};
    const std::array local_range
        = {_index_maps[0]->local_range(), _index_maps[1]->local_range()};
    const std::vector<std::int64_t>& ghosts1 = _index_maps[1]->ghosts();
    const std::vector<std::int64_t>& ghosts0 = _index_maps[0]->ghosts();
    const std::vector<int>& src_ranks = _index_maps[0]->src();
    const std::vector<int>& dest_ranks = _index_maps[0]->dest();

    // Create neighbourhood communicator (owner <- ghost)
    MPI_Comm comm;
    MPI_Dist_graph_create_adjacent(_index_maps[0]->comm(), dest_ranks.size(),
                                   dest_ranks.data(), MPI_UNWEIGHTED,
                                   src_ranks.size(), src_ranks.data(),
                                   MPI_UNWEIGHTED, MPI_INFO_NULL, false, &comm);
    _comm = dolfinx::MPI::Comm(comm, false);

    // Build map from ghost row index position to owning (neighborhood)
    // rank
    _ghost_row_to_rank.reserve(_index_maps[0]->owners().size());
    for (int r : _index_maps[0]->owners())
    {
      auto it = std::lower_bound(src_ranks.begin(), src_ranks.end(), r);
      assert(it != src_ranks.end() and *it == r);
      int pos = std::distance(src_ranks.begin(), it);
      _ghost_row_to_rank.push_back(pos);
    }

    // Compute size of data to send to each neighbor
    std::vector<std::int32_t> data_per_proc(src_ranks.size(), 0);
    for (std::size_t i = 0; i < _ghost_row_to_rank.size(); ++i)
    {
      assert(_ghost_row_to_rank[i] < data_per_proc.size());
      std::size_t pos = local_size[0] + i;
      assert((pos + 1) < _row_ptr.size());
      data_per_proc[_ghost_row_to_rank[i]] += _row_ptr[pos + 1] - _row_ptr[pos];
    }

    // Compute send displacements for indices (x2)
    std::vector<int> index_send_disp(src_ranks.size() + 1);
    std::partial_sum(data_per_proc.begin(), data_per_proc.end(),
                     std::next(index_send_disp.begin()));
    std::transform(index_send_disp.begin(), index_send_disp.end(),
                   index_send_disp.begin(), [](int d) { return d * 2; });

    // For each ghost row, pack and send indices to neighborhood
    std::vector<std::int64_t> ghost_index_data(index_send_disp.back());
    {
      for (std::size_t i = 0; i < _ghost_row_to_rank.size(); ++i)
      {
        const int rank = _ghost_row_to_rank[i];
        int row_id = local_size[0] + i;
        for (int j = _row_ptr[row_id]; j < _row_ptr[row_id + 1]; ++j)
        {
          // Get position in send buffer
          const std::int32_t idx_pos = index_send_disp[rank];

          // Pack send data (row, col) as global indices
          ghost_index_data[idx_pos] = ghosts0[i];
          if (std::int32_t col_local = _cols[j]; col_local < local_size[1])
            ghost_index_data[idx_pos + 1] = col_local + local_range[1][0];
          else
            ghost_index_data[idx_pos + 1] = ghosts1[col_local - local_size[1]];

          index_send_disp[rank] += 2;
        }
      }
    }

    // Communicate data with neighborhood
    std::vector<std::int64_t> ghost_index_array;
    std::vector<int> recv_disp;
    {
      std::vector<int> send_sizes;
      std::transform(data_per_proc.begin(), data_per_proc.end(),
                     std::back_inserter(send_sizes),
                     [](auto x) { return 2 * x; });

      std::vector<int> recv_sizes(dest_ranks.size());
      send_sizes.reserve(1);
      recv_sizes.reserve(1);
      MPI_Neighbor_alltoall(send_sizes.data(), 1, MPI_INT, recv_sizes.data(), 1,
                            MPI_INT, _comm.comm());

      // Build send/recv displacement
      std::vector<int> send_disp = {0};
      std::partial_sum(send_sizes.begin(), send_sizes.end(),
                       std::back_inserter(send_disp));
      recv_disp = {0};
      std::partial_sum(recv_sizes.begin(), recv_sizes.end(),
                       std::back_inserter(recv_disp));

      ghost_index_array.resize(recv_disp.back());
      MPI_Neighbor_alltoallv(ghost_index_data.data(), send_sizes.data(),
                             send_disp.data(), MPI_INT64_T,
                             ghost_index_array.data(), recv_sizes.data(),
                             recv_disp.data(), MPI_INT64_T, _comm.comm());
    }

    // Store displacements for future use, when transferring
    // data values

    _val_send_disp.resize(src_ranks.size() + 1, 0);
    std::partial_sum(data_per_proc.begin(), data_per_proc.end(),
                     std::next(_val_send_disp.begin()));
    int nbs = _bs[0] * _bs[1];
    std::transform(_val_send_disp.begin(), _val_send_disp.end(),
                   _val_send_disp.begin(), [&nbs](int d) { return d * nbs; });
    _val_recv_disp.resize(recv_disp.size());
    std::transform(recv_disp.begin(), recv_disp.end(), _val_recv_disp.begin(),
                   [&nbs](int d) { return nbs * d / 2; });

    // Global-to-local map for ghost columns
    std::vector<std::pair<std::int64_t, std::int32_t>> global_to_local;
    global_to_local.reserve(ghosts1.size());
    std::int32_t local_i = local_size[1];
    for (std::int64_t idx : ghosts1)
      global_to_local.push_back({idx, global_to_local.size() + local_size[1]});
    std::sort(global_to_local.begin(), global_to_local.end());

    // Compute location in which data for each index should be stored
    // when received
    for (std::size_t i = 0; i < ghost_index_array.size(); i += 2)
    {
      // Row must be on this process
      const std::int32_t local_row = ghost_index_array[i] - local_range[0][0];
      assert(local_row >= 0 and local_row < local_size[0]);

      // Column may be owned or unowned
      std::int32_t local_col = ghost_index_array[i + 1] - local_range[1][0];
      if (local_col < 0 or local_col >= local_size[1])
      {
        const auto it = std::lower_bound(
            global_to_local.begin(), global_to_local.end(),
            std::pair(ghost_index_array[i + 1], -1),
            [](auto& a, auto& b) { return a.first < b.first; });
        assert(it != global_to_local.end()
               and it->first == ghost_index_array[i + 1]);
        local_col = it->second;
      }
      auto cit0 = std::next(_cols.begin(), _row_ptr[local_row]);
      auto cit1 = std::next(_cols.begin(), _row_ptr[local_row + 1]);

      // Find position of column index and insert data
      auto cit = std::lower_bound(cit0, cit1, local_col);
      assert(cit != cit1);
      assert(*cit == local_col);
      std::size_t d = std::distance(_cols.begin(), cit);
      _unpack_pos.push_back(d);
    }
  }

  /// Move constructor
  /// @todo Check handling of MPI_Request
  MatrixCSR(MatrixCSR&& A) = default;

  /// Set all non-zero local entries to a value
  /// including entries in ghost rows
  /// @param[in] x The value to set non-zero matrix entries to
  void set(T x) { std::fill(_data.begin(), _data.end(), x); }

  /// Set values in the matrix
  /// @note Only entries included in the sparsity pattern used to
  /// initialize the matrix can be set
  /// @note All indices are local to the calling MPI rank and entries
  /// cannot be set in ghost rows.
  /// @note This should be called after `finalize`. Using before
  /// `finalize` will set the values correctly, but incoming values may
  /// get added to them during a subsequent finalize operation.
  /// @param[in] x The `m` by `n` dense block of values (row-major) to
  /// set in the matrix
  /// @param[in] rows The row indices of `x`
  /// @param[in] cols The column indices of `x`
  void set(const std::span<const T>& x,
           const std::span<const std::int32_t>& rows,
           const std::span<const std::int32_t>& cols)
  {
    impl::set_csr(_data, _cols, _row_ptr, x, rows, cols, _bs,
                  _index_maps[0]->size_local());
  }

  /// Accumulate values in the matrix
  /// @note Only entries included in the sparsity pattern used to
  /// initialize the matrix can be accumulated in to
  /// @note All indices are local to the calling MPI rank and entries
  /// may go into ghost rows.
  /// @note Use `finalize` after all entries have been added to send
  /// ghost rows to owners. Adding more entries after `finalize` is
  /// allowed, but another call to `finalize` will then be required.
  /// @param[in] x The `m` by `n` dense block of values (row-major) to
  /// add to the matrix
  /// @param[in] rows The row indices of `x`
  /// @param[in] cols The column indices of `x`
  void add(const std::span<const T>& x,
           const std::span<const std::int32_t>& rows,
           const std::span<const std::int32_t>& cols)
  {
    impl::add_csr(_data, _cols, _row_ptr, x, rows, cols, _bs);
  }

  /// Number of local rows excluding ghost rows
  std::int32_t num_owned_rows() const { return _index_maps[0]->size_local(); }

  /// Number of local rows including ghost rows
  std::int32_t num_all_rows() const { return _row_ptr.size() - 1; }

  /// Copy to a dense matrix
  /// @note This function is typically used for debugging and not used
  /// in production
  /// @note Ghost rows are also returned, and these can be truncated
  /// manually by using num_owned_rows() if required.
  /// @return Dense copy of the part of the matrix on the calling rank.
  /// Storage is row-major.
  std::vector<T> to_dense() const
  {
    const std::size_t nrows = num_all_rows();
    const std::size_t ncols
        = _index_maps[1]->size_local() + _index_maps[1]->num_ghosts();
    std::vector<T> A(nrows * _bs[0] * ncols * _bs[1]);
    for (std::size_t r = 0; r < nrows; ++r)
      for (int j = _row_ptr[r]; j < _row_ptr[r + 1]; ++j)
      {
        int row = r * _bs[0];
        int col = _cols[j] * _bs[1];

        int ki = j * _bs[0] * _bs[1];
        for (int k = 0; k < _bs[0]; ++k)
        {
          for (int m = 0; m < _bs[1]; ++m)
            A[(row + k) * ncols * _bs[1] + col + m] = _data[ki + m];
          ki += _bs[1];
        }
      }

    return A;
  }

  /// Transfer ghost row data to the owning ranks
  /// accumulating received values on the owned rows, and zeroing any existing
  /// data in ghost rows.
  void finalize()
  {
    finalize_begin();
    finalize_end();
  }

  /// Begin transfer of ghost row data to owning ranks, where it will be
  /// accumulated into existing owned rows.
  /// @note Calls to this function must be followed by
  /// MatrixCSR::finalize_end(). Between the two calls matrix values
  /// must not be changed.
  /// @note This function does not change the matrix data. Data update only
  /// occurs with `finalize_end()`.
  void finalize_begin()
  {
    const std::int32_t local_size0 = _index_maps[0]->size_local();
    const std::int32_t num_ghosts0 = _index_maps[0]->num_ghosts();
    int nbs = _bs[0] * _bs[1];

    // For each ghost row, pack and send values to send to neighborhood
    std::vector<int> insert_pos = _val_send_disp;
    std::vector<T> ghost_value_data(_val_send_disp.back());
    for (int i = 0; i < num_ghosts0; ++i)
    {
      const int rank = _ghost_row_to_rank[i];

      // Get position in send buffer to place data to send to this neighbour
      const std::int32_t val_pos = insert_pos[rank];
      std::copy(std::next(_data.data(), nbs * _row_ptr[local_size0 + i]),
                std::next(_data.data(), nbs * _row_ptr[local_size0 + i + 1]),
                std::next(ghost_value_data.begin(), val_pos));
      insert_pos[rank]
          += nbs * (_row_ptr[local_size0 + i + 1] - _row_ptr[local_size0 + i]);
    }

    _ghost_value_data_in.resize(_val_recv_disp.back());

    // Compute data sizes for send and receive from displacements
    std::vector<int> val_send_count(_val_send_disp.size() - 1);
    std::adjacent_difference(std::next(_val_send_disp.begin()),
                             _val_send_disp.end(), val_send_count.begin());

    std::vector<int> val_recv_count(_val_recv_disp.size() - 1);
    std::adjacent_difference(std::next(_val_recv_disp.begin()),
                             _val_recv_disp.end(), val_recv_count.begin());

    int status = MPI_Ineighbor_alltoallv(
        ghost_value_data.data(), val_send_count.data(), _val_send_disp.data(),
        dolfinx::MPI::mpi_type<T>(), _ghost_value_data_in.data(),
        val_recv_count.data(), _val_recv_disp.data(),
        dolfinx::MPI::mpi_type<T>(), _comm.comm(), &_request);
    assert(status == MPI_SUCCESS);
  }

  /// End transfer of ghost row data to owning ranks
  /// @note Must be preceded by MatrixCSR::finalize_begin()
  /// @note Matrix data received from other processes will be
  /// accumulated into locally owned rows, and ghost rows will be
  /// zeroed.
  void finalize_end()
  {
    int status = MPI_Wait(&_request, MPI_STATUS_IGNORE);
    assert(status == MPI_SUCCESS);

    // Add to local rows
    int nbs = _bs[0] * _bs[1];
    assert(_ghost_value_data_in.size() == nbs * _unpack_pos.size());
    for (std::size_t i = 0; i < _unpack_pos.size(); ++i)
      for (int j = 0; j < nbs; ++j)
        _data[_unpack_pos[i] * nbs + j] += _ghost_value_data_in[i * nbs + j];

    // Set ghost row data to zero
    const std::int32_t local_size0 = _index_maps[0]->size_local();
    std::fill(std::next(_data.begin(), nbs * _row_ptr[local_size0]),
              _data.end(), 0);
  }

  /// Compute the Frobenius norm squared
  double norm_squared() const
  {
    const std::size_t num_owned_rows = _index_maps[0]->size_local();
    assert(num_owned_rows < _row_ptr.size());

    const int nbs = _bs[0] * _bs[1];
    const double norm_sq_local = std::accumulate(
        _data.cbegin(),
        std::next(_data.cbegin(), nbs * _row_ptr[num_owned_rows]), double(0),
        [](double norm, T y) { return norm + std::norm(y); });
    double norm_sq;
    MPI_Allreduce(&norm_sq_local, &norm_sq, 1, MPI_DOUBLE, MPI_SUM,
                  _comm.comm());
    return norm_sq;
  }

  /// Index maps for the row and column space. The row IndexMap contains
  /// ghost entries for rows which may be inserted into and the column
  /// IndexMap contains all local and ghost columns that may exist in
  /// the owned rows.
  ///
  /// @return Row (0) and column (1) index maps
  const std::array<std::shared_ptr<const common::IndexMap>, 2>&
  index_maps() const
  {
    return _index_maps;
  }

  /// Get local data values
  /// @note Includes ghost values
  std::vector<T>& values() { return _data; }

  /// Get local values (const version)
  /// @note Includes ghost values
  const std::vector<T>& values() const { return _data; }

  /// Get local row pointers
  /// @note Includes pointers to ghost rows
  const std::vector<std::int32_t>& row_ptr() const { return _row_ptr; }

  /// Get local column indices
  /// @note Includes columns in ghost rows
  const std::vector<std::int32_t>& cols() const { return _cols; }

  /// Get the start of off-diagonal (unowned columns) on each row,
  /// allowing the matrix to be split (virtually) into two parts.
  /// Operations (such as matrix-vector multiply) between the owned
  /// parts of the matrix and vector can then be performed separately
  /// from operations on the unowned parts.
  /// @note Includes ghost rows, which should be truncated manually if
  /// not required.
  const std::vector<std::int32_t>& off_diag_offset() const
  {
    return _off_diagonal_offset;
  }

  /// @brief Block size
  /// @param axis Axis (0 or 1)
  /// @return Block size in that direction
  int bs(int axis) const
  {
    if (axis < 0 or axis > 1)
      throw std::runtime_error("Invalid axis for bs");
    return _bs[axis];
  }

private:
  // Maps for the distribution of the ows and columns
  std::array<std::shared_ptr<const common::IndexMap>, 2> _index_maps;

  // Block sizes
  std::array<int, 2> _bs;

  // Matrix data
  std::vector<T, Allocator> _data;
  std::vector<std::int32_t> _cols, _row_ptr;

  // Start of off-diagonal (unowned columns) on each row
  std::vector<std::int32_t> _off_diagonal_offset;

  // Neighborhood communicator (ghost->owner communicator for rows)
  dolfinx::MPI::Comm _comm;

  // -- Precomputed data for finalize/update

  // Request in non-blocking communication
  MPI_Request _request;

  // Position in _data to add received data
  std::vector<int> _unpack_pos;

  // Displacements for alltoall for each neighbor when sending and
  // receiving
  std::vector<int> _val_send_disp, _val_recv_disp;

  // Ownership of each row, by neighbor (for the neighbourhood defined
  // on _comm)
  std::vector<int> _ghost_row_to_rank;

  // Temporary store for finalize data during non-blocking communication
  std::vector<T> _ghost_value_data_in;
};

} // namespace dolfinx::la<|MERGE_RESOLUTION|>--- conflicted
+++ resolved
@@ -141,7 +141,7 @@
     // Columns indices for row
     auto cit0 = std::next(cols.begin(), row_ptr[row]);
     auto cit1 = std::next(cols.begin(), row_ptr[row + 1]);
-    for (std::size_t c = 0; c < nc; ++c)
+    for (std::size_t c = 0; c < xcols.size(); ++c)
     {
       // Find position of column index
       auto it = std::lower_bound(cit0, cit1, xcols[c]);
@@ -258,18 +258,12 @@
 
   /// Insertion functor for setting values in matrix. It is typically
   /// used in finite element assembly functions.
-<<<<<<< HEAD
   /// @return Function for inserting values into the matrix
   /// @todo clarify setting on non-owned enrties
   std::function<int(const std::span<const std::int32_t>& rows,
                     const std::span<const std::int32_t>& cols,
                     const std::span<const T>& data)>
   mat_set_values()
-=======
-  /// @return Function for inserting values into `A`
-  /// @todo clarify setting on non-owned entries
-  auto mat_set_values()
->>>>>>> c56d30b2
   {
     const std::int32_t local_size = _index_maps[0]->size_local();
     // Template for common bs: {1,1}, {2,2} and {3,3}.
@@ -370,13 +364,10 @@
 
   /// Insertion functor for accumulating values in matrix. It is
   /// typically used in finite element assembly functions.
-<<<<<<< HEAD
   /// This is a special version, which uses "block" insertion on an unblocked
   /// CSR matrix which has the appropriate sparsity. By specifying the block
   /// size here, the rows and columns will use block indices during insertion.
   /// @param bs Block size to use with insertion
-=======
->>>>>>> c56d30b2
   /// @return Function for inserting values into `A`
   auto mat_add_values_blocked(std::array<int, 2> bs)
   {
