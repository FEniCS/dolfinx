--- conflicted
+++ resolved
@@ -392,13 +392,9 @@
   /// zeroed.
   void finalize_end();
 
-<<<<<<< HEAD
   /// @brief Compute the Frobenius norm squared across all processes
   /// @note This does not include ghost rows.
   /// @note MPI Collective
-=======
-  /// Compute the Frobenius norm squared
->>>>>>> 19f988a1
   double squared_norm() const;
 
   /// @brief Index maps for the row and column space.
@@ -482,11 +478,7 @@
   // on _comm)
   std::vector<int> _ghost_row_to_rank;
 
-<<<<<<< HEAD
-  // Temporary store for finalize data during non-blocking communication
-=======
   // Temporary stores for finalize data during non-blocking communication
->>>>>>> 19f988a1
   container_type _ghost_value_data;
   container_type _ghost_value_data_in;
 };
@@ -878,13 +870,8 @@
     // Get position in send buffer to place data to send to this
     // neighbour
     const std::int32_t val_pos = insert_pos[rank];
-<<<<<<< HEAD
     std::copy(std::next(_data.data(), _row_ptr[local_size0 + i] * bs2),
               std::next(_data.data(), _row_ptr[local_size0 + i + 1] * bs2),
-=======
-    std::copy(std::next(_data.data(), _row_ptr[local_size0 + i]),
-              std::next(_data.data(), _row_ptr[local_size0 + i + 1]),
->>>>>>> 19f988a1
               std::next(_ghost_value_data.begin(), val_pos));
     insert_pos[rank]
         += bs2 * (_row_ptr[local_size0 + i + 1] - _row_ptr[local_size0 + i]);
