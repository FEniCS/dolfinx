// Copyright (C) 2021-2022 Garth N. Wells and Chris N. Richardson
//
// This file is part of DOLFINx (https://www.fenicsproject.org)
//
// SPDX-License-Identifier:    LGPL-3.0-or-later

#pragma once

#include "SparsityPattern.h"
#include <dolfinx/common/IndexMap.h>
#include <dolfinx/common/MPI.h>
#include <dolfinx/graph/AdjacencyList.h>
#include <mpi.h>
#include <numeric>
#include <span>
#include <utility>
#include <vector>

namespace dolfinx::la
{
namespace impl
{
/// @brief Set data in a CSR matrix.
///
/// @param[out] data The CSR matrix data
/// @param[in] cols The CSR column indices
/// @param[in] row_ptr The pointer to the ith row in the CSR data
/// @param[in] x The `m` by `n` dense block of values (row-major) to set
/// in the matrix
/// @param[in] xrows The row indices of `x`
/// @param[in] xcols The column indices of `x`
/// @param[in] local_size The maximum row index that can be set. Used
/// when debugging is own to check that rows beyond a permitted range
/// are not being set.
<<<<<<< HEAD
template <typename U, typename V0, typename V1, typename W, typename X>
void set_csr(U&& data, const V0& cols, const V1& row_ptr, const W& x,
             const X& xrows, const X& xcols,
             [[maybe_unused]] typename X::value_type local_size)
{
  assert(x.size() == xrows.size() * xcols.size());
  for (std::size_t r = 0; r < xrows.size(); ++r)
  {
    // Row index and current data row
    auto row = xrows[r];
    using T = typename W::value_type;
    const T* xr = x.data() + r * xcols.size();

#ifndef NDEBUG
    if (row >= local_size)
      throw std::runtime_error("Local row out of range");
#endif

    // Columns indices for row
    auto cit0 = std::next(cols.begin(), row_ptr[row]);
    auto cit1 = std::next(cols.begin(), row_ptr[row + 1]);
    for (std::size_t c = 0; c < xcols.size(); ++c)
    {
      // Find position of column index
      auto it = std::lower_bound(cit0, cit1, xcols[c]);
      assert(it != cit1);
      std::size_t d = std::distance(cols.begin(), it);
      assert(d < data.size());
      data[d] = xr[c];
    }
  }
}
=======
template <typename U, typename V, typename W, typename X, typename Y>
void set_csr(U&& data, const V& cols, const W& row_ptr, const X& x,
             const Y& xrows, const Y& xcols, typename Y::value_type local_size);
>>>>>>> 55fb1bc8

/// @brief Add data to a CSR matrix
///
/// @param[out] data The CSR matrix data
/// @param[in] cols The CSR column indices
/// @param[in] row_ptr The pointer to the ith row in the CSR data
/// @param[in] x The `m` by `n` dense block of values (row-major) to add
/// to the matrix
/// @param[in] xrows The row indices of `x`
/// @param[in] xcols The column indices of `x`
<<<<<<< HEAD
template <typename U, typename V0, typename V1, typename W, typename X>
void add_csr(U&& data, const V0& cols, const V1& row_ptr, const W& x,
             const X& xrows, const X& xcols)
{
  assert(x.size() == xrows.size() * xcols.size());
  for (std::size_t r = 0; r < xrows.size(); ++r)
  {
    // Row index and current data row
    auto row = xrows[r];
    using T = typename W::value_type;
    const T* xr = x.data() + r * xcols.size();

#ifndef NDEBUG
    if (row >= (int)row_ptr.size())
      throw std::runtime_error("Local row out of range");
#endif

    // Columns indices for row
    auto cit0 = std::next(cols.begin(), row_ptr[row]);
    auto cit1 = std::next(cols.begin(), row_ptr[row + 1]);
    for (std::size_t c = 0; c < xcols.size(); ++c)
    {
      // Find position of column index
      auto it = std::lower_bound(cit0, cit1, xcols[c]);
      assert(it != cit1);
      std::size_t d = std::distance(cols.begin(), it);
      assert(d < data.size());
      data[d] += xr[c];
    }
  }
}
=======
template <typename U, typename V, typename W, typename X, typename Y>
void add_csr(U&& data, const V& cols, const W& row_ptr, const X& x,
             const Y& xrows, const Y& xcols);
>>>>>>> 55fb1bc8
} // namespace impl

/// Distributed sparse matrix
///
/// The matrix storage format is compressed sparse row. The matrix is
/// partitioned row-wise across MPI rank.
///
/// @warning Highly experimental storage of a matrix in CSR format which
/// can be assembled into using the usual DOLFINx assembly routines
/// Matrix internal data can be accessed for interfacing with other
/// code.
/// @todo Handle block sizes
///
/// @tparam Scalar Scalar type of matrix entries
/// @tparam Container Sequence container type to store matrix entries
/// @tparam ColContainer Column index container type
/// @tparam RowPtrContainer Row pointer container type
template <class Scalar, class Container = std::vector<Scalar>,
          class ColContainer = std::vector<std::int32_t>,
          class RowPtrContainer = std::vector<std::int64_t>>
class MatrixCSR
{
  static_assert(std::is_same_v<typename Container::value_type, Scalar>);

public:
  /// Scalar type
  using value_type = Scalar;

  /// Matrix entries container type
  using container_type = Container;

  /// Column index container type
  using column_container_type = ColContainer;

  /// Row pointer container type
  using rowptr_container_type = RowPtrContainer;

  static_assert(std::is_same_v<value_type, typename container_type::value_type>,
                "Scalar type and container value type must be the same.");

  /// @brief Insertion functor for setting values in matrix. It is
  /// typically used in finite element assembly functions.
  /// @return Function for inserting values into `A`
  /// @todo clarify setting on non-owned entries
  auto mat_set_values()
  {
    return [&](std::span<const std::int32_t> rows,
               std::span<const std::int32_t> cols,
               std::span<const value_type> data) -> int
    {
      this->set(data, rows, cols);
      return 0;
    };
  }

  /// @brief Insertion functor for accumulating values in matrix. It is
  /// typically used in finite element assembly functions.
  /// @return Function for inserting values into `A`
  auto mat_add_values()
  {
    return [&](std::span<const std::int32_t> rows,
               std::span<const std::int32_t> cols,
               std::span<const value_type> data) -> int
    {
      this->add(data, rows, cols);
      return 0;
    };
  }

<<<<<<< HEAD
  /// Create a distributed matrix
  /// @param[in] p The sparsty pattern the describes the parallel
  /// distribution and the non-zero structure
  /// @param[in] alloc The memory allocator for the data storafe
  MatrixCSR(const SparsityPattern& p, const Allocator& alloc = Allocator())
      : _index_maps({p.index_map(0),
                     std::make_shared<common::IndexMap>(p.column_index_map())}),
        _bs({p.block_size(0), p.block_size(1)}),
        _data(p.num_nonzeros(), 0, alloc),
        _cols(p.graph().first.begin(), p.graph().first.end()),
        _row_ptr(p.graph().second.begin(), p.graph().second.end()),
        _comm(MPI_COMM_NULL)
  {
    // TODO: handle block sizes
    if (_bs[0] > 1 or _bs[1] > 1)
      throw std::runtime_error("Block size not yet supported");

    // Compute off-diagonal offset for each row
    std::span<const std::int32_t> num_diag_nnz = p.off_diagonal_offsets();
    _off_diagonal_offset.reserve(num_diag_nnz.size());
    std::transform(num_diag_nnz.begin(), num_diag_nnz.end(), _row_ptr.begin(),
                   std::back_inserter(_off_diagonal_offset), std::plus{});

    // Some short-hand
    const std::array local_size
        = {_index_maps[0]->size_local(), _index_maps[1]->size_local()};
    const std::array local_range
        = {_index_maps[0]->local_range(), _index_maps[1]->local_range()};
    const std::vector<std::int64_t>& ghosts1 = _index_maps[1]->ghosts();

    const std::vector<std::int64_t>& ghosts0 = _index_maps[0]->ghosts();
    const std::vector<int>& src_ranks = _index_maps[0]->src();
    const std::vector<int>& dest_ranks = _index_maps[0]->dest();

    // Create neighbourhood communicator (owner <- ghost)
    MPI_Comm comm;
    MPI_Dist_graph_create_adjacent(_index_maps[0]->comm(), dest_ranks.size(),
                                   dest_ranks.data(), MPI_UNWEIGHTED,
                                   src_ranks.size(), src_ranks.data(),
                                   MPI_UNWEIGHTED, MPI_INFO_NULL, false, &comm);
    _comm = dolfinx::MPI::Comm(comm, false);

    // Build map from ghost row index position to owning (neighborhood)
    // rank
    _ghost_row_to_rank.reserve(_index_maps[0]->owners().size());
    for (int r : _index_maps[0]->owners())
    {
      auto it = std::lower_bound(src_ranks.begin(), src_ranks.end(), r);
      assert(it != src_ranks.end() and *it == r);
      int pos = std::distance(src_ranks.begin(), it);
      _ghost_row_to_rank.push_back(pos);
    }

    // Compute size of data to send to each neighbor
    std::vector<std::int32_t> data_per_proc(src_ranks.size(), 0);
    for (std::size_t i = 0; i < _ghost_row_to_rank.size(); ++i)
    {
      assert(_ghost_row_to_rank[i] < data_per_proc.size());
      std::size_t pos = local_size[0] + i;
      data_per_proc[_ghost_row_to_rank[i]] += _row_ptr[pos + 1] - _row_ptr[pos];
    }

    // Compute send displacements
    _val_send_disp.resize(src_ranks.size() + 1, 0);
    std::partial_sum(data_per_proc.begin(), data_per_proc.end(),
                     std::next(_val_send_disp.begin()));

    // For each ghost row, pack and send indices to neighborhood
    std::vector<std::int64_t> ghost_index_data(2 * _val_send_disp.back());
    {
      std::vector<int> insert_pos = _val_send_disp;
      for (std::size_t i = 0; i < _ghost_row_to_rank.size(); ++i)
      {
        const int rank = _ghost_row_to_rank[i];
        int row_id = local_size[0] + i;
        for (int j = _row_ptr[row_id]; j < _row_ptr[row_id + 1]; ++j)
        {
          // Get position in send buffer
          const std::int32_t idx_pos = 2 * insert_pos[rank];

          // Pack send data (row, col) as global indices
          ghost_index_data[idx_pos] = ghosts0[i];
          if (std::int32_t col_local = _cols[j]; col_local < local_size[1])
            ghost_index_data[idx_pos + 1] = col_local + local_range[1][0];
          else
            ghost_index_data[idx_pos + 1] = ghosts1[col_local - local_size[1]];

          insert_pos[rank] += 1;
        }
      }
    }

    // Communicate data with neighborhood
    std::vector<std::int64_t> ghost_index_array;
    std::vector<int> recv_disp;
    {
      std::vector<int> send_sizes;
      std::transform(data_per_proc.begin(), data_per_proc.end(),
                     std::back_inserter(send_sizes),
                     [](auto x) { return 2 * x; });

      std::vector<int> recv_sizes(dest_ranks.size());
      send_sizes.reserve(1);
      recv_sizes.reserve(1);
      MPI_Neighbor_alltoall(send_sizes.data(), 1, MPI_INT, recv_sizes.data(), 1,
                            MPI_INT, _comm.comm());

      // Build send/recv displacement
      std::vector<int> send_disp = {0};
      std::partial_sum(send_sizes.begin(), send_sizes.end(),
                       std::back_inserter(send_disp));
      recv_disp = {0};
      std::partial_sum(recv_sizes.begin(), recv_sizes.end(),
                       std::back_inserter(recv_disp));

      ghost_index_array.resize(recv_disp.back());
      MPI_Neighbor_alltoallv(ghost_index_data.data(), send_sizes.data(),
                             send_disp.data(), MPI_INT64_T,
                             ghost_index_array.data(), recv_sizes.data(),
                             recv_disp.data(), MPI_INT64_T, _comm.comm());
    }

    // Store receive displacements for future use, when transferring
    // data values
    _val_recv_disp.resize(recv_disp.size());
    std::transform(recv_disp.begin(), recv_disp.end(), _val_recv_disp.begin(),
                   [](int d) { return d / 2; });

    // Global-to-local map for ghost columns
    std::vector<std::pair<std::int64_t, std::int32_t>> global_to_local;
    global_to_local.reserve(ghosts1.size());
    std::int32_t local_i = local_size[1];
    for (std::int64_t idx : ghosts1)
      global_to_local.push_back({idx, global_to_local.size() + local_size[1]});
    std::sort(global_to_local.begin(), global_to_local.end());

    // Compute location in which data for each index should be stored
    // when received
    for (std::size_t i = 0; i < ghost_index_array.size(); i += 2)
    {
      // Row must be on this process
      const std::int32_t local_row = ghost_index_array[i] - local_range[0][0];
      assert(local_row >= 0 and local_row < local_size[0]);

      // Column may be owned or unowned
      std::int32_t local_col = ghost_index_array[i + 1] - local_range[1][0];
      if (local_col < 0 or local_col >= local_size[1])
      {
        auto it = std::lower_bound(
            global_to_local.begin(), global_to_local.end(),
            std::pair(ghost_index_array[i + 1], -1),
            [](auto& a, auto& b) { return a.first < b.first; });
        assert(it != global_to_local.end()
               and it->first == ghost_index_array[i + 1]);
        local_col = it->second;
      }
      auto cit0 = std::next(_cols.begin(), _row_ptr[local_row]);
      auto cit1 = std::next(_cols.begin(), _row_ptr[local_row + 1]);

      // Find position of column index and insert data
      auto cit = std::lower_bound(cit0, cit1, local_col);
      assert(cit != cit1);
      assert(*cit == local_col);
      std::size_t d = std::distance(_cols.begin(), cit);
      _unpack_pos.push_back(d);
    }
  }
=======
  /// @brief Create a distributed matrix.
  /// @param[in] p The sparsity pattern the describes the parallel
  /// distribution and the non-zero structure.
  MatrixCSR(const SparsityPattern& p);
>>>>>>> 55fb1bc8

  /// Move constructor
  /// @todo Check handling of MPI_Request
  MatrixCSR(MatrixCSR&& A) = default;

  /// @brief Set all non-zero local entries to a value including entries
  /// in ghost rows.
  /// @param[in] x The value to set non-zero matrix entries to
  void set(value_type x) { std::fill(_data.begin(), _data.end(), x); }

  /// @brief Set values in the matrix.
  /// @note Only entries included in the sparsity pattern used to
  /// initialize the matrix can be set
  /// @note All indices are local to the calling MPI rank and entries
  /// cannot be set in ghost rows.
  /// @note This should be called after `finalize`. Using before
  /// `finalize` will set the values correctly, but incoming values may
  /// get added to them during a subsequent finalize operation.
  /// @param[in] x The `m` by `n` dense block of values (row-major) to
  /// set in the matrix
  /// @param[in] rows The row indices of `x`
  /// @param[in] cols The column indices of `x`
  void set(std::span<const value_type> x, std::span<const std::int32_t> rows,
           std::span<const std::int32_t> cols)
  {
    impl::set_csr(_data, _cols, _row_ptr, x, rows, cols,
                  _index_maps[0]->size_local());
  }

  /// @brief Accumulate values in the matrix
  /// @note Only entries included in the sparsity pattern used to
  /// initialize the matrix can be accumulated in to
  /// @note All indices are local to the calling MPI rank and entries
  /// may go into ghost rows.
  /// @note Use `finalize` after all entries have been added to send
  /// ghost rows to owners. Adding more entries after `finalize` is
  /// allowed, but another call to `finalize` will then be required.
  /// @param[in] x The `m` by `n` dense block of values (row-major) to
  /// add to the matrix
  /// @param[in] rows The row indices of `x`
  /// @param[in] cols The column indices of `x`
  void add(std::span<const value_type> x, std::span<const std::int32_t> rows,
           std::span<const std::int32_t> cols)
  {
    impl::add_csr(_data, _cols, _row_ptr, x, rows, cols);
  }

  /// Number of local rows excluding ghost rows
  std::int32_t num_owned_rows() const { return _index_maps[0]->size_local(); }

  /// Number of local rows including ghost rows
  std::int32_t num_all_rows() const { return _row_ptr.size() - 1; }

  /// Copy to a dense matrix
  /// @note This function is typically used for debugging and not used
  /// in production
  /// @note Ghost rows are also returned, and these can be truncated
  /// manually by using num_owned_rows() if required.
  /// @return Dense copy of the part of the matrix on the calling rank.
  /// Storage is row-major.
  std::vector<value_type> to_dense() const;

  /// @brief Transfer ghost row data to the owning ranks accumulating
  /// received values on the owned rows, and zeroing any existing data
  /// in ghost rows.
  void finalize()
  {
    finalize_begin();
    finalize_end();
  }

  /// @brief Begin transfer of ghost row data to owning ranks, where it
  /// will be accumulated into existing owned rows.
  /// @note Calls to this function must be followed by
  /// MatrixCSR::finalize_end(). Between the two calls matrix values
  /// must not be changed.
  /// @note This function does not change the matrix data. Data update only
  /// occurs with `finalize_end()`.
  void finalize_begin();

  /// @brief End transfer of ghost row data to owning ranks.
  /// @note Must be preceded by MatrixCSR::finalize_begin()
  /// @note Matrix data received from other processes will be
  /// accumulated into locally owned rows, and ghost rows will be
  /// zeroed.
  void finalize_end();

  /// Compute the Frobenius norm squared
  double norm_squared() const;

  /// @brief Index maps for the row and column space.
  ///
  /// The row IndexMap contains ghost entries for rows which may be
  /// inserted into and the column IndexMap contains all local and ghost
  /// columns that may exist in the owned rows.
  ///
  /// @return Row (0) and column (1) index maps
  const std::array<std::shared_ptr<const common::IndexMap>, 2>&
  index_maps() const
  {
    return _index_maps;
  }

  /// Get local data values
  /// @note Includes ghost values
  container_type& values() { return _data; }

  /// Get local values (const version)
  /// @note Includes ghost values
  const container_type& values() const { return _data; }

  /// Get local row pointers
  /// @note Includes pointers to ghost rows
<<<<<<< HEAD
  const std::vector<std::int64_t>& row_ptr() const { return _row_ptr; }
=======
  const rowptr_container_type& row_ptr() const { return _row_ptr; }
>>>>>>> 55fb1bc8

  /// Get local column indices
  /// @note Includes columns in ghost rows
  const column_container_type& cols() const { return _cols; }

  /// Get the start of off-diagonal (unowned columns) on each row,
  /// allowing the matrix to be split (virtually) into two parts.
  /// Operations (such as matrix-vector multiply) between the owned
  /// parts of the matrix and vector can then be performed separately
  /// from operations on the unowned parts.
  /// @note Includes ghost rows, which should be truncated manually if
  /// not required.
<<<<<<< HEAD
  const std::vector<std::int64_t>& off_diag_offset() const
=======
  const rowptr_container_type& off_diag_offset() const
>>>>>>> 55fb1bc8
  {
    return _off_diagonal_offset;
  }

private:
  // Maps for the distribution of the ows and columns
  std::array<std::shared_ptr<const common::IndexMap>, 2> _index_maps;

  // Block sizes
  std::array<int, 2> _bs;

  // Matrix data
<<<<<<< HEAD
  std::vector<T, Allocator> _data;
  std::vector<std::int32_t> _cols;
  std::vector<std::int64_t> _row_ptr;

  // Start of off-diagonal (unowned columns) on each row
  std::vector<std::int64_t> _off_diagonal_offset;
=======
  container_type _data;
  column_container_type _cols;
  rowptr_container_type _row_ptr;

  // Start of off-diagonal (unowned columns) on each row
  rowptr_container_type _off_diagonal_offset;
>>>>>>> 55fb1bc8

  // Neighborhood communicator (ghost->owner communicator for rows)
  dolfinx::MPI::Comm _comm;

  // -- Precomputed data for finalize/update

  // Request in non-blocking communication
  MPI_Request _request;

  // Position in _data to add received data
  std::vector<int> _unpack_pos;

  // Displacements for alltoall for each neighbor when sending and
  // receiving
  std::vector<int> _val_send_disp, _val_recv_disp;

  // Ownership of each row, by neighbor (for the neighbourhood defined
  // on _comm)
  std::vector<int> _ghost_row_to_rank;

  // Temporary store for finalize data during non-blocking communication
  container_type _ghost_value_data_in;
};

//-----------------------------------------------------------------------------
template <typename U, typename V, typename W, typename X, typename Y>
void impl::set_csr(U&& data, const V& cols, const W& row_ptr, const X& x,
                   const Y& xrows, const Y& xcols,
                   [[maybe_unused]] typename Y::value_type local_size)
{
  assert(x.size() == xrows.size() * xcols.size());
  for (std::size_t r = 0; r < xrows.size(); ++r)
  {
    // Row index and current data row
    auto row = xrows[r];
    using T = typename X::value_type;
    const T* xr = x.data() + r * xcols.size();

#ifndef NDEBUG
    if (row >= local_size)
      throw std::runtime_error("Local row out of range");
#endif

    // Columns indices for row
    auto cit0 = std::next(cols.begin(), row_ptr[row]);
    auto cit1 = std::next(cols.begin(), row_ptr[row + 1]);
    for (std::size_t c = 0; c < xcols.size(); ++c)
    {
      // Find position of column index
      auto it = std::lower_bound(cit0, cit1, xcols[c]);
      assert(it != cit1);
      std::size_t d = std::distance(cols.begin(), it);
      assert(d < data.size());
      data[d] = xr[c];
    }
  }
}
//-----------------------------------------------------------------------------
template <typename U, typename V, typename W, typename X, typename Y>
void impl::add_csr(U&& data, const V& cols, const W& row_ptr, const X& x,
                   const Y& xrows, const Y& xcols)
{
  assert(x.size() == xrows.size() * xcols.size());
  for (std::size_t r = 0; r < xrows.size(); ++r)
  {
    // Row index and current data row
    auto row = xrows[r];
    using T = typename X::value_type;
    const T* xr = x.data() + r * xcols.size();

#ifndef NDEBUG
    if (row >= (int)row_ptr.size())
      throw std::runtime_error("Local row out of range");
#endif

    // Columns indices for row
    auto cit0 = std::next(cols.begin(), row_ptr[row]);
    auto cit1 = std::next(cols.begin(), row_ptr[row + 1]);
    for (std::size_t c = 0; c < xcols.size(); ++c)
    {
      // Find position of column index
      auto it = std::lower_bound(cit0, cit1, xcols[c]);
      assert(it != cit1);
      std::size_t d = std::distance(cols.begin(), it);
      assert(d < data.size());
      data[d] += xr[c];
    }
  }
}
//-----------------------------------------------------------------------------
template <class U, class V, class W, class X>
MatrixCSR<U, V, W, X>::MatrixCSR(const SparsityPattern& p)
    : _index_maps({p.index_map(0),
                   std::make_shared<common::IndexMap>(p.column_index_map())}),
      _bs({p.block_size(0), p.block_size(1)}), _data(p.num_nonzeros(), 0),
      _cols(p.graph().array().begin(), p.graph().array().end()),
      _row_ptr(p.graph().offsets().begin(), p.graph().offsets().end()),
      _comm(MPI_COMM_NULL)
{
  // TODO: handle block sizes
  if (_bs[0] > 1 or _bs[1] > 1)
    throw std::runtime_error("Block size not yet supported");

  // Compute off-diagonal offset for each row
  std::span<const std::int32_t> num_diag_nnz = p.off_diagonal_offset();
  _off_diagonal_offset.reserve(num_diag_nnz.size());
  std::transform(num_diag_nnz.begin(), num_diag_nnz.end(), _row_ptr.begin(),
                 std::back_inserter(_off_diagonal_offset), std::plus{});

  // Some short-hand
  const std::array local_size
      = {_index_maps[0]->size_local(), _index_maps[1]->size_local()};
  const std::array local_range
      = {_index_maps[0]->local_range(), _index_maps[1]->local_range()};
  const std::vector<std::int64_t>& ghosts1 = _index_maps[1]->ghosts();

  const std::vector<std::int64_t>& ghosts0 = _index_maps[0]->ghosts();
  const std::vector<int>& src_ranks = _index_maps[0]->src();
  const std::vector<int>& dest_ranks = _index_maps[0]->dest();

  // Create neighbourhood communicator (owner <- ghost)
  MPI_Comm comm;
  MPI_Dist_graph_create_adjacent(_index_maps[0]->comm(), dest_ranks.size(),
                                 dest_ranks.data(), MPI_UNWEIGHTED,
                                 src_ranks.size(), src_ranks.data(),
                                 MPI_UNWEIGHTED, MPI_INFO_NULL, false, &comm);
  _comm = dolfinx::MPI::Comm(comm, false);

  // Build map from ghost row index position to owning (neighborhood)
  // rank
  _ghost_row_to_rank.reserve(_index_maps[0]->owners().size());
  for (int r : _index_maps[0]->owners())
  {
    auto it = std::lower_bound(src_ranks.begin(), src_ranks.end(), r);
    assert(it != src_ranks.end() and *it == r);
    int pos = std::distance(src_ranks.begin(), it);
    _ghost_row_to_rank.push_back(pos);
  }

  // Compute size of data to send to each neighbor
  std::vector<std::int32_t> data_per_proc(src_ranks.size(), 0);
  for (std::size_t i = 0; i < _ghost_row_to_rank.size(); ++i)
  {
    assert(_ghost_row_to_rank[i] < data_per_proc.size());
    std::size_t pos = local_size[0] + i;
    data_per_proc[_ghost_row_to_rank[i]] += _row_ptr[pos + 1] - _row_ptr[pos];
  }

  // Compute send displacements
  _val_send_disp.resize(src_ranks.size() + 1, 0);
  std::partial_sum(data_per_proc.begin(), data_per_proc.end(),
                   std::next(_val_send_disp.begin()));

  // For each ghost row, pack and send indices to neighborhood
  std::vector<std::int64_t> ghost_index_data(2 * _val_send_disp.back());
  {
    std::vector<int> insert_pos = _val_send_disp;
    for (std::size_t i = 0; i < _ghost_row_to_rank.size(); ++i)
    {
      const int rank = _ghost_row_to_rank[i];
      int row_id = local_size[0] + i;
      for (int j = _row_ptr[row_id]; j < _row_ptr[row_id + 1]; ++j)
      {
        // Get position in send buffer
        const std::int32_t idx_pos = 2 * insert_pos[rank];

        // Pack send data (row, col) as global indices
        ghost_index_data[idx_pos] = ghosts0[i];
        if (std::int32_t col_local = _cols[j]; col_local < local_size[1])
          ghost_index_data[idx_pos + 1] = col_local + local_range[1][0];
        else
          ghost_index_data[idx_pos + 1] = ghosts1[col_local - local_size[1]];

        insert_pos[rank] += 1;
      }
    }
  }

  // Communicate data with neighborhood
  std::vector<std::int64_t> ghost_index_array;
  std::vector<int> recv_disp;
  {
    std::vector<int> send_sizes;
    std::transform(data_per_proc.begin(), data_per_proc.end(),
                   std::back_inserter(send_sizes),
                   [](auto x) { return 2 * x; });

    std::vector<int> recv_sizes(dest_ranks.size());
    send_sizes.reserve(1);
    recv_sizes.reserve(1);
    MPI_Neighbor_alltoall(send_sizes.data(), 1, MPI_INT, recv_sizes.data(), 1,
                          MPI_INT, _comm.comm());

    // Build send/recv displacement
    std::vector<int> send_disp = {0};
    std::partial_sum(send_sizes.begin(), send_sizes.end(),
                     std::back_inserter(send_disp));
    recv_disp = {0};
    std::partial_sum(recv_sizes.begin(), recv_sizes.end(),
                     std::back_inserter(recv_disp));

    ghost_index_array.resize(recv_disp.back());
    MPI_Neighbor_alltoallv(ghost_index_data.data(), send_sizes.data(),
                           send_disp.data(), MPI_INT64_T,
                           ghost_index_array.data(), recv_sizes.data(),
                           recv_disp.data(), MPI_INT64_T, _comm.comm());
  }

  // Store receive displacements for future use, when transferring
  // data values
  _val_recv_disp.resize(recv_disp.size());
  std::transform(recv_disp.begin(), recv_disp.end(), _val_recv_disp.begin(),
                 [](int d) { return d / 2; });

  // Global-to-local map for ghost columns
  std::vector<std::pair<std::int64_t, std::int32_t>> global_to_local;
  global_to_local.reserve(ghosts1.size());
  std::int32_t local_i = local_size[1];
  for (std::int64_t idx : ghosts1)
    global_to_local.push_back({idx, global_to_local.size() + local_size[1]});
  std::sort(global_to_local.begin(), global_to_local.end());

  // Compute location in which data for each index should be stored
  // when received
  for (std::size_t i = 0; i < ghost_index_array.size(); i += 2)
  {
    // Row must be on this process
    const std::int32_t local_row = ghost_index_array[i] - local_range[0][0];
    assert(local_row >= 0 and local_row < local_size[0]);

    // Column may be owned or unowned
    std::int32_t local_col = ghost_index_array[i + 1] - local_range[1][0];
    if (local_col < 0 or local_col >= local_size[1])
    {
      auto it = std::lower_bound(global_to_local.begin(), global_to_local.end(),
                                 std::pair(ghost_index_array[i + 1], -1),
                                 [](auto& a, auto& b)
                                 { return a.first < b.first; });
      assert(it != global_to_local.end()
             and it->first == ghost_index_array[i + 1]);
      local_col = it->second;
    }
    auto cit0 = std::next(_cols.begin(), _row_ptr[local_row]);
    auto cit1 = std::next(_cols.begin(), _row_ptr[local_row + 1]);

    // Find position of column index and insert data
    auto cit = std::lower_bound(cit0, cit1, local_col);
    assert(cit != cit1);
    assert(*cit == local_col);
    std::size_t d = std::distance(_cols.begin(), cit);
    _unpack_pos.push_back(d);
  }
}
//-----------------------------------------------------------------------------
template <typename U, typename V, typename W, typename X>
std::vector<typename MatrixCSR<U, V, W, X>::value_type>
MatrixCSR<U, V, W, X>::to_dense() const
{
  const std::size_t nrows = num_all_rows();
  const std::size_t ncols
      = _index_maps[1]->size_local() + _index_maps[1]->num_ghosts();
  std::vector<value_type> A(nrows * ncols);
  for (std::size_t r = 0; r < nrows; ++r)
    for (std::int32_t j = _row_ptr[r]; j < _row_ptr[r + 1]; ++j)
      A[r * ncols + _cols[j]] = _data[j];

  return A;
}
//-----------------------------------------------------------------------------
template <typename U, typename V, typename W, typename X>
void MatrixCSR<U, V, W, X>::finalize_begin()
{
  const std::int32_t local_size0 = _index_maps[0]->size_local();
  const std::int32_t num_ghosts0 = _index_maps[0]->num_ghosts();

  // For each ghost row, pack and send values to send to neighborhood
  std::vector<int> insert_pos = _val_send_disp;
  std::vector<value_type> ghost_value_data(_val_send_disp.back());
  for (int i = 0; i < num_ghosts0; ++i)
  {
    const int rank = _ghost_row_to_rank[i];

    // Get position in send buffer to place data to send to this
    // neighbour
    const std::int32_t val_pos = insert_pos[rank];
    std::copy(std::next(_data.data(), _row_ptr[local_size0 + i]),
              std::next(_data.data(), _row_ptr[local_size0 + i + 1]),
              std::next(ghost_value_data.begin(), val_pos));
    insert_pos[rank]
        += _row_ptr[local_size0 + i + 1] - _row_ptr[local_size0 + i];
  }

  _ghost_value_data_in.resize(_val_recv_disp.back());

  // Compute data sizes for send and receive from displacements
  std::vector<int> val_send_count(_val_send_disp.size() - 1);
  std::adjacent_difference(std::next(_val_send_disp.begin()),
                           _val_send_disp.end(), val_send_count.begin());

  std::vector<int> val_recv_count(_val_recv_disp.size() - 1);
  std::adjacent_difference(std::next(_val_recv_disp.begin()),
                           _val_recv_disp.end(), val_recv_count.begin());

  int status = MPI_Ineighbor_alltoallv(
      ghost_value_data.data(), val_send_count.data(), _val_send_disp.data(),
      dolfinx::MPI::mpi_type<value_type>(), _ghost_value_data_in.data(),
      val_recv_count.data(), _val_recv_disp.data(),
      dolfinx::MPI::mpi_type<value_type>(), _comm.comm(), &_request);
  assert(status == MPI_SUCCESS);
}
//-----------------------------------------------------------------------------
template <typename U, typename V, typename W, typename X>
void MatrixCSR<U, V, W, X>::finalize_end()
{
  int status = MPI_Wait(&_request, MPI_STATUS_IGNORE);
  assert(status == MPI_SUCCESS);

  // Add to local rows
  assert(_ghost_value_data_in.size() == _unpack_pos.size());
  for (std::size_t i = 0; i < _ghost_value_data_in.size(); ++i)
    _data[_unpack_pos[i]] += _ghost_value_data_in[i];

  // Set ghost row data to zero
  const std::int32_t local_size0 = _index_maps[0]->size_local();
  std::fill(std::next(_data.begin(), _row_ptr[local_size0]), _data.end(), 0);
}
//-----------------------------------------------------------------------------
template <typename U, typename V, typename W, typename X>
double MatrixCSR<U, V, W, X>::norm_squared() const
{
  const std::size_t num_owned_rows = _index_maps[0]->size_local();
  assert(num_owned_rows < _row_ptr.size());
  double norm_sq_local = std::accumulate(
      _data.cbegin(), std::next(_data.cbegin(), _row_ptr[num_owned_rows]),
      double(0), [](auto norm, value_type y) { return norm + std::norm(y); });
  double norm_sq;
  MPI_Allreduce(&norm_sq_local, &norm_sq, 1, MPI_DOUBLE, MPI_SUM, _comm.comm());
  return norm_sq;
}
//-----------------------------------------------------------------------------

} // namespace dolfinx::la<|MERGE_RESOLUTION|>--- conflicted
+++ resolved
@@ -32,44 +32,9 @@
 /// @param[in] local_size The maximum row index that can be set. Used
 /// when debugging is own to check that rows beyond a permitted range
 /// are not being set.
-<<<<<<< HEAD
-template <typename U, typename V0, typename V1, typename W, typename X>
-void set_csr(U&& data, const V0& cols, const V1& row_ptr, const W& x,
-             const X& xrows, const X& xcols,
-             [[maybe_unused]] typename X::value_type local_size)
-{
-  assert(x.size() == xrows.size() * xcols.size());
-  for (std::size_t r = 0; r < xrows.size(); ++r)
-  {
-    // Row index and current data row
-    auto row = xrows[r];
-    using T = typename W::value_type;
-    const T* xr = x.data() + r * xcols.size();
-
-#ifndef NDEBUG
-    if (row >= local_size)
-      throw std::runtime_error("Local row out of range");
-#endif
-
-    // Columns indices for row
-    auto cit0 = std::next(cols.begin(), row_ptr[row]);
-    auto cit1 = std::next(cols.begin(), row_ptr[row + 1]);
-    for (std::size_t c = 0; c < xcols.size(); ++c)
-    {
-      // Find position of column index
-      auto it = std::lower_bound(cit0, cit1, xcols[c]);
-      assert(it != cit1);
-      std::size_t d = std::distance(cols.begin(), it);
-      assert(d < data.size());
-      data[d] = xr[c];
-    }
-  }
-}
-=======
 template <typename U, typename V, typename W, typename X, typename Y>
 void set_csr(U&& data, const V& cols, const W& row_ptr, const X& x,
              const Y& xrows, const Y& xcols, typename Y::value_type local_size);
->>>>>>> 55fb1bc8
 
 /// @brief Add data to a CSR matrix
 ///
@@ -80,43 +45,9 @@
 /// to the matrix
 /// @param[in] xrows The row indices of `x`
 /// @param[in] xcols The column indices of `x`
-<<<<<<< HEAD
-template <typename U, typename V0, typename V1, typename W, typename X>
-void add_csr(U&& data, const V0& cols, const V1& row_ptr, const W& x,
-             const X& xrows, const X& xcols)
-{
-  assert(x.size() == xrows.size() * xcols.size());
-  for (std::size_t r = 0; r < xrows.size(); ++r)
-  {
-    // Row index and current data row
-    auto row = xrows[r];
-    using T = typename W::value_type;
-    const T* xr = x.data() + r * xcols.size();
-
-#ifndef NDEBUG
-    if (row >= (int)row_ptr.size())
-      throw std::runtime_error("Local row out of range");
-#endif
-
-    // Columns indices for row
-    auto cit0 = std::next(cols.begin(), row_ptr[row]);
-    auto cit1 = std::next(cols.begin(), row_ptr[row + 1]);
-    for (std::size_t c = 0; c < xcols.size(); ++c)
-    {
-      // Find position of column index
-      auto it = std::lower_bound(cit0, cit1, xcols[c]);
-      assert(it != cit1);
-      std::size_t d = std::distance(cols.begin(), it);
-      assert(d < data.size());
-      data[d] += xr[c];
-    }
-  }
-}
-=======
 template <typename U, typename V, typename W, typename X, typename Y>
 void add_csr(U&& data, const V& cols, const W& row_ptr, const X& x,
              const Y& xrows, const Y& xcols);
->>>>>>> 55fb1bc8
 } // namespace impl
 
 /// Distributed sparse matrix
@@ -186,180 +117,10 @@
     };
   }
 
-<<<<<<< HEAD
-  /// Create a distributed matrix
-  /// @param[in] p The sparsty pattern the describes the parallel
-  /// distribution and the non-zero structure
-  /// @param[in] alloc The memory allocator for the data storafe
-  MatrixCSR(const SparsityPattern& p, const Allocator& alloc = Allocator())
-      : _index_maps({p.index_map(0),
-                     std::make_shared<common::IndexMap>(p.column_index_map())}),
-        _bs({p.block_size(0), p.block_size(1)}),
-        _data(p.num_nonzeros(), 0, alloc),
-        _cols(p.graph().first.begin(), p.graph().first.end()),
-        _row_ptr(p.graph().second.begin(), p.graph().second.end()),
-        _comm(MPI_COMM_NULL)
-  {
-    // TODO: handle block sizes
-    if (_bs[0] > 1 or _bs[1] > 1)
-      throw std::runtime_error("Block size not yet supported");
-
-    // Compute off-diagonal offset for each row
-    std::span<const std::int32_t> num_diag_nnz = p.off_diagonal_offsets();
-    _off_diagonal_offset.reserve(num_diag_nnz.size());
-    std::transform(num_diag_nnz.begin(), num_diag_nnz.end(), _row_ptr.begin(),
-                   std::back_inserter(_off_diagonal_offset), std::plus{});
-
-    // Some short-hand
-    const std::array local_size
-        = {_index_maps[0]->size_local(), _index_maps[1]->size_local()};
-    const std::array local_range
-        = {_index_maps[0]->local_range(), _index_maps[1]->local_range()};
-    const std::vector<std::int64_t>& ghosts1 = _index_maps[1]->ghosts();
-
-    const std::vector<std::int64_t>& ghosts0 = _index_maps[0]->ghosts();
-    const std::vector<int>& src_ranks = _index_maps[0]->src();
-    const std::vector<int>& dest_ranks = _index_maps[0]->dest();
-
-    // Create neighbourhood communicator (owner <- ghost)
-    MPI_Comm comm;
-    MPI_Dist_graph_create_adjacent(_index_maps[0]->comm(), dest_ranks.size(),
-                                   dest_ranks.data(), MPI_UNWEIGHTED,
-                                   src_ranks.size(), src_ranks.data(),
-                                   MPI_UNWEIGHTED, MPI_INFO_NULL, false, &comm);
-    _comm = dolfinx::MPI::Comm(comm, false);
-
-    // Build map from ghost row index position to owning (neighborhood)
-    // rank
-    _ghost_row_to_rank.reserve(_index_maps[0]->owners().size());
-    for (int r : _index_maps[0]->owners())
-    {
-      auto it = std::lower_bound(src_ranks.begin(), src_ranks.end(), r);
-      assert(it != src_ranks.end() and *it == r);
-      int pos = std::distance(src_ranks.begin(), it);
-      _ghost_row_to_rank.push_back(pos);
-    }
-
-    // Compute size of data to send to each neighbor
-    std::vector<std::int32_t> data_per_proc(src_ranks.size(), 0);
-    for (std::size_t i = 0; i < _ghost_row_to_rank.size(); ++i)
-    {
-      assert(_ghost_row_to_rank[i] < data_per_proc.size());
-      std::size_t pos = local_size[0] + i;
-      data_per_proc[_ghost_row_to_rank[i]] += _row_ptr[pos + 1] - _row_ptr[pos];
-    }
-
-    // Compute send displacements
-    _val_send_disp.resize(src_ranks.size() + 1, 0);
-    std::partial_sum(data_per_proc.begin(), data_per_proc.end(),
-                     std::next(_val_send_disp.begin()));
-
-    // For each ghost row, pack and send indices to neighborhood
-    std::vector<std::int64_t> ghost_index_data(2 * _val_send_disp.back());
-    {
-      std::vector<int> insert_pos = _val_send_disp;
-      for (std::size_t i = 0; i < _ghost_row_to_rank.size(); ++i)
-      {
-        const int rank = _ghost_row_to_rank[i];
-        int row_id = local_size[0] + i;
-        for (int j = _row_ptr[row_id]; j < _row_ptr[row_id + 1]; ++j)
-        {
-          // Get position in send buffer
-          const std::int32_t idx_pos = 2 * insert_pos[rank];
-
-          // Pack send data (row, col) as global indices
-          ghost_index_data[idx_pos] = ghosts0[i];
-          if (std::int32_t col_local = _cols[j]; col_local < local_size[1])
-            ghost_index_data[idx_pos + 1] = col_local + local_range[1][0];
-          else
-            ghost_index_data[idx_pos + 1] = ghosts1[col_local - local_size[1]];
-
-          insert_pos[rank] += 1;
-        }
-      }
-    }
-
-    // Communicate data with neighborhood
-    std::vector<std::int64_t> ghost_index_array;
-    std::vector<int> recv_disp;
-    {
-      std::vector<int> send_sizes;
-      std::transform(data_per_proc.begin(), data_per_proc.end(),
-                     std::back_inserter(send_sizes),
-                     [](auto x) { return 2 * x; });
-
-      std::vector<int> recv_sizes(dest_ranks.size());
-      send_sizes.reserve(1);
-      recv_sizes.reserve(1);
-      MPI_Neighbor_alltoall(send_sizes.data(), 1, MPI_INT, recv_sizes.data(), 1,
-                            MPI_INT, _comm.comm());
-
-      // Build send/recv displacement
-      std::vector<int> send_disp = {0};
-      std::partial_sum(send_sizes.begin(), send_sizes.end(),
-                       std::back_inserter(send_disp));
-      recv_disp = {0};
-      std::partial_sum(recv_sizes.begin(), recv_sizes.end(),
-                       std::back_inserter(recv_disp));
-
-      ghost_index_array.resize(recv_disp.back());
-      MPI_Neighbor_alltoallv(ghost_index_data.data(), send_sizes.data(),
-                             send_disp.data(), MPI_INT64_T,
-                             ghost_index_array.data(), recv_sizes.data(),
-                             recv_disp.data(), MPI_INT64_T, _comm.comm());
-    }
-
-    // Store receive displacements for future use, when transferring
-    // data values
-    _val_recv_disp.resize(recv_disp.size());
-    std::transform(recv_disp.begin(), recv_disp.end(), _val_recv_disp.begin(),
-                   [](int d) { return d / 2; });
-
-    // Global-to-local map for ghost columns
-    std::vector<std::pair<std::int64_t, std::int32_t>> global_to_local;
-    global_to_local.reserve(ghosts1.size());
-    std::int32_t local_i = local_size[1];
-    for (std::int64_t idx : ghosts1)
-      global_to_local.push_back({idx, global_to_local.size() + local_size[1]});
-    std::sort(global_to_local.begin(), global_to_local.end());
-
-    // Compute location in which data for each index should be stored
-    // when received
-    for (std::size_t i = 0; i < ghost_index_array.size(); i += 2)
-    {
-      // Row must be on this process
-      const std::int32_t local_row = ghost_index_array[i] - local_range[0][0];
-      assert(local_row >= 0 and local_row < local_size[0]);
-
-      // Column may be owned or unowned
-      std::int32_t local_col = ghost_index_array[i + 1] - local_range[1][0];
-      if (local_col < 0 or local_col >= local_size[1])
-      {
-        auto it = std::lower_bound(
-            global_to_local.begin(), global_to_local.end(),
-            std::pair(ghost_index_array[i + 1], -1),
-            [](auto& a, auto& b) { return a.first < b.first; });
-        assert(it != global_to_local.end()
-               and it->first == ghost_index_array[i + 1]);
-        local_col = it->second;
-      }
-      auto cit0 = std::next(_cols.begin(), _row_ptr[local_row]);
-      auto cit1 = std::next(_cols.begin(), _row_ptr[local_row + 1]);
-
-      // Find position of column index and insert data
-      auto cit = std::lower_bound(cit0, cit1, local_col);
-      assert(cit != cit1);
-      assert(*cit == local_col);
-      std::size_t d = std::distance(_cols.begin(), cit);
-      _unpack_pos.push_back(d);
-    }
-  }
-=======
   /// @brief Create a distributed matrix.
   /// @param[in] p The sparsity pattern the describes the parallel
   /// distribution and the non-zero structure.
   MatrixCSR(const SparsityPattern& p);
->>>>>>> 55fb1bc8
 
   /// Move constructor
   /// @todo Check handling of MPI_Request
@@ -473,11 +234,7 @@
 
   /// Get local row pointers
   /// @note Includes pointers to ghost rows
-<<<<<<< HEAD
-  const std::vector<std::int64_t>& row_ptr() const { return _row_ptr; }
-=======
   const rowptr_container_type& row_ptr() const { return _row_ptr; }
->>>>>>> 55fb1bc8
 
   /// Get local column indices
   /// @note Includes columns in ghost rows
@@ -490,11 +247,7 @@
   /// from operations on the unowned parts.
   /// @note Includes ghost rows, which should be truncated manually if
   /// not required.
-<<<<<<< HEAD
-  const std::vector<std::int64_t>& off_diag_offset() const
-=======
   const rowptr_container_type& off_diag_offset() const
->>>>>>> 55fb1bc8
   {
     return _off_diagonal_offset;
   }
@@ -507,21 +260,12 @@
   std::array<int, 2> _bs;
 
   // Matrix data
-<<<<<<< HEAD
-  std::vector<T, Allocator> _data;
-  std::vector<std::int32_t> _cols;
-  std::vector<std::int64_t> _row_ptr;
-
-  // Start of off-diagonal (unowned columns) on each row
-  std::vector<std::int64_t> _off_diagonal_offset;
-=======
   container_type _data;
   column_container_type _cols;
   rowptr_container_type _row_ptr;
 
   // Start of off-diagonal (unowned columns) on each row
   rowptr_container_type _off_diagonal_offset;
->>>>>>> 55fb1bc8
 
   // Neighborhood communicator (ghost->owner communicator for rows)
   dolfinx::MPI::Comm _comm;
@@ -617,8 +361,8 @@
     : _index_maps({p.index_map(0),
                    std::make_shared<common::IndexMap>(p.column_index_map())}),
       _bs({p.block_size(0), p.block_size(1)}), _data(p.num_nonzeros(), 0),
-      _cols(p.graph().array().begin(), p.graph().array().end()),
-      _row_ptr(p.graph().offsets().begin(), p.graph().offsets().end()),
+      _cols(p.graph().first.begin(), p.graph().first.end()),
+      _row_ptr(p.graph().second.begin(), p.graph().second.end()),
       _comm(MPI_COMM_NULL)
 {
   // TODO: handle block sizes
@@ -626,7 +370,7 @@
     throw std::runtime_error("Block size not yet supported");
 
   // Compute off-diagonal offset for each row
-  std::span<const std::int32_t> num_diag_nnz = p.off_diagonal_offset();
+  std::span<const std::int32_t> num_diag_nnz = p.off_diagonal_offsets();
   _off_diagonal_offset.reserve(num_diag_nnz.size());
   std::transform(num_diag_nnz.begin(), num_diag_nnz.end(), _row_ptr.begin(),
                  std::back_inserter(_off_diagonal_offset), std::plus{});
