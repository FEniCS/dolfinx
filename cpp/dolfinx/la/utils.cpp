--- conflicted
+++ resolved
@@ -32,170 +32,14 @@
 template void dolfinx::la::scatter_fwd<std::complex<double>>(
     dolfinx::la::Vector<std::complex<double>>& v);
 
-<<<<<<< HEAD
-  return is;
-}
-//-----------------------------------------------------------------------------
-void dolfinx::la::petsc_error(int error_code, std::string filename,
-                              std::string petsc_function)
-{
-  // Fetch PETSc error description
-  const char* desc;
-  PetscErrorMessage(error_code, &desc, nullptr);
+template void
+dolfinx::la::scatter_rev<double>(dolfinx::la::Vector<double>& v,
+                                 dolfinx::common::IndexMap::Mode op);
+template void dolfinx::la::scatter_rev<std::complex<double>>(
+    dolfinx::la::Vector<std::complex<double>>& v,
+    dolfinx::common::IndexMap::Mode op);
+// \endcond
 
-  // Fetch and clear PETSc error message
-  const std::string msg = common::SubSystemsManager::singleton().petsc_err_msg;
-  dolfinx::common::SubSystemsManager::singleton().petsc_err_msg = "";
-
-  // // Log detailed error info
-  DLOG(INFO) << "PETSc error in '" << filename.c_str() << "', '"
-             << petsc_function.c_str() << "'";
-
-  DLOG(INFO) << "PETSc error code '" << error_code << "' (" << desc
-             << "), message follows:";
-
-  // NOTE: don't put msg as variadic argument; it might get trimmed
-  DLOG(INFO) << std::string(78, '-');
-  DLOG(INFO) << msg;
-  DLOG(INFO) << std::string(78, '-');
-
-  // Raise exception with standard error message
-  throw std::runtime_error("Failed to successfully call PETSc function '"
-                           + petsc_function + "'. PETSc error code is: "
-                           + std ::to_string(error_code) + ", "
-                           + std::string(desc));
-}
-//-----------------------------------------------------------------------------
-std::vector<Eigen::Matrix<PetscScalar, Eigen::Dynamic, 1>>
-dolfinx::la::get_local_vectors(const Vec x,
-                               const std::vector<const common::IndexMap*>& maps)
-{
-  // Get ghost offset
-  int offset_owned = 0;
-  for (const common::IndexMap* map : maps)
-  {
-    assert(map);
-    offset_owned += map->size_local() * map->block_size();
-  }
-
-  // Unwrap PETSc vector
-  // la::VecReadWrapper x_wrapper(x);
-  Vec x_local;
-  VecGhostGetLocalForm(x, &x_local);
-  PetscInt n = 0;
-  VecGetSize(x_local, &n);
-  const PetscScalar* array = nullptr;
-  VecGetArrayRead(x_local, &array);
-  Eigen::Map<const Eigen::Matrix<PetscScalar, Eigen::Dynamic, 1>> _x(array, n);
-
-  // Copy PETSc Vec data in to Eigen vector
-  std::vector<Eigen::Matrix<PetscScalar, Eigen::Dynamic, 1>> x_b;
-  int offset = 0;
-  int offset_ghost = offset_owned; // Ghost DoFs start after owned
-  for (const common::IndexMap* map : maps)
-  {
-    const int bs = map->block_size();
-    const std::int32_t size_owned = map->size_local() * bs;
-    const std::int32_t size_ghost = map->num_ghosts() * bs;
-    x_b.emplace_back(
-        Eigen::Matrix<PetscScalar, Eigen::Dynamic, 1>(size_owned + size_ghost));
-    x_b.back().head(size_owned) = _x.segment(offset, size_owned);
-    x_b.back().tail(size_ghost) = _x.segment(offset_ghost, size_ghost);
-
-    offset += size_owned;
-    offset_ghost += size_ghost;
-  }
-
-  VecRestoreArrayRead(x_local, &array);
-  VecGhostRestoreLocalForm(x, &x_local);
-
-  return x_b;
-}
-//-----------------------------------------------------------------------------
-// std::vector<Vec> dolfinx::la::get_local_petsc_vectors(
-//     const Vec x, const std::vector<const common::IndexMap*>& maps)
-// {
-//     // Get ghost offset
-//   int offset_owned = 0;
-//   for (const common::IndexMap* map : maps)
-//   {
-//     assert(map);
-//     offset_owned += map->size_local() * map->block_size();
-//   }
-
-//   // Unwrap PETSc vector
-//   la::VecReadWrapper x_wrapper(x);
-
-//   // Copy PETSc Vec data in to Eigen vector
-//   std::vector<Vec> x_b;
-//   int offset = 0;
-//   int offset_ghost = offset_owned; // Ghost DoFs start after owned
-//   for (const common::IndexMap* map : maps)
-//   {
-//     VecCreate
-
-//     const int bs = map->block_size();
-//     const int size_owned = map->size_local() * bs;
-//     const int size_ghost = map->num_ghosts() * bs;
-//     x_b.emplace_back(
-//         Eigen::Matrix<PetscScalar, Eigen::Dynamic, 1>(size_owned +
-//         size_ghost));
-//     x_b.back().head(size_owned) = x_wrapper.x.segment(offset, size_owned);
-//     x_b.back().tail(size_ghost) = x_wrapper.x.segment(offset_ghost,
-//     size_ghost);
-
-//     offset += size_owned;
-//     offset_ghost += size_ghost;
-//   }
-
-//   x_wrapper.restore();
-
-//   return x_b;
-
-// }
-//-----------------------------------------------------------------------------
-void dolfinx::la::scatter_local_vectors(
-    Vec x,
-    const std::vector<Eigen::Matrix<PetscScalar, Eigen::Dynamic, 1>>& x_b,
-    const std::vector<const common::IndexMap*>& maps)
-{
-  if (x_b.size() != maps.size())
-    throw std::runtime_error("Mismatch in vector/map size.");
-
-  // Get ghost offset
-  int offset_owned = 0;
-  for (const common::IndexMap* map : maps)
-  {
-    assert(map);
-    offset_owned += map->size_local() * map->block_size();
-  }
-
-  // Copy Eigen vectors into PETSc Vec
-  Vec x_local;
-  VecGhostGetLocalForm(x, &x_local);
-  PetscInt n = 0;
-  VecGetSize(x_local, &n);
-  PetscScalar* array = nullptr;
-  VecGetArray(x_local, &array);
-  Eigen::Map<Eigen::Matrix<PetscScalar, Eigen::Dynamic, 1>> _x(array, n);
-
-  int offset = 0;
-  int offset_ghost = offset_owned; // Ghost DoFs start after owned
-  for (std::size_t i = 0; i < maps.size(); ++i)
-  {
-    const int bs = maps[i]->block_size();
-    const int size_owned = maps[i]->size_local() * bs;
-    const int size_ghost = maps[i]->num_ghosts() * bs;
-    _x.segment(offset, size_owned) = x_b[i].head(size_owned);
-    _x.segment(offset_ghost, size_ghost) = x_b[i].tail(size_ghost);
-
-    offset += size_owned;
-    offset_ghost += size_ghost;
-  }
-
-  VecRestoreArray(x_local, &array);
-  VecGhostRestoreLocalForm(x, &x_local);
-}
 //-----------------------------------------------------------------------------
 template <typename T>
 T dolfinx::la::norm(const dolfinx::la::Vector<T>& v)
@@ -250,13 +94,4 @@
 }
 template double dolfinx::la::max(const dolfinx::la::Vector<double>&);
 template float dolfinx::la::max(const dolfinx::la::Vector<float>&);
-/// @endcond
-=======
-template void
-dolfinx::la::scatter_rev<double>(dolfinx::la::Vector<double>& v,
-                                 dolfinx::common::IndexMap::Mode op);
-template void dolfinx::la::scatter_rev<std::complex<double>>(
-    dolfinx::la::Vector<std::complex<double>>& v,
-    dolfinx::common::IndexMap::Mode op);
-// \endcond
->>>>>>> b421249b
+/// @endcond