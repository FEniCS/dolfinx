--- conflicted
+++ resolved
@@ -212,15 +212,6 @@
 //-----------------------------------------------------------------------------
 std::function<int(std::int32_t, const std::int32_t*, std::int32_t,
                   const std::int32_t*, const PetscScalar*)>
-<<<<<<< HEAD
-PETScMatrix::set_fn(Mat A)
-{
-  return add_fn(A, INSERT_VALUES);
-}
-//-----------------------------------------------------------------------------
-PETScMatrix::PETScMatrix(MPI_Comm comm, const SparsityPattern& sparsity_pattern)
-    : PETScOperator(create_petsc_matrix(comm, sparsity_pattern), false)
-=======
 PETScMatrix::add_block_fn(Mat A)
 {
   return [A, cache = std::vector<PetscInt>()](
@@ -277,10 +268,16 @@
   };
 }
 //-----------------------------------------------------------------------------
+std::function<int(std::int32_t, const std::int32_t*, std::int32_t,
+                  const std::int32_t*, const PetscScalar*)>
+PETScMatrix::set_fn(Mat A)
+{
+  return add_fn(A, INSERT_VALUES);
+}
+//-----------------------------------------------------------------------------
 PETScMatrix::PETScMatrix(MPI_Comm comm, const SparsityPattern& sparsity_pattern,
                          const std::string& type)
     : PETScOperator(create_petsc_matrix(comm, sparsity_pattern, type), false)
->>>>>>> ec12cfaf
 {
   // Do nothing
 }
