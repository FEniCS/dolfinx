--- conflicted
+++ resolved
@@ -141,7 +141,6 @@
   }
 }
 //-----------------------------------------------------------------------------
-<<<<<<< HEAD
 SparsityPattern SparsityPattern::expand() const
 {
   if (_graph)
@@ -158,7 +157,7 @@
   {
     const auto im = _index_maps[i];
     const std::vector<std::int64_t>& ghost_i = im->ghosts();
-    const std::vector<int> ghost_owner_i = im->ghost_owner_rank();
+    const std::vector<int> ghost_owner_i = im->owners();
     for (std::size_t j = 0; j < ghost_i.size(); ++j)
     {
       for (int k = 0; k < _bs[i]; ++k)
@@ -169,17 +168,15 @@
     }
   }
 
-  const auto [src_rank_set_0, dest_rank0] = dolfinx::MPI::neighbors(
-      _index_maps[0]->comm(common::IndexMap::Direction::forward));
-  const auto [src_rank_set_1, dest_rank1] = dolfinx::MPI::neighbors(
-      _index_maps[1]->comm(common::IndexMap::Direction::forward));
-
+  const std::array<std::vector<int>, 2> src_dest0
+      = {_index_maps[0]->src(), _index_maps[0]->dest()};
   auto map0 = std::make_shared<common::IndexMap>(
-      _index_maps[0]->comm(), size_local[0], xtl::span(dest_rank0),
-      xtl::span(ghosts[0]), xtl::span(src_rank[0]));
+      _index_maps[0]->comm(), size_local[0], src_dest0, ghosts[0], src_rank[0]);
+
+  const std::array<std::vector<int>, 2> src_dest1
+      = {_index_maps[1]->src(), _index_maps[1]->dest()};
   auto map1 = std::make_shared<common::IndexMap>(
-      _index_maps[1]->comm(), size_local[1], xtl::span(dest_rank1),
-      xtl::span(ghosts[1]), xtl::span(src_rank[1]));
+      _index_maps[1]->comm(), size_local[1], src_dest1, ghosts[1], src_rank[1]);
 
   // Make new SparsityPattern with bs={1, 1}
   SparsityPattern sp(comm(), {map0, map1}, {1, 1});
@@ -202,12 +199,8 @@
   return sp;
 }
 //-----------------------------------------------------------------------------
-void SparsityPattern::insert(const xtl::span<const std::int32_t>& rows,
-                             const xtl::span<const std::int32_t>& cols)
-=======
 void SparsityPattern::insert(const std::span<const std::int32_t>& rows,
                              const std::span<const std::int32_t>& cols)
->>>>>>> 50222d97
 {
   if (_graph)
   {
