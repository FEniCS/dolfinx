// Copyright (C) 2019 Chris Richardson and Garth N. Wells
//
// This file is part of DOLFINX (https://www.fenicsproject.org)
//
// SPDX-License-Identifier:    LGPL-3.0-or-later

#include "ElementDofLayout.h"
#include <array>
#include <dolfinx/common/log.h>
#include <map>
#include <numeric>
#include <set>

using namespace dolfinx;
using namespace dolfinx::fem;

//-----------------------------------------------------------------------------
ElementDofLayout::ElementDofLayout(
    int block_size, const std::vector<std::vector<std::set<int>>>& entity_dofs_,
    const std::vector<int>& parent_map,
    const std::vector<std::shared_ptr<const ElementDofLayout>> sub_dofmaps,
<<<<<<< HEAD
    const mesh::CellType cell_type, const std::array<int, 4> entity_block_size,
    const std::vector<bool> dofs_need_permuting)
    : _block_size(block_size), _parent_map(parent_map), _num_dofs(0),
      _entity_dofs(entity_dofs_), _sub_dofmaps(sub_dofmaps),
      _entity_block_size(entity_block_size),
      _dofs_need_permuting(dofs_need_permuting)
=======
    const mesh::CellType cell_type, const std::array<int, 4> entity_block_size)
    : _block_size(block_size), _cell_type(cell_type), _parent_map(parent_map),
      _num_dofs(0), _entity_dofs(entity_dofs), _sub_dofmaps(sub_dofmaps),
      _entity_block_size(entity_block_size)
>>>>>>> b76fe72d
{
  // TODO: Handle global support dofs

  // Compute closure entities
  // [dim, entity] -> closure{sub_dim, (sub_entities)}
  std::map<std::array<int, 2>, std::vector<std::set<int>>> entity_closure
      = mesh::cell_entity_closure(cell_type);

  // dof = _entity_dofs[dim][entity_index][i]
  _entity_closure_dofs = entity_dofs_;
  for (auto entity : entity_closure)
  {
    const int dim = entity.first[0];
    const int index = entity.first[1];
    int subdim = 0;
    for (auto sub_entity : entity.second)
    {
      for (auto sub_index : sub_entity)
      {
        _entity_closure_dofs[dim][index].insert(
            entity_dofs_[subdim][sub_index].begin(),
            entity_dofs_[subdim][sub_index].end());
      }
      ++subdim;
    }
  }

  // dof = _entity_dofs[dim][entity_index][i]
  _num_entity_dofs.fill(0);
  _num_entity_dofs_to_permute.fill(0);
  _entity_dofs_to_permute.fill({});
  _num_entity_closure_dofs.fill(0);
  assert(entity_dofs_.size() == _entity_closure_dofs.size());
  for (std::size_t dim = 0; dim < entity_dofs_.size(); ++dim)
  {
    assert(!entity_dofs_[dim].empty());
    assert(!_entity_closure_dofs[dim].empty());
    _num_entity_dofs[dim] = entity_dofs_[dim][0].size();
    _num_entity_closure_dofs[dim] = _entity_closure_dofs[dim][0].size();

    const Eigen::Array<int, Eigen::Dynamic, 1> ent = entity_dofs(dim, 0);
    for (int dof_i = 0; dof_i < _num_entity_dofs[dim]; ++dof_i)
    {
      if (dofs_need_permuting[ent[dof_i]])
      {
        ++_num_entity_dofs_to_permute[dim];
        _entity_dofs_to_permute[dim].push_back(dof_i);
      }
    }

    for (std::size_t entity_index = 0; entity_index < entity_dofs_[dim].size();
         ++entity_index)
    {
      _num_dofs += entity_dofs_[dim][entity_index].size();
    }
  }
}
//-----------------------------------------------------------------------------
ElementDofLayout::ElementDofLayout(const ElementDofLayout& element_dof_layout,
                                   bool reset_parent)
    : ElementDofLayout(element_dof_layout)
{
  _parent_map.clear();
}
//-----------------------------------------------------------------------------
mesh::CellType ElementDofLayout::cell_type() const { return _cell_type; }
//-----------------------------------------------------------------------------
int ElementDofLayout::num_dofs() const { return _num_dofs; }
//-----------------------------------------------------------------------------
int ElementDofLayout::num_entity_dofs(int dim) const
{
  return _num_entity_dofs.at(dim);
}
//-----------------------------------------------------------------------------
int ElementDofLayout::num_entity_dofs_to_permute(int dim) const
{
  return _num_entity_dofs_to_permute.at(dim);
}
//-----------------------------------------------------------------------------
std::vector<int> ElementDofLayout::entity_dofs_to_permute(int dim) const
{
  return _entity_dofs_to_permute.at(dim);
}
//-----------------------------------------------------------------------------
int ElementDofLayout::num_entity_closure_dofs(int dim) const
{
  return _num_entity_closure_dofs.at(dim);
}
//-----------------------------------------------------------------------------
Eigen::Array<int, Eigen::Dynamic, 1>
ElementDofLayout::entity_dofs(int entity_dim, int cell_entity_index) const
{
  const std::set<int>& edofs
      = _entity_dofs.at(entity_dim).at(cell_entity_index);
  Eigen::Array<int, Eigen::Dynamic, 1> dofs(edofs.size());
  std::copy(edofs.begin(), edofs.end(), dofs.data());
  return dofs;
}
//-----------------------------------------------------------------------------
Eigen::Array<int, Eigen::Dynamic, 1>
ElementDofLayout::entity_closure_dofs(int entity_dim,
                                      int cell_entity_index) const
{
  const std::set<int>& edofs
      = _entity_closure_dofs.at(entity_dim).at(cell_entity_index);
  Eigen::Array<int, Eigen::Dynamic, 1> dofs(edofs.size());
  std::copy(edofs.begin(), edofs.end(), dofs.data());
  return dofs;
}
//-----------------------------------------------------------------------------
const std::vector<std::vector<std::set<int>>>&
ElementDofLayout::entity_dofs_all() const
{
  return _entity_dofs;
}
//-----------------------------------------------------------------------------
const std::vector<std::vector<std::set<int>>>&
ElementDofLayout::entity_closure_dofs_all() const
{
  return _entity_closure_dofs;
}
//-----------------------------------------------------------------------------
int ElementDofLayout::num_sub_dofmaps() const { return _sub_dofmaps.size(); }
//-----------------------------------------------------------------------------
std::shared_ptr<const ElementDofLayout>
ElementDofLayout::sub_dofmap(const std::vector<int>& component) const
{
  if (component.size() == 0)
    throw std::runtime_error("No sub dofmap specified");
  std::shared_ptr<const ElementDofLayout> current
      = _sub_dofmaps.at(component[0]);
  for (std::size_t i = 1; i < component.size(); ++i)
  {
    const int idx = component[i];
    current = _sub_dofmaps.at(idx);
  }
  return current;
}
//-----------------------------------------------------------------------------
std::vector<int>
ElementDofLayout::sub_view(const std::vector<int>& component) const
{
  // Fill up a list of parent dofs, from which subdofmap will select
  std::vector<int> dof_list(_num_dofs);
  std::iota(dof_list.begin(), dof_list.end(), 0);

  const ElementDofLayout* element_dofmap_current = this;
  for (int i : component)
  {
    // Switch to sub-dofmap
    assert(element_dofmap_current);
    if (i >= (int)element_dofmap_current->_sub_dofmaps.size())
      throw std::runtime_error("Invalid component");
    element_dofmap_current = _sub_dofmaps.at(i).get();

    std::vector<int> dof_list_new(element_dofmap_current->_num_dofs);
    for (std::size_t j = 0; j < dof_list_new.size(); ++j)
      dof_list_new[j] = dof_list[element_dofmap_current->_parent_map[j]];
    dof_list = dof_list_new;
  }

  return dof_list;
}
//-----------------------------------------------------------------------------
int ElementDofLayout::block_size() const { return _block_size; }
//-----------------------------------------------------------------------------
int ElementDofLayout::entity_block_size(const int dim) const
{
  return _entity_block_size[dim] * _block_size;
}
//-----------------------------------------------------------------------------
bool ElementDofLayout::is_view() const { return !_parent_map.empty(); }
//-----------------------------------------------------------------------------<|MERGE_RESOLUTION|>--- conflicted
+++ resolved
@@ -19,19 +19,12 @@
     int block_size, const std::vector<std::vector<std::set<int>>>& entity_dofs_,
     const std::vector<int>& parent_map,
     const std::vector<std::shared_ptr<const ElementDofLayout>> sub_dofmaps,
-<<<<<<< HEAD
     const mesh::CellType cell_type, const std::array<int, 4> entity_block_size,
     const std::vector<bool> dofs_need_permuting)
-    : _block_size(block_size), _parent_map(parent_map), _num_dofs(0),
-      _entity_dofs(entity_dofs_), _sub_dofmaps(sub_dofmaps),
+    : _block_size(block_size), _cell_type(cell_type), _parent_map(parent_map),
+      _num_dofs(0), _entity_dofs(entity_dofs_), _sub_dofmaps(sub_dofmaps),
       _entity_block_size(entity_block_size),
       _dofs_need_permuting(dofs_need_permuting)
-=======
-    const mesh::CellType cell_type, const std::array<int, 4> entity_block_size)
-    : _block_size(block_size), _cell_type(cell_type), _parent_map(parent_map),
-      _num_dofs(0), _entity_dofs(entity_dofs), _sub_dofmaps(sub_dofmaps),
-      _entity_block_size(entity_block_size)
->>>>>>> b76fe72d
 {
   // TODO: Handle global support dofs
 
