// Copyright (C) 2019-2025 Garth N. Wells and Chris Richardson
//
// This file is part of DOLFINx (https://www.fenicsproject.org)
//
// SPDX-License-Identifier:    LGPL-3.0-or-later

#pragma once

#include "FunctionSpace.h"
#include "traits.h"
#include <algorithm>
#include <basix/mdspan.hpp>
#include <concepts>
#include <cstdint>
#include <dolfinx/common/IndexMap.h>
#include <dolfinx/common/types.h>
#include <dolfinx/mesh/Mesh.h>
#include <functional>
#include <map>
#include <memory>
#include <optional>
#include <span>
#include <tuple>
#include <utility>
#include <vector>

namespace dolfinx::fem
{
template <dolfinx::scalar T>
class Constant;
template <dolfinx::scalar T, std::floating_point U>
class Function;

/// @brief Type of integral
enum class IntegralType : std::int8_t
{
  cell = 0,           ///< Cell
  exterior_facet = 1, ///< Exterior facet
  interior_facet = 2, ///< Interior facet
  vertex = 3          ///< Vertex
};

namespace impl
{
/// @brief Compute "`entity_map[entities[i]]`", with suitable handling
/// for facets.
/// @param entities
/// @param entity_map
/// @param codim
/// @param c_to_f
/// @return entity_map[entities[i]]
std::vector<std::int32_t> compute_domain(
    auto entities, std::span<const std::int32_t> entity_map,
    std::optional<int> codim = std::nullopt,
    std::optional<
        std::reference_wrapper<const graph::AdjacencyList<std::int32_t>>>
        c_to_f
    = std::nullopt)
{
  static_assert(entities.rank() == 1 or entities.rank() == 2);
  std::vector<std::int32_t> mapped_entities;
  mapped_entities.reserve(entities.size());
  if constexpr (entities.rank() == 1)
  {
    std::span ents(entities.data_handle(), entities.size());
    std::ranges::transform(ents, std::back_inserter(mapped_entities),
                           [&entity_map](auto e) { return entity_map[e]; });
  }
  else if (entities.rank() == 2)
  {
    assert(codim.value() >= 0);
    if (codim.value() == 0)
    {
      for (std::size_t i = 0; i < entities.extent(0); ++i)
      {
        // Add cell and the local facet index
        mapped_entities.insert(mapped_entities.end(),
                               {entity_map[entities(i, 0)], entities(i, 1)});
      }
    }
    else if (codim.value() == 1)
    {
      // In this case, the entity maps take facets in (`_mesh`) to cells
      // in `mesh`, so we need to get the facet number from the (cell,
      // local_facet pair) first.
      for (std::size_t i = 0; i < entities.extent(0); ++i)
      {
        // Get the facet index, and add cell and the local facet index
        std::int32_t facet
            = c_to_f->get().links(entities(i, 0))[entities(i, 1)];
        mapped_entities.insert(mapped_entities.end(),
                               {entity_map[facet], entities(i, 1)});
      }
    }
    else
      throw std::runtime_error("Codimension > 1 not supported.");
  }
  else
    throw std::runtime_error("Integral type not supported.");

  return mapped_entities;
}
} // namespace impl

/// @brief Represents integral data, containing the kernel, and a list
/// of entities to integrate over and the indicies of the coefficient
/// functions (relative to the Form) active for this integral.
template <dolfinx::scalar T, std::floating_point U = scalar_value_t<T>>
struct integral_data
{
  /// @brief Create a structure to hold integral data.
  /// @param[in] kernel Integration kernel function.
  /// @param[in] entities Indices of entities to integrate over.
  /// @param[in] coeffs Indices of the coefficients that are present
  /// (active) in `kernel`.
  template <typename K, typename V, typename W>
    requires std::is_convertible_v<
                 std::remove_cvref_t<K>,
                 std::function<void(T*, const T*, const T*, const U*,
                                    const int*, const uint8_t*, void*)>>
                 and std::is_convertible_v<std::remove_cvref_t<V>,
                                           std::vector<std::int32_t>>
                 and std::is_convertible_v<std::remove_cvref_t<W>,
                                           std::vector<int>>
<<<<<<< HEAD
  integral_data(int id, K&& kernel, V&& entities, W&& coeffs)
      : id(id), kernel(std::forward<K>(kernel)),
        entities(std::forward<V>(entities)), coeffs(std::forward<W>(coeffs))
  {
  }

  /// @brief Create a structure to hold integral data.
  ///
  /// @param[in] id Domain ID.
  /// @param[in] kernel Integration kernel.
  /// @param[in] entities Indices of entities to integrate over.
  /// @param[in] coeffs Indices of the coefficients that are active in
  /// the `kernel`.
  ///
  /// @note This version allows `entities` to be passed as a
  /// `std::span`, which is then copied.
  template <typename K, typename W>
    requires std::is_convertible_v<
                 std::remove_cvref_t<K>,
                 std::function<void(T*, const T*, const T*, const U*,
                                    const int*, const uint8_t*, void*)>>
                 and std::is_convertible_v<std::remove_cvref_t<W>,
                                           std::vector<int>>
  integral_data(int id, K&& kernel, std::span<const std::int32_t> entities,
                W&& coeffs)
      : id(id), kernel(std::forward<K>(kernel)),
        entities(entities.begin(), entities.end()),
=======
  integral_data(K&& kernel, V&& entities, W&& coeffs)
      : kernel(std::forward<K>(kernel)), entities(std::forward<V>(entities)),
>>>>>>> 43dafba2
        coeffs(std::forward<W>(coeffs))
  {
  }

  /// @brief The integration kernel.
  std::function<void(T*, const T*, const T*, const U*, const int*,
                     const uint8_t*, void*)>
      kernel;

  /// @brief The entities to integrate over for this integral. These are
  /// the entities in 'full' mesh.
  std::vector<std::int32_t> entities;

  /// @brief Indices of coefficients (from the form) that are in this
  /// integral.
  std::vector<int> coeffs;
};

/// @brief A representation of finite element variational forms.
///
/// A note on the order of trial and test spaces: FEniCS numbers
/// argument spaces starting with the leading dimension of the
/// corresponding tensor (matrix). In other words, the test space is
/// numbered 0 and the trial space is numbered 1. However, in order to
/// have a notation that agrees with most existing finite element
/// literature, in particular
///
///  \f[   a = a(u, v)        \f]
///
/// the spaces are numbered from right to left
///
///  \f[   a: V_1 \times V_0 \rightarrow \mathbb{R}  \f]
///
/// This is reflected in the ordering of the spaces that should be
/// supplied to generated subclasses. In particular, when a bilinear
/// form is initialized, it should be initialized as `a(V_1, V_0) =
/// ...`, where `V_1` is the trial space and `V_0` is the test space.
/// However, when a form is initialized by a list of argument spaces
/// (the variable `function_spaces` in the constructors below), the list
/// of spaces should start with space number 0 (the test space) and then
/// space number 1 (the trial space).
///
/// @tparam T Scalar type in the form.
/// @tparam U Float (real) type used for the finite element and
/// geometry.
/// @tparam Kern Element kernel.
template <dolfinx::scalar T, std::floating_point U = dolfinx::scalar_value_t<T>>
class Form
{
public:
  /// Scalar type
  using scalar_type = T;

  /// Geometry type
  using geometry_type = U;

  /// @brief Create a finite element form.
  ///
  /// @note User applications will normally call a factory function
  /// rather using this interface directly.
  ///
  /// @param[in] V Function spaces for the form arguments, e.g. test and
  /// trial function spaces.
  /// @param[in] integrals Integrals in the form, where
  /// `integrals[IntegralType, domain ID, kernel index]` returns the
  /// integral (`integral_data`) of type `IntegralType` over domain `ID`
  /// with kernel index `kernel index`.
  /// @param[in] coefficients Coefficients in the form.
  /// @param[in] constants Constants in the form.
  /// @param[in] mesh Mesh of the domain to integrate over (the
  /// 'integration domain').
  /// @param[in] needs_facet_permutations Set to `true` is any of the
  /// integration kernels require cell permutation data.
  /// @param[in] entity_maps If any trial functions, test functions, or
  /// coefficients in the form are not defined on `mesh` (the
  /// 'integration domain'),`entity_maps` must be supplied. For each key
  /// (a mesh, which is different to `mesh`) an array map must be
  /// provided which relates the entities in `mesh` to the entities in
  /// the key mesh e.g. for a key/value pair `(mesh0, emap)` in
  /// `entity_maps`, `emap[i]` is the entity in `mesh0` corresponding to
  /// entity `i` in `mesh`.
  ///
  /// @note For the single domain case, pass an empty `entity_maps`.
  template <typename X>
    requires std::is_convertible_v<
                 std::remove_cvref_t<X>,
                 std::map<std::tuple<IntegralType, int, int>,
                          integral_data<scalar_type, geometry_type>>>
  Form(
      const std::vector<std::shared_ptr<const FunctionSpace<geometry_type>>>& V,
      X&& integrals, std::shared_ptr<const mesh::Mesh<geometry_type>> mesh,
      const std::vector<
          std::shared_ptr<const Function<scalar_type, geometry_type>>>&
          coefficients,
      const std::vector<std::shared_ptr<const Constant<scalar_type>>>&
          constants,
      bool needs_facet_permutations,
      const std::map<std::shared_ptr<const mesh::Mesh<geometry_type>>,
                     std::span<const std::int32_t>>& entity_maps)
      : _function_spaces(V), _integrals(std::forward<X>(integrals)),
        _mesh(mesh), _coefficients(coefficients), _constants(constants),
        _needs_facet_permutations(needs_facet_permutations)
  {
    if (!_mesh)
      throw std::runtime_error("Form Mesh is null.");

    // Check consistency of mesh(es)
    {
      // Integration domain mesh is passed, so check that it is (1)
      // common for spaces and coefficients (2) or an entity_map is
      // available
      for (auto& space : _function_spaces)
      {
        if (auto mesh0 = space->mesh();
            mesh0 != _mesh and !entity_maps.contains(mesh0))
        {
          throw std::runtime_error(
              "Incompatible mesh. argument entity_maps must be provided.");
        }
      }
      for (auto& c : coefficients)
      {
        if (auto mesh0 = c->function_space()->mesh();
            mesh0 != _mesh and !entity_maps.contains(mesh0))
        {
          throw std::runtime_error(
              "Incompatible mesh. coefficient entity_maps must be provided.");
        }
      }
    }

    for (auto& space : _function_spaces)
    {
      // Working map: [integral type, domain ID, kernel_idx]->entities
      std::map<std::tuple<IntegralType, int, int>,
               std::variant<std::vector<std::int32_t>,
                            std::span<const std::int32_t>>>
          vdata;

      if (auto mesh0 = space->mesh(); mesh0 == _mesh)
      {
        for (auto& [key, integral] : _integrals)
          vdata.insert({key, std::span(integral.entities)});
      }
      else
      {
        auto it = entity_maps.find(mesh0);
        assert(it != entity_maps.end());
        std::span<const std::int32_t> entity_map = it->second;
        for (auto& [key, itg] : _integrals)
        {
          auto [type, id, kernel_idx] = key;
          std::vector<std::int32_t> e;
          if (type == IntegralType::cell)
          {
            e = impl::compute_domain(
                md::mdspan(itg.entities.data(), itg.entities.size()),
                entity_map);
          }
          else if (type == IntegralType::exterior_facet
                   or type == IntegralType::interior_facet)
          {
            const mesh::Topology topology = *_mesh->topology();
            int tdim = topology.dim();
            assert(mesh0);
            int codim = tdim - mesh0->topology()->dim();
            auto c_to_f = topology.connectivity(tdim, tdim - 1);
            assert(c_to_f);
            e = impl::compute_domain(
                md::mdspan<const std::int32_t,
                           md::extents<std::size_t, md::dynamic_extent, 2>>(
                    itg.entities.data(), itg.entities.size() / 2, 2),
                entity_map, codim, *c_to_f);
          }
          else
            throw std::runtime_error("Integral type not supported.");
          vdata.insert({key, std::move(e)});
        }
      }

      _edata.push_back(vdata);
    }

    for (auto& [key, integral] : _integrals)
    {
      auto [type, id, kernel_idx] = key;
      for (int c : integral.coeffs)
      {
        if (auto mesh0 = coefficients.at(c)->function_space()->mesh();
            mesh0 == _mesh)
        {
          _cdata.insert({{type, id, c}, std::span(integral.entities)});
        }
        else
        {
          auto it = entity_maps.find(mesh0);
          assert(it != entity_maps.end());
          std::span<const std::int32_t> entity_map = it->second;
          std::vector<std::int32_t> e;
          if (type == IntegralType::cell)
          {
            e = impl::compute_domain(
                md::mdspan(integral.entities.data(), integral.entities.size()),
                entity_map);
          }
          else if (type == IntegralType::exterior_facet
                   or type == IntegralType::interior_facet)
          {
            const mesh::Topology topology = *_mesh->topology();
            int tdim = topology.dim();
            assert(mesh0);
            int codim = tdim - mesh0->topology()->dim();
            auto c_to_f = topology.connectivity(tdim, tdim - 1);
            assert(c_to_f);
            e = impl::compute_domain(
                md::mdspan<const std::int32_t,
                           md::extents<std::size_t, md::dynamic_extent, 2>>(
                    integral.entities.data(), integral.entities.size() / 2, 2),
                entity_map, codim, *c_to_f);
          }
          else
            throw std::runtime_error("Integral type not supported.");
          _cdata.insert({{type, id, c}, std::move(e)});
        }
      }
    }
  }

  /// Copy constructor
  Form(const Form& form) = delete;

  /// Move constructor
  Form(Form&& form) = default;

  /// Destructor
  virtual ~Form() = default;

  /// @brief Rank of the form.
  ///
  /// bilinear form = 2, linear form = 1, functional = 0, etc.
  ///
  /// @return The rank of the form.
  int rank() const { return _function_spaces.size(); }

  /// @brief Common mesh for the form (the 'integration domain').
  /// @return The integration domain mesh.
  std::shared_ptr<const mesh::Mesh<geometry_type>> mesh() const
  {
    return _mesh;
  }

  /// @brief Function spaces for all arguments.
  /// @return Function spaces.
  const std::vector<std::shared_ptr<const FunctionSpace<geometry_type>>>&
  function_spaces() const
  {
    return _function_spaces;
  }

<<<<<<< HEAD
  /// @brief Get the kernel function for integral `i` on given domain
  /// type.
  /// @param[in] type Integral type.
  /// @param[in] i The subdomain ID.
  /// @param[in] kernel_idx Index of the kernel (we may have multiple kernels
  /// for a given ID in mixed-topology meshes).
  /// @return Function to call for `tabulate_tensor`.
  std::function<void(scalar_type*, const scalar_type*, const scalar_type*,
                     const geometry_type*, const int*, const uint8_t*, void*)>
  kernel(IntegralType type, int i, int kernel_idx) const
  {
    const std::vector<integral_data<scalar_type, geometry_type>>& integrals
        = _integrals[static_cast<std::size_t>(type)];

    // Get the range of integrals with a given ID
    auto get_id = [](const auto& a) { return a.id; };
    auto start = std::ranges::lower_bound(integrals, i, std::less<>{}, get_id);
    auto end = std::ranges::upper_bound(integrals, i, std::less<>{}, get_id);

    // Check that the kernel is valid and return it if so
    if (start == integrals.end() or start->id != i
        or std::distance(start, end) <= kernel_idx)
    {
      throw std::runtime_error("No kernel for requested domain index.");
    }

    return std::next(start, kernel_idx)->kernel;
  }

  /// @brief Get the kernel function for integral `i` on given domain
  /// type.
=======
  /// @brief Get the kernel function for an integral.
>>>>>>> 43dafba2
  /// @param[in] type Integral type.
  /// @param[in] id Integral subdomain ID.
  /// @param[in] kernel_idx Index of the kernel (we may have multiple
  /// kernels for a given ID in mixed-topology meshes).
  /// @return Function to call for `tabulate_tensor`.
  std::function<void(scalar_type*, const scalar_type*, const scalar_type*,
<<<<<<< HEAD
                     const geometry_type*, const int*, const uint8_t*, void*)>
  kernel(IntegralType type, int i) const
=======
                     const geometry_type*, const int*, const uint8_t*)>
  kernel(IntegralType type, int id, int kernel_idx) const
>>>>>>> 43dafba2
  {
    auto it = _integrals.find({type, id, kernel_idx});
    if (it == _integrals.end())
      throw std::runtime_error("Requested integral kernel not found.");
    return it->second.kernel;
  }

  /// @brief Get types of integrals in the form.
  /// @return Integrals types.
  std::set<IntegralType> integral_types() const
  {
    std::set<IntegralType> set;
    std::ranges::for_each(_integrals, [&set](auto& x)
                          { set.insert(std::get<0>(x.first)); });
    return set;
  }

  /// @brief Indices of coefficients that are active for a given
  /// integral (kernel).
  ///
  /// A form is split into multiple integrals (kernels) and each
  /// integral might container only a subset of all coefficients in the
  /// form. This function returns an indicator array for a given
  /// integral kernel that signifies which coefficients are present.
  ///
  /// @param[in] type Integral type.
  /// @param[in] id Domain index (identifier) of the integral.
  std::vector<int> active_coeffs(IntegralType type, int id) const
  {
    auto it = std::ranges::find_if(_integrals,
                                   [type, id](auto& x)
                                   {
                                     auto [t, id_, kernel_idx] = x.first;
                                     return t == type and id_ == id;
                                   });
    if (it == _integrals.end())
      throw std::runtime_error("Could not find active coefficient list.");
    return it->second.coeffs;
  }

  /// @brief Get the IDs for integrals (kernels) for given integral
  /// domain type.
  ///
  /// The IDs correspond to the domain IDs which the integrals are
  /// defined for in the form. `ID=-1` is the default integral over the
  /// whole domain.
  ///
  /// @param[in] type Integral type.
  /// @return List of IDs for given integral type.
  std::vector<int> integral_ids(IntegralType type) const
  {
    std::vector<int> ids;
    for (auto& [key, integral] : _integrals)
    {
      auto [t, id, kernel_idx] = key;
      if (t == type)
        ids.push_back(id);
    }

    // IDs may be repeated in mixed-topology meshes, so remove
    // duplicates
    std::sort(ids.begin(), ids.end());
    auto it = std::unique(ids.begin(), ids.end());
    ids.erase(it, ids.end());
    return ids;
  }

  /// @brief Mesh entity indices to integrate over for a given integral
  /// (kernel).
  ///
  /// These are the entities in the mesh returned by ::mesh that are
  /// integrated over by a given integral (kernel).
  ///
  /// - For IntegralType::cell, returns a list of cell indices.
  /// - For IntegralType::exterior_facet, returns a list with shape
  /// `(num_facets, 2)`, where `[cell_index, 0]` is the cell index and
  /// `[cell_index, 1]` is the local facet index relative to the cell.
  /// - For IntegralType::interior_facet the shape is `(num_facets, 4)`,
  /// where `[cell_index, 0]` is one attached cell and `[cell_index, 1]`
  /// is the is the local facet index relative to the cell, and
  /// `[cell_index, 2]` is the other one attached cell and `[cell_index, 1]`
  /// is the is the local facet index relative to this cell. Storage
  /// is row-major.
  ///
  /// @param[in] type Integral type.
  /// @param[in] id Integral domain identifier.
  /// @param[in] kernel_idx Index of the kernel with in the domain (we
  /// may have multiple kernels for a given ID in mixed-topology
  /// meshes).
  /// @return Entity indices in the mesh::Mesh returned by mesh() to
  /// integrate over.
  std::span<const std::int32_t> domain(IntegralType type, int id,
                                       int kernel_idx) const
  {
    auto it = _integrals.find({type, id, kernel_idx});
    if (it == _integrals.end())
      throw std::runtime_error("Requested domain not found.");
    return it->second.entities;
  }

  /// @brief Argument function mesh integration entity indices.
  ///
  /// Integration can be performed over cells/facets involving functions
  /// that are defined on different meshes but which share common cells,
  /// i.e. meshes can be 'views' into a common mesh. Meshes can share
  /// some cells but a common cell will have a different index in each
  /// mesh::Mesh. Consider:
  /// ```cpp
  /// auto mesh = this->mesh();
  /// auto entities = this->domain(type, id, kernel_idx);
  /// auto entities0 = this->domain_arg(type, rank, id, kernel_idx);
  /// ```
  ///
  /// Assembly is performed over `entities`, where `entities[i]` is an
  /// entity index (e.g., cell index) in `mesh`. `entities0` holds the
  /// corresponding entity indices but in the mesh associated with the
  /// argument function (test/trial function) space. `entities[i]` and
  /// `entities0[i]` point to the same mesh entity, but with respect to
  /// different mesh views.
  ///
  /// @param type Integral type.
  /// @param rank Argument index, e.g. `0` for the test function space, `1`
  /// for the trial function space.
  /// @param id Integral domain identifier.
  /// @param kernel_idx Kernel index (cell type).
  /// @return Entity indices in the argument function space mesh that is
  /// integrated over.
  /// - For cell integrals it has shape `(num_cells,)`.
  /// - For exterior/interior facet integrals, it has shape `(num_facts, 2)`
  /// (row-major storage), where `[i, 0]` is the index of a cell and
  /// `[i, 1]` is the local index of the facet relative to the cell.
  std::span<const std::int32_t> domain_arg(IntegralType type, int rank, int id,
                                           int kernel_idx) const
  {
    auto it = _edata.at(rank).find({type, id, kernel_idx});
    if (it == _edata.at(rank).end())
      throw std::runtime_error("Requested domain for argument not found.");
    try
    {
      return std::get<std::span<const std::int32_t>>(it->second);
    }
    catch (std::bad_variant_access& e)
    {
      return std::get<std::vector<std::int32_t>>(it->second);
    }
  }

  /// @brief Coefficient function mesh integration entity indices.
  ///
  /// This method is equivalent to ::domain_arg, but returns mesh entity
  /// indices for coefficient \link Function Functions. \endlink
  ///
  /// @param type Integral type.
  /// @param id Integral identifier index.
  /// @param c Coefficient index.
  /// @return Entity indices in the coefficient function space mesh that
  /// is integrated over.
  /// - For cell integrals it has shape `(num_cells,)`.
  /// - For exterior/interior facet integrals, it has shape `(num_facts, 2)`
  /// (row-major storage), where `[i, 0]` is the index of a cell and
  /// `[i, 1]` is the local index of the facet relative to the cell.
  std::span<const std::int32_t> domain_coeff(IntegralType type, int id,
                                             int c) const
  {
    auto it = _cdata.find({type, id, c});
    if (it == _cdata.end())
      throw std::runtime_error("No domain for requested integral.");
    try
    {
      return std::get<std::span<const std::int32_t>>(it->second);
    }
    catch (std::bad_variant_access& e)
    {
      return std::get<std::vector<std::int32_t>>(it->second);
    }
  }

  /// @brief Access coefficients.
  const std::vector<
      std::shared_ptr<const Function<scalar_type, geometry_type>>>&
  coefficients() const
  {
    return _coefficients;
  }

  /// @brief Get bool indicating whether permutation data needs to be
  /// passed into these integrals.
  /// @return True if cell permutation data is required
  bool needs_facet_permutations() const { return _needs_facet_permutations; }

  /// @brief Offset for each coefficient expansion array on a cell.
  ///
  /// Used to pack data for multiple coefficients in a flat array. The
  /// last entry is the size required to store all coefficients.
  std::vector<int> coefficient_offsets() const
  {
    std::vector<int> n = {0};
    for (auto& c : _coefficients)
    {
      if (!c)
        throw std::runtime_error("Not all form coefficients have been set.");
      n.push_back(n.back() + c->function_space()->element()->space_dimension());
    }
    return n;
  }

  /// @brief Access constants.
  const std::vector<std::shared_ptr<const Constant<scalar_type>>>&
  constants() const
  {
    return _constants;
  }

private:
  // Function spaces (one for each argument)
  std::vector<std::shared_ptr<const FunctionSpace<geometry_type>>>
      _function_spaces;

  // Integrals (integral type, id, celltype)
  std::map<std::tuple<IntegralType, int, int>,
           integral_data<scalar_type, geometry_type>>
      _integrals;

  // The mesh
  std::shared_ptr<const mesh::Mesh<geometry_type>> _mesh;

  // Form coefficients
  std::vector<std::shared_ptr<const Function<scalar_type, geometry_type>>>
      _coefficients;

  // Constants associated with the Form
  std::vector<std::shared_ptr<const Constant<scalar_type>>> _constants;

  // True if permutation data needs to be passed into these integrals
  bool _needs_facet_permutations;

  // Mapped domain index data for argument functions.
  //
  // Consider:
  //
  // entities  = this->domain(IntegralType, integral(id), kernel_idx];
  // entities0 = _edata[0][IntegralType, integral(id), coefficient_index];
  //
  // Then `entities[i]` is a mesh entity index (e.g., cell index) in
  // `_mesh`, and  `entities0[i]` is the index of the same entity but in
  // the mesh associated with the argument 0 (test function) space.
  std::vector<std::map<
      std::tuple<IntegralType, int, int>,
      std::variant<std::vector<std::int32_t>, std::span<const std::int32_t>>>>
      _edata;

  // Mapped domain index data for coefficient functions.
  //
  // Consider:
  //
  // entities  = this->domain(IntegralType, integral(id), kernel_idx];
  // entities0 = _cdata[IntegralType, integral(id), coefficient_index];
  //
  // Then `entities[i]` is a mesh entity index (e.g., cell index) in
  // `_mesh`, and  `entities0[i]` is the index of the same entity but in
  // the mesh associated with the coefficient Function.
  std::map<
      std::tuple<IntegralType, int, int>,
      std::variant<std::vector<std::int32_t>, std::span<const std::int32_t>>>
      _cdata;
};
} // namespace dolfinx::fem<|MERGE_RESOLUTION|>--- conflicted
+++ resolved
@@ -122,38 +122,8 @@
                                            std::vector<std::int32_t>>
                  and std::is_convertible_v<std::remove_cvref_t<W>,
                                            std::vector<int>>
-<<<<<<< HEAD
-  integral_data(int id, K&& kernel, V&& entities, W&& coeffs)
-      : id(id), kernel(std::forward<K>(kernel)),
-        entities(std::forward<V>(entities)), coeffs(std::forward<W>(coeffs))
-  {
-  }
-
-  /// @brief Create a structure to hold integral data.
-  ///
-  /// @param[in] id Domain ID.
-  /// @param[in] kernel Integration kernel.
-  /// @param[in] entities Indices of entities to integrate over.
-  /// @param[in] coeffs Indices of the coefficients that are active in
-  /// the `kernel`.
-  ///
-  /// @note This version allows `entities` to be passed as a
-  /// `std::span`, which is then copied.
-  template <typename K, typename W>
-    requires std::is_convertible_v<
-                 std::remove_cvref_t<K>,
-                 std::function<void(T*, const T*, const T*, const U*,
-                                    const int*, const uint8_t*, void*)>>
-                 and std::is_convertible_v<std::remove_cvref_t<W>,
-                                           std::vector<int>>
-  integral_data(int id, K&& kernel, std::span<const std::int32_t> entities,
-                W&& coeffs)
-      : id(id), kernel(std::forward<K>(kernel)),
-        entities(entities.begin(), entities.end()),
-=======
   integral_data(K&& kernel, V&& entities, W&& coeffs)
       : kernel(std::forward<K>(kernel)), entities(std::forward<V>(entities)),
->>>>>>> 43dafba2
         coeffs(std::forward<W>(coeffs))
   {
   }
@@ -413,54 +383,15 @@
     return _function_spaces;
   }
 
-<<<<<<< HEAD
-  /// @brief Get the kernel function for integral `i` on given domain
-  /// type.
-  /// @param[in] type Integral type.
-  /// @param[in] i The subdomain ID.
-  /// @param[in] kernel_idx Index of the kernel (we may have multiple kernels
-  /// for a given ID in mixed-topology meshes).
-  /// @return Function to call for `tabulate_tensor`.
-  std::function<void(scalar_type*, const scalar_type*, const scalar_type*,
-                     const geometry_type*, const int*, const uint8_t*, void*)>
-  kernel(IntegralType type, int i, int kernel_idx) const
-  {
-    const std::vector<integral_data<scalar_type, geometry_type>>& integrals
-        = _integrals[static_cast<std::size_t>(type)];
-
-    // Get the range of integrals with a given ID
-    auto get_id = [](const auto& a) { return a.id; };
-    auto start = std::ranges::lower_bound(integrals, i, std::less<>{}, get_id);
-    auto end = std::ranges::upper_bound(integrals, i, std::less<>{}, get_id);
-
-    // Check that the kernel is valid and return it if so
-    if (start == integrals.end() or start->id != i
-        or std::distance(start, end) <= kernel_idx)
-    {
-      throw std::runtime_error("No kernel for requested domain index.");
-    }
-
-    return std::next(start, kernel_idx)->kernel;
-  }
-
-  /// @brief Get the kernel function for integral `i` on given domain
-  /// type.
-=======
   /// @brief Get the kernel function for an integral.
->>>>>>> 43dafba2
   /// @param[in] type Integral type.
   /// @param[in] id Integral subdomain ID.
   /// @param[in] kernel_idx Index of the kernel (we may have multiple
   /// kernels for a given ID in mixed-topology meshes).
   /// @return Function to call for `tabulate_tensor`.
   std::function<void(scalar_type*, const scalar_type*, const scalar_type*,
-<<<<<<< HEAD
                      const geometry_type*, const int*, const uint8_t*, void*)>
-  kernel(IntegralType type, int i) const
-=======
-                     const geometry_type*, const int*, const uint8_t*)>
   kernel(IntegralType type, int id, int kernel_idx) const
->>>>>>> 43dafba2
   {
     auto it = _integrals.find({type, id, kernel_idx});
     if (it == _integrals.end())
