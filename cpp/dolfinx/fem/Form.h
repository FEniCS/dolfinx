--- conflicted
+++ resolved
@@ -90,8 +90,7 @@
   /// @param[in] mesh The mesh of the domain. This is required when
   /// there are not argument functions from which the mesh can be
   /// extracted, e.g. for functionals
-<<<<<<< HEAD
-  Form(const std::vector<std::shared_ptr<const fem::FunctionSpace>>&
+  Form(const std::vector<std::shared_ptr<const FunctionSpace>>&
            function_spaces,
        std::map<IntegralType,
                 std::map<int, std::pair<std::function<void(
@@ -100,21 +99,8 @@
                                             const int*, const std::uint8_t*)>,
                                         std::vector<std::int32_t>>>>
            integrals,
-       const std::vector<std::shared_ptr<const fem::Function<T>>>& coefficients,
-       const std::vector<std::shared_ptr<const fem::Constant<T>>>& constants,
-=======
-  Form(const std::vector<std::shared_ptr<const FunctionSpace>>& function_spaces,
-       const std::map<
-           IntegralType,
-           std::pair<
-               std::vector<std::pair<
-                   int, std::function<void(T*, const T*, const T*,
-                                           const scalar_value_type_t*,
-                                           const int*, const std::uint8_t*)>>>,
-               const mesh::MeshTags<int>*>>& integrals,
        const std::vector<std::shared_ptr<const Function<T>>>& coefficients,
        const std::vector<std::shared_ptr<const Constant<T>>>& constants,
->>>>>>> 1b27281a
        bool needs_facet_permutations,
        const std::shared_ptr<const mesh::Mesh>& mesh = nullptr)
       : _function_spaces(function_spaces), _coefficients(coefficients),
