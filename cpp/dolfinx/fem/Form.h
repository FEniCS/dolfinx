--- conflicted
+++ resolved
@@ -349,13 +349,8 @@
         break;
       }
       case IntegralType::exterior_facet:
-<<<<<<< HEAD
-      // Intentional fallthrough (exterior and interior facets are treated the
-      // same)
-=======
         // Exterior and interior facets are treated the same
         [[fallthrough]];
->>>>>>> 0f85bab6
       case IntegralType::interior_facet:
       {
         for (std::size_t i = 0; i < entities.size(); i += 2)
@@ -369,10 +364,7 @@
       default:
         throw std::runtime_error("Integral type not supported.");
       }
-<<<<<<< HEAD
-=======
-
->>>>>>> 0f85bab6
+
       return mapped_entities;
     }
   }
