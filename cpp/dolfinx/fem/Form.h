// Copyright (C) 2019-2020 Garth N. Wells and Chris Richardson
//
// This file is part of DOLFINx (https://www.fenicsproject.org)
//
// SPDX-License-Identifier:    LGPL-3.0-or-later

#pragma once

#include "FunctionSpace.h"
#include <algorithm>
#include <array>
#include <dolfinx/common/IndexMap.h>
#include <dolfinx/mesh/Mesh.h>
#include <dolfinx/mesh/MeshTags.h>
#include <functional>
#include <memory>
#include <span>
#include <string>
#include <tuple>
#include <vector>

namespace dolfinx::fem
{

template <typename T>
class Constant;
template <typename T>
class Function;

/// @brief Type of integral
enum class IntegralType : std::int8_t
{
  cell = 0,           ///< Cell
  exterior_facet = 1, ///< Exterior facet
  interior_facet = 2, ///< Interior facet
  vertex = 3          ///< Vertex
};

/// @brief A representation of finite element variational forms.
///
/// A note on the order of trial and test spaces: FEniCS numbers
/// argument spaces starting with the leading dimension of the
/// corresponding tensor (matrix). In other words, the test space is
/// numbered 0 and the trial space is numbered 1. However, in order to
/// have a notation that agrees with most existing finite element
/// literature, in particular
///
///  \f[   a = a(u, v)        \f]
///
/// the spaces are numbered from right to left
///
///  \f[   a: V_1 \times V_0 \rightarrow \mathbb{R}  \f]
///
/// This is reflected in the ordering of the spaces that should be
/// supplied to generated subclasses. In particular, when a bilinear
/// form is initialized, it should be initialized as `a(V_1, V_0) =
/// ...`, where `V_1` is the trial space and `V_0` is the test space.
/// However, when a form is initialized by a list of argument spaces
/// (the variable `function_spaces` in the constructors below), the list
/// of spaces should start with space number 0 (the test space) and then
/// space number 1 (the trial space).
template <typename T>
class Form
{
  template <typename X, typename = void>
  struct scalar_value_type
  {
    typedef X value_type;
  };
  template <typename X>
  struct scalar_value_type<X, std::void_t<typename X::value_type>>
  {
    typedef typename X::value_type value_type;
  };
  using scalar_value_type_t = typename scalar_value_type<T>::value_type;

public:
  /// @brief Create a finite element form.
  ///
  /// @note User applications will normally call a fem::Form builder
  /// function rather using this interface directly.
  ///
  /// @param[in] function_spaces Function spaces for the form arguments
  /// @param[in] integrals The integrals in the form. The first key is
  /// the domain type. For each key there is a map from the domain id
  /// to a pair containing the integration kernel and a list of entities
  /// over which to integrate
  /// @param[in] coefficients
  /// @param[in] constants Constants in the Form
  /// @param[in] needs_facet_permutations Set to true is any of the
  /// integration kernels require cell permutation data
  /// @param[in] mesh The mesh of the domain. This is required when
  /// there are not argument functions from which the mesh can be
  /// extracted, e.g. for functionals
  // TODO Could change first integrals map to std::array and second
  // to vector of pair
  Form(const std::vector<std::shared_ptr<const FunctionSpace>>& function_spaces,
       const std::map<
           IntegralType,
           std::map<int, std::pair<std::function<
                                       void(T*, const T*, const T*,
                                            const scalar_value_type_t*,
                                            const int*, const std::uint8_t*)>,
                                   std::vector<std::int32_t>>>>& integrals,
       const std::vector<std::shared_ptr<const Function<T>>>& coefficients,
       const std::vector<std::shared_ptr<const Constant<T>>>& constants,
       bool needs_facet_permutations,
       std::shared_ptr<const mesh::Mesh> mesh = nullptr)
      : _function_spaces(function_spaces), _coefficients(coefficients),
        _constants(constants), _mesh(mesh),
        _needs_facet_permutations(needs_facet_permutations)
  {
    // Extract _mesh from FunctionSpace, and check they are the same
    if (!_mesh and !function_spaces.empty())
      _mesh = function_spaces[0]->mesh();
    for (const auto& V : function_spaces)
    {
      if (_mesh != V->mesh())
        throw std::runtime_error("Incompatible mesh");
    }
    if (!_mesh)
      throw std::runtime_error("No mesh could be associated with the Form.");

    // Set integral data (intentially copying)
    // NOTE Could probably simplify Form by combining integral types
    for (const auto& [type, integral] : integrals)
    {
      switch (type)
      {
      case IntegralType::cell:
        _cell_integrals = integral;
        break;
      case IntegralType::exterior_facet:
        _exterior_facet_integrals = integral;
        break;
      case IntegralType::interior_facet:
        _interior_facet_integrals = integral;
        break;
      }
    }

    // FIXME: do this neatly via a static function
    // Set markers for default integrals
    set_default_domains(*_mesh);
  }

  /// Copy constructor
  Form(const Form& form) = delete;

  /// Move constructor
  Form(Form&& form) = default;

  /// Destructor
  virtual ~Form() = default;

  /// Rank of the form (bilinear form = 2, linear form = 1, functional =
  /// 0, etc)
  /// @return The rank of the form
  int rank() const { return _function_spaces.size(); }

  /// Extract common mesh for the form
  /// @return The mesh
  std::shared_ptr<const mesh::Mesh> mesh() const { return _mesh; }

  /// Return function spaces for all arguments
  /// @return Function spaces
  const std::vector<std::shared_ptr<const FunctionSpace>>&
  function_spaces() const
  {
    return _function_spaces;
  }

  /// Get the function for 'kernel' for integral i of given
  /// type
  /// @param[in] type Integral type
  /// @param[in] i Domain index
  /// @return Function to call for tabulate_tensor
  const std::function<void(T*, const T*, const T*, const scalar_value_type_t*,
                           const int*, const std::uint8_t*)>&
  kernel(IntegralType type, int i) const
  {
    switch (type)
    {
    case IntegralType::cell:
      return get_kernel_from_integrals(_cell_integrals, i);
    case IntegralType::exterior_facet:
      return get_kernel_from_integrals(_exterior_facet_integrals, i);
    case IntegralType::interior_facet:
      return get_kernel_from_integrals(_interior_facet_integrals, i);
    default:
      throw std::runtime_error(
          "Cannot access kernel. Integral type not supported.");
    }
  }

  /// Get types of integrals in the form
  /// @return Integrals types
  std::set<IntegralType> integral_types() const
  {
    std::set<IntegralType> set;
    if (!_cell_integrals.empty())
      set.insert(IntegralType::cell);
    if (!_exterior_facet_integrals.empty())
      set.insert(IntegralType::exterior_facet);
    if (!_interior_facet_integrals.empty())
      set.insert(IntegralType::interior_facet);

    return set;
  }

  /// Number of integrals of given type
  /// @param[in] type Integral type
  /// @return Number of integrals
  int num_integrals(IntegralType type) const
  {
    switch (type)
    {
    case IntegralType::cell:
      return _cell_integrals.size();
    case IntegralType::exterior_facet:
      return _exterior_facet_integrals.size();
    case IntegralType::interior_facet:
      return _interior_facet_integrals.size();
    default:
      throw std::runtime_error("Integral type not supported.");
    }
  }

  /// Get the IDs for integrals (kernels) for given integral type. The
  /// IDs correspond to the domain IDs which the integrals are defined
  /// for in the form. ID=-1 is the default integral over the whole
  /// domain.
  /// @param[in] type Integral type
  /// @return List of IDs for given integral type
  std::vector<int> integral_ids(IntegralType type) const
  {
    std::vector<int> ids;
    switch (type)
    {
    case IntegralType::cell:
      std::transform(_cell_integrals.cbegin(), _cell_integrals.cend(),
                     std::back_inserter(ids),
                     [](auto& integral) { return integral.first; });
      break;
    case IntegralType::exterior_facet:
      std::transform(_exterior_facet_integrals.cbegin(),
                     _exterior_facet_integrals.cend(), std::back_inserter(ids),
                     [](auto& integral) { return integral.first; });
      break;
    case IntegralType::interior_facet:
      std::transform(_interior_facet_integrals.cbegin(),
                     _interior_facet_integrals.cend(), std::back_inserter(ids),
                     [](auto& integral) { return integral.first; });
      break;
    default:
      throw std::runtime_error(
          "Cannot return IDs. Integral type not supported.");
    }

    return ids;
  }

  /// Get the list of cell indices for the ith integral (kernel)
  /// for the cell domain type
  /// @param[in] i Integral ID, i.e. (sub)domain index
  /// @return List of active cell entities for the given integral (kernel)
  const std::vector<std::int32_t>& cell_domains(int i) const
  {
    auto it = _cell_integrals.find(i);
    if (it == _cell_integrals.end())
      throw std::runtime_error("No mesh entities for requested domain index.");
    return it->second.second;
  }

  /// @brief List of (cell_index, local_facet_index) pairs for the ith
  /// integral (kernel) for the exterior facet domain type.
  /// @param[in] i Integral ID, i.e. (sub)domain index
  /// @return List of (cell_index, local_facet_index) pairs. This data is
  /// flattened with row-major layout, shape=(num_facets, 2)
  const std::vector<std::int32_t>& exterior_facet_domains(int i) const
  {
    auto it = _exterior_facet_integrals.find(i);
    if (it == _exterior_facet_integrals.end())
      throw std::runtime_error("No mesh entities for requested domain index.");
    return it->second.second;
  }

  /// Get the list of (cell_index_0, local_facet_index_0, cell_index_1,
  /// local_facet_index_1) quadruplets for the ith integral (kernel) for the
  /// interior facet domain type.
  /// @param[in] i Integral ID, i.e. (sub)domain index
  /// @return List of tuples of the form
  /// (cell_index_0, local_facet_index_0, cell_index_1, local_facet_index_1).
  /// This data is flattened with row-major layout, shape=(num_facets, 4)
  const std::vector<std::int32_t>& interior_facet_domains(int i) const
  {
    auto it = _interior_facet_integrals.find(i);
    if (it == _interior_facet_integrals.end())
      throw std::runtime_error("No mesh entities for requested domain index.");
    return it->second.second;
  }

  /// Access coefficients
  const std::vector<std::shared_ptr<const Function<T>>>& coefficients() const
  {
    return _coefficients;
  }

  /// Get bool indicating whether permutation data needs to be passed
  /// into these integrals
  /// @return True if cell permutation data is required
  bool needs_facet_permutations() const { return _needs_facet_permutations; }

  /// Offset for each coefficient expansion array on a cell. Used to
  /// pack data for multiple coefficients in a flat array. The last
  /// entry is the size required to store all coefficients.
  std::vector<int> coefficient_offsets() const
  {
    std::vector<int> n = {0};
    for (const auto& c : _coefficients)
    {
      if (!c)
        throw std::runtime_error("Not all form coefficients have been set.");
      n.push_back(n.back() + c->function_space()->element()->space_dimension());
    }
    return n;
  }

  /// Access constants
  const std::vector<std::shared_ptr<const Constant<T>>>& constants() const
  {
    return _constants;
  }

  /// Scalar type (T)
  using scalar_type = T;

private:
  using kern
      = std::function<void(T*, const T*, const T*, const scalar_value_type_t*,
                           const int*, const std::uint8_t*)>;

  // Helper function to get the kernel for integral i from a map
  // of integrals i.e. from _cell_integrals
  // @param[in] integrals Map of integrals
  // @param[in] i Domain index
  // @return Function to call for tabulate_tensor
  template <typename U>
  const std::function<void(T*, const T*, const T*, const scalar_value_type_t*,
                           const int*, const std::uint8_t*)>&
  get_kernel_from_integrals(const U& integrals, int i) const
  {
    auto it = integrals.find(i);
    if (it == integrals.end())
      throw std::runtime_error("No kernel for requested domain index.");
    return it->second.first;
  }

<<<<<<< HEAD
=======
  // Helper function to get an array of of (cell, local_facet) pairs
  // corresponding to a given facet index.
  // @param[in] f Facet index
  // @param[in] f_to_c Facet to cell connectivity
  // @param[in] c_to_f Cell to facet connectivity
  // @return Vector of (cell, local_facet) pairs
  template <int num_cells>
  static std::array<std::array<std::int32_t, 2>, num_cells>
  get_cell_local_facet_pairs(std::int32_t f,
                             std::span<const std::int32_t> cells,
                             const graph::AdjacencyList<std::int32_t>& c_to_f)
  {
    // Loop over cells sharing facet
    assert(cells.size() == num_cells);
    std::array<std::array<std::int32_t, 2>, num_cells> cell_local_facet_pairs;
    for (int c = 0; c < num_cells; ++c)
    {
      // Get local index of facet with respect to the cell
      std::int32_t cell = cells[c];
      auto cell_facets = c_to_f.links(cell);
      auto facet_it = std::find(cell_facets.begin(), cell_facets.end(), f);
      assert(facet_it != cell_facets.end());
      int local_f = std::distance(cell_facets.begin(), facet_it);
      cell_local_facet_pairs[c] = {cell, local_f};
    }

    return cell_local_facet_pairs;
  }

  // Set cell domains
  void set_cell_domains(
      std::map<int, std::pair<kern, std::vector<std::int32_t>>>& integrals,
      std::span<const std::int32_t> tagged_cells, std::span<const int> tags)
  {
    // For cell integrals use all markers
    for (std::size_t i = 0; i < tagged_cells.size(); ++i)
    {
      if (auto it = integrals.find(tags[i]); it != integrals.end())
      {
        std::vector<std::int32_t>& integration_entities = it->second.second;
        integration_entities.push_back(tagged_cells[i]);
      }
    }
  }

  // Set exterior facet domains
  // @param[in] topology The mesh topology
  // @param[in] integrals The integrals to set exterior facet domains for
  // @param[in] tagged_facets A list of facets
  // @param[in] tags A list of tags
  // @pre The list of tagged facets must be sorted
  void set_exterior_facet_domains(
      const mesh::Topology& topology,
      std::map<int, std::pair<kern, std::vector<std::int32_t>>>& integrals,
      std::span<const std::int32_t> tagged_facets, std::span<const int> tags)
  {
    const std::vector<std::int32_t> boundary_facets
        = mesh::exterior_facet_indices(topology);

    // Create list of tagged boundary facets
    std::vector<std::int32_t> tagged_ext_facets;
    std::set_intersection(tagged_facets.begin(), tagged_facets.end(),
                          boundary_facets.begin(), boundary_facets.end(),
                          std::back_inserter(tagged_ext_facets));

    const int tdim = topology.dim();
    auto f_to_c = topology.connectivity(tdim - 1, tdim);
    assert(f_to_c);
    auto c_to_f = topology.connectivity(tdim, tdim - 1);
    assert(c_to_f);

    // Loop through tagged boundary facets and add to respective
    // integral
    for (std::int32_t f : tagged_ext_facets)
    {
      // Find index of f in tagged facets so that we can access the
      // associated tag
      // FIXME: Would it be better to avoid calling std::lower_bound in
      // a loop>
      auto index_it
          = std::lower_bound(tagged_facets.begin(), tagged_facets.end(), f);
      assert(index_it != tagged_facets.end() and *index_it == f);
      const int index = std::distance(tagged_facets.begin(), index_it);
      if (auto it = integrals.find(tags[index]); it != integrals.end())
      {
        // Get the facet as a (cell, local_facet) pair. There will only
        // be one pair for an exterior facet integral
        std::array<std::int32_t, 2> facet
            = get_cell_local_facet_pairs<1>(f, f_to_c->links(f), *c_to_f)
                  .front();
        std::vector<std::int32_t>& integration_entities = it->second.second;
        integration_entities.insert(integration_entities.end(), facet.cbegin(),
                                    facet.cend());
      }
    }
  }

  // Set interior facet domains
  static void set_interior_facet_domains(
      const mesh::Topology& topology,
      std::map<int, std::pair<kern, std::vector<std::int32_t>>>& integrals,
      std::span<const std::int32_t> tagged_facets, std::span<const int> tags)
  {
    int tdim = topology.dim();
    auto f_to_c = topology.connectivity(tdim - 1, tdim);
    assert(f_to_c);
    auto c_to_f = topology.connectivity(tdim, tdim - 1);
    assert(c_to_f);
    for (std::size_t i = 0; i < tagged_facets.size(); ++i)
    {
      const std::int32_t f = tagged_facets[i];
      if (f_to_c->num_links(f) == 2)
      {
        if (auto it = integrals.find(tags[i]); it != integrals.end())
        {
          // Ge the facet as a pair of (cell, local facet) pairs, one for each
          // cell
          auto [facet_0, facet_1]
              = get_cell_local_facet_pairs<2>(f, f_to_c->links(f), *c_to_f);
          std::vector<std::int32_t>& integration_entities = it->second.second;
          integration_entities.insert(integration_entities.end(),
                                      facet_0.cbegin(), facet_0.cend());
          integration_entities.insert(integration_entities.end(),
                                      facet_1.cbegin(), facet_1.cend());
        }
      }
    }
  }

  // Sets the entity indices to assemble over for kernels with a domain
  // ID
  // @param[in] type Integral type
  // @param[in] marker MeshTags with domain ID. Entities with marker 'i'
  // will be assembled over using the kernel with ID 'i'. The MeshTags
  // is not stored.
  void set_domains(IntegralType type, const mesh::MeshTags<int>& marker)
  {
    std::shared_ptr<const mesh::Mesh> mesh = marker.mesh();
    const mesh::Topology& topology = mesh->topology();
    const int tdim = topology.dim();
    int dim = type == IntegralType::cell ? tdim : tdim - 1;
    if (dim != marker.dim())
    {
      throw std::runtime_error("Invalid MeshTags dimension: "
                               + std::to_string(marker.dim()));
    }

    // Get mesh tag data
    assert(topology.index_map(dim));
    auto entity_end
        = std::lower_bound(marker.indices().begin(), marker.indices().end(),
                           topology.index_map(dim)->size_local());
    // Only include owned entities in integration domains
    std::span<const std::int32_t> owned_tagged_entities(
        marker.indices().data(),
        std::distance(marker.indices().begin(), entity_end));
    switch (type)
    {
    case IntegralType::cell:
      set_cell_domains(_cell_integrals, owned_tagged_entities, marker.values());
      break;
    default:
      mesh->topology_mutable().create_connectivity(dim, tdim);
      mesh->topology_mutable().create_connectivity(tdim, dim);
      switch (type)
      {
      case IntegralType::exterior_facet:
        set_exterior_facet_domains(topology, _exterior_facet_integrals,
                                   owned_tagged_entities, marker.values());
        break;
      case IntegralType::interior_facet:
        set_interior_facet_domains(topology, _interior_facet_integrals,
                                   owned_tagged_entities, marker.values());
        break;
      default:
        throw std::runtime_error(
            "Cannot set domains. Integral type not supported.");
      }
    }
  }

>>>>>>> e1c8954c
  /// If there exists a default integral of any type, set the list of
  /// entities for those integrals from the mesh topology. For cell
  /// integrals, this is all cells. For facet integrals, it is either
  /// all interior or all exterior facets.
  /// @param[in] mesh Mesh
  void set_default_domains(const mesh::Mesh& mesh)
  {
    const mesh::Topology& topology = mesh.topology();
    const int tdim = topology.dim();

    // Cells. If there is a default integral, define it on all owned
    // cells
    for (auto& [domain_id, kernel_cells] : _cell_integrals)
    {
      if (domain_id == -1)
      {
        std::vector<std::int32_t>& cells = kernel_cells.second;
        const int num_cells = topology.index_map(tdim)->size_local();
        cells.resize(num_cells);
        std::iota(cells.begin(), cells.end(), 0);
      }
    }

    // Exterior facets. If there is a default integral, define it only
    // on owned surface facets.

    if (!_exterior_facet_integrals.empty())
    {
      mesh.topology_mutable().create_connectivity(tdim - 1, tdim);
      mesh.topology_mutable().create_connectivity(tdim, tdim - 1);
    }

    const std::vector<std::int32_t> boundary_facets
        = _exterior_facet_integrals.empty()
              ? std::vector<std::int32_t>()
              : mesh::exterior_facet_indices(topology);
    for (auto& [domain_id, kernel_facets] : _exterior_facet_integrals)
    {
      if (domain_id == -1)
      {
        std::vector<std::int32_t>& facets = kernel_facets.second;
        facets.clear();

        auto f_to_c = topology.connectivity(tdim - 1, tdim);
        assert(f_to_c);
        auto c_to_f = topology.connectivity(tdim, tdim - 1);
        assert(c_to_f);
        for (std::int32_t f : boundary_facets)
        {
          // There will only be one pair for an exterior facet integral
          std::array<std::int32_t, 2> pair
              = mesh::get_cell_local_facet_pairs<1>(f, f_to_c->links(f),
                                                    *c_to_f)[0];
          facets.insert(facets.end(), pair.cbegin(), pair.cend());
        }
      }
    }

    // Interior facets. If there is a default integral, define it only on
    // owned interior facets.
    for (auto& [domain_id, kernel_facets] : _interior_facet_integrals)
    {
      if (domain_id == -1)
      {
        std::vector<std::int32_t>& facets = kernel_facets.second;
        facets.clear();

        mesh.topology_mutable().create_connectivity(tdim - 1, tdim);
        auto f_to_c = topology.connectivity(tdim - 1, tdim);
        assert(f_to_c);
        mesh.topology_mutable().create_connectivity(tdim, tdim - 1);
        auto c_to_f = mesh.topology().connectivity(tdim, tdim - 1);
        assert(c_to_f);

        // Get number of facets owned by this process
        assert(topology.index_map(tdim - 1));
        const int num_facets = topology.index_map(tdim - 1)->size_local();
        facets.reserve(num_facets);
        for (int f = 0; f < num_facets; ++f)
        {
          if (f_to_c->num_links(f) == 2)
          {
            const std::array<std::array<std::int32_t, 2>, 2> pairs
                = mesh::get_cell_local_facet_pairs<2>(f, f_to_c->links(f),
                                                      *c_to_f);
            facets.insert(facets.end(), pairs[0].cbegin(), pairs[0].cend());
            facets.insert(facets.end(), pairs[1].cbegin(), pairs[1].cend());
          }
        }
      }
    }
  }

  // Function spaces (one for each argument)
  std::vector<std::shared_ptr<const FunctionSpace>> _function_spaces;

  // Form coefficients
  std::vector<std::shared_ptr<const Function<T>>> _coefficients;

  // Constants associated with the Form
  std::vector<std::shared_ptr<const Constant<T>>> _constants;

  // The mesh
  std::shared_ptr<const mesh::Mesh> _mesh;

  // Cell integrals
  std::map<int, std::pair<kern, std::vector<std::int32_t>>> _cell_integrals;

  // Exterior facet integrals
  std::map<int, std::pair<kern, std::vector<std::int32_t>>>
      _exterior_facet_integrals;

  // Interior facet integrals
  std::map<int, std::pair<kern, std::vector<std::int32_t>>>
      _interior_facet_integrals;

  // True if permutation data needs to be passed into these integrals
  bool _needs_facet_permutations;
};
} // namespace dolfinx::fem<|MERGE_RESOLUTION|>--- conflicted
+++ resolved
@@ -356,190 +356,6 @@
     return it->second.first;
   }
 
-<<<<<<< HEAD
-=======
-  // Helper function to get an array of of (cell, local_facet) pairs
-  // corresponding to a given facet index.
-  // @param[in] f Facet index
-  // @param[in] f_to_c Facet to cell connectivity
-  // @param[in] c_to_f Cell to facet connectivity
-  // @return Vector of (cell, local_facet) pairs
-  template <int num_cells>
-  static std::array<std::array<std::int32_t, 2>, num_cells>
-  get_cell_local_facet_pairs(std::int32_t f,
-                             std::span<const std::int32_t> cells,
-                             const graph::AdjacencyList<std::int32_t>& c_to_f)
-  {
-    // Loop over cells sharing facet
-    assert(cells.size() == num_cells);
-    std::array<std::array<std::int32_t, 2>, num_cells> cell_local_facet_pairs;
-    for (int c = 0; c < num_cells; ++c)
-    {
-      // Get local index of facet with respect to the cell
-      std::int32_t cell = cells[c];
-      auto cell_facets = c_to_f.links(cell);
-      auto facet_it = std::find(cell_facets.begin(), cell_facets.end(), f);
-      assert(facet_it != cell_facets.end());
-      int local_f = std::distance(cell_facets.begin(), facet_it);
-      cell_local_facet_pairs[c] = {cell, local_f};
-    }
-
-    return cell_local_facet_pairs;
-  }
-
-  // Set cell domains
-  void set_cell_domains(
-      std::map<int, std::pair<kern, std::vector<std::int32_t>>>& integrals,
-      std::span<const std::int32_t> tagged_cells, std::span<const int> tags)
-  {
-    // For cell integrals use all markers
-    for (std::size_t i = 0; i < tagged_cells.size(); ++i)
-    {
-      if (auto it = integrals.find(tags[i]); it != integrals.end())
-      {
-        std::vector<std::int32_t>& integration_entities = it->second.second;
-        integration_entities.push_back(tagged_cells[i]);
-      }
-    }
-  }
-
-  // Set exterior facet domains
-  // @param[in] topology The mesh topology
-  // @param[in] integrals The integrals to set exterior facet domains for
-  // @param[in] tagged_facets A list of facets
-  // @param[in] tags A list of tags
-  // @pre The list of tagged facets must be sorted
-  void set_exterior_facet_domains(
-      const mesh::Topology& topology,
-      std::map<int, std::pair<kern, std::vector<std::int32_t>>>& integrals,
-      std::span<const std::int32_t> tagged_facets, std::span<const int> tags)
-  {
-    const std::vector<std::int32_t> boundary_facets
-        = mesh::exterior_facet_indices(topology);
-
-    // Create list of tagged boundary facets
-    std::vector<std::int32_t> tagged_ext_facets;
-    std::set_intersection(tagged_facets.begin(), tagged_facets.end(),
-                          boundary_facets.begin(), boundary_facets.end(),
-                          std::back_inserter(tagged_ext_facets));
-
-    const int tdim = topology.dim();
-    auto f_to_c = topology.connectivity(tdim - 1, tdim);
-    assert(f_to_c);
-    auto c_to_f = topology.connectivity(tdim, tdim - 1);
-    assert(c_to_f);
-
-    // Loop through tagged boundary facets and add to respective
-    // integral
-    for (std::int32_t f : tagged_ext_facets)
-    {
-      // Find index of f in tagged facets so that we can access the
-      // associated tag
-      // FIXME: Would it be better to avoid calling std::lower_bound in
-      // a loop>
-      auto index_it
-          = std::lower_bound(tagged_facets.begin(), tagged_facets.end(), f);
-      assert(index_it != tagged_facets.end() and *index_it == f);
-      const int index = std::distance(tagged_facets.begin(), index_it);
-      if (auto it = integrals.find(tags[index]); it != integrals.end())
-      {
-        // Get the facet as a (cell, local_facet) pair. There will only
-        // be one pair for an exterior facet integral
-        std::array<std::int32_t, 2> facet
-            = get_cell_local_facet_pairs<1>(f, f_to_c->links(f), *c_to_f)
-                  .front();
-        std::vector<std::int32_t>& integration_entities = it->second.second;
-        integration_entities.insert(integration_entities.end(), facet.cbegin(),
-                                    facet.cend());
-      }
-    }
-  }
-
-  // Set interior facet domains
-  static void set_interior_facet_domains(
-      const mesh::Topology& topology,
-      std::map<int, std::pair<kern, std::vector<std::int32_t>>>& integrals,
-      std::span<const std::int32_t> tagged_facets, std::span<const int> tags)
-  {
-    int tdim = topology.dim();
-    auto f_to_c = topology.connectivity(tdim - 1, tdim);
-    assert(f_to_c);
-    auto c_to_f = topology.connectivity(tdim, tdim - 1);
-    assert(c_to_f);
-    for (std::size_t i = 0; i < tagged_facets.size(); ++i)
-    {
-      const std::int32_t f = tagged_facets[i];
-      if (f_to_c->num_links(f) == 2)
-      {
-        if (auto it = integrals.find(tags[i]); it != integrals.end())
-        {
-          // Ge the facet as a pair of (cell, local facet) pairs, one for each
-          // cell
-          auto [facet_0, facet_1]
-              = get_cell_local_facet_pairs<2>(f, f_to_c->links(f), *c_to_f);
-          std::vector<std::int32_t>& integration_entities = it->second.second;
-          integration_entities.insert(integration_entities.end(),
-                                      facet_0.cbegin(), facet_0.cend());
-          integration_entities.insert(integration_entities.end(),
-                                      facet_1.cbegin(), facet_1.cend());
-        }
-      }
-    }
-  }
-
-  // Sets the entity indices to assemble over for kernels with a domain
-  // ID
-  // @param[in] type Integral type
-  // @param[in] marker MeshTags with domain ID. Entities with marker 'i'
-  // will be assembled over using the kernel with ID 'i'. The MeshTags
-  // is not stored.
-  void set_domains(IntegralType type, const mesh::MeshTags<int>& marker)
-  {
-    std::shared_ptr<const mesh::Mesh> mesh = marker.mesh();
-    const mesh::Topology& topology = mesh->topology();
-    const int tdim = topology.dim();
-    int dim = type == IntegralType::cell ? tdim : tdim - 1;
-    if (dim != marker.dim())
-    {
-      throw std::runtime_error("Invalid MeshTags dimension: "
-                               + std::to_string(marker.dim()));
-    }
-
-    // Get mesh tag data
-    assert(topology.index_map(dim));
-    auto entity_end
-        = std::lower_bound(marker.indices().begin(), marker.indices().end(),
-                           topology.index_map(dim)->size_local());
-    // Only include owned entities in integration domains
-    std::span<const std::int32_t> owned_tagged_entities(
-        marker.indices().data(),
-        std::distance(marker.indices().begin(), entity_end));
-    switch (type)
-    {
-    case IntegralType::cell:
-      set_cell_domains(_cell_integrals, owned_tagged_entities, marker.values());
-      break;
-    default:
-      mesh->topology_mutable().create_connectivity(dim, tdim);
-      mesh->topology_mutable().create_connectivity(tdim, dim);
-      switch (type)
-      {
-      case IntegralType::exterior_facet:
-        set_exterior_facet_domains(topology, _exterior_facet_integrals,
-                                   owned_tagged_entities, marker.values());
-        break;
-      case IntegralType::interior_facet:
-        set_interior_facet_domains(topology, _interior_facet_integrals,
-                                   owned_tagged_entities, marker.values());
-        break;
-      default:
-        throw std::runtime_error(
-            "Cannot set domains. Integral type not supported.");
-      }
-    }
-  }
-
->>>>>>> e1c8954c
   /// If there exists a default integral of any type, set the list of
   /// entities for those integrals from the mesh topology. For cell
   /// integrals, this is all cells. For facet integrals, it is either
