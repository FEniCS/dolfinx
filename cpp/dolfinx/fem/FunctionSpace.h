--- conflicted
+++ resolved
@@ -172,11 +172,7 @@
 
     // Create collapsed DofMap
     auto [_collapsed_dofmap, collapsed_dofs]
-<<<<<<< HEAD
-        = _dofmap->collapse(*_mesh->topology());
-=======
-        = _dofmaps.front()->collapse(_mesh->comm(), *_mesh->topology());
->>>>>>> 372f8b76
+        = _dofmaps.front()->collapse(*_mesh->topology());
     auto collapsed_dofmap
         = std::make_shared<DofMap>(std::move(_collapsed_dofmap));
 
