--- conflicted
+++ resolved
@@ -24,7 +24,6 @@
 
 namespace dolfinx::fem
 {
-class DofMap;
 
 /// @brief This class represents a finite element function space defined
 /// by a mesh, a finite element, and a local-to-global map of the
@@ -195,8 +194,8 @@
     assert(_dofmap);
     std::shared_ptr<const common::IndexMap> index_map = _dofmap->index_map;
     assert(index_map);
-    int index_map_bs = _dofmap->index_map_bs();
-    int dofmap_bs = _dofmap->bs();
+    const int index_map_bs = _dofmap->index_map_bs();
+    const int dofmap_bs = _dofmap->bs();
 
     const int element_block_size = _element->block_size();
     const std::size_t scalar_dofs
@@ -216,12 +215,7 @@
     // Get coordinate map
     if (_mesh->geometry().cmaps().size() > 1)
       throw std::runtime_error("Mixed topology not supported");
-<<<<<<< HEAD
-    }
     const CoordinateElement<T>& cmap = _mesh->geometry().cmaps()[0];
-=======
-    const CoordinateElement& cmap = _mesh->geometry().cmaps()[0];
->>>>>>> f6c2921c
 
     // Prepare cell geometry
     auto x_dofmap = _mesh->geometry().dofmap();
