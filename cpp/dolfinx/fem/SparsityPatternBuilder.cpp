// Copyright (C) 2007-2019 Garth N. Wells
//
// This file is part of DOLFINX (https://www.fenicsproject.org)
//
// SPDX-License-Identifier:    LGPL-3.0-or-later

#include "SparsityPatternBuilder.h"
#include <dolfinx/common/IndexMap.h>
#include <dolfinx/common/MPI.h>
#include <dolfinx/fem/DofMap.h>
#include <dolfinx/la/SparsityPattern.h>
#include <dolfinx/mesh/Topology.h>

using namespace dolfinx;
using namespace dolfinx::fem;

//-----------------------------------------------------------------------------
void SparsityPatternBuilder::cells(
    la::SparsityPattern& pattern, const mesh::Topology& topology,
    const std::array<const fem::DofMap*, 2> dofmaps)
{
  assert(dofmaps[0]);
  assert(dofmaps[1]);
  const int D = topology.dim();
  auto cells = topology.connectivity(D, 0);
  assert(cells);
  for (int c = 0; c < cells->num_nodes(); ++c)
    pattern.insert(dofmaps[0]->cell_dofs(c), dofmaps[1]->cell_dofs(c));
}
//-----------------------------------------------------------------------------
void SparsityPatternBuilder::interior_facets(
    la::SparsityPattern& pattern, const mesh::Topology& topology,
    const std::array<const fem::DofMap*, 2> dofmaps)
{
  assert(dofmaps[0]);
  assert(dofmaps[1]);

  const int D = topology.dim();
  if (!topology.connectivity(D - 1, 0))
    throw std::runtime_error("Topology facets have not been created.");

  auto connectivity = topology.connectivity(D - 1, D);
  if (!connectivity)
    throw std::runtime_error("Facet-cell connectivity has not been computed.");

  // Array to store macro-dofs, if required (for interior facets)
  std::array<Eigen::Array<PetscInt, Eigen::Dynamic, 1>, 2> macro_dofs;

  // Loop over owned facets
  auto map = topology.index_map(D - 1);
  assert(map);
  assert(map->block_size == 1);
  const std::int32_t num_facets = map->size_local();
  for (int f = 0; f < num_facets; ++f)
  {
    // Get cells incident with facet
    auto cells = connectivity->links(f);

    // Proceed to next facet if only ony connection
    if (cells.rows() == 1)
      continue;

    // Tabulate dofs for each dimension on macro element
    assert(cells.rows() == 2);
    const int cell0 = cells[0];
    const int cell1 = cells[1];
    for (std::size_t i = 0; i < 2; i++)
    {
      auto cell_dofs0 = dofmaps[i]->cell_dofs(cell0);
      auto cell_dofs1 = dofmaps[i]->cell_dofs(cell1);
      macro_dofs[i].resize(cell_dofs0.size() + cell_dofs1.size());
      std::copy(cell_dofs0.data(), cell_dofs0.data() + cell_dofs0.size(),
                macro_dofs[i].data());
      std::copy(cell_dofs1.data(), cell_dofs1.data() + cell_dofs1.size(),
                macro_dofs[i].data() + cell_dofs0.size());
    }

    pattern.insert(macro_dofs[0], macro_dofs[1]);
  }
}
//-----------------------------------------------------------------------------
void SparsityPatternBuilder::exterior_facets(
    la::SparsityPattern& pattern, const mesh::Topology& topology,
    const std::array<const fem::DofMap*, 2> dofmaps)
{
  const int D = topology.dim();
  if (!topology.connectivity(D - 1, 0))
    throw std::runtime_error("Topology facets have not been created.");

  auto connectivity = topology.connectivity(D - 1, D);
  if (!connectivity)
    throw std::runtime_error("Facet-cell connectivity has not been computed.");

  // Loop over owned facets
  auto map = topology.index_map(D - 1);
  assert(map);
  assert(map->block_size == 1);
  const std::int32_t num_facets = map->size_local();
  for (int f = 0; f < num_facets; ++f)
  {
    // Proceed to next facet if we have an interior facet
    if (connectivity->num_links(f) == 2)
      continue;

    auto cells = connectivity->links(f);
<<<<<<< HEAD
    const int cell = cells[0];

    pattern.insert(dofmaps[0]->cell_dofs(cell), dofmaps[1]->cell_dofs(cell));
=======
    assert(cells.rows() == 1);
    pattern.insert_local(dofmaps[0]->cell_dofs(cells[0]),
                         dofmaps[1]->cell_dofs(cells[0]));
>>>>>>> dd80771d
  }
}
//-----------------------------------------------------------------------------<|MERGE_RESOLUTION|>--- conflicted
+++ resolved
@@ -103,15 +103,9 @@
       continue;
 
     auto cells = connectivity->links(f);
-<<<<<<< HEAD
-    const int cell = cells[0];
-
-    pattern.insert(dofmaps[0]->cell_dofs(cell), dofmaps[1]->cell_dofs(cell));
-=======
     assert(cells.rows() == 1);
-    pattern.insert_local(dofmaps[0]->cell_dofs(cells[0]),
-                         dofmaps[1]->cell_dofs(cells[0]));
->>>>>>> dd80771d
+    pattern.insert(dofmaps[0]->cell_dofs(cells[0]),
+                   dofmaps[1]->cell_dofs(cells[0]));
   }
 }
 //-----------------------------------------------------------------------------