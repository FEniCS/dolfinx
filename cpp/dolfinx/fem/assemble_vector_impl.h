// Copyright (C) 2018-2019 Garth N. Wells
//
// This file is part of DOLFINx (https://www.fenicsproject.org)
//
// SPDX-License-Identifier:    LGPL-3.0-or-later

#pragma once

#include "DirichletBC.h"
#include "DofMap.h"
#include "Form.h"
#include "utils.h"
#include <dolfinx/common/IndexMap.h>
#include <dolfinx/common/types.h>
#include <dolfinx/fem/Constant.h>
#include <dolfinx/fem/FunctionSpace.h>
#include <dolfinx/graph/AdjacencyList.h>
#include <dolfinx/mesh/Geometry.h>
#include <dolfinx/mesh/Mesh.h>
#include <dolfinx/mesh/Topology.h>
#include <functional>
#include <memory>
#include <vector>
#include <xtensor/xbuilder.hpp>
#include <xtensor/xtensor.hpp>

namespace dolfinx::fem::impl
{

/// Implementation of assembly

/// Assemble linear form into a vector
/// @param[in,out] b The vector to be assembled. It will not be zeroed
/// before assembly.
/// @param[in] L The linear forms to assemble into b
/// @param[in] constants Packed constants that appear in `L`
/// @param[in] coeffs Packed coefficients that appear in `L`
template <typename T>
void assemble_vector(xtl::span<T> b, const Form<T>& L,
                     const xtl::span<const T>& constants,
                     const array2d<T>& coeffs);

/// Execute kernel over cells and accumulate result in vector
template <typename T, int _bs = -1>
void assemble_cells(
    xtl::span<T> b, const mesh::Geometry& geometry,
    const xtl::span<const std::int32_t>& active_cells,
    const graph::AdjacencyList<std::int32_t>& dofmap, int bs,
    const std::function<void(T*, const T*, const T*, const double*, const int*,
                             const std::uint8_t*, const std::uint32_t)>& kernel,
    const xtl::span<const T>& constants, const array2d<T>& coeffs,
    const xtl::span<const std::uint32_t>& cell_info);

/// Execute kernel over cells and accumulate result in vector
template <typename T, int _bs = -1>
void assemble_exterior_facets(
    xtl::span<T> b, const mesh::Mesh& mesh,
    const xtl::span<const std::int32_t>& active_facets,
    const graph::AdjacencyList<std::int32_t>& dofmap, const int bs,
    const std::function<void(T*, const T*, const T*, const double*, const int*,
                             const std::uint8_t*, const std::uint32_t)>& fn,
    const xtl::span<const T>& constants, const array2d<T>& coeffs,
    const xtl::span<const std::uint32_t>& cell_info,
    const xtl::span<const std::uint8_t>& perms);

/// Assemble linear form interior facet integrals into an vector
template <typename T, int _bs = -1>
void assemble_interior_facets(
    xtl::span<T> b, const mesh::Mesh& mesh,
    const xtl::span<const std::int32_t>& active_facets,
    const fem::DofMap& dofmap,
    const std::function<void(T*, const T*, const T*, const double*, const int*,
                             const std::uint8_t*, const std::uint32_t)>& fn,
    const xtl::span<const T>& constants, const array2d<T>& coeffs,
    const xtl::span<const int>& offsets,
    const xtl::span<const std::uint32_t>& cell_info,
    const xtl::span<const std::uint8_t>& perms);

/// Modify b such that:
///
///   b <- b - scale * A_j (g_j - x0_j)
///
/// where j is a block (nest) row index. For a non-blocked problem j = 0.
/// The boundary conditions bc1 are on the trial spaces V_j. The forms
/// in [a] must have the same test space as L (from which b was built),
/// but the trial space may differ. If x0 is not supplied, then it is
/// treated as zero.
/// @param[in,out] b The vector to be modified
/// @param[in] a The bilinear forms, where a[j] is the form that
/// generates A_j
/// @param[in] constants Constants that appear in `a`
/// @param[in] coeffs Coefficients that appear in `a`
/// @param[in] bcs1 List of boundary conditions for each block, i.e.
/// bcs1[2] are the boundary conditions applied to the columns of a[2] /
/// x0[2] block
/// @param[in] x0 The vectors used in the lifting
/// @param[in] scale Scaling to apply
template <typename T>
void apply_lifting(
    xtl::span<T> b, const std::vector<std::shared_ptr<const Form<T>>> a,
    const std::vector<xtl::span<const T>>& constants,
    const std::vector<const array2d<T>*>& coeffs,
    const std::vector<std::vector<std::shared_ptr<const DirichletBC<T>>>>& bcs1,
    const xtl::span<const T>& x0, double scale);

/// Modify RHS vector to account for boundary condition such that: b <-
////
///     b - scale * A (x_bc - x0)
////
/// @param[in,out] b The vector to be modified
/// @param[in] a The bilinear form that generates A
/// @param[in] constants Constants that appear in `a`
/// @param[in] coeffs Coefficients that appear in `a`
/// @param[in] bc_values1 The boundary condition 'values'
/// @param[in] bc_markers1 The indices (columns of A, rows of x) to
/// which bcs belong
/// @param[in] x0 The array used in the lifting, typically a 'current
/// solution' in a Newton method
/// @param[in] scale Scaling to apply
template <typename T>
void lift_bc(xtl::span<T> b, const Form<T>& a,
             const xtl::span<const T>& constants, const array2d<T>& coeffs,
             const xtl::span<const T>& bc_values1,
             const std::vector<bool>& bc_markers1, const xtl::span<const T>& x0,
             double scale);

// Implementation of bc application
template <typename T, int _bs0 = -1, int _bs1 = -1>
void _lift_bc_cells(
    xtl::span<T> b, const mesh::Geometry& geometry,
    const std::function<void(T*, const T*, const T*, const double*, const int*,
                             const std::uint8_t*, const std::uint32_t)>& kernel,
    const xtl::span<const std::int32_t>& active_cells,
    const graph::AdjacencyList<std::int32_t>& dofmap0, int bs0,
    const graph::AdjacencyList<std::int32_t>& dofmap1, int bs1,
    const xtl::span<const T>& constants, const array2d<T>& coeffs,
    const xtl::span<const std::uint32_t>& cell_info,
    const xtl::span<const T>& bc_values1, const std::vector<bool>& bc_markers1,
    const xtl::span<const T>& x0, double scale)
{
  assert(_bs0 < 0 or _bs0 == bs0);
  assert(_bs1 < 0 or _bs1 == bs1);

  // Prepare cell geometry
  const graph::AdjacencyList<std::int32_t>& x_dofmap = geometry.dofmap();

  // FIXME: Add proper interface for num coordinate dofs
  const std::size_t num_dofs_g = x_dofmap.num_links(0);
  const xt::xtensor<double, 2>& x_g = geometry.x();

  // Data structures used in bc application
  std::vector<double> coordinate_dofs(3 * num_dofs_g);
  std::vector<T> Ae, be;
  for (std::int32_t c : active_cells)
  {
    // Get dof maps for cell
    auto dmap1 = dofmap1.links(c);

    // Check if bc is applied to cell
    bool has_bc = false;
    for (std::size_t j = 0; j < dmap1.size(); ++j)
    {
      if constexpr (_bs1 > 0)
      {
        for (int k = 0; k < _bs1; ++k)
        {
          assert(_bs1 * dmap1[j] + k < (int)bc_markers1.size());
          if (bc_markers1[_bs1 * dmap1[j] + k])
          {
            has_bc = true;
            break;
          }
        }
      }
      else
      {
        for (int k = 0; k < bs1; ++k)
        {
          assert(bs1 * dmap1[j] + k < (int)bc_markers1.size());
          if (bc_markers1[bs1 * dmap1[j] + k])
          {
            has_bc = true;
            break;
          }
        }
      }
    }

    if (!has_bc)
      continue;

    // Get cell coordinates/geometry
    auto x_dofs = x_dofmap.links(c);
    for (std::size_t i = 0; i < x_dofs.size(); ++i)
    {
      std::copy_n(xt::row(x_g, x_dofs[i]).begin(), 3,
                  std::next(coordinate_dofs.begin(), i * 3));
    }

    // Size data structure for assembly
    auto dmap0 = dofmap0.links(c);

    const int num_rows = bs0 * dmap0.size();
    const int num_cols = bs1 * dmap1.size();

    auto coeff_array = coeffs.row(c);
    Ae.resize(num_rows * num_cols);
    std::fill(Ae.begin(), Ae.end(), 0);
    kernel(Ae.data(), coeff_array.data(), constants.data(),
           coordinate_dofs.data(), nullptr, nullptr, cell_info[c]);

    // Size data structure for assembly
    be.resize(num_rows);
    std::fill(be.begin(), be.end(), 0);
    for (std::size_t j = 0; j < dmap1.size(); ++j)
    {
      for (int k = 0; k < bs1; ++k)
      {
        const std::int32_t jj = bs1 * dmap1[j] + k;
        assert(jj < (int)bc_markers1.size());
        if (bc_markers1[jj])
        {
          const T bc = bc_values1[jj];
          const T _x0 = x0.empty() ? 0.0 : x0[jj];
          // be -= Ae.col(bs1 * j + k) * scale * (bc - _x0);
          for (int m = 0; m < num_rows; ++m)
            be[m] -= Ae[m * num_cols + bs1 * j + k] * scale * (bc - _x0);
        }
      }
    }

    for (std::size_t i = 0; i < dmap0.size(); ++i)
    {
      if constexpr (_bs0 > 0)
      {
        for (int k = 0; k < _bs0; ++k)
          b[_bs0 * dmap0[i] + k] += be[_bs0 * i + k];
      }
      else
      {
        for (int k = 0; k < bs0; ++k)
          b[bs0 * dmap0[i] + k] += be[bs0 * i + k];
      }
    }
  }
}
//----------------------------------------------------------------------------
template <typename T, int _bs = -1>
void _lift_bc_exterior_facets(
    xtl::span<T> b, const mesh::Mesh& mesh,
    const std::function<void(T*, const T*, const T*, const double*, const int*,
                             const std::uint8_t*, const std::uint32_t)>& kernel,
    const xtl::span<const std::int32_t>& active_facets,
    const graph::AdjacencyList<std::int32_t>& dofmap0, int bs0,
    const graph::AdjacencyList<std::int32_t>& dofmap1, int bs1,
    const xtl::span<const T>& constants, const array2d<T>& coeffs,
    const xtl::span<const std::uint32_t>& cell_info,
    const xtl::span<const std::uint8_t>& perms,
    const xtl::span<const T>& bc_values1, const std::vector<bool>& bc_markers1,
    const xtl::span<const T>& x0, double scale)
{
  const int tdim = mesh.topology().dim();

  // Prepare cell geometry
  const graph::AdjacencyList<std::int32_t>& x_dofmap = mesh.geometry().dofmap();

  // FIXME: Add proper interface for num coordinate dofs
  const std::size_t num_dofs_g = x_dofmap.num_links(0);
  const xt::xtensor<double, 2>& x_g = mesh.geometry().x();

  // Data structures used in bc application
  std::vector<double> coordinate_dofs(3 * num_dofs_g);
  std::vector<T> Ae, be;

  // Iterate over owned facets
  const mesh::Topology& topology = mesh.topology();
  auto connectivity = topology.connectivity(tdim - 1, tdim);
  assert(connectivity);
  auto c_to_f = topology.connectivity(tdim, tdim - 1);
  assert(c_to_f);
  auto map = topology.index_map(tdim - 1);
  assert(map);

  for (std::int32_t f : active_facets)
  {
    // Create attached cell
    assert(connectivity->num_links(f) == 1);
    const std::int32_t cell = connectivity->links(f)[0];

    // Get local index of facet with respect to the cell
    auto facets = c_to_f->links(cell);
    auto it = std::find(facets.begin(), facets.end(), f);
    assert(it != facets.end());
    const int local_facet = std::distance(facets.begin(), it);

    // Get dof maps for cell
    auto dmap1 = dofmap1.links(cell);

    // Check if bc is applied to cell
    bool has_bc = false;
    for (std::size_t j = 0; j < dmap1.size(); ++j)
    {
      for (int k = 0; k < bs1; ++k)
      {
        if (bc_markers1[bs1 * dmap1[j] + k])
        {
          has_bc = true;
          break;
        }
      }
    }

    if (!has_bc)
      continue;

    // Get cell coordinates/geometry
    auto x_dofs = x_dofmap.links(cell);
    for (std::size_t i = 0; i < x_dofs.size(); ++i)
    {
      std::copy_n(xt::row(x_g, x_dofs[i]).begin(), 3,
                  std::next(coordinate_dofs.begin(), 3 * i));
    }

    // Size data structure for assembly
    auto dmap0 = dofmap0.links(cell);

    const int num_rows = bs0 * dmap0.size();
    const int num_cols = bs1 * dmap1.size();

    auto coeff_array = coeffs.row(cell);
    Ae.resize(num_rows * num_cols);
    std::fill(Ae.begin(), Ae.end(), 0);
    kernel(Ae.data(), coeff_array.data(), constants.data(),
           coordinate_dofs.data(), &local_facet,
           &perms[cell * facets.size() + local_facet], cell_info[cell]);

    // Size data structure for assembly
    be.resize(num_rows);
    std::fill(be.begin(), be.end(), 0);
    for (std::size_t j = 0; j < dmap1.size(); ++j)
    {
      for (int k = 0; k < bs1; ++k)
      {
        const std::int32_t jj = bs1 * dmap1[j] + k;
        if (bc_markers1[jj])
        {

          const T bc = bc_values1[jj];
          const T _x0 = x0.empty() ? 0.0 : x0[jj];
          // be -= Ae.col(bs1 * j + k) * scale * (bc - _x0);
          for (int m = 0; m < num_rows; ++m)
            be[m] -= Ae[m * num_cols + bs1 * j + k] * scale * (bc - _x0);
        }
      }
    }

    for (std::size_t i = 0; i < dmap0.size(); ++i)
      for (int k = 0; k < bs0; ++k)
        b[bs0 * dmap0[i] + k] += be[bs0 * i + k];
  }
}
//----------------------------------------------------------------------------
template <typename T, int _bs = -1>
void _lift_bc_interior_facets(
    xtl::span<T> b, const mesh::Mesh& mesh,
    const std::function<void(T*, const T*, const T*, const double*, const int*,
                             const std::uint8_t*, const std::uint32_t)>& kernel,
    const xtl::span<const std::int32_t>& active_facets,
    const graph::AdjacencyList<std::int32_t>& dofmap0, int bs0,
    const graph::AdjacencyList<std::int32_t>& dofmap1, int bs1,
    const xtl::span<const T>& constants, const array2d<T>& coeffs,
    const std::vector<int>& offsets,
    const xtl::span<const std::uint32_t>& cell_info,
    const xtl::span<const std::uint8_t>& perms,
    const xtl::span<const T>& bc_values1, const std::vector<bool>& bc_markers1,
    const xtl::span<const T>& x0, double scale)
{
  const int tdim = mesh.topology().dim();

  // Prepare cell geometry
  const graph::AdjacencyList<std::int32_t>& x_dofmap = mesh.geometry().dofmap();

  // FIXME: Add proper interface for num coordinate dofs
  const std::size_t num_dofs_g = x_dofmap.num_links(0);
  const xt::xtensor<double, 2>& x_g = mesh.geometry().x();

  // Data structures used in assembly
  xt::xtensor<double, 3> coordinate_dofs({2, num_dofs_g, 3});
  std::vector<T> coeff_array(2 * offsets.back());
  assert(offsets.back() == int(coeffs.shape[1]));
  std::vector<T> Ae, be;

  // Temporaries for joint dofmaps
  std::vector<std::int32_t> dmapjoint0, dmapjoint1;

  const mesh::Topology& topology = mesh.topology();
  auto connectivity = topology.connectivity(tdim - 1, tdim);
  assert(connectivity);
  auto c_to_f = topology.connectivity(tdim, tdim - 1);
  assert(c_to_f);
  auto f_to_c = topology.connectivity(tdim - 1, tdim);
  assert(f_to_c);
  auto map = topology.index_map(tdim - 1);
  assert(map);

  for (std::int32_t f : active_facets)
  {
    // Create attached cells
    auto cells = f_to_c->links(f);
    assert(cells.size() == 2);

    // Get local index of facet with respect to the cell
    auto facets0 = c_to_f->links(cells[0]);
    auto it0 = std::find(facets0.begin(), facets0.end(), f);
    assert(it0 != facets0.end());
    const int local_facet0 = std::distance(facets0.begin(), it0);
    auto facets1 = c_to_f->links(cells[1]);
    auto it1 = std::find(facets1.begin(), facets1.end(), f);
    assert(it1 != facets1.end());
    const int local_facet1 = std::distance(facets1.begin(), it1);

    const std::array local_facet{local_facet0, local_facet1};

    // Get cell geometry
    auto x_dofs0 = x_dofmap.links(cells[0]);
    for (std::size_t i = 0; i < x_dofs0.size(); ++i)
    {
      std::copy_n(xt::view(x_g, x_dofs0[i]).begin(), 3,
                  xt::view(coordinate_dofs, 0, i, xt::all()).begin());
    }
    auto x_dofs1 = x_dofmap.links(cells[1]);
    for (std::size_t i = 0; i < x_dofs1.size(); ++i)
    {
      std::copy_n(xt::view(x_g, x_dofs1[i]).begin(), 3,
                  xt::view(coordinate_dofs, 1, i, xt::all()).begin());
    }

    // Get dof maps for cells and pack
    const xtl::span<const std::int32_t> dmap0_cell0 = dofmap0.links(cells[0]);
    const xtl::span<const std::int32_t> dmap0_cell1 = dofmap0.links(cells[1]);
    dmapjoint0.resize(dmap0_cell0.size() + dmap0_cell1.size());
    std::copy(dmap0_cell0.begin(), dmap0_cell0.end(), dmapjoint0.begin());
    std::copy(dmap0_cell1.begin(), dmap0_cell1.end(),
              std::next(dmapjoint0.begin(), dmap0_cell0.size()));

    const xtl::span<const std::int32_t> dmap1_cell0 = dofmap1.links(cells[0]);
    const xtl::span<const std::int32_t> dmap1_cell1 = dofmap1.links(cells[1]);
    dmapjoint1.resize(dmap1_cell0.size() + dmap1_cell1.size());
    std::copy(dmap1_cell0.begin(), dmap1_cell0.end(), dmapjoint1.begin());
    std::copy(dmap1_cell1.begin(), dmap1_cell1.end(),
              std::next(dmapjoint1.begin(), dmap1_cell0.size()));

    // Check if bc is applied to cell0
    bool has_bc = false;
    for (std::size_t j = 0; j < dmap1_cell0.size(); ++j)
    {
      for (int k = 0; k < bs1; ++k)
      {
        if (bc_markers1[bs1 * dmap1_cell0[j] + k])
        {
          has_bc = true;
          break;
        }
      }
    }

    // Check if bc is applied to cell1
    for (std::size_t j = 0; j < dmap1_cell1.size(); ++j)
    {
      for (int k = 0; k < bs1; ++k)
      {
        if (bc_markers1[bs1 * dmap1_cell1[j] + k])
        {
          has_bc = true;
          break;
        }
      }
    }

    if (!has_bc)
      continue;

    // Layout for the restricted coefficients is flattened
    // w[coefficient][restriction][dof]
    const auto coeff_cell0 = coeffs.row(cells[0]);
    const auto coeff_cell1 = coeffs.row(cells[1]);

    // Loop over coefficients
    for (std::size_t i = 0; i < offsets.size() - 1; ++i)
    {
      // Loop over entries for coefficient i
      const int num_entries = offsets[i + 1] - offsets[i];
      std::copy_n(coeff_cell0.data() + offsets[i], num_entries,
                  std::next(coeff_array.begin(), 2 * offsets[i]));
      std::copy_n(coeff_cell1.data() + offsets[i], num_entries,
                  std::next(coeff_array.begin(), offsets[i + 1] + offsets[i]));
    }

    const int num_rows = bs0 * dmapjoint0.size();
    const int num_cols = bs1 * dmapjoint1.size();

    // Tabulate tensor
    Ae.resize(num_rows * num_cols);
    std::fill(Ae.begin(), Ae.end(), 0);
    const int facets_per_cell = facets0.size();
    const std::array perm{perms[cells[0] * facets_per_cell + local_facet[0]],
                          perms[cells[1] * facets_per_cell + local_facet[1]]};
    kernel(Ae.data(), coeff_array.data(), constants.data(),
           coordinate_dofs.data(), local_facet.data(), perm.data(),
           cell_info[cells[0]]);

    be.resize(num_rows);
    std::fill(be.begin(), be.end(), 0);

    // Compute b = b - A*b for cell0
    for (std::size_t j = 0; j < dmap1_cell0.size(); ++j)
    {
      for (int k = 0; k < bs1; ++k)
      {
        const std::int32_t jj = bs1 * dmap1_cell0[j] + k;
        if (bc_markers1[jj])
        {
          const T bc = bc_values1[jj];
          const T _x0 = x0.empty() ? 0.0 : x0[jj];
          // be -= Ae.col(bs1 * j + k) * scale * (bc - _x0);
          for (int m = 0; m < num_rows; ++m)
            be[m] -= Ae[m * num_cols + bs1 * j + k] * scale * (bc - _x0);
        }
      }
    }

    // Compute b = b - A*b for cell1
    const int offset = bs1 * dmap1_cell0.size();
    for (std::size_t j = 0; j < dmap1_cell1.size(); ++j)
    {
      for (int k = 0; k < bs1; ++k)
      {
        const std::int32_t jj = bs1 * dmap1_cell1[j] + k;
        if (bc_markers1[jj])
        {
          const T bc = bc_values1[jj];
          const T _x0 = x0.empty() ? 0.0 : x0[jj];
          // be -= Ae.col(offset + bs1 * j + k) * scale * (bc - x0[jj]);
          for (int m = 0; m < num_rows; ++m)
          {
            be[m]
                -= Ae[m * num_cols + offset + bs1 * j + k] * scale * (bc - _x0);
          }
        }
      }
    }

    for (std::size_t i = 0; i < dmap0_cell0.size(); ++i)
      for (int k = 0; k < bs0; ++k)
        b[bs0 * dmap0_cell0[i] + k] += be[bs0 * i + k];

    for (std::size_t i = 0; i < dmap0_cell1.size(); ++i)
      for (int k = 0; k < bs0; ++k)
        b[bs0 * dmap0_cell1[i] + k] += be[offset + bs0 * i + k];
  }
}
//-----------------------------------------------------------------------------
template <typename T>
void assemble_vector(xtl::span<T> b, const Form<T>& L,
                     const xtl::span<const T>& constants,
                     const array2d<T>& coeffs)
{
  std::shared_ptr<const mesh::Mesh> mesh = L.mesh();
  assert(mesh);
  const int tdim = mesh->topology().dim();
  const std::int32_t num_cells
      = mesh->topology().connectivity(tdim, 0)->num_nodes();

  // Get dofmap data
  assert(L.function_spaces().at(0));
  std::shared_ptr<const fem::DofMap> dofmap
      = L.function_spaces().at(0)->dofmap();
  assert(dofmap);
  const graph::AdjacencyList<std::int32_t>& dofs = dofmap->list();
  const int bs = dofmap->bs();

  const bool needs_permutation_data = L.needs_permutation_data();
  if (needs_permutation_data)
    mesh->topology_mutable().create_entity_permutations();
  const std::vector<std::uint32_t>& cell_info
      = needs_permutation_data ? mesh->topology().get_cell_permutation_info()
                               : std::vector<std::uint32_t>(num_cells);

  for (int i : L.integral_ids(IntegralType::cell))
  {
    const auto& fn = L.kernel(IntegralType::cell, i);
    const std::vector<std::int32_t>& active_cells
        = L.domains(IntegralType::cell, i);
    if (bs == 1)
    {
      impl::assemble_cells<T, 1>(b, mesh->geometry(), active_cells, dofs, bs,
                                 fn, constants, coeffs, cell_info);
    }
    else if (bs == 3)
    {
      impl::assemble_cells<T, 3>(b, mesh->geometry(), active_cells, dofs, bs,
                                 fn, constants, coeffs, cell_info);
    }
    else
    {
      impl::assemble_cells(b, mesh->geometry(), active_cells, dofs, bs, fn,
                           constants, coeffs, cell_info);
    }
  }

  if (L.num_integrals(IntegralType::exterior_facet) > 0
      or L.num_integrals(IntegralType::interior_facet) > 0)
  {
    // FIXME: cleanup these calls? Some of the happen internally again.
    mesh->topology_mutable().create_entities(tdim - 1);
    mesh->topology_mutable().create_connectivity(tdim - 1, tdim);
    mesh->topology_mutable().create_entity_permutations();

    const std::vector<std::uint8_t>& perms
        = mesh->topology().get_facet_permutations();
    for (int i : L.integral_ids(IntegralType::exterior_facet))
    {
      const auto& fn = L.kernel(IntegralType::exterior_facet, i);
      const std::vector<std::int32_t>& active_facets
          = L.domains(IntegralType::exterior_facet, i);
      if (bs == 1)
      {
        impl::assemble_exterior_facets<T, 1>(b, *mesh, active_facets, dofs, bs,
                                             fn, constants, coeffs, cell_info,
                                             perms);
      }
      else if (bs == 3)
      {
        impl::assemble_exterior_facets<T, 3>(b, *mesh, active_facets, dofs, bs,
                                             fn, constants, coeffs, cell_info,
                                             perms);
      }
      else
      {
        impl::assemble_exterior_facets(b, *mesh, active_facets, dofs, bs, fn,
                                       constants, coeffs, cell_info, perms);
      }
    }

    const std::vector<int> c_offsets = L.coefficient_offsets();
    for (int i : L.integral_ids(IntegralType::interior_facet))
    {
      const auto& fn = L.kernel(IntegralType::interior_facet, i);
      const std::vector<std::int32_t>& active_facets
          = L.domains(IntegralType::interior_facet, i);
      if (bs == 1)
      {
        impl::assemble_interior_facets<T, 1>(b, *mesh, active_facets, *dofmap,
                                             fn, constants, coeffs, c_offsets,
                                             cell_info, perms);
      }
      else if (bs == 3)
      {
        impl::assemble_interior_facets<T, 3>(b, *mesh, active_facets, *dofmap,
                                             fn, constants, coeffs, c_offsets,
                                             cell_info, perms);
      }
      else
      {
        impl::assemble_interior_facets(b, *mesh, active_facets, *dofmap, fn,
                                       constants, coeffs, c_offsets, cell_info,
                                       perms);
      }
    }
  }
}
//-----------------------------------------------------------------------------
template <typename T, int _bs>
void assemble_cells(
    xtl::span<T> b, const mesh::Geometry& geometry,
    const xtl::span<const std::int32_t>& active_cells,
    const graph::AdjacencyList<std::int32_t>& dofmap, int bs,
    const std::function<void(T*, const T*, const T*, const double*, const int*,
                             const std::uint8_t*, const std::uint32_t)>& kernel,
    const xtl::span<const T>& constants, const array2d<T>& coeffs,
    const xtl::span<const std::uint32_t>& cell_info)
{
<<<<<<< HEAD
  assert(_bs < 0 or _bs == bs);

  const std::size_t gdim = geometry.dim();

=======
>>>>>>> 01426722
  // Prepare cell geometry
  const graph::AdjacencyList<std::int32_t>& x_dofmap = geometry.dofmap();

  // FIXME: Add proper interface for num coordinate dofs
  const int num_dofs_g = x_dofmap.num_links(0);
  const xt::xtensor<double, 2>& x_g = geometry.x();

  // FIXME: Add proper interface for num_dofs
  // Create data structures used in assembly
  const int num_dofs = dofmap.links(0).size();
  std::vector<double> coordinate_dofs(3 * num_dofs_g);
  std::vector<T> be(bs * num_dofs);

  // Iterate over active cells
  for (std::int32_t c : active_cells)
  {
    // Get cell coordinates/geometry
    auto x_dofs = x_dofmap.links(c);
    for (std::size_t i = 0; i < x_dofs.size(); ++i)
    {
      std::copy_n(xt::row(x_g, x_dofs[i]).begin(), 3,
                  std::next(coordinate_dofs.begin(), 3 * i));
    }

    // Tabulate vector for cell
    std::fill(be.begin(), be.end(), 0);
    kernel(be.data(), coeffs.row(c).data(), constants.data(),
           coordinate_dofs.data(), nullptr, nullptr, cell_info[c]);

    // Scatter cell vector to 'global' vector array
    auto dofs = dofmap.links(c);
    if constexpr (_bs > 0)
    {
      for (int i = 0; i < num_dofs; ++i)
        for (int k = 0; k < _bs; ++k)
          b[_bs * dofs[i] + k] += be[_bs * i + k];
    }
    else
    {
      for (int i = 0; i < num_dofs; ++i)
        for (int k = 0; k < bs; ++k)
          b[bs * dofs[i] + k] += be[bs * i + k];
    }
  }
}
//-----------------------------------------------------------------------------
template <typename T, int _bs>
void assemble_exterior_facets(
    xtl::span<T> b, const mesh::Mesh& mesh,
    const xtl::span<const std::int32_t>& active_facets,
    const graph::AdjacencyList<std::int32_t>& dofmap, const int bs,
    const std::function<void(T*, const T*, const T*, const double*, const int*,
                             const std::uint8_t*, const std::uint32_t)>& fn,
    const xtl::span<const T>& constants, const array2d<T>& coeffs,
    const xtl::span<const std::uint32_t>& cell_info,
    const xtl::span<const std::uint8_t>& perms)
{
<<<<<<< HEAD
  assert(_bs < 0 or _bs == bs);

  const std::size_t gdim = mesh.geometry().dim();
=======
>>>>>>> 01426722
  const int tdim = mesh.topology().dim();

  // Prepare cell geometry
  const graph::AdjacencyList<std::int32_t>& x_dofmap = mesh.geometry().dofmap();

  // FIXME: Add proper interface for num coordinate dofs
  const std::size_t num_dofs_g = x_dofmap.num_links(0);
  const xt::xtensor<double, 2>& x_g = mesh.geometry().x();

  // FIXME: Add proper interface for num_dofs
  // Create data structures used in assembly
  const int num_dofs = dofmap.links(0).size();
  std::vector<double> coordinate_dofs(3 * num_dofs_g);
  std::vector<T> be(bs * num_dofs);

  auto f_to_c = mesh.topology().connectivity(tdim - 1, tdim);
  assert(f_to_c);
  auto c_to_f = mesh.topology().connectivity(tdim, tdim - 1);
  assert(c_to_f);
  for (std::int32_t f : active_facets)
  {
    // Get index of first attached cell
    assert(f_to_c->num_links(f) > 0);
    const std::int32_t cell = f_to_c->links(f)[0];

    // Get local index of facet with respect to the cell
    auto facets = c_to_f->links(cell);
    auto it = std::find(facets.begin(), facets.end(), f);
    assert(it != facets.end());
    const int local_facet = std::distance(facets.begin(), it);

    // Get cell coordinates/geometry
    auto x_dofs = x_dofmap.links(cell);
    for (std::size_t i = 0; i < x_dofs.size(); ++i)
    {
      std::copy_n(xt::row(x_g, x_dofs[i]).begin(), 3,
                  std::next(coordinate_dofs.begin(), 3 * i));
    }

    // Tabulate element vector
    std::fill(be.begin(), be.end(), 0);
    fn(be.data(), coeffs.row(cell).data(), constants.data(),
       coordinate_dofs.data(), &local_facet,
       &perms[cell * facets.size() + local_facet], cell_info[cell]);

    // Add element vector to global vector
    auto dofs = dofmap.links(cell);
    if constexpr (_bs > 0)
    {
      for (int i = 0; i < num_dofs; ++i)
        for (int k = 0; k < _bs; ++k)
          b[_bs * dofs[i] + k] += be[_bs * i + k];
    }
    else
    {
      for (int i = 0; i < num_dofs; ++i)
        for (int k = 0; k < bs; ++k)
          b[bs * dofs[i] + k] += be[bs * i + k];
    }
  }
}
//-----------------------------------------------------------------------------
template <typename T, int _bs>
void assemble_interior_facets(
    xtl::span<T> b, const mesh::Mesh& mesh,
    const xtl::span<const std::int32_t>& active_facets,
    const fem::DofMap& dofmap,
    const std::function<void(T*, const T*, const T*, const double*, const int*,
                             const std::uint8_t*, const std::uint32_t)>& fn,
    const xtl::span<const T>& constants, const array2d<T>& coeffs,
    const xtl::span<const int>& offsets,
    const xtl::span<const std::uint32_t>& cell_info,
    const xtl::span<const std::uint8_t>& perms)
{
  const int tdim = mesh.topology().dim();

  // Prepare cell geometry
  const graph::AdjacencyList<std::int32_t>& x_dofmap = mesh.geometry().dofmap();

  // FIXME: Add proper interface for num coordinate dofs
  const std::size_t num_dofs_g = x_dofmap.num_links(0);
  const xt::xtensor<double, 2>& x_g = mesh.geometry().x();

  // Create data structures used in assembly
  xt::xtensor<double, 3> coordinate_dofs({2, num_dofs_g, 3});
  std::vector<T> be;
  std::vector<T> coeff_array(2 * offsets.back());
  assert(offsets.back() == int(coeffs.shape[1]));

  const int bs = dofmap.bs();
  assert(_bs < 0 or _bs == bs);
  auto f_to_c = mesh.topology().connectivity(tdim - 1, tdim);
  assert(f_to_c);
  auto c_to_f = mesh.topology().connectivity(tdim, tdim - 1);
  assert(c_to_f);
  for (std::int32_t f : active_facets)
  {
    // Get attached cell indices
    auto cells = f_to_c->links(f);
    assert(cells.size() == 2);

    const int facets_per_cell = c_to_f->num_links(cells[0]);

    // Create attached cells
    std::array<int, 2> local_facet;
    for (int i = 0; i < 2; ++i)
    {
      auto facets = c_to_f->links(cells[i]);
      auto it = std::find(facets.begin(), facets.end(), f);
      assert(it != facets.end());
      local_facet[i] = std::distance(facets.begin(), it);
    }

    // Get cell geometry
    auto x_dofs0 = x_dofmap.links(cells[0]);
    for (std::size_t i = 0; i < x_dofs0.size(); ++i)
    {
      std::copy_n(xt::view(x_g, x_dofs0[i]).begin(), 3,
                  xt::view(coordinate_dofs, 0, i, xt::all()).begin());
    }
    auto x_dofs1 = x_dofmap.links(cells[1]);
    for (std::size_t i = 0; i < x_dofs1.size(); ++i)
    {
      std::copy_n(xt::view(x_g, x_dofs1[i]).begin(), 3,
                  xt::view(coordinate_dofs, 1, i, xt::all()).begin());
    }

    // Layout for the restricted coefficients is flattened
    // w[coefficient][restriction][dof]
    auto coeff_cell0 = coeffs.row(cells[0]);
    auto coeff_cell1 = coeffs.row(cells[1]);

    // Loop over coefficients
    for (std::size_t i = 0; i < offsets.size() - 1; ++i)
    {
      // Loop over entries for coefficient i
      const int num_entries = offsets[i + 1] - offsets[i];
      std::copy_n(coeff_cell0.data() + offsets[i], num_entries,
                  std::next(coeff_array.begin(), 2 * offsets[i]));
      std::copy_n(coeff_cell1.data() + offsets[i], num_entries,
                  std::next(coeff_array.begin(), offsets[i + 1] + offsets[i]));
    }

    // Get dofmaps for cells
    xtl::span<const std::int32_t> dmap0 = dofmap.cell_dofs(cells[0]);
    xtl::span<const std::int32_t> dmap1 = dofmap.cell_dofs(cells[1]);

    // Tabulate element vector
    be.resize(bs * (dmap0.size() + dmap1.size()));
    std::fill(be.begin(), be.end(), 0);
    const std::array perm{perms[cells[0] * facets_per_cell + local_facet[0]],
                          perms[cells[1] * facets_per_cell + local_facet[1]]};
    fn(be.data(), coeff_array.data(), constants.data(), coordinate_dofs.data(),
       local_facet.data(), perm.data(), cell_info[cells[0]]);

    // Add element vector to global vector
    if constexpr (_bs > 0)
    {
      for (std::size_t i = 0; i < dmap0.size(); ++i)
        for (int k = 0; k < _bs; ++k)
          b[_bs * dmap0[i] + k] += be[_bs * i + k];
      for (std::size_t i = 0; i < dmap1.size(); ++i)
        for (int k = 0; k < _bs; ++k)
          b[_bs * dmap1[i] + k] += be[_bs * (i + dmap0.size()) + k];
    }
    else
    {
      for (std::size_t i = 0; i < dmap0.size(); ++i)
        for (int k = 0; k < bs; ++k)
          b[bs * dmap0[i] + k] += be[bs * i + k];
      for (std::size_t i = 0; i < dmap1.size(); ++i)
        for (int k = 0; k < bs; ++k)
          b[bs * dmap1[i] + k] += be[bs * (i + dmap0.size()) + k];
    }
  }
}
//-----------------------------------------------------------------------------
template <typename T>
void apply_lifting(
    xtl::span<T> b, const std::vector<std::shared_ptr<const Form<T>>> a,
    const std::vector<xtl::span<const T>>& constants,
    const std::vector<const array2d<T>*>& coeffs,
    const std::vector<std::vector<std::shared_ptr<const DirichletBC<T>>>>& bcs1,
    const std::vector<xtl::span<const T>>& x0, double scale)
{
  // FIXME: make changes to reactivate this check
  if (!x0.empty() and x0.size() != a.size())
  {
    throw std::runtime_error(
        "Mismatch in size between x0 and bilinear form in assembler.");
  }

  if (a.size() != bcs1.size())
  {
    throw std::runtime_error(
        "Mismatch in size between a and bcs in assembler.");
  }

  for (std::size_t j = 0; j < a.size(); ++j)
  {
    std::vector<bool> bc_markers1;
    std::vector<T> bc_values1;
    if (a[j] and !bcs1[j].empty())
    {
      auto V1 = a[j]->function_spaces()[1];
      assert(V1);
      auto map1 = V1->dofmap()->index_map;
      const int bs1 = V1->dofmap()->index_map_bs();
      assert(map1);
      const int crange = bs1 * (map1->size_local() + map1->num_ghosts());
      bc_markers1.assign(crange, false);
      bc_values1.assign(crange, 0.0);
      for (const std::shared_ptr<const DirichletBC<T>>& bc : bcs1[j])
      {
        bc->mark_dofs(bc_markers1);
        bc->dof_values(bc_values1);
      }

      assert(coeffs[j]);
      if (!x0.empty())
      {
        lift_bc<T>(b, *a[j], constants[j], *coeffs[j], bc_values1, bc_markers1,
                   x0[j], scale);
      }
      else
      {
        lift_bc<T>(b, *a[j], constants[j], *coeffs[j], bc_values1, bc_markers1,
                   xtl::span<const T>(), scale);
      }
    }
  }
}
//-----------------------------------------------------------------------------
template <typename T>
void lift_bc(xtl::span<T> b, const Form<T>& a,
             const xtl::span<const T>& constants, const array2d<T>& coeffs,
             const xtl::span<const T>& bc_values1,
             const std::vector<bool>& bc_markers1, const xtl::span<const T>& x0,
             double scale)
{
  std::shared_ptr<const mesh::Mesh> mesh = a.mesh();
  assert(mesh);
  const int tdim = mesh->topology().dim();
  const std::int32_t num_cells
      = mesh->topology().connectivity(tdim, 0)->num_nodes();

  // Get dofmap for columns and rows of a
  assert(a.function_spaces().at(0));
  assert(a.function_spaces().at(1));
  const graph::AdjacencyList<std::int32_t>& dofmap0
      = a.function_spaces()[0]->dofmap()->list();
  const int bs0 = a.function_spaces()[0]->dofmap()->bs();
  const graph::AdjacencyList<std::int32_t>& dofmap1
      = a.function_spaces()[1]->dofmap()->list();
  const int bs1 = a.function_spaces()[1]->dofmap()->bs();

  const bool needs_permutation_data = a.needs_permutation_data();
  if (needs_permutation_data)
    mesh->topology_mutable().create_entity_permutations();
  const std::vector<std::uint32_t>& cell_info
      = needs_permutation_data ? mesh->topology().get_cell_permutation_info()
                               : std::vector<std::uint32_t>(num_cells);

  for (int i : a.integral_ids(IntegralType::cell))
  {
    const auto& kernel = a.kernel(IntegralType::cell, i);
    const std::vector<std::int32_t>& active_cells
        = a.domains(IntegralType::cell, i);
    _lift_bc_cells(b, mesh->geometry(), kernel, active_cells, dofmap0, bs0,
                   dofmap1, bs1, constants, coeffs, cell_info, bc_values1,
                   bc_markers1, x0, scale);
  }

  if (a.num_integrals(IntegralType::exterior_facet) > 0
      or a.num_integrals(IntegralType::interior_facet) > 0)
  {
    // FIXME: cleanup these calls? Some of the happen internally again.
    mesh->topology_mutable().create_entities(tdim - 1);
    mesh->topology_mutable().create_connectivity(tdim - 1, tdim);
    mesh->topology_mutable().create_entity_permutations();

    const std::vector<std::uint8_t>& perms
        = mesh->topology().get_facet_permutations();
    for (int i : a.integral_ids(IntegralType::exterior_facet))
    {
      const auto& kernel = a.kernel(IntegralType::exterior_facet, i);
      const std::vector<std::int32_t>& active_facets
          = a.domains(IntegralType::exterior_facet, i);
      _lift_bc_exterior_facets(b, *mesh, kernel, active_facets, dofmap0, bs0,
                               dofmap1, bs1, constants, coeffs, cell_info,
                               perms, bc_values1, bc_markers1, x0, scale);
    }

    const std::vector<int> c_offsets = a.coefficient_offsets();
    for (int i : a.integral_ids(IntegralType::interior_facet))
    {
      const auto& kernel = a.kernel(IntegralType::interior_facet, i);
      const std::vector<std::int32_t>& active_facets
          = a.domains(IntegralType::interior_facet, i);
      _lift_bc_interior_facets(b, *mesh, kernel, active_facets, dofmap0, bs0,
                               dofmap1, bs1, constants, coeffs, c_offsets,
                               cell_info, perms, bc_values1, bc_markers1, x0,
                               scale);
    }
  }
}
//-----------------------------------------------------------------------------
} // namespace dolfinx::fem::impl<|MERGE_RESOLUTION|>--- conflicted
+++ resolved
@@ -41,6 +41,11 @@
                      const array2d<T>& coeffs);
 
 /// Execute kernel over cells and accumulate result in vector
+/// @tparam T The scalar type
+/// @tparam _bs The block size of the form test function dof map. If
+/// less than zero the block size is determined at runtime. If `_bs` is
+/// positive the block size is used as a compile-time constant, which
+/// has performance benefits.
 template <typename T, int _bs = -1>
 void assemble_cells(
     xtl::span<T> b, const mesh::Geometry& geometry,
@@ -52,6 +57,11 @@
     const xtl::span<const std::uint32_t>& cell_info);
 
 /// Execute kernel over cells and accumulate result in vector
+/// @tparam T The scalar type
+/// @tparam _bs The block size of the form test function dof map. If
+/// less than zero the block size is determined at runtime. If `_bs` is
+/// positive the block size is used as a compile-time constant, which
+/// has performance benefits.
 template <typename T, int _bs = -1>
 void assemble_exterior_facets(
     xtl::span<T> b, const mesh::Mesh& mesh,
@@ -65,6 +75,11 @@
 
 /// Assemble linear form interior facet integrals into an vector
 template <typename T, int _bs = -1>
+/// @tparam T The scalar type
+/// @tparam _bs The block size of the form test function dof map. If
+/// less than zero the block size is determined at runtime. If `_bs` is
+/// positive the block size is used as a compile-time constant, which
+/// has performance benefits.
 void assemble_interior_facets(
     xtl::span<T> b, const mesh::Mesh& mesh,
     const xtl::span<const std::int32_t>& active_facets,
@@ -124,7 +139,15 @@
              const std::vector<bool>& bc_markers1, const xtl::span<const T>& x0,
              double scale);
 
+//----------------------------------------------------------------------------
+
 // Implementation of bc application
+/// @tparam T The scalar type
+/// @tparam _bs0 The block size of the form test function dof map. If
+/// less than zero the block size is determined at runtime. If `_bs0` is
+/// positive the block size is used as a compile-time constant, which
+/// has performance benefits.
+/// @tparam _bs1 The block size of the trial function dof map.
 template <typename T, int _bs0 = -1, int _bs1 = -1>
 void _lift_bc_cells(
     xtl::span<T> b, const mesh::Geometry& geometry,
@@ -245,6 +268,12 @@
   }
 }
 //----------------------------------------------------------------------------
+/// @tparam T The scalar type
+/// @tparam _bs0 The block size of the form test function dof map. If
+/// less than zero the block size is determined at runtime. If `_bs0` is
+/// positive the block size is used as a compile-time constant, which
+/// has performance benefits.
+/// @tparam _bs1 The block size of the trial function dof map.
 template <typename T, int _bs = -1>
 void _lift_bc_exterior_facets(
     xtl::span<T> b, const mesh::Mesh& mesh,
@@ -360,6 +389,12 @@
   }
 }
 //----------------------------------------------------------------------------
+/// @tparam T The scalar type
+/// @tparam _bs0 The block size of the form test function dof map. If
+/// less than zero the block size is determined at runtime. If `_bs0` is
+/// positive the block size is used as a compile-time constant, which
+/// has performance benefits.
+/// @tparam _bs1 The block size of the trial function dof map.
 template <typename T, int _bs = -1>
 void _lift_bc_interior_facets(
     xtl::span<T> b, const mesh::Mesh& mesh,
@@ -680,13 +715,8 @@
     const xtl::span<const T>& constants, const array2d<T>& coeffs,
     const xtl::span<const std::uint32_t>& cell_info)
 {
-<<<<<<< HEAD
   assert(_bs < 0 or _bs == bs);
 
-  const std::size_t gdim = geometry.dim();
-
-=======
->>>>>>> 01426722
   // Prepare cell geometry
   const graph::AdjacencyList<std::int32_t>& x_dofmap = geometry.dofmap();
 
@@ -744,12 +774,8 @@
     const xtl::span<const std::uint32_t>& cell_info,
     const xtl::span<const std::uint8_t>& perms)
 {
-<<<<<<< HEAD
   assert(_bs < 0 or _bs == bs);
 
-  const std::size_t gdim = mesh.geometry().dim();
-=======
->>>>>>> 01426722
   const int tdim = mesh.topology().dim();
 
   // Prepare cell geometry
