--- conflicted
+++ resolved
@@ -51,11 +51,7 @@
                              std::int32_t, int)>& dof_transform_to_transpose,
     const graph::AdjacencyList<std::int32_t>& dofmap1, int bs1,
     const xtl::span<const T>& constants, const xtl::span<const T>& coeffs,
-<<<<<<< HEAD
-    int ncoeff, const xtl::span<const std::uint32_t>& cell_info,
-=======
     int cstride, const xtl::span<const std::uint32_t>& cell_info,
->>>>>>> 1b1df970
     const xtl::span<const T>& bc_values1, const std::vector<bool>& bc_markers1,
     const xtl::span<const T>& x0, double scale)
 {
@@ -124,11 +120,7 @@
     const int num_rows = bs0 * dmap0.size();
     const int num_cols = bs1 * dmap1.size();
 
-<<<<<<< HEAD
-    const T* coeff_array = coeffs.data() + c * ncoeff;
-=======
     const T* coeff_array = coeffs.data() + c * cstride;
->>>>>>> 1b1df970
     Ae.resize(num_rows * num_cols);
     std::fill(Ae.begin(), Ae.end(), 0);
     kernel(Ae.data(), coeff_array, constants.data(), coordinate_dofs.data(),
@@ -213,11 +205,7 @@
                              std::int32_t, int)>& dof_transform_to_transpose,
     const graph::AdjacencyList<std::int32_t>& dofmap1, int bs1,
     const xtl::span<const T>& constants, const xtl::span<const T>& coeffs,
-<<<<<<< HEAD
-    int ncoeff, const xtl::span<const std::uint32_t>& cell_info,
-=======
     int cstride, const xtl::span<const std::uint32_t>& cell_info,
->>>>>>> 1b1df970
     const std::function<std::uint8_t(std::size_t)>& get_perm,
     const xtl::span<const T>& bc_values1, const std::vector<bool>& bc_markers1,
     const xtl::span<const T>& x0, double scale)
@@ -277,11 +265,7 @@
     const int num_rows = bs0 * dmap0.size();
     const int num_cols = bs1 * dmap1.size();
 
-<<<<<<< HEAD
-    const T* coeff_array = coeffs.data() + cell * ncoeff;
-=======
     const T* coeff_array = coeffs.data() + cell * cstride;
->>>>>>> 1b1df970
     Ae.resize(num_rows * num_cols);
     std::fill(Ae.begin(), Ae.end(), 0);
     const std::uint8_t perm = get_perm(cell * num_cell_facets + local_facet);
@@ -337,11 +321,7 @@
                              std::int32_t, int)>& dof_transform_to_transpose,
     const graph::AdjacencyList<std::int32_t>& dofmap1, int bs1,
     const xtl::span<const T>& constants, const xtl::span<const T>& coeffs,
-<<<<<<< HEAD
-    int ncoeff, const std::vector<int>& offsets,
-=======
     int cstride, const std::vector<int>& offsets,
->>>>>>> 1b1df970
     const xtl::span<const std::uint32_t>& cell_info,
     const std::function<std::uint8_t(std::size_t)>& get_perm,
     const xtl::span<const T>& bc_values1, const std::vector<bool>& bc_markers1,
@@ -362,11 +342,7 @@
   // Data structures used in assembly
   xt::xtensor<double, 3> coordinate_dofs({2, num_dofs_g, 3});
   std::vector<T> coeff_array(2 * offsets.back());
-<<<<<<< HEAD
-  assert(offsets.back() == ncoeff);
-=======
   assert(offsets.back() == cstride);
->>>>>>> 1b1df970
   std::vector<T> Ae, be;
 
   // Temporaries for joint dofmaps
@@ -440,13 +416,8 @@
 
     // Layout for the restricted coefficients is flattened
     // w[coefficient][restriction][dof]
-<<<<<<< HEAD
-    const T* coeff_cell0 = coeffs.data() + cells[0] * ncoeff;
-    const T* coeff_cell1 = coeffs.data() + cells[1] * ncoeff;
-=======
     const T* coeff_cell0 = coeffs.data() + cells[0] * cstride;
     const T* coeff_cell1 = coeffs.data() + cells[1] * cstride;
->>>>>>> 1b1df970
 
     // Loop over coefficients
     for (std::size_t i = 0; i < offsets.size() - 1; ++i)
@@ -552,11 +523,7 @@
     const std::function<void(T*, const T*, const T*, const double*, const int*,
                              const std::uint8_t*)>& kernel,
     const xtl::span<const T>& constants, const xtl::span<const T>& coeffs,
-<<<<<<< HEAD
-    int ncoeff, const xtl::span<const std::uint32_t>& cell_info)
-=======
     int cstride, const xtl::span<const std::uint32_t>& cell_info)
->>>>>>> 1b1df970
 {
   assert(_bs < 0 or _bs == bs);
 
@@ -587,11 +554,7 @@
 
     // Tabulate vector for cell
     std::fill(be.begin(), be.end(), 0);
-<<<<<<< HEAD
-    kernel(be.data(), coeffs.data() + c * ncoeff, constants.data(),
-=======
     kernel(be.data(), coeffs.data() + c * cstride, constants.data(),
->>>>>>> 1b1df970
            coordinate_dofs.data(), nullptr, nullptr);
     dof_transform(_be, cell_info, c, 1);
 
@@ -629,11 +592,7 @@
     const std::function<void(T*, const T*, const T*, const double*, const int*,
                              const std::uint8_t*)>& fn,
     const xtl::span<const T>& constants, const xtl::span<const T>& coeffs,
-<<<<<<< HEAD
-    int ncoeff, const xtl::span<const std::uint32_t>& cell_info,
-=======
     int cstride, const xtl::span<const std::uint32_t>& cell_info,
->>>>>>> 1b1df970
     const std::function<std::uint8_t(std::size_t)>& get_perm)
 {
   assert(_bs < 0 or _bs == bs);
@@ -673,11 +632,7 @@
     // Tabulate element vector
     std::fill(be.begin(), be.end(), 0);
     const std::uint8_t perm = get_perm(cell * num_cell_facets + local_facet);
-<<<<<<< HEAD
-    fn(be.data(), coeffs.data() + cell * ncoeff, constants.data(),
-=======
     fn(be.data(), coeffs.data() + cell * cstride, constants.data(),
->>>>>>> 1b1df970
        coordinate_dofs.data(), &local_facet, &perm);
 
     dof_transform(_be, cell_info, cell, 1);
@@ -717,11 +672,7 @@
     const std::function<void(T*, const T*, const T*, const double*, const int*,
                              const std::uint8_t*)>& fn,
     const xtl::span<const T>& constants, const xtl::span<const T>& coeffs,
-<<<<<<< HEAD
-    int ncoeff, const xtl::span<const int>& offsets,
-=======
     int cstride, const xtl::span<const int>& offsets,
->>>>>>> 1b1df970
     const xtl::span<const std::uint32_t>& cell_info,
     const std::function<std::uint8_t(std::size_t)>& get_perm)
 {
@@ -738,11 +689,7 @@
   xt::xtensor<double, 3> coordinate_dofs({2, num_dofs_g, 3});
   std::vector<T> be;
   std::vector<T> coeff_array(2 * offsets.back());
-<<<<<<< HEAD
-  assert(offsets.back() == ncoeff);
-=======
   assert(offsets.back() == cstride);
->>>>>>> 1b1df970
 
   const int num_cell_facets
       = mesh::cell_num_entities(mesh.topology().cell_type(), tdim - 1);
@@ -772,13 +719,8 @@
 
     // Layout for the restricted coefficients is flattened
     // w[coefficient][restriction][dof]
-<<<<<<< HEAD
-    const T* coeff_cell0 = coeffs.data() + cells[0] * ncoeff;
-    const T* coeff_cell1 = coeffs.data() + cells[1] * ncoeff;
-=======
     const T* coeff_cell0 = coeffs.data() + cells[0] * cstride;
     const T* coeff_cell1 = coeffs.data() + cells[1] * cstride;
->>>>>>> 1b1df970
 
     // Loop over coefficients
     for (std::size_t i = 0; i < offsets.size() - 1; ++i)
@@ -850,11 +792,7 @@
 template <typename T>
 void lift_bc(xtl::span<T> b, const Form<T>& a,
              const xtl::span<const T>& constants,
-<<<<<<< HEAD
-             const xtl::span<const T>& coeffs, int ncoeff,
-=======
              const xtl::span<const T>& coeffs, int cstride,
->>>>>>> 1b1df970
              const xtl::span<const T>& bc_values1,
              const std::vector<bool>& bc_markers1, const xtl::span<const T>& x0,
              double scale)
@@ -906,33 +844,21 @@
     {
       _lift_bc_cells<T, 1, 1>(b, mesh->geometry(), kernel, cells, dof_transform,
                               dofmap0, bs0, dof_transform_to_transpose, dofmap1,
-<<<<<<< HEAD
-                              bs1, constants, coeffs, ncoeff, cell_info,
-=======
                               bs1, constants, coeffs, cstride, cell_info,
->>>>>>> 1b1df970
                               bc_values1, bc_markers1, x0, scale);
     }
     else if (bs0 == 3 and bs1 == 3)
     {
       _lift_bc_cells<T, 3, 3>(b, mesh->geometry(), kernel, cells, dof_transform,
                               dofmap0, bs0, dof_transform_to_transpose, dofmap1,
-<<<<<<< HEAD
-                              bs1, constants, coeffs, ncoeff, cell_info,
-=======
                               bs1, constants, coeffs, cstride, cell_info,
->>>>>>> 1b1df970
                               bc_values1, bc_markers1, x0, scale);
     }
     else
     {
       _lift_bc_cells(b, mesh->geometry(), kernel, cells, dof_transform, dofmap0,
                      bs0, dof_transform_to_transpose, dofmap1, bs1, constants,
-<<<<<<< HEAD
-                     coeffs, ncoeff, cell_info, bc_values1, bc_markers1, x0,
-=======
                      coeffs, cstride, cell_info, bc_values1, bc_markers1, x0,
->>>>>>> 1b1df970
                      scale);
     }
   }
@@ -958,11 +884,7 @@
           = a.exterior_facet_domains(i);
       _lift_bc_exterior_facets(b, *mesh, kernel, facets, dof_transform, dofmap0,
                                bs0, dof_transform_to_transpose, dofmap1, bs1,
-<<<<<<< HEAD
-                               constants, coeffs, ncoeff, cell_info, get_perm,
-=======
                                constants, coeffs, cstride, cell_info, get_perm,
->>>>>>> 1b1df970
                                bc_values1, bc_markers1, x0, scale);
     }
 
@@ -975,11 +897,7 @@
           = a.interior_facet_domains(i);
       _lift_bc_interior_facets(b, *mesh, kernel, facets, dof_transform, dofmap0,
                                bs0, dof_transform_to_transpose, dofmap1, bs1,
-<<<<<<< HEAD
-                               constants, coeffs, ncoeff, c_offsets, cell_info,
-=======
                                constants, coeffs, cstride, c_offsets, cell_info,
->>>>>>> 1b1df970
                                get_perm, bc_values1, bc_markers1, x0, scale);
     }
   }
@@ -1070,11 +988,7 @@
 template <typename T>
 void assemble_vector(xtl::span<T> b, const Form<T>& L,
                      const xtl::span<const T>& constants,
-<<<<<<< HEAD
-                     const xtl::span<const T>& coeffs, int ncoeff)
-=======
                      const xtl::span<const T>& coeffs, int cstride)
->>>>>>> 1b1df970
 {
   std::shared_ptr<const mesh::Mesh> mesh = L.mesh();
   assert(mesh);
@@ -1110,31 +1024,19 @@
     if (bs == 1)
     {
       impl::assemble_cells<T, 1>(dof_transform, b, mesh->geometry(), cells,
-<<<<<<< HEAD
-                                 dofs, bs, fn, constants, coeffs, ncoeff,
-=======
                                  dofs, bs, fn, constants, coeffs, cstride,
->>>>>>> 1b1df970
                                  cell_info);
     }
     else if (bs == 3)
     {
       impl::assemble_cells<T, 3>(dof_transform, b, mesh->geometry(), cells,
-<<<<<<< HEAD
-                                 dofs, bs, fn, constants, coeffs, ncoeff,
-=======
                                  dofs, bs, fn, constants, coeffs, cstride,
->>>>>>> 1b1df970
                                  cell_info);
     }
     else
     {
       impl::assemble_cells(dof_transform, b, mesh->geometry(), cells, dofs, bs,
-<<<<<<< HEAD
-                           fn, constants, coeffs, ncoeff, cell_info);
-=======
                            fn, constants, coeffs, cstride, cell_info);
->>>>>>> 1b1df970
     }
   }
 
@@ -1161,30 +1063,18 @@
       {
         impl::assemble_exterior_facets<T, 1>(dof_transform, b, *mesh, facets,
                                              dofs, bs, fn, constants, coeffs,
-<<<<<<< HEAD
-                                             ncoeff, cell_info, get_perm);
-=======
                                              cstride, cell_info, get_perm);
->>>>>>> 1b1df970
       }
       else if (bs == 3)
       {
         impl::assemble_exterior_facets<T, 3>(dof_transform, b, *mesh, facets,
                                              dofs, bs, fn, constants, coeffs,
-<<<<<<< HEAD
-                                             ncoeff, cell_info, get_perm);
-=======
                                              cstride, cell_info, get_perm);
->>>>>>> 1b1df970
       }
       else
       {
         impl::assemble_exterior_facets(dof_transform, b, *mesh, facets, dofs,
-<<<<<<< HEAD
-                                       bs, fn, constants, coeffs, ncoeff,
-=======
                                        bs, fn, constants, coeffs, cstride,
->>>>>>> 1b1df970
                                        cell_info, get_perm);
       }
     }
@@ -1200,32 +1090,19 @@
       {
         impl::assemble_interior_facets<T, 1>(
             dof_transform, b, *mesh, facets, *dofmap, fn, constants, coeffs,
-<<<<<<< HEAD
-            ncoeff, c_offsets, cell_info, get_perm);
-=======
             cstride, c_offsets, cell_info, get_perm);
->>>>>>> 1b1df970
       }
       else if (bs == 3)
       {
         impl::assemble_interior_facets<T, 3>(
             dof_transform, b, *mesh, facets, *dofmap, fn, constants, coeffs,
-<<<<<<< HEAD
-            ncoeff, c_offsets, cell_info, get_perm);
-=======
             cstride, c_offsets, cell_info, get_perm);
->>>>>>> 1b1df970
       }
       else
       {
         impl::assemble_interior_facets(dof_transform, b, *mesh, facets, *dofmap,
-<<<<<<< HEAD
-                                       fn, constants, coeffs, ncoeff, c_offsets,
-                                       cell_info, get_perm);
-=======
                                        fn, constants, coeffs, cstride,
                                        c_offsets, cell_info, get_perm);
->>>>>>> 1b1df970
       }
     }
   }
