--- conflicted
+++ resolved
@@ -819,15 +819,9 @@
 
     // Tabulate element vector
     be.resize(bs * (dmap0.size() + dmap1.size()));
-<<<<<<< HEAD
     std::fill(be.begin(), be.end(), 0);
-    const std::array perm{perms(local_facet[0], cells[0]),
-                          perms(local_facet[1], cells[1])};
-=======
-    std::fill(be.begin(), be.end(), 0.0);
     const std::array perm{perms[cells[0] * facets_per_cell + local_facet[0]],
                           perms[cells[1] * facets_per_cell + local_facet[1]]};
->>>>>>> dbb7b9f4
     fn(be.data(), coeff_array.data(), constant_values.data(),
        coordinate_dofs.data(), local_facet.data(), perm.data(),
        cell_info[cells[0]]);
