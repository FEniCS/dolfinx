--- conflicted
+++ resolved
@@ -714,13 +714,8 @@
         x,
     md::mdspan<const std::int32_t,
                std::extents<std::size_t, md::dynamic_extent, 2>>
-<<<<<<< HEAD
-        facets,
+        entities,
     std::tuple<mdspan2_t, BS,
-=======
-        entities,
-    std::tuple<mdspan2_t, int,
->>>>>>> a214beb8
                md::mdspan<const std::int32_t,
                           std::extents<std::size_t, md::dynamic_extent, 2>>>
         dofmap,
@@ -732,13 +727,8 @@
   if (entities.empty())
     return;
 
-<<<<<<< HEAD
-  const auto [dmap, _bs, facets0] = dofmap;
+  const auto [dmap, _bs, entities0] = dofmap;
   auto bs = block_size(_bs);
-=======
-  const auto [dmap, bs, entities0] = dofmap;
-  assert(_bs < 0 or _bs == bs);
->>>>>>> a214beb8
 
   // Create data structures used in assembly
   const int num_dofs = dmap.extent(1);
@@ -892,88 +882,6 @@
   }
 }
 
-<<<<<<< HEAD
-/// @brief Execute kernel over a set of vertices and accumulate result in
-/// vector.
-///
-/// @tparam T  Scalar type
-/// @tparam _bs Block size of the form test function dof map. If less
-/// than zero the block size is determined at runtime. If `_bs` is
-/// positive the block size is used as a compile-time constant, which
-/// has performance benefits.
-/// @param[in] P0 Function that applies transformation `P0.b` in-place
-/// to `b` to transform test degrees-of-freedom.
-/// @param[in,out] b Array to accumulate into.
-/// @param[in] x_dofmap Dofmap for the mesh geometry.
-/// @param[in] x Mesh geometry (coordinates).
-/// @param[in] vertices Vertex indices `(vertices.size(), 2)` - first entry
-/// holds the index of the cell adjacent to the vertex, and the second
-/// stores the local index of the vertex within the cell.
-/// @param[in] dofmap Test function (row) degree-of-freedom data holding
-/// the (0) dofmap, (1) dofmap block size and (2) dofmap cell indices.
-/// @param[in] kernel Kernel function to execute over each cell.
-/// @param[in] constants Constant coefficient data in the kernel.
-/// @param[in] coeffs Coefficient data in the kernel. It has shape
-/// `(vertices.size(), num_cell_coeffs)`. `coeffs(i, j)` is the `j`th
-/// coefficient for cell `i`.
-/// @param[in] cell_info0 Cell permutation information for the test
-/// function mesh.
-template <BlockSize BS = int, dolfinx::scalar T>
-void assemble_vertices(
-    fem::DofTransformKernel<T> auto P0, std::span<T> b, mdspan2_t x_dofmap,
-    md::mdspan<const scalar_value_t<T>,
-               md::extents<std::size_t, md::dynamic_extent, 3>>
-        x,
-    md::mdspan<const std::int32_t,
-               md::extents<std::size_t, md::dynamic_extent, 2>>
-        vertices,
-    std::tuple<mdspan2_t, BS,
-               md::mdspan<const std::int32_t,
-                          md::extents<std::size_t, md::dynamic_extent, 2>>>
-        dofmap,
-    FEkernel<T> auto kernel, std::span<const T> constants,
-    md::mdspan<const T, md::dextents<std::size_t, 2>> coeffs,
-    std::span<const std::uint32_t> cell_info0)
-{
-  if (vertices.empty())
-    return;
-
-  const auto [dmap, _bs, vertices0] = dofmap;
-  auto bs = block_size(_bs);
-
-  // Create data structures used in assembly
-  std::vector<scalar_value_t<T>> cdofs(3 * x_dofmap.extent(1));
-  std::vector<T> be(bs * dmap.extent(1));
-
-  // Iterate over active vertices
-  for (std::size_t index = 0; index < vertices.extent(0); ++index)
-  {
-    // Integration domain cell, local index, and test function cell
-    std::int32_t cell = vertices(index, 0);
-    std::int32_t local_index = vertices(index, 1);
-    std::int32_t c0 = vertices0(index, 0);
-
-    // Get cell coordinates/geometry
-    auto x_dofs = md::submdspan(x_dofmap, cell, md::full_extent);
-    for (std::size_t i = 0; i < x_dofs.size(); ++i)
-      std::copy_n(&x(x_dofs[i], 0), 3, std::next(cdofs.begin(), 3 * i));
-
-    // Tabulate vector for vertex
-    std::ranges::fill(be, 0);
-    kernel(be.data(), &coeffs(index, 0), constants.data(), cdofs.data(),
-           &local_index, nullptr, nullptr);
-    P0(be, cell_info0, c0, 1);
-
-    // Scatter vertex vector to 'global' vector array
-    auto dofs = md::submdspan(dmap, c0, md::full_extent);
-    for (std::size_t i = 0; i < dofs.size(); ++i)
-      for (int k = 0; k < bs; ++k)
-        b[_bs * dofs[i] + k] += be[_bs * i + k];
-  }
-}
-
-=======
->>>>>>> a214beb8
 /// Modify RHS vector to account for boundary condition such that:
 ///
 /// b <- b - alpha * A.(x_bc - x0)
@@ -1341,43 +1249,6 @@
         = md::mdspan<const std::int32_t,
                      md::extents<std::size_t, md::dynamic_extent, 2>>;
 
-<<<<<<< HEAD
-    for (int i = 0; i < L.num_integrals(IntegralType::exterior_facet, 0); ++i)
-    {
-      auto fn = L.kernel(IntegralType::exterior_facet, i, 0);
-      assert(fn);
-      auto& [coeffs, cstride]
-          = coefficients.at({IntegralType::exterior_facet, i});
-      std::span f = L.domain(IntegralType::exterior_facet, i, 0);
-      mdspanx2_t facets(f.data(), f.size() / 2, 2);
-      std::span f1 = L.domain_arg(IntegralType::exterior_facet, 0, i, 0);
-      mdspanx2_t facets1(f1.data(), f1.size() / 2, 2);
-      assert((facets.size() / 2) * cstride == coeffs.size());
-      if (bs == 1)
-      {
-        impl::assemble_exterior_facets(
-            P0, std::span(b), x_dofmap, x, facets, {dofs, BS<1>(), facets1}, fn,
-            constants, md::mdspan(coeffs.data(), facets.extent(0), cstride),
-            cell_info0, perms);
-      }
-      else if (bs == 3)
-      {
-        impl::assemble_exterior_facets(
-            P0, std::span(b), x_dofmap, x, facets, {dofs, BS<3>(), facets1}, fn,
-            constants, md::mdspan(coeffs.data(), facets.size() / 2, cstride),
-            cell_info0, perms);
-      }
-      else
-      {
-        impl::assemble_exterior_facets(
-            P0, b, x_dofmap, x, facets, std::make_tuple(dofs, bs, facets1), fn,
-            constants, md::mdspan(coeffs.data(), facets.size() / 2, cstride),
-            cell_info0, perms);
-      }
-    }
-
-=======
->>>>>>> a214beb8
     for (int i = 0; i < L.num_integrals(IntegralType::interior_facet, 0); ++i)
     {
       using mdspanx22_t
@@ -1431,63 +1302,6 @@
     for (auto itg_type : {fem::IntegralType::exterior_facet,
                           fem::IntegralType::vertex, fem::IntegralType::ridge})
     {
-<<<<<<< HEAD
-      auto fn = L.kernel(IntegralType::vertex, i, 0);
-      assert(fn);
-
-      std::span vertices = L.domain(IntegralType::vertex, i, cell_type_idx);
-      std::span vertices0
-          = L.domain_arg(IntegralType::vertex, 0, i, cell_type_idx);
-
-      auto& [coeffs, cstride] = coefficients.at({IntegralType::vertex, i});
-
-      assert(vertices.size() * cstride == coeffs.size());
-
-      if (bs == 1)
-      {
-        impl::assemble_vertices(
-            P0, std::span(b), x_dofmap, x,
-            md::mdspan<const std::int32_t,
-                       md::extents<std::size_t, md::dynamic_extent, 2>>(
-                vertices.data(), vertices.size() / 2, 2),
-            {dofs, BS<1>(),
-             md::mdspan<const std::int32_t,
-                        md::extents<std::size_t, md::dynamic_extent, 2>>(
-                 vertices0.data(), vertices0.size() / 2, 2)},
-            fn, constants,
-            md::mdspan(coeffs.data(), vertices.size() / 2, cstride),
-            cell_info0);
-      }
-      else if (bs == 3)
-      {
-        impl::assemble_vertices(
-            P0, std::span(b), x_dofmap, x,
-            md::mdspan<const std::int32_t,
-                       md::extents<std::size_t, md::dynamic_extent, 2>>(
-                vertices.data(), vertices.size() / 2, 2),
-            {dofs, BS<3>(),
-             md::mdspan<const std::int32_t,
-                        md::extents<std::size_t, md::dynamic_extent, 2>>(
-                 vertices0.data(), vertices0.size() / 2, 2)},
-            fn, constants,
-            md::mdspan(coeffs.data(), vertices.size() / 2, cstride),
-            cell_info0);
-      }
-      else
-      {
-        impl::assemble_vertices(
-            P0, std::span(b), x_dofmap, x,
-            md::mdspan<const std::int32_t,
-                       md::extents<std::size_t, md::dynamic_extent, 2>>(
-                vertices.data(), vertices.size() / 2, 2),
-            {dofs, bs,
-             md::mdspan<const std::int32_t,
-                        md::extents<std::size_t, md::dynamic_extent, 2>>(
-                 vertices0.data(), vertices0.size() / 2, 2)},
-            fn, constants,
-            md::mdspan(coeffs.data(), vertices.size() / 2, cstride),
-            cell_info0);
-=======
       md::mdspan<const std::uint8_t, md::dextents<std::size_t, 2>> perms
           = (itg_type == fem::IntegralType::exterior_facet)
                 ? facet_perms
@@ -1526,7 +1340,6 @@
               md::mdspan(coeffs.data(), entities.size() / 2, cstride),
               cell_info0, perms);
         }
->>>>>>> a214beb8
       }
     }
   }
