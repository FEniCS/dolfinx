// Copyright (C) 2018-2021 Garth N. Wells
//
// This file is part of DOLFINx (https://www.fenicsproject.org)
//
// SPDX-License-Identifier:    LGPL-3.0-or-later

#pragma once

#include "Constant.h"
#include "DirichletBC.h"
#include "DofMap.h"
#include "Form.h"
#include "traits.h"
#include "utils.h"
#include <algorithm>
#include <basix/mdspan.hpp>
#include <cstdint>
#include <dolfinx/common/IndexMap.h>
#include <dolfinx/mesh/Geometry.h>
#include <dolfinx/mesh/Mesh.h>
#include <dolfinx/mesh/Topology.h>
#include <functional>
#include <memory>
#include <optional>
#include <span>
#include <vector>

namespace dolfinx::fem
{
template <dolfinx::scalar T, std::floating_point U>
class DirichletBC;

}
namespace dolfinx::fem::impl
{
/// @cond
using mdspan2_t = md::mdspan<const std::int32_t, md::dextents<std::size_t, 2>>;
/// @endcond

/// @brief Apply boundary condition lifting for cell integrals.
///
/// @tparam T The scalar type.
/// @tparam _bs0 The block size of the form test function dof map. If
/// less than zero the block size is determined at runtime. If `_bs0` is
/// positive the block size is used as a compile-time constant, which
/// has performance benefits.
/// @tparam _bs1 The block size of the trial function dof map.
/// @param[in,out] b Vector to modify.
/// @param x_dofmap Dofmap for the mesh geometry.
/// @param[in] x Mesh geometry (coordinates).
/// @param[in] kernel Kernel function to execute over each cell.
/// @param[in] cells Cell indices to execute the kernel over. These are
/// the indices into the geometry dofmap `x_dofmap`.
/// @param[in] dofmap0 Test function (row) degree-of-freedom data
/// holding the (0) dofmap, (1) dofmap block size and (2) dofmap cell
/// indices.
/// @param[in] P0 Function that applies transformation `P_0 A` in-place
/// to the computed tensor `A` to transform its test degrees-of-freedom.
/// @param[in] dofmap1 Trial function (column) degree-of-freedom data
/// holding the (0) dofmap, (1) dofmap block size and (2) dofmap cell
/// indices.
/// @param[in] P1T Function that applies transformation `A P_1^T`
/// in-place to to the computed tensor `A` to transform trial
/// degrees-of-freedom.
/// @param[in] constants Constant data in the kernel.
/// @param[in] coeffs Coefficient data in the kernel. It has shape
/// `(cells.size(), num_cell_coeffs)`. `coeffs(i, j)` is the `j`th
/// coefficient for cell `i`.
/// @param[in] cell_info0 Cell permutation information for the test
/// function mesh.
/// @param[in] cell_info1 Cell permutation information for the trial
/// function mesh.
/// @param[in] bc_values1 Value for entries with an applied boundary
/// condition.
/// @param[in] bc_markers1 Marker to identify which DOFs have boundary
/// conditions applied.
/// @param[in] x0 Vector used in the lifting.
/// @param[in] alpha Scaling to apply.
template <dolfinx::scalar T, int _bs0 = -1, int _bs1 = -1>
void _lift_bc_cells(
    std::span<T> b, mdspan2_t x_dofmap,
    md::mdspan<const scalar_value_t<T>,
               md::extents<std::size_t, md::dynamic_extent, 3>>
        x,
    FEkernel<T> auto kernel, std::span<const std::int32_t> cells,
    std::tuple<mdspan2_t, int, std::span<const std::int32_t>> dofmap0,
    fem::DofTransformKernel<T> auto P0,
    std::tuple<mdspan2_t, int, std::span<const std::int32_t>> dofmap1,
    fem::DofTransformKernel<T> auto P1T, std::span<const T> constants,
    md::mdspan<const T, md::dextents<std::size_t, 2>> coeffs,
    std::span<const std::uint32_t> cell_info0,
    std::span<const std::uint32_t> cell_info1, std::span<const T> bc_values1,
    std::span<const std::int8_t> bc_markers1, std::span<const T> x0, T alpha)
{
  if (cells.empty())
    return;

  const auto [dmap0, bs0, cells0] = dofmap0;
  const auto [dmap1, bs1, cells1] = dofmap1;
  assert(_bs0 < 0 or _bs0 == bs0);
  assert(_bs1 < 0 or _bs1 == bs1);

  // Data structures used in bc application
  std::vector<scalar_value_t<T>> cdofs(3 * x_dofmap.extent(1));
  std::vector<T> Ae, be;
  assert(cells0.size() == cells.size());
  assert(cells1.size() == cells.size());
  for (std::size_t index = 0; index < cells.size(); ++index)
  {
    // Cell index in integration domain mesh, test function mesh, and trial
    // function mesh
    std::int32_t c = cells[index];
    std::int32_t c0 = cells0[index];
    std::int32_t c1 = cells1[index];

    // Get dof maps for cell
    auto dofs1 = md::submdspan(dmap1, c1, md::full_extent);

    // Check if bc is applied to cell
    bool has_bc = false;
    for (std::size_t j = 0; j < dofs1.size(); ++j)
    {
      if constexpr (_bs1 > 0)
      {
        for (int k = 0; k < _bs1; ++k)
        {
          assert(_bs1 * dofs1[j] + k < (int)bc_markers1.size());
          if (bc_markers1[_bs1 * dofs1[j] + k])
          {
            has_bc = true;
            break;
          }
        }
      }
      else
      {
        for (int k = 0; k < bs1; ++k)
        {
          assert(bs1 * dofs1[j] + k < (int)bc_markers1.size());
          if (bc_markers1[bs1 * dofs1[j] + k])
          {
            has_bc = true;
            break;
          }
        }
      }
    }

    if (!has_bc)
      continue;

    // Get cell coordinates/geometry
    auto x_dofs = md::submdspan(x_dofmap, c, md::full_extent);
    for (std::size_t i = 0; i < x_dofs.size(); ++i)
      std::copy_n(&x(x_dofs[i], 0), 3, std::next(cdofs.begin(), 3 * i));

    // Size data structure for assembly
    auto dofs0 = md::submdspan(dmap0, c0, md::full_extent);

    const int num_rows = bs0 * dofs0.size();
    const int num_cols = bs1 * dofs1.size();

    Ae.resize(num_rows * num_cols);
    std::ranges::fill(Ae, 0);
<<<<<<< HEAD
    kernel(Ae.data(), coeff_array, constants.data(), coordinate_dofs.data(),
           nullptr, nullptr, nullptr);
=======
    kernel(Ae.data(), &coeffs(index, 0), constants.data(), cdofs.data(),
           nullptr, nullptr);
>>>>>>> 43dafba2
    P0(Ae, cell_info0, c0, num_cols);
    P1T(Ae, cell_info1, c1, num_rows);

    // Size data structure for assembly
    be.resize(num_rows);
    std::ranges::fill(be, 0);
    for (std::size_t j = 0; j < dofs1.size(); ++j)
    {
      if constexpr (_bs1 > 0)
      {
        for (int k = 0; k < _bs1; ++k)
        {
          const std::int32_t jj = _bs1 * dofs1[j] + k;
          assert(jj < (int)bc_markers1.size());
          if (bc_markers1[jj])
          {
            const T bc = bc_values1[jj];
            const T _x0 = x0.empty() ? 0 : x0[jj];
            // const T _x0 = 0;
            // be -= Ae.col(bs1 * j + k) * alpha * (bc - _x0);
            for (int m = 0; m < num_rows; ++m)
              be[m] -= Ae[m * num_cols + _bs1 * j + k] * alpha * (bc - _x0);
          }
        }
      }
      else
      {
        for (int k = 0; k < bs1; ++k)
        {
          const std::int32_t jj = bs1 * dofs1[j] + k;
          assert(jj < (int)bc_markers1.size());
          if (bc_markers1[jj])
          {
            const T bc = bc_values1[jj];
            const T _x0 = x0.empty() ? 0 : x0[jj];
            // be -= Ae.col(bs1 * j + k) * alpha * (bc - _x0);
            for (int m = 0; m < num_rows; ++m)
              be[m] -= Ae[m * num_cols + bs1 * j + k] * alpha * (bc - _x0);
          }
        }
      }
    }

    for (std::size_t i = 0; i < dofs0.size(); ++i)
    {
      if constexpr (_bs0 > 0)
      {
        for (int k = 0; k < _bs0; ++k)
          b[_bs0 * dofs0[i] + k] += be[_bs0 * i + k];
      }
      else
      {
        for (int k = 0; k < bs0; ++k)
          b[bs0 * dofs0[i] + k] += be[bs0 * i + k];
      }
    }
  }
}

/// @brief Apply lifting for exterior facet integrals.
///
/// @tparam T Scalar type.
/// @param[in,out] b Vector to modify.
/// @param[in] x_dofmap Degree-of-freedom map for the mesh geometry.
/// @param[in] x Mesh geometry (coordinates).
/// @param[in] kernel Kernel function to execute over each facet.
/// @param[in] facets Facets to execute the kernel over, where for the
/// `i`th facet `facets(i, 0)` is the attached cell and `facets(i, 1)`
/// is the local index of the facet relative to the cell.
/// @param[in] dofmap0 Test function (row) degree-of-freedom data
/// holding the (0) dofmap, (1) dofmap block size and (2) dofmap
/// indices. See `facets` documentation for the dofmap indices layout.
/// @param[in] P0 Function that applies the transformation `P_0 A`
/// in-place to `A` to transform the test degrees-of-freedom.
/// @param[in] dofmap1 Trial function (column) degree-of-freedom data.
/// See `dofmap0` for a description.
/// @param[in] P1T Function that applies the transformation `A P_1^T`
/// in-place to `A` to transform the trial degrees-of-freedom.
/// @param[in] constants Constant coefficient data in the kernel.
/// @param[in] coeffs Coefficient data in the kernel. It has shape
/// `(cells.size(), num_cell_coeffs)`. `coeffs(i, j)` is the `j`th
/// coefficient for cell `i`.
/// @param[in] cell_info0 Cell permutation information for the test
/// function mesh.
/// @param[in] cell_info1 Cell permutation information for the trial
/// function mesh.
/// @param[in] bc_values1 Values for entries with an applied boundary
/// condition.
/// @param[in] bc_markers1 Marker to identify which DOFs have boundary
/// conditions applied.
/// @param[in] x0 The vector used in the lifting.
/// @param[in] alpha Scaling to apply.
/// @param[in] perms Facet permutation data, where `(cell_idx,
/// local_facet_idx)` is the permutation value for the facet attached to
/// the cell `cell_idx` with local index `local_facet_idx` relative to
/// the cell. Empty if facet permutations are not required.
template <dolfinx::scalar T>
void _lift_bc_exterior_facets(
    std::span<T> b, mdspan2_t x_dofmap,
    md::mdspan<const scalar_value_t<T>,
               md::extents<std::size_t, md::dynamic_extent, 3>>
        x,
    FEkernel<T> auto kernel,
    md::mdspan<const std::int32_t,
               md::extents<std::size_t, md::dynamic_extent, 2>>
        facets,
    std::tuple<mdspan2_t, int,
               md::mdspan<const std::int32_t,
                          md::extents<std::size_t, md::dynamic_extent, 2>>>
        dofmap0,
    fem::DofTransformKernel<T> auto P0,
    std::tuple<mdspan2_t, int,
               md::mdspan<const std::int32_t,
                          md::extents<std::size_t, md::dynamic_extent, 2>>>
        dofmap1,
    fem::DofTransformKernel<T> auto P1T, std::span<const T> constants,
    md::mdspan<const T, md::dextents<std::size_t, 2>> coeffs,
    std::span<const std::uint32_t> cell_info0,
    std::span<const std::uint32_t> cell_info1, std::span<const T> bc_values1,
    std::span<const std::int8_t> bc_markers1, std::span<const T> x0, T alpha,
    md::mdspan<const std::uint8_t, md::dextents<std::size_t, 2>> perms)
{
  if (facets.empty())
    return;

  const auto [dmap0, bs0, facets0] = dofmap0;
  const auto [dmap1, bs1, facets1] = dofmap1;

  // Data structures used in bc application
  std::vector<scalar_value_t<T>> cdofs(3 * x_dofmap.extent(1));
  std::vector<T> Ae, be;
  assert(facets0.size() == facets.size());
  assert(facets1.size() == facets.size());
  for (std::size_t index = 0; index < facets.extent(0); ++index)
  {
    // Cell in integration domain, test function and trial function
    // meshes
    std::int32_t cell = facets(index, 0);
    std::int32_t cell0 = facets0(index, 0);
    std::int32_t cell1 = facets1(index, 0);

    // Local facet index
    std::int32_t local_facet = facets(index, 1);

    // Get dof maps for cell
    auto dofs1 = md::submdspan(dmap1, cell1, md::full_extent);

    // Check if bc is applied to cell
    bool has_bc = false;
    for (std::size_t j = 0; j < dofs1.size(); ++j)
    {
      for (int k = 0; k < bs1; ++k)
      {
        if (bc_markers1[bs1 * dofs1[j] + k])
        {
          has_bc = true;
          break;
        }
      }
    }

    if (!has_bc)
      continue;

    // Get cell coordinates/geometry
    auto x_dofs = md::submdspan(x_dofmap, cell, md::full_extent);
    for (std::size_t i = 0; i < x_dofs.size(); ++i)
      std::copy_n(&x(x_dofs[i], 0), 3, std::next(cdofs.begin(), 3 * i));

    // Size data structure for assembly
    auto dofs0 = md::submdspan(dmap0, cell0, md::full_extent);

    const int num_rows = bs0 * dofs0.size();
    const int num_cols = bs1 * dofs1.size();

    // Permutations
    std::uint8_t perm = perms.empty() ? 0 : perms(cell, local_facet);

    Ae.resize(num_rows * num_cols);
    std::ranges::fill(Ae, 0);
<<<<<<< HEAD
    kernel(Ae.data(), coeff_array, constants.data(), coordinate_dofs.data(),
           &local_facet, &perm, nullptr);
=======
    kernel(Ae.data(), &coeffs(index, 0), constants.data(), cdofs.data(),
           &local_facet, &perm);
>>>>>>> 43dafba2
    P0(Ae, cell_info0, cell0, num_cols);
    P1T(Ae, cell_info1, cell1, num_rows);

    // Size data structure for assembly
    be.resize(num_rows);
    std::ranges::fill(be, 0);
    for (std::size_t j = 0; j < dofs1.size(); ++j)
    {
      for (int k = 0; k < bs1; ++k)
      {
        const std::int32_t jj = bs1 * dofs1[j] + k;
        if (bc_markers1[jj])
        {
          const T bc = bc_values1[jj];
          const T _x0 = x0.empty() ? 0 : x0[jj];
          // be -= Ae.col(bs1 * j + k) * alpha * (bc - _x0);
          for (int m = 0; m < num_rows; ++m)
            be[m] -= Ae[m * num_cols + bs1 * j + k] * alpha * (bc - _x0);
        }
      }
    }

    for (std::size_t i = 0; i < dofs0.size(); ++i)
      for (int k = 0; k < bs0; ++k)
        b[bs0 * dofs0[i] + k] += be[bs0 * i + k];
  }
}

/// @brief Apply lifting for interior facet integrals.
///
/// @tparam T Scalar type.
/// @param[in,out] b Vector to modify
/// @param[in] x_dofmap Degree-of-freedom map for the mesh geometry.
/// @param[in] x Mesh geometry (coordinates).
/// @param[in] kernel Kernel function to execute over each facet.
/// @param[in] facets Facets to execute the kernel over, where for the
/// `i`th facet `facets(i, 0, 0)` is the first attached cell and
/// `facets(i, 0, 1)` is the local index of the facet relative to the
/// first cell, and `facets(i, 1, 0)` is the second first attached cell
/// and `facets(i, 1, 1)` is the local index of the facet relative to
/// the second cell.
/// @param[in] dofmap0 Test function (row) degree-of-freedom data
/// holding the (0) dofmap, (1) dofmap block size and (2) dofmap cell
/// indices. See `facets` documentation for the dofmap indices layout.
/// @param[in] P0 Function that applies the transformation `P_0 A`
/// in-place to `A` to transform the test degrees-of-freedom.
/// @param[in] dofmap1 Trial function (column) degree-of-freedom data.
/// See `dofmap0` for a description.
/// @param[in] P1T Function that applies the transformation `A P_1^T`
/// in-place to `A` to transform the trial degrees-of-freedom.
/// @param[in] constants Constant coefficient data in the kernel.
/// @param[in] coeffs Coefficient data in the kernel. It has shape
/// `(cells.size(), num_cell_coeffs)`. `coeffs(i, j)` is the `j`th
/// coefficient for cell `i`.
/// @param[in] cell_info0 Cell permutation information for the test
/// function mesh.
/// @param[in] cell_info1 Cell permutation information for the trial
/// function mesh.
/// @param[in] bc_values1 Values for entries with an applied boundary
/// condition.
/// @param[in] bc_markers1 Marker to identify which DOFs have boundary
/// conditions applied.
/// @param[in] x0 Vector used in the lifting.
/// @param[in] alpha Scaling to apply
/// @param[in] perms Facet permutation data, where `(cell_idx,
/// local_facet_idx)` is the permutation value for the facet attached to
/// the cell `cell_idx` with local index `local_facet_idx` relative to
/// the cell. Empty if facet permutations are not required.
template <dolfinx::scalar T>
void _lift_bc_interior_facets(
    std::span<T> b, mdspan2_t x_dofmap,
    md::mdspan<const scalar_value_t<T>,
               md::extents<std::size_t, md::dynamic_extent, 3>>
        x,
    FEkernel<T> auto kernel,
    md::mdspan<const std::int32_t,
               md::extents<std::size_t, md::dynamic_extent, 2, 2>>
        facets,
    std::tuple<mdspan2_t, int,
               md::mdspan<const std::int32_t,
                          md::extents<std::size_t, md::dynamic_extent, 2, 2>>>
        dofmap0,
    fem::DofTransformKernel<T> auto P0,
    std::tuple<mdspan2_t, int,
               md::mdspan<const std::int32_t,
                          md::extents<std::size_t, md::dynamic_extent, 2, 2>>>
        dofmap1,
    fem::DofTransformKernel<T> auto P1T, std::span<const T> constants,
    md::mdspan<const T, md::extents<std::size_t, md::dynamic_extent, 2,
                                    md::dynamic_extent>>
        coeffs,
    std::span<const std::uint32_t> cell_info0,
    std::span<const std::uint32_t> cell_info1, std::span<const T> bc_values1,
    std::span<const std::int8_t> bc_markers1, std::span<const T> x0, T alpha,
    md::mdspan<const std::uint8_t, md::dextents<std::size_t, 2>> perms)
{
  if (facets.empty())
    return;

  const auto [dmap0, bs0, facets0] = dofmap0;
  const auto [dmap1, bs1, facets1] = dofmap1;

  // Data structures used in assembly
  using X = scalar_value_t<T>;
  std::vector<X> cdofs(2 * x_dofmap.extent(1) * 3);
  std::span<X> cdofs0(cdofs.data(), x_dofmap.extent(1) * 3);
  std::span<X> cdofs1(cdofs.data() + x_dofmap.extent(1) * 3,
                      x_dofmap.extent(1) * 3);
  std::vector<T> Ae, be;

  // Temporaries for joint dofmaps
  std::vector<std::int32_t> dmapjoint0, dmapjoint1;

  const int num_dofs0 = dmap0.extent(1);
  const int num_dofs1 = dmap1.extent(1);
  assert(facets0.size() == facets.size());
  assert(facets1.size() == facets.size());
  for (std::size_t f = 0; f < facets.extent(0); ++f)
  {
    // Cells in integration domain, test function domain and trial
    // function domain meshes
    std::array cells{facets(f, 0, 0), facets(f, 1, 0)};
    std::array cells0{facets0(f, 0, 0), facets0(f, 1, 0)};
    std::array cells1{facets1(f, 0, 0), facets1(f, 1, 0)};

    // Local facet indices
    std::array local_facet = {facets(f, 0, 1), facets(f, 1, 1)};

    // Get cell geometry
    auto x_dofs0 = md::submdspan(x_dofmap, cells[0], md::full_extent);
    for (std::size_t i = 0; i < x_dofs0.size(); ++i)
      std::copy_n(&x(x_dofs0[i], 0), 3, std::next(cdofs0.begin(), 3 * i));
    auto x_dofs1 = md::submdspan(x_dofmap, cells[1], md::full_extent);
    for (std::size_t i = 0; i < x_dofs1.size(); ++i)
      std::copy_n(&x(x_dofs1[i], 0), 3, std::next(cdofs1.begin(), 3 * i));

    // Get dof maps for cells and pack
    std::span dmap0_cell0(dmap0.data_handle() + cells0[0] * num_dofs0,
                          num_dofs0);
    std::span dmap0_cell1(dmap0.data_handle() + cells0[1] * num_dofs0,
                          num_dofs0);

    dmapjoint0.resize(dmap0_cell0.size() + dmap0_cell1.size());
    std::ranges::copy(dmap0_cell0, dmapjoint0.begin());
    std::ranges::copy(dmap0_cell1,
                      std::next(dmapjoint0.begin(), dmap0_cell0.size()));

    std::span dmap1_cell0(dmap1.data_handle() + cells1[0] * num_dofs1,
                          num_dofs1);
    std::span dmap1_cell1(dmap1.data_handle() + cells1[1] * num_dofs1,
                          num_dofs1);

    dmapjoint1.resize(dmap1_cell0.size() + dmap1_cell1.size());
    std::ranges::copy(dmap1_cell0, dmapjoint1.begin());
    std::ranges::copy(dmap1_cell1,
                      std::next(dmapjoint1.begin(), dmap1_cell0.size()));

    // Check if bc is applied to cell0
    bool has_bc = false;
    for (std::size_t j = 0; j < dmap1_cell0.size(); ++j)
    {
      for (int k = 0; k < bs1; ++k)
      {
        if (bc_markers1[bs1 * dmap1_cell0[j] + k])
        {
          has_bc = true;
          break;
        }
      }
    }

    // Check if bc is applied to cell1
    for (std::size_t j = 0; j < dmap1_cell1.size(); ++j)
    {
      for (int k = 0; k < bs1; ++k)
      {
        if (bc_markers1[bs1 * dmap1_cell1[j] + k])
        {
          has_bc = true;
          break;
        }
      }
    }

    if (!has_bc)
      continue;

    const int num_rows = bs0 * dmapjoint0.size();
    const int num_cols = bs1 * dmapjoint1.size();

    // Tabulate tensor
    Ae.resize(num_rows * num_cols);
    std::ranges::fill(Ae, 0);
<<<<<<< HEAD
    std::array perm
        = perms.empty()
              ? std::array<std::uint8_t, 2>{0, 0}
              : std::array{
                    perms[cells[0] * num_facets_per_cell + local_facet[0]],
                    perms[cells[1] * num_facets_per_cell + local_facet[1]]};
    kernel(Ae.data(), coeffs.data() + index / 2 * cstride, constants.data(),
           coordinate_dofs.data(), local_facet.data(), perm.data(), nullptr);
=======
    std::array perm = perms.empty()
                          ? std::array<std::uint8_t, 2>{0, 0}
                          : std::array{perms(cells[0], local_facet[0]),
                                       perms(cells[1], local_facet[1])};
    kernel(Ae.data(), &coeffs(f, 0, 0), constants.data(), cdofs.data(),
           local_facet.data(), perm.data());
>>>>>>> 43dafba2

    std::span<T> _Ae(Ae);
    std::span<T> sub_Ae0 = _Ae.subspan(bs0 * dmap0_cell0.size() * num_cols,
                                       bs0 * dmap0_cell1.size() * num_cols);

    P0(_Ae, cell_info0, cells0[0], num_cols);
    P0(sub_Ae0, cell_info0, cells0[1], num_cols);
    P1T(_Ae, cell_info1, cells1[0], num_rows);

    for (int row = 0; row < num_rows; ++row)
    {
      // DOFs for dmap1 and cell1 are not stored contiguously in
      // the block matrix, so each row needs a separate span access
      std::span<T> sub_Ae1 = _Ae.subspan(
          row * num_cols + bs1 * dmap1_cell0.size(), bs1 * dmap1_cell1.size());
      P1T(sub_Ae1, cell_info1, cells1[1], 1);
    }

    be.resize(num_rows);
    std::ranges::fill(be, 0);

    // Compute b = b - A*b for cell0
    for (std::size_t j = 0; j < dmap1_cell0.size(); ++j)
    {
      for (int k = 0; k < bs1; ++k)
      {
        const std::int32_t jj = bs1 * dmap1_cell0[j] + k;
        if (bc_markers1[jj])
        {
          const T bc = bc_values1[jj];
          const T _x0 = x0.empty() ? 0 : x0[jj];
          // be -= Ae.col(bs1 * j + k) * alpha * (bc - _x0);
          for (int m = 0; m < num_rows; ++m)
            be[m] -= Ae[m * num_cols + bs1 * j + k] * alpha * (bc - _x0);
        }
      }
    }

    // Compute b = b - A*b for cell1
    const int offset = bs1 * dmap1_cell0.size();
    for (std::size_t j = 0; j < dmap1_cell1.size(); ++j)
    {
      for (int k = 0; k < bs1; ++k)
      {
        const std::int32_t jj = bs1 * dmap1_cell1[j] + k;
        if (bc_markers1[jj])
        {
          const T bc = bc_values1[jj];
          const T _x0 = x0.empty() ? 0 : x0[jj];
          // be -= Ae.col(offset + bs1 * j + k) * alpha * (bc - x0[jj]);
          for (int m = 0; m < num_rows; ++m)
          {
            be[m]
                -= Ae[m * num_cols + offset + bs1 * j + k] * alpha * (bc - _x0);
          }
        }
      }
    }

    for (std::size_t i = 0; i < dmap0_cell0.size(); ++i)
      for (int k = 0; k < bs0; ++k)
        b[bs0 * dmap0_cell0[i] + k] += be[bs0 * i + k];

    const int offset_be = bs0 * dmap0_cell0.size();
    for (std::size_t i = 0; i < dmap0_cell1.size(); ++i)
      for (int k = 0; k < bs0; ++k)
        b[bs0 * dmap0_cell1[i] + k] += be[offset_be + bs0 * i + k];
  }
}

/// @brief Execute kernel over cells and accumulate result in vector.
///
/// @tparam T  Scalar type
/// @tparam _bs Block size of the form test function dof map. If less
/// than zero the block size is determined at runtime. If `_bs` is
/// positive the block size is used as a compile-time constant, which
/// has performance benefits.
/// @param[in] P0 Function that applies transformation `P0.b` in-place
/// to `b` to transform test degrees-of-freedom.
/// @param[in,out] b Aray to accumulate into.
/// @param[in] x_dofmap Dofmap for the mesh geometry.
/// @param[in] x Mesh geometry (coordinates).
/// @param[in] cells Cell indices to execute the kernel over. These are
/// the indices into the geometry dofmap.
/// @param[in] dofmap Test function (row) degree-of-freedom data holding
/// the (0) dofmap, (1) dofmap block size and (2) dofmap cell indices.
/// @param[in] kernel Kernel function to execute over each cell.
/// @param[in] constants Constant coefficient data in the kernel.
/// @param[in] coeffs Coefficient data in the kernel. It has shape
/// `(cells.size(), num_cell_coeffs)`. `coeffs(i, j)` is the `j`th
/// coefficient for cell `i`.
/// @param[in] cell_info0 Cell permutation information for the test
/// function mesh.
template <dolfinx::scalar T, int _bs = -1>
void assemble_cells(
    fem::DofTransformKernel<T> auto P0, std::span<T> b, mdspan2_t x_dofmap,
    md::mdspan<const scalar_value_t<T>,
               md::extents<std::size_t, md::dynamic_extent, 3>>
        x,
    std::span<const std::int32_t> cells,
    std::tuple<mdspan2_t, int, std::span<const std::int32_t>> dofmap,
    FEkernel<T> auto kernel, std::span<const T> constants,
    md::mdspan<const T, md::dextents<std::size_t, 2>> coeffs,
    std::span<const std::uint32_t> cell_info0)
{
  if (cells.empty())
    return;

  const auto [dmap, bs, cells0] = dofmap;
  assert(_bs < 0 or _bs == bs);

  // Create data structures used in assembly
  std::vector<scalar_value_t<T>> cdofs(3 * x_dofmap.extent(1));
  std::vector<T> be(bs * dmap.extent(1));
  std::span<T> _be(be);

  // Iterate over active cells
  for (std::size_t index = 0; index < cells.size(); ++index)
  {
    // Integration domain celland test function cell
    std::int32_t c = cells[index];
    std::int32_t c0 = cells0[index];

    // Get cell coordinates/geometry
    auto x_dofs = md::submdspan(x_dofmap, c, md::full_extent);
    for (std::size_t i = 0; i < x_dofs.size(); ++i)
      std::copy_n(&x(x_dofs[i], 0), 3, std::next(cdofs.begin(), 3 * i));

    // Tabulate vector for cell
    std::ranges::fill(be, 0);
<<<<<<< HEAD
    kernel(be.data(), coeffs.data() + index * cstride, constants.data(),
           coordinate_dofs.data(), nullptr, nullptr, nullptr);
=======
    kernel(be.data(), &coeffs(index, 0), constants.data(), cdofs.data(),
           nullptr, nullptr);
>>>>>>> 43dafba2
    P0(_be, cell_info0, c0, 1);

    // Scatter cell vector to 'global' vector array
    auto dofs = md::submdspan(dmap, c0, md::full_extent);
    if constexpr (_bs > 0)
    {
      for (std::size_t i = 0; i < dofs.size(); ++i)
        for (int k = 0; k < _bs; ++k)
          b[_bs * dofs[i] + k] += be[_bs * i + k];
    }
    else
    {
      for (std::size_t i = 0; i < dofs.size(); ++i)
        for (int k = 0; k < bs; ++k)
          b[bs * dofs[i] + k] += be[bs * i + k];
    }
  }
}

/// @brief Execute kernel over cells and accumulate result in vector.
///
/// @tparam T Scalar type.
/// @tparam _bs The block size of the form test function dof map. If
/// less than zero the block size is determined at runtime. If `_bs` is
/// positive the block size is used as a compile-time constant, which
/// has performance benefits.
/// @param P0 Function that applies transformation `P0.b` in-place to
/// transform test degrees-of-freedom.
/// @param[in,out] b The vector to accumulate into.
/// @param[in] x_dofmap Dofmap for the mesh geometry.
/// @param[in] x Mesh geometry (coordinates).
/// @param[in] facets Facets (in the integration domain mesh) to execute
/// the kernel over.
/// @param[in] dofmap Test function (row) degree-of-freedom data holding
/// the (0) dofmap, (1) dofmap block size and (2) dofmap cell indices.
/// @param[in] fn Kernel function to execute over each cell.
/// @param[in] constants The constant data.
/// @param[in] coeffs The coefficient data array of shape
/// `(cells.size(), coeffs_per_cell)`.
/// @param[in] cell_info0 The cell permutation information for the test
/// function mesh.
/// @param[in] perms Facet permutation integer. Empty if facet
/// permutations are not required.
template <dolfinx::scalar T, int _bs = -1>
void assemble_exterior_facets(
    fem::DofTransformKernel<T> auto P0, std::span<T> b, mdspan2_t x_dofmap,
    md::mdspan<const scalar_value_t<T>,
               md::extents<std::size_t, md::dynamic_extent, 3>>
        x,
    md::mdspan<const std::int32_t,
               std::extents<std::size_t, md::dynamic_extent, 2>>
        facets,
    std::tuple<mdspan2_t, int,
               md::mdspan<const std::int32_t,
                          std::extents<std::size_t, md::dynamic_extent, 2>>>
        dofmap,
    FEkernel<T> auto fn, std::span<const T> constants,
    md::mdspan<const T, md::dextents<std::size_t, 2>> coeffs,
    std::span<const std::uint32_t> cell_info0,
    md::mdspan<const std::uint8_t, md::dextents<std::size_t, 2>> perms)
{
  if (facets.empty())
    return;

  const auto [dmap, bs, facets0] = dofmap;
  assert(_bs < 0 or _bs == bs);

  // Create data structures used in assembly
  const int num_dofs = dmap.extent(1);
  std::vector<scalar_value_t<T>> cdofs(3 * x_dofmap.extent(1));
  std::vector<T> be(bs * num_dofs);
  std::span<T> _be(be);
  assert(facets0.size() == facets.size());
  for (std::size_t f = 0; f < facets.extent(0); ++f)
  {
    // Cell in the integration domain, local facet index relative to the
    // integration domain cell, and cell in the test function mesh
    std::int32_t cell = facets(f, 0);
    std::int32_t local_facet = facets(f, 1);
    std::int32_t cell0 = facets0(f, 0);

    // Get cell coordinates/geometry
    auto x_dofs = md::submdspan(x_dofmap, cell, md::full_extent);
    for (std::size_t i = 0; i < x_dofs.size(); ++i)
      std::copy_n(&x(x_dofs[i], 0), 3, std::next(cdofs.begin(), 3 * i));

    // Permutations
    std::uint8_t perm = perms.empty() ? 0 : perms(cell, local_facet);

    // Tabulate element vector
    std::ranges::fill(be, 0);
<<<<<<< HEAD
    fn(be.data(), coeffs.data() + index / 2 * cstride, constants.data(),
       coordinate_dofs.data(), &local_facet, &perm, nullptr);
=======
    fn(be.data(), &coeffs(f, 0), constants.data(), cdofs.data(), &local_facet,
       &perm);
>>>>>>> 43dafba2

    P0(_be, cell_info0, cell0, 1);

    // Add element vector to global vector
    auto dofs = md::submdspan(dmap, cell0, md::full_extent);
    if constexpr (_bs > 0)
    {
      for (std::size_t i = 0; i < dofs.size(); ++i)
        for (int k = 0; k < _bs; ++k)
          b[_bs * dofs[i] + k] += be[_bs * i + k];
    }
    else
    {
      for (std::size_t i = 0; i < dofs.size(); ++i)
        for (int k = 0; k < bs; ++k)
          b[bs * dofs[i] + k] += be[bs * i + k];
    }
  }
}

/// @brief Assemble linear form interior facet integrals into an vector.
/// @tparam T Scalar type.
/// @tparam _bs Block size of the form test function dof map. If less
/// than zero the block size is determined at runtime. If `_bs` is
/// positive the block size is used as a compile-time constant, which
/// has performance benefits.
/// @param P0 Function that applies transformation P0.A in-place to
/// transform trial degrees-of-freedom.
/// @param[in,out] b The vector to accumulate into.
/// @param[in] x_dofmap Dofmap for the mesh geometry.
/// @param[in] x Mesh geometry (coordinates).
/// @param[in] facets Facets (in the integration domain mesh) to execute
/// the kernel over.
/// @param[in] dofmap Test function (row) degree-of-freedom data holding
/// the (0) dofmap, (1) dofmap block size and (2) dofmap cell indices.
/// @param[in] fn Kernel function to execute over each cell.
/// @param[in] constants The constant data
/// @param[in] coeffs Coefficient data array, withshape (cells.size(),
/// cstride).
/// @param[in] cell_info0 The cell permutation information for the test
/// function mesh.
/// @param[in] perms Facet permutation integer. Empty if facet
/// permutations are not required.
template <dolfinx::scalar T, int _bs = -1>
void assemble_interior_facets(
    fem::DofTransformKernel<T> auto P0, std::span<T> b, mdspan2_t x_dofmap,
    md::mdspan<const scalar_value_t<T>,
               md::extents<std::size_t, md::dynamic_extent, 3>>
        x,
    md::mdspan<const std::int32_t,
               std::extents<std::size_t, md::dynamic_extent, 2, 2>>
        facets,
    std::tuple<const DofMap&, int,
               md::mdspan<const std::int32_t,
                          std::extents<std::size_t, md::dynamic_extent, 2, 2>>>
        dofmap,
    FEkernel<T> auto fn, std::span<const T> constants,
    md::mdspan<const T, md::extents<std::size_t, md::dynamic_extent, 2,
                                    md::dynamic_extent>>
        coeffs,
    std::span<const std::uint32_t> cell_info0,
    md::mdspan<const std::uint8_t, md::dextents<std::size_t, 2>> perms)
{
  if (facets.empty())
    return;

  const auto [dmap, bs, facets0] = dofmap;
  assert(_bs < 0 or _bs == bs);

  // Create data structures used in assembly
  using X = scalar_value_t<T>;
  std::vector<X> cdofs(2 * x_dofmap.extent(1) * 3);
  std::span<X> cdofs0(cdofs.data(), x_dofmap.extent(1) * 3);
  std::span<X> cdofs1(cdofs.data() + x_dofmap.extent(1) * 3,
                      x_dofmap.extent(1) * 3);
  std::vector<T> be;

  assert(facets0.size() == facets.size());
  for (std::size_t f = 0; f < facets.extent(0); ++f)
  {
    // Cells in integration domain and test function domain meshes
    std::array<std::int32_t, 2> cells{facets(f, 0, 0), facets(f, 1, 0)};
    std::array<std::int32_t, 2> cells0{facets0(f, 0, 0), facets0(f, 1, 0)};

    // Local facet indices
    std::array<std::int32_t, 2> local_facet{facets(f, 0, 1), facets(f, 1, 1)};

    // Get cell geometry
    auto x_dofs0 = md::submdspan(x_dofmap, cells[0], md::full_extent);
    for (std::size_t i = 0; i < x_dofs0.size(); ++i)
      std::copy_n(&x(x_dofs0[i], 0), 3, std::next(cdofs0.begin(), 3 * i));
    auto x_dofs1 = md::submdspan(x_dofmap, cells[1], md::full_extent);
    for (std::size_t i = 0; i < x_dofs1.size(); ++i)
      std::copy_n(&x(x_dofs1[i], 0), 3, std::next(cdofs1.begin(), 3 * i));

    // Get dofmaps for cells
    std::span dmap0 = dmap.cell_dofs(cells0[0]);
    std::span dmap1 = dmap.cell_dofs(cells0[1]);

    // Tabulate element vector
    be.resize(bs * (dmap0.size() + dmap1.size()));
    std::ranges::fill(be, 0);
<<<<<<< HEAD
    std::array perm
        = perms.empty()
              ? std::array<std::uint8_t, 2>{0, 0}
              : std::array{
                    perms[cells[0] * num_facets_per_cell + local_facet[0]],
                    perms[cells[1] * num_facets_per_cell + local_facet[1]]};
    fn(be.data(), coeffs.data() + index / 2 * cstride, constants.data(),
       coordinate_dofs.data(), local_facet.data(), perm.data(), nullptr);
=======
    std::array perm = perms.empty()
                          ? std::array<std::uint8_t, 2>{0, 0}
                          : std::array{perms(cells[0], local_facet[0]),
                                       perms(cells[1], local_facet[1])};
    fn(be.data(), &coeffs(f, 0, 0), constants.data(), cdofs.data(),
       local_facet.data(), perm.data());
>>>>>>> 43dafba2

    std::span<T> _be(be);
    std::span<T> sub_be = _be.subspan(bs * dmap0.size(), bs * dmap1.size());

    P0(be, cell_info0, cells0[0], 1);
    P0(sub_be, cell_info0, cells0[1], 1);

    // Add element vector to global vector
    if constexpr (_bs > 0)
    {
      for (std::size_t i = 0; i < dmap0.size(); ++i)
        for (int k = 0; k < _bs; ++k)
          b[_bs * dmap0[i] + k] += be[_bs * i + k];
      for (std::size_t i = 0; i < dmap1.size(); ++i)
        for (int k = 0; k < _bs; ++k)
          b[_bs * dmap1[i] + k] += be[_bs * (i + dmap0.size()) + k];
    }
    else
    {
      for (std::size_t i = 0; i < dmap0.size(); ++i)
        for (int k = 0; k < bs; ++k)
          b[bs * dmap0[i] + k] += be[bs * i + k];
      for (std::size_t i = 0; i < dmap1.size(); ++i)
        for (int k = 0; k < bs; ++k)
          b[bs * dmap1[i] + k] += be[bs * (i + dmap0.size()) + k];
    }
  }
}

/// Modify RHS vector to account for boundary condition such that:
///
/// b <- b - alpha * A.(x_bc - x0)
///
/// @param[in,out] b The vector to be modified
/// @param[in] a The bilinear form that generates A
/// @param[in] x_dofmap Mesh geometry dofmap
/// @param[in] x Mesh coordinates
/// @param[in] constants Constants that appear in `a`
/// @param[in] coefficients Coefficients that appear in `a`
/// @param[in] bc_values1 The boundary condition 'values'
/// @param[in] bc_markers1 The indices (columns of A, rows of x) to
/// which bcs belong
/// @param[in] x0 The array used in the lifting, typically a 'current
/// solution' in a Newton method
/// @param[in] alpha Scaling to apply
template <dolfinx::scalar T, std::floating_point U>
void lift_bc(std::span<T> b, const Form<T, U>& a, mdspan2_t x_dofmap,
             md::mdspan<const scalar_value_t<T>,
                        md::extents<std::size_t, md::dynamic_extent, 3>>
                 x,
             std::span<const T> constants,
             const std::map<std::pair<IntegralType, int>,
                            std::pair<std::span<const T>, int>>& coefficients,
             std::span<const T> bc_values1,
             std::span<const std::int8_t> bc_markers1, std::span<const T> x0,
             T alpha)
{
  // Integration domain mesh
  std::shared_ptr<const mesh::Mesh<U>> mesh = a.mesh();
  assert(mesh);

  // Test function mesh
  auto mesh0 = a.function_spaces().at(0)->mesh();
  assert(mesh0);

  // Trial function mesh
  auto mesh1 = a.function_spaces().at(1)->mesh();
  assert(mesh1);

  // Get dofmap for columns and rows of a
  assert(a.function_spaces().at(0));
  assert(a.function_spaces().at(1));
  auto dofmap0 = a.function_spaces()[0]->dofmap()->map();
  const int bs0 = a.function_spaces()[0]->dofmap()->bs();
  auto element0 = a.function_spaces()[0]->element();
  auto dofmap1 = a.function_spaces()[1]->dofmap()->map();
  const int bs1 = a.function_spaces()[1]->dofmap()->bs();
  auto element1 = a.function_spaces()[1]->element();
  assert(element0);

  std::span<const std::uint32_t> cell_info0;
  std::span<const std::uint32_t> cell_info1;
  // TODO: Check for each element instead
  if (element0->needs_dof_transformations()
      or element1->needs_dof_transformations() or a.needs_facet_permutations())
  {
    mesh0->topology_mutable()->create_entity_permutations();
    mesh1->topology_mutable()->create_entity_permutations();
    cell_info0 = std::span(mesh0->topology()->get_cell_permutation_info());
    cell_info1 = std::span(mesh1->topology()->get_cell_permutation_info());
  }

  fem::DofTransformKernel<T> auto P0
      = element0->template dof_transformation_fn<T>(doftransform::standard);
  fem::DofTransformKernel<T> auto P1T
      = element1->template dof_transformation_right_fn<T>(
          doftransform::transpose);

  for (int i : a.integral_ids(IntegralType::cell))
  {
    auto kernel = a.kernel(IntegralType::cell, i, 0);
    assert(kernel);
    auto& [_coeffs, cstride] = coefficients.at({IntegralType::cell, i});
    std::span cells = a.domain(IntegralType::cell, i, 0);
    std::span cells0 = a.domain_arg(IntegralType::cell, 0, i, 0);
    std::span cells1 = a.domain_arg(IntegralType::cell, 1, i, 0);
    assert(_coeffs.size() == cells.size() * cstride);
    auto coeffs = md::mdspan(_coeffs.data(), cells.size(), cstride);
    if (bs0 == 1 and bs1 == 1)
    {
      _lift_bc_cells<T, 1, 1>(
          b, x_dofmap, x, kernel, cells, {dofmap0, bs0, cells0}, P0,
          {dofmap1, bs1, cells1}, P1T, constants, coeffs, cell_info0,
          cell_info1, bc_values1, bc_markers1, x0, alpha);
    }
    else if (bs0 == 3 and bs1 == 3)
    {
      _lift_bc_cells<T, 3, 3>(
          b, x_dofmap, x, kernel, cells, {dofmap0, bs0, cells0}, P0,
          {dofmap1, bs1, cells1}, P1T, constants, coeffs, cell_info0,
          cell_info1, bc_values1, bc_markers1, x0, alpha);
    }
    else
    {
      _lift_bc_cells(b, x_dofmap, x, kernel, cells, {dofmap0, bs0, cells0}, P0,
                     {dofmap1, bs1, cells1}, P1T, constants, coeffs, cell_info0,
                     cell_info1, bc_values1, bc_markers1, x0, alpha);
    }
  }

  md::mdspan<const std::uint8_t, md::dextents<std::size_t, 2>> perms;
  if (a.needs_facet_permutations())
  {
    mesh::CellType cell_type = mesh->topology()->cell_type();
    int num_facets_per_cell
        = mesh::cell_num_entities(cell_type, mesh->topology()->dim() - 1);
    mesh->topology_mutable()->create_entity_permutations();
    const std::vector<std::uint8_t>& p
        = mesh->topology()->get_facet_permutations();
    perms = md::mdspan(p.data(), p.size() / num_facets_per_cell,
                       num_facets_per_cell);
  }

  for (int i : a.integral_ids(IntegralType::exterior_facet))
  {
    auto kernel = a.kernel(IntegralType::exterior_facet, i, 0);
    assert(kernel);
    auto& [coeffs, cstride]
        = coefficients.at({IntegralType::exterior_facet, i});

    using mdspanx2_t
        = md::mdspan<const std::int32_t,
                     md::extents<std::size_t, md::dynamic_extent, 2>>;
    std::span f = a.domain(IntegralType::exterior_facet, i, 0);
    mdspanx2_t facets(f.data(), f.size() / 2, 2);
    std::span f0 = a.domain_arg(IntegralType::exterior_facet, 0, i, 0);
    mdspanx2_t facets0(f0.data(), f0.size() / 2, 2);
    std::span f1 = a.domain_arg(IntegralType::exterior_facet, 1, i, 0);
    mdspanx2_t facets1(f1.data(), f1.size() / 2, 2);
    assert(coeffs.size() == facets.extent(0) * cstride);
    _lift_bc_exterior_facets(
        b, x_dofmap, x, kernel, facets, {dofmap0, bs0, facets0}, P0,
        {dofmap1, bs1, facets1}, P1T, constants,
        md::mdspan(coeffs.data(), facets.extent(0), cstride), cell_info0,
        cell_info1, bc_values1, bc_markers1, x0, alpha, perms);
  }

  for (int i : a.integral_ids(IntegralType::interior_facet))
  {
    auto kernel = a.kernel(IntegralType::interior_facet, i, 0);
    assert(kernel);
    auto& [coeffs, cstride]
        = coefficients.at({IntegralType::interior_facet, i});

    using mdspanx22_t
        = md::mdspan<const std::int32_t,
                     md::extents<std::size_t, md::dynamic_extent, 2, 2>>;
    using mdspanx2x_t
        = md::mdspan<const T, md::extents<std::size_t, md::dynamic_extent, 2,
                                          md::dynamic_extent>>;
    std::span f = a.domain(IntegralType::interior_facet, i, 0);
    mdspanx22_t facets(f.data(), f.size() / 4, 2, 2);
    std::span f0 = a.domain_arg(IntegralType::interior_facet, 0, i, 0);
    mdspanx22_t facets0(f0.data(), f0.size() / 4, 2, 2);
    std::span f1 = a.domain_arg(IntegralType::interior_facet, 1, i, 0);
    mdspanx22_t facets1(f1.data(), f1.size() / 4, 2, 2);
    _lift_bc_interior_facets(
        b, x_dofmap, x, kernel, facets, {dofmap0, bs0, facets0}, P0,
        {dofmap1, bs1, facets1}, P1T, constants,
        mdspanx2x_t(coeffs.data(), facets.extent(0), 2, cstride), cell_info0,
        cell_info1, bc_values1, bc_markers1, x0, alpha, perms);
  }
}

/// Modify b such that:
///
///   b <- b - alpha * A_j.(g_j - x0_j)
///
/// where j is a block (nest) row index. For a non-blocked problem j =
/// 0. The boundary conditions bc1 are on the trial spaces V_j. The
/// forms in [a] must have the same test space as L (from which b was
/// built), but the trial space may differ. If x0 is not supplied, then
/// it is treated as zero.
///
/// @param[in,out] b Array to be modified.
/// @param[in] a Bilinear forms, where `a[j]` is the form that generates
/// `A_j`.
/// @param[in] constants Constants that appear in `a`.
/// @param[in] coeffs Coefficients that appear in `a`.
/// @param[in] bcs1 List of boundary conditions for each block, i.e.
/// `bcs1[2]` are the boundary conditions applied to the columns of
/// `a[2]`/ `x0[2]` block.
/// @param[in] x0 Arrays used in the lifting.
/// @param[in] alpha Scaling to apply.
template <dolfinx::scalar T, std::floating_point U>
void apply_lifting(
    std::span<T> b,
    std::vector<std::optional<std::reference_wrapper<const Form<T, U>>>> a,
    const std::vector<std::span<const T>>& constants,
    const std::vector<std::map<std::pair<IntegralType, int>,
                               std::pair<std::span<const T>, int>>>& coeffs,
    const std::vector<
        std::vector<std::reference_wrapper<const DirichletBC<T, U>>>>& bcs1,
    const std::vector<std::span<const T>>& x0, T alpha)
{
  if (!x0.empty() and x0.size() != a.size())
  {
    throw std::runtime_error(
        "Mismatch in size between x0 and bilinear form in assembler.");
  }

  if (a.size() != bcs1.size())
  {
    throw std::runtime_error(
        "Mismatch in size between a and bcs in assembler.");
  }

  for (std::size_t j = 0; j < a.size(); ++j)
  {
    std::vector<std::int8_t> bc_markers1;
    std::vector<T> bc_values1;
    if (a[j] and !bcs1[j].empty())
    {
      // Extract data from mesh
      std::shared_ptr<const mesh::Mesh<U>> mesh = a[j]->get().mesh();
      if (!mesh)
        throw std::runtime_error("Unable to extract a mesh.");
      mdspan2_t x_dofmap = mesh->geometry().dofmap();
      std::span _x = mesh->geometry().x();
      md::mdspan<const scalar_value_t<T>,
                 md::extents<std::size_t, md::dynamic_extent, 3>>
          x(_x.data(), _x.size() / 3, 3);

      assert(a[j]->get().function_spaces().at(0));
      auto V1 = a[j]->get().function_spaces()[1];
      assert(V1);
      auto map1 = V1->dofmap()->index_map;
      const int bs1 = V1->dofmap()->index_map_bs();
      assert(map1);
      const int crange = bs1 * (map1->size_local() + map1->num_ghosts());
      bc_markers1.assign(crange, false);
      bc_values1.assign(crange, 0);
      for (auto& bc : bcs1[j])
      {
        bc.get().mark_dofs(bc_markers1);
        bc.get().set(bc_values1, std::nullopt, 1);
      }

      if (!x0.empty())
      {
        lift_bc<T>(b, a[j]->get(), x_dofmap, x, constants[j], coeffs[j],
                   bc_values1, bc_markers1, x0[j], alpha);
      }
      else
      {
        lift_bc<T>(b, a[j]->get(), x_dofmap, x, constants[j], coeffs[j],
                   bc_values1, bc_markers1, std::span<const T>(), alpha);
      }
    }
  }
}

/// @brief Assemble linear form into a vector.
/// @param[in,out] b Array to be accumulated into. It will not be zeroed
/// before assembly.
/// @param[in] L Linear forms to assemble into b.
/// @param[in] x Mesh coordinates.
/// @param[in] constants Packed constants that appear in `L`.
/// @param[in] coefficients Packed coefficients that appear in `L`.
template <dolfinx::scalar T, std::floating_point U>
void assemble_vector(
    std::span<T> b, const Form<T, U>& L,
    md::mdspan<const scalar_value_t<T>,
               md::extents<std::size_t, md::dynamic_extent, 3>>
        x,
    std::span<const T> constants,
    const std::map<std::pair<IntegralType, int>,
                   std::pair<std::span<const T>, int>>& coefficients)
{
  // Integration domain mesh
  std::shared_ptr<const mesh::Mesh<U>> mesh = L.mesh();
  assert(mesh);

  // Test function mesh
  auto mesh0 = L.function_spaces().at(0)->mesh();
  assert(mesh0);

  const int num_cell_types = mesh->topology()->cell_types().size();
  for (int cell_type_idx = 0; cell_type_idx < num_cell_types; ++cell_type_idx)
  {
    // Geometry dofmap and data
    mdspan2_t x_dofmap = mesh->geometry().dofmap(cell_type_idx);

    // Get dofmap data
    assert(L.function_spaces().at(0));
    auto element = L.function_spaces().at(0)->elements(cell_type_idx);
    assert(element);
    std::shared_ptr<const fem::DofMap> dofmap
        = L.function_spaces().at(0)->dofmaps(cell_type_idx);
    assert(dofmap);
    auto dofs = dofmap->map();
    const int bs = dofmap->bs();

    fem::DofTransformKernel<T> auto P0
        = element->template dof_transformation_fn<T>(doftransform::standard);

    std::span<const std::uint32_t> cell_info0;
    if (element->needs_dof_transformations() or L.needs_facet_permutations())
    {
      mesh0->topology_mutable()->create_entity_permutations();
      cell_info0 = std::span(mesh0->topology()->get_cell_permutation_info());
    }

    for (int i : L.integral_ids(IntegralType::cell))
    {
      auto fn = L.kernel(IntegralType::cell, i, cell_type_idx);
      assert(fn);
      std::span cells = L.domain(IntegralType::cell, i, cell_type_idx);
      std::span cells0 = L.domain_arg(IntegralType::cell, 0, i, cell_type_idx);
      auto& [coeffs, cstride] = coefficients.at({IntegralType::cell, i});
      assert(cells.size() * cstride == coeffs.size());
      if (bs == 1)
      {
        impl::assemble_cells<T, 1>(
            P0, b, x_dofmap, x, cells, {dofs, bs, cells0}, fn, constants,
            md::mdspan(coeffs.data(), cells.size(), cstride), cell_info0);
      }
      else if (bs == 3)
      {
        impl::assemble_cells<T, 3>(
            P0, b, x_dofmap, x, cells, {dofs, bs, cells0}, fn, constants,
            md::mdspan(coeffs.data(), cells.size(), cstride), cell_info0);
      }
      else
      {
        impl::assemble_cells(
            P0, b, x_dofmap, x, cells, {dofs, bs, cells0}, fn, constants,
            md::mdspan(coeffs.data(), cells.size(), cstride), cell_info0);
      }
    }

    md::mdspan<const std::uint8_t, md::dextents<std::size_t, 2>> perms;
    if (L.needs_facet_permutations())
    {
      mesh::CellType cell_type = mesh->topology()->cell_types()[cell_type_idx];
      int num_facets_per_cell
          = mesh::cell_num_entities(cell_type, mesh->topology()->dim() - 1);
      mesh->topology_mutable()->create_entity_permutations();
      const std::vector<std::uint8_t>& p
          = mesh->topology()->get_facet_permutations();
      perms = md::mdspan(p.data(), p.size() / num_facets_per_cell,
                         num_facets_per_cell);
    }

    using mdspanx2_t
        = md::mdspan<const std::int32_t,
                     md::extents<std::size_t, md::dynamic_extent, 2>>;

    for (int i : L.integral_ids(IntegralType::exterior_facet))
    {
      auto fn = L.kernel(IntegralType::exterior_facet, i, 0);
      assert(fn);
      auto& [coeffs, cstride]
          = coefficients.at({IntegralType::exterior_facet, i});
      std::span f = L.domain(IntegralType::exterior_facet, i, 0);
      mdspanx2_t facets(f.data(), f.size() / 2, 2);
      std::span f1 = L.domain_arg(IntegralType::exterior_facet, 0, i, 0);
      mdspanx2_t facets1(f1.data(), f1.size() / 2, 2);
      assert((facets.size() / 2) * cstride == coeffs.size());
      if (bs == 1)
      {
        impl::assemble_exterior_facets<T, 1>(
            P0, b, x_dofmap, x, facets, {dofs, bs, facets1}, fn, constants,
            md::mdspan(coeffs.data(), facets.extent(0), cstride), cell_info0,
            perms);
      }
      else if (bs == 3)
      {
        impl::assemble_exterior_facets<T, 3>(
            P0, b, x_dofmap, x, facets, {dofs, bs, facets1}, fn, constants,
            md::mdspan(coeffs.data(), facets.size() / 2, cstride), cell_info0,
            perms);
      }
      else
      {
        impl::assemble_exterior_facets(
            P0, b, x_dofmap, x, facets, {dofs, bs, facets1}, fn, constants,
            md::mdspan(coeffs.data(), facets.size() / 2, cstride), cell_info0,
            perms);
      }
    }

    for (int i : L.integral_ids(IntegralType::interior_facet))
    {
      using mdspanx22_t
          = md::mdspan<const std::int32_t,
                       md::extents<std::size_t, md::dynamic_extent, 2, 2>>;
      using mdspanx2x_t
          = md::mdspan<const T, md::extents<std::size_t, md::dynamic_extent, 2,
                                            md::dynamic_extent>>;

      auto fn = L.kernel(IntegralType::interior_facet, i, 0);
      assert(fn);
      auto& [coeffs, cstride]
          = coefficients.at({IntegralType::interior_facet, i});
      std::span facets = L.domain(IntegralType::interior_facet, i, 0);
      std::span facets1 = L.domain_arg(IntegralType::interior_facet, 0, i, 0);
      assert((facets.size() / 4) * 2 * cstride == coeffs.size());
      if (bs == 1)
      {
        impl::assemble_interior_facets<T, 1>(
            P0, b, x_dofmap, x,
            mdspanx22_t(facets.data(), facets.size() / 4, 2, 2),
            {*dofmap, bs,
             mdspanx22_t(facets1.data(), facets1.size() / 4, 2, 2)},
            fn, constants,
            mdspanx2x_t(coeffs.data(), facets.size() / 4, 2, cstride),
            cell_info0, perms);
      }
      else if (bs == 3)
      {
        impl::assemble_interior_facets<T, 3>(
            P0, b, x_dofmap, x,
            mdspanx22_t(facets.data(), facets.size() / 4, 2, 2),
            {*dofmap, bs,
             mdspanx22_t(facets1.data(), facets1.size() / 4, 2, 2)},
            fn, constants,
            mdspanx2x_t(coeffs.data(), facets.size() / 4, 2, cstride),
            cell_info0, perms);
      }
      else
      {
        impl::assemble_interior_facets(
            P0, b, x_dofmap, x,
            mdspanx22_t(facets.data(), facets.size() / 4, 2, 2),
            {*dofmap, bs,
             mdspanx22_t(facets1.data(), facets1.size() / 4, 2, 2)},
            fn, constants,
            mdspanx2x_t(coeffs.data(), facets.size() / 4, 2, cstride),
            cell_info0, perms);
      }
    }
  }
}

/// @brief Assemble linear form into a vector.
/// @param[in,out] b Array to accumulate into. It will not be zeroed
/// before assembly.
/// @param[in] L Linear forms to assemble into b.
/// @param[in] constants Packed constants that appear in `L`.
/// @param[in] coefficients Packed coefficients that appear in `L.`
template <dolfinx::scalar T, std::floating_point U>
void assemble_vector(
    std::span<T> b, const Form<T, U>& L, std::span<const T> constants,
    const std::map<std::pair<IntegralType, int>,
                   std::pair<std::span<const T>, int>>& coefficients)
{
  using mdspanx3_t
      = md::mdspan<const scalar_value_t<T>,
                   md::extents<std::size_t, md::dynamic_extent, 3>>;

  std::shared_ptr<const mesh::Mesh<U>> mesh = L.mesh();
  assert(mesh);
  auto x = mesh->geometry().x();
  if constexpr (std::is_same_v<U, scalar_value_t<T>>)
  {
    assemble_vector(b, L, mdspanx3_t(x.data(), x.size() / 3, 3), constants,
                    coefficients);
  }
  else
  {
    std::vector<scalar_value_t<T>> _x(x.begin(), x.end());
    assemble_vector(b, L, mdspanx3_t(_x.data(), _x.size() / 3, 3), constants,
                    coefficients);
  }
}
} // namespace dolfinx::fem::impl<|MERGE_RESOLUTION|>--- conflicted
+++ resolved
@@ -162,13 +162,8 @@
 
     Ae.resize(num_rows * num_cols);
     std::ranges::fill(Ae, 0);
-<<<<<<< HEAD
-    kernel(Ae.data(), coeff_array, constants.data(), coordinate_dofs.data(),
+    kernel(Ae.data(), &coeffs(index, 0), constants.data(), cdofs.data(),
            nullptr, nullptr, nullptr);
-=======
-    kernel(Ae.data(), &coeffs(index, 0), constants.data(), cdofs.data(),
-           nullptr, nullptr);
->>>>>>> 43dafba2
     P0(Ae, cell_info0, c0, num_cols);
     P1T(Ae, cell_info1, c1, num_rows);
 
@@ -349,13 +344,8 @@
 
     Ae.resize(num_rows * num_cols);
     std::ranges::fill(Ae, 0);
-<<<<<<< HEAD
-    kernel(Ae.data(), coeff_array, constants.data(), coordinate_dofs.data(),
+    kernel(Ae.data(), &coeffs(index, 0), constants.data(), cdofs.data(),
            &local_facet, &perm, nullptr);
-=======
-    kernel(Ae.data(), &coeffs(index, 0), constants.data(), cdofs.data(),
-           &local_facet, &perm);
->>>>>>> 43dafba2
     P0(Ae, cell_info0, cell0, num_cols);
     P1T(Ae, cell_info1, cell1, num_rows);
 
@@ -549,23 +539,12 @@
     // Tabulate tensor
     Ae.resize(num_rows * num_cols);
     std::ranges::fill(Ae, 0);
-<<<<<<< HEAD
-    std::array perm
-        = perms.empty()
-              ? std::array<std::uint8_t, 2>{0, 0}
-              : std::array{
-                    perms[cells[0] * num_facets_per_cell + local_facet[0]],
-                    perms[cells[1] * num_facets_per_cell + local_facet[1]]};
-    kernel(Ae.data(), coeffs.data() + index / 2 * cstride, constants.data(),
-           coordinate_dofs.data(), local_facet.data(), perm.data(), nullptr);
-=======
     std::array perm = perms.empty()
                           ? std::array<std::uint8_t, 2>{0, 0}
                           : std::array{perms(cells[0], local_facet[0]),
                                        perms(cells[1], local_facet[1])};
     kernel(Ae.data(), &coeffs(f, 0, 0), constants.data(), cdofs.data(),
-           local_facet.data(), perm.data());
->>>>>>> 43dafba2
+           local_facet.data(), perm.data(), nullptr);
 
     std::span<T> _Ae(Ae);
     std::span<T> sub_Ae0 = _Ae.subspan(bs0 * dmap0_cell0.size() * num_cols,
@@ -696,13 +675,8 @@
 
     // Tabulate vector for cell
     std::ranges::fill(be, 0);
-<<<<<<< HEAD
-    kernel(be.data(), coeffs.data() + index * cstride, constants.data(),
-           coordinate_dofs.data(), nullptr, nullptr, nullptr);
-=======
     kernel(be.data(), &coeffs(index, 0), constants.data(), cdofs.data(),
-           nullptr, nullptr);
->>>>>>> 43dafba2
+           nullptr, nullptr, nullptr);
     P0(_be, cell_info0, c0, 1);
 
     // Scatter cell vector to 'global' vector array
@@ -794,13 +768,8 @@
 
     // Tabulate element vector
     std::ranges::fill(be, 0);
-<<<<<<< HEAD
-    fn(be.data(), coeffs.data() + index / 2 * cstride, constants.data(),
-       coordinate_dofs.data(), &local_facet, &perm, nullptr);
-=======
     fn(be.data(), &coeffs(f, 0), constants.data(), cdofs.data(), &local_facet,
-       &perm);
->>>>>>> 43dafba2
+       &perm, nullptr);
 
     P0(_be, cell_info0, cell0, 1);
 
@@ -903,23 +872,12 @@
     // Tabulate element vector
     be.resize(bs * (dmap0.size() + dmap1.size()));
     std::ranges::fill(be, 0);
-<<<<<<< HEAD
-    std::array perm
-        = perms.empty()
-              ? std::array<std::uint8_t, 2>{0, 0}
-              : std::array{
-                    perms[cells[0] * num_facets_per_cell + local_facet[0]],
-                    perms[cells[1] * num_facets_per_cell + local_facet[1]]};
-    fn(be.data(), coeffs.data() + index / 2 * cstride, constants.data(),
-       coordinate_dofs.data(), local_facet.data(), perm.data(), nullptr);
-=======
     std::array perm = perms.empty()
                           ? std::array<std::uint8_t, 2>{0, 0}
                           : std::array{perms(cells[0], local_facet[0]),
                                        perms(cells[1], local_facet[1])};
     fn(be.data(), &coeffs(f, 0, 0), constants.data(), cdofs.data(),
-       local_facet.data(), perm.data());
->>>>>>> 43dafba2
+       local_facet.data(), perm.data(), nullptr);
 
     std::span<T> _be(be);
     std::span<T> sub_be = _be.subspan(bs * dmap0.size(), bs * dmap1.size());
