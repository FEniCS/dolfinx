// Copyright (C) 2018-2021 Garth N. Wells
//
// This file is part of DOLFINx (https://www.fenicsproject.org)
//
// SPDX-License-Identifier:    LGPL-3.0-or-later

#pragma once

#include "Constant.h"
#include "DirichletBC.h"
#include "DofMap.h"
#include "Form.h"
#include "FunctionSpace.h"
#include "traits.h"
#include "utils.h"
#include <algorithm>
#include <basix/mdspan.hpp>
#include <cstdint>
#include <dolfinx/common/IndexMap.h>
#include <dolfinx/mesh/Geometry.h>
#include <dolfinx/mesh/Mesh.h>
#include <dolfinx/mesh/Topology.h>
#include <functional>
#include <memory>
#include <span>
#include <vector>

namespace dolfinx::fem::impl
{

/// @cond
using mdspan2_t = MDSPAN_IMPL_STANDARD_NAMESPACE::mdspan<
    const std::int32_t,
    MDSPAN_IMPL_STANDARD_NAMESPACE::dextents<std::size_t, 2>>;
/// @endcond

/// @brief Implementation of bc application
/// @tparam T The scalar type
/// @tparam _bs0 The block size of the form test function dof map. If
/// less than zero the block size is determined at runtime. If `_bs0` is
/// positive the block size is used as a compile-time constant, which
/// has performance benefits.
/// @tparam _bs1 The block size of the trial function dof map.
template <dolfinx::scalar T, int _bs0 = -1, int _bs1 = -1>
void _lift_bc_cells(
    std::span<T> b, mdspan2_t x_dofmap,
    std::span<const scalar_value_type_t<T>> x, FEkernel<T> auto kernel,
    std::span<const std::int32_t> cells,
    fem::DofTransformKernel<T> auto pre_dof_transform, mdspan2_t dofmap0,
    int bs0, fem::DofTransformKernel<T> auto post_dof_transpose,
    mdspan2_t dofmap1, int bs1, std::span<const T> constants,
    std::span<const T> coeffs, int cstride,
    std::span<const std::uint32_t> cell_info, std::span<const T> bc_values1,
    std::span<const std::int8_t> bc_markers1, std::span<const T> x0, T scale)
{
  assert(_bs0 < 0 or _bs0 == bs0);
  assert(_bs1 < 0 or _bs1 == bs1);

  if (cells.empty())
    return;

  // Data structures used in bc application
  std::vector<scalar_value_type_t<T>> coordinate_dofs(3 * x_dofmap.extent(1));
  std::vector<T> Ae, be;
  for (std::size_t index = 0; index < cells.size(); ++index)
  {
    std::int32_t c = cells[index];

    // Get dof maps for cell
    auto dmap1 = MDSPAN_IMPL_STANDARD_NAMESPACE::submdspan(
        dofmap1, c, MDSPAN_IMPL_STANDARD_NAMESPACE::full_extent);

    // Check if bc is applied to cell
    bool has_bc = false;
    for (std::size_t j = 0; j < dmap1.size(); ++j)
    {
      if constexpr (_bs1 > 0)
      {
        for (int k = 0; k < _bs1; ++k)
        {
          assert(_bs1 * dmap1[j] + k < (int)bc_markers1.size());
          if (bc_markers1[_bs1 * dmap1[j] + k])
          {
            has_bc = true;
            break;
          }
        }
      }
      else
      {
        for (int k = 0; k < bs1; ++k)
        {
          assert(bs1 * dmap1[j] + k < (int)bc_markers1.size());
          if (bc_markers1[bs1 * dmap1[j] + k])
          {
            has_bc = true;
            break;
          }
        }
      }
    }

    if (!has_bc)
      continue;

    // Get cell coordinates/geometry
    auto x_dofs = MDSPAN_IMPL_STANDARD_NAMESPACE::submdspan(
        x_dofmap, c, MDSPAN_IMPL_STANDARD_NAMESPACE::full_extent);
    for (std::size_t i = 0; i < x_dofs.size(); ++i)
    {
      std::copy_n(std::next(x.begin(), 3 * x_dofs[i]), 3,
                  std::next(coordinate_dofs.begin(), 3 * i));
    }

    // Size data structure for assembly
    auto dmap0 = MDSPAN_IMPL_STANDARD_NAMESPACE::submdspan(
        dofmap0, c, MDSPAN_IMPL_STANDARD_NAMESPACE::full_extent);

    const int num_rows = bs0 * dmap0.size();
    const int num_cols = bs1 * dmap1.size();

    const T* coeff_array = coeffs.data() + index * cstride;
    Ae.resize(num_rows * num_cols);
    std::fill(Ae.begin(), Ae.end(), 0);
    kernel(Ae.data(), coeff_array, constants.data(), coordinate_dofs.data(),
           nullptr, nullptr);
    pre_dof_transform(Ae, cell_info, c, num_cols);
    post_dof_transpose(Ae, cell_info, c, num_rows);

    // Size data structure for assembly
    be.resize(num_rows);
    std::fill(be.begin(), be.end(), 0);
    for (std::size_t j = 0; j < dmap1.size(); ++j)
    {
      if constexpr (_bs1 > 0)
      {
        for (int k = 0; k < _bs1; ++k)
        {
          const std::int32_t jj = _bs1 * dmap1[j] + k;
          assert(jj < (int)bc_markers1.size());
          if (bc_markers1[jj])
          {
            const T bc = bc_values1[jj];
            const T _x0 = x0.empty() ? 0 : x0[jj];
            // const T _x0 = 0;
            // be -= Ae.col(bs1 * j + k) * scale * (bc - _x0);
            for (int m = 0; m < num_rows; ++m)
              be[m] -= Ae[m * num_cols + _bs1 * j + k] * scale * (bc - _x0);
          }
        }
      }
      else
      {
        for (int k = 0; k < bs1; ++k)
        {
          const std::int32_t jj = bs1 * dmap1[j] + k;
          assert(jj < (int)bc_markers1.size());
          if (bc_markers1[jj])
          {
            const T bc = bc_values1[jj];
            const T _x0 = x0.empty() ? 0 : x0[jj];
            // be -= Ae.col(bs1 * j + k) * scale * (bc - _x0);
            for (int m = 0; m < num_rows; ++m)
              be[m] -= Ae[m * num_cols + bs1 * j + k] * scale * (bc - _x0);
          }
        }
      }
    }

    for (std::size_t i = 0; i < dmap0.size(); ++i)
    {
      if constexpr (_bs0 > 0)
      {
        for (int k = 0; k < _bs0; ++k)
          b[_bs0 * dmap0[i] + k] += be[_bs0 * i + k];
      }
      else
      {
        for (int k = 0; k < bs0; ++k)
          b[bs0 * dmap0[i] + k] += be[bs0 * i + k];
      }
    }
  }
}

/// @tparam T The scalar type
/// @tparam _bs0 The block size of the form test function dof map. If
/// less than zero the block size is determined at runtime. If `_bs0` is
/// positive the block size is used as a compile-time constant, which
/// has performance benefits.
/// @tparam _bs1 The block size of the trial function dof map.
template <dolfinx::scalar T, int _bs = -1>
void _lift_bc_exterior_facets(
    std::span<T> b, mdspan2_t x_dofmap,
    std::span<const scalar_value_type_t<T>> x, FEkernel<T> auto kernel,
    std::span<const std::int32_t> facets,
    fem::DofTransformKernel<T> auto pre_dof_transform, mdspan2_t dofmap0,
    int bs0, fem::DofTransformKernel<T> auto post_dof_transpose,
    mdspan2_t dofmap1, int bs1, std::span<const T> constants,
    std::span<const T> coeffs, int cstride,
    std::span<const std::uint32_t> cell_info, std::span<const T> bc_values1,
    std::span<const std::int8_t> bc_markers1, std::span<const T> x0, T scale)
{
  if (facets.empty())
    return;

  // Data structures used in bc application
  std::vector<scalar_value_type_t<T>> coordinate_dofs(3 * x_dofmap.extent(1));
  std::vector<T> Ae, be;
  assert(facets.size() % 2 == 0);
  for (std::size_t index = 0; index < facets.size(); index += 2)
  {
    std::int32_t cell = facets[index];
    std::int32_t local_facet = facets[index + 1];

    // Get dof maps for cell
    auto dmap1 = MDSPAN_IMPL_STANDARD_NAMESPACE::submdspan(
        dofmap1, cell, MDSPAN_IMPL_STANDARD_NAMESPACE::full_extent);

    // Check if bc is applied to cell
    bool has_bc = false;
    for (std::size_t j = 0; j < dmap1.size(); ++j)
    {
      for (int k = 0; k < bs1; ++k)
      {
        if (bc_markers1[bs1 * dmap1[j] + k])
        {
          has_bc = true;
          break;
        }
      }
    }

    if (!has_bc)
      continue;

    // Get cell coordinates/geometry
    auto x_dofs = MDSPAN_IMPL_STANDARD_NAMESPACE::submdspan(
        x_dofmap, cell, MDSPAN_IMPL_STANDARD_NAMESPACE::full_extent);
    for (std::size_t i = 0; i < x_dofs.size(); ++i)
    {
      std::copy_n(std::next(x.begin(), 3 * x_dofs[i]), 3,
                  std::next(coordinate_dofs.begin(), 3 * i));
    }

    // Size data structure for assembly
    auto dmap0 = MDSPAN_IMPL_STANDARD_NAMESPACE::submdspan(
        dofmap0, cell, MDSPAN_IMPL_STANDARD_NAMESPACE::full_extent);

    const int num_rows = bs0 * dmap0.size();
    const int num_cols = bs1 * dmap1.size();

    const T* coeff_array = coeffs.data() + index / 2 * cstride;
    Ae.resize(num_rows * num_cols);
    std::fill(Ae.begin(), Ae.end(), 0);
    kernel(Ae.data(), coeff_array, constants.data(), coordinate_dofs.data(),
           &local_facet, nullptr);
    pre_dof_transform(Ae, cell_info, cell, num_cols);
    post_dof_transpose(Ae, cell_info, cell, num_rows);

    // Size data structure for assembly
    be.resize(num_rows);
    std::fill(be.begin(), be.end(), 0);
    for (std::size_t j = 0; j < dmap1.size(); ++j)
    {
      for (int k = 0; k < bs1; ++k)
      {
        const std::int32_t jj = bs1 * dmap1[j] + k;
        if (bc_markers1[jj])
        {
          const T bc = bc_values1[jj];
          const T _x0 = x0.empty() ? 0 : x0[jj];
          // be -= Ae.col(bs1 * j + k) * scale * (bc - _x0);
          for (int m = 0; m < num_rows; ++m)
            be[m] -= Ae[m * num_cols + bs1 * j + k] * scale * (bc - _x0);
        }
      }
    }

    for (std::size_t i = 0; i < dmap0.size(); ++i)
      for (int k = 0; k < bs0; ++k)
        b[bs0 * dmap0[i] + k] += be[bs0 * i + k];
  }
}

/// @tparam T The scalar type
/// @tparam _bs0 The block size of the form test function dof map. If
/// less than zero the block size is determined at runtime. If `_bs0` is
/// positive the block size is used as a compile-time constant, which
/// has performance benefits.
/// @tparam _bs1 The block size of the trial function dof map.
template <dolfinx::scalar T, int _bs = -1>
void _lift_bc_interior_facets(
    std::span<T> b, mdspan2_t x_dofmap,
    std::span<const scalar_value_type_t<T>> x, int num_cell_facets,
    FEkernel<T> auto kernel, std::span<const std::int32_t> facets,
    fem::DofTransformKernel<T> auto pre_dof_transform, mdspan2_t dofmap0,
    int bs0, fem::DofTransformKernel<T> auto post_dof_transpose,
    mdspan2_t dofmap1, int bs1, std::span<const T> constants,
    std::span<const T> coeffs, int cstride,
    std::span<const std::uint32_t> cell_info,
    const std::function<std::uint8_t(std::size_t)>& get_perm,
    std::span<const T> bc_values1, std::span<const std::int8_t> bc_markers1,
    std::span<const T> x0, T scale)
{
  if (facets.empty())
    return;

  // Data structures used in assembly
  using X = scalar_value_type_t<T>;
  std::vector<X> coordinate_dofs(2 * x_dofmap.extent(1) * 3);
  std::span<X> cdofs0(coordinate_dofs.data(), x_dofmap.extent(1) * 3);
  std::span<X> cdofs1(coordinate_dofs.data() + x_dofmap.extent(1) * 3,
                      x_dofmap.extent(1) * 3);
  std::vector<T> Ae, be;

  // Temporaries for joint dofmaps
  std::vector<std::int32_t> dmapjoint0, dmapjoint1;
  assert(facets.size() % 4 == 0);

  const int num_dofs0 = dofmap0.extent(1);
  const int num_dofs1 = dofmap1.extent(1);
  for (std::size_t index = 0; index < facets.size(); index += 4)
  {
    std::array<std::int32_t, 2> cells = {facets[index], facets[index + 2]};
    std::array<std::int32_t, 2> local_facet
        = {facets[index + 1], facets[index + 3]};

    // Get cell geometry
    auto x_dofs0 = MDSPAN_IMPL_STANDARD_NAMESPACE::submdspan(
        x_dofmap, cells[0], MDSPAN_IMPL_STANDARD_NAMESPACE::full_extent);
    for (std::size_t i = 0; i < x_dofs0.size(); ++i)
    {
      std::copy_n(std::next(x.begin(), 3 * x_dofs0[i]), 3,
                  std::next(cdofs0.begin(), 3 * i));
    }
    auto x_dofs1 = MDSPAN_IMPL_STANDARD_NAMESPACE::submdspan(
        x_dofmap, cells[1], MDSPAN_IMPL_STANDARD_NAMESPACE::full_extent);
    for (std::size_t i = 0; i < x_dofs1.size(); ++i)
    {
      std::copy_n(std::next(x.begin(), 3 * x_dofs1[i]), 3,
                  std::next(cdofs1.begin(), 3 * i));
    }

    // Get dof maps for cells and pack
    auto dmap0_cell0
        = std::span(dofmap0.data_handle() + cells[0] * num_dofs0, num_dofs0);
    auto dmap0_cell1
        = std::span(dofmap0.data_handle() + cells[1] * num_dofs0, num_dofs0);

    dmapjoint0.resize(dmap0_cell0.size() + dmap0_cell1.size());
    std::copy(dmap0_cell0.begin(), dmap0_cell0.end(), dmapjoint0.begin());
    std::copy(dmap0_cell1.begin(), dmap0_cell1.end(),
              std::next(dmapjoint0.begin(), dmap0_cell0.size()));

    auto dmap1_cell0
        = std::span(dofmap1.data_handle() + cells[0] * num_dofs1, num_dofs1);
    auto dmap1_cell1
        = std::span(dofmap1.data_handle() + cells[1] * num_dofs1, num_dofs1);

    dmapjoint1.resize(dmap1_cell0.size() + dmap1_cell1.size());
    std::copy(dmap1_cell0.begin(), dmap1_cell0.end(), dmapjoint1.begin());
    std::copy(dmap1_cell1.begin(), dmap1_cell1.end(),
              std::next(dmapjoint1.begin(), dmap1_cell0.size()));

    // Check if bc is applied to cell0
    bool has_bc = false;
    for (std::size_t j = 0; j < dmap1_cell0.size(); ++j)
    {
      for (int k = 0; k < bs1; ++k)
      {
        if (bc_markers1[bs1 * dmap1_cell0[j] + k])
        {
          has_bc = true;
          break;
        }
      }
    }

    // Check if bc is applied to cell1
    for (std::size_t j = 0; j < dmap1_cell1.size(); ++j)
    {
      for (int k = 0; k < bs1; ++k)
      {
        if (bc_markers1[bs1 * dmap1_cell1[j] + k])
        {
          has_bc = true;
          break;
        }
      }
    }

    if (!has_bc)
      continue;

    const int num_rows = bs0 * dmapjoint0.size();
    const int num_cols = bs1 * dmapjoint1.size();

    // Tabulate tensor
    Ae.resize(num_rows * num_cols);
    std::fill(Ae.begin(), Ae.end(), 0);
    const std::array perm{
        get_perm(cells[0] * num_cell_facets + local_facet[0]),
        get_perm(cells[1] * num_cell_facets + local_facet[1])};
    kernel(Ae.data(), coeffs.data() + index / 2 * cstride, constants.data(),
           coordinate_dofs.data(), local_facet.data(), perm.data());

    std::span<T> _Ae(Ae);
    std::span<T> sub_Ae0 = _Ae.subspan(bs0 * dmap0_cell0.size() * num_cols,
                                       bs0 * dmap0_cell1.size() * num_cols);

    pre_dof_transform(_Ae, cell_info, cells[0], num_cols);
    pre_dof_transform(sub_Ae0, cell_info, cells[1], num_cols);
    post_dof_transpose(_Ae, cell_info, cells[0], num_rows);

    for (int row = 0; row < num_rows; ++row)
    {
      // DOFs for dmap1 and cell1 are not stored contiguously in
      // the block matrix, so each row needs a separate span access
      std::span<T> sub_Ae1 = _Ae.subspan(
          row * num_cols + bs1 * dmap1_cell0.size(), bs1 * dmap1_cell1.size());
      post_dof_transpose(sub_Ae1, cell_info, cells[1], 1);
    }

    be.resize(num_rows);
    std::fill(be.begin(), be.end(), 0);

    // Compute b = b - A*b for cell0
    for (std::size_t j = 0; j < dmap1_cell0.size(); ++j)
    {
      for (int k = 0; k < bs1; ++k)
      {
        const std::int32_t jj = bs1 * dmap1_cell0[j] + k;
        if (bc_markers1[jj])
        {
          const T bc = bc_values1[jj];
          const T _x0 = x0.empty() ? 0 : x0[jj];
          // be -= Ae.col(bs1 * j + k) * scale * (bc - _x0);
          for (int m = 0; m < num_rows; ++m)
            be[m] -= Ae[m * num_cols + bs1 * j + k] * scale * (bc - _x0);
        }
      }
    }

    // Compute b = b - A*b for cell1
    const int offset = bs1 * dmap1_cell0.size();
    for (std::size_t j = 0; j < dmap1_cell1.size(); ++j)
    {
      for (int k = 0; k < bs1; ++k)
      {
        const std::int32_t jj = bs1 * dmap1_cell1[j] + k;
        if (bc_markers1[jj])
        {
          const T bc = bc_values1[jj];
          const T _x0 = x0.empty() ? 0 : x0[jj];
          // be -= Ae.col(offset + bs1 * j + k) * scale * (bc - x0[jj]);
          for (int m = 0; m < num_rows; ++m)
          {
            be[m]
                -= Ae[m * num_cols + offset + bs1 * j + k] * scale * (bc - _x0);
          }
        }
      }
    }

    for (std::size_t i = 0; i < dmap0_cell0.size(); ++i)
      for (int k = 0; k < bs0; ++k)
        b[bs0 * dmap0_cell0[i] + k] += be[bs0 * i + k];

    const int offset_be = bs0 * dmap0_cell0.size();
    for (std::size_t i = 0; i < dmap0_cell1.size(); ++i)
      for (int k = 0; k < bs0; ++k)
        b[bs0 * dmap0_cell1[i] + k] += be[offset_be + bs0 * i + k];
  }
}
/// Execute kernel over cells and accumulate result in vector
/// @tparam T The scalar type
/// @tparam _bs The block size of the form test function dof map. If
/// less than zero the block size is determined at runtime. If `_bs` is
/// positive the block size is used as a compile-time constant, which
/// has performance benefits.
template <dolfinx::scalar T, int _bs = -1>
void assemble_cells(
    fem::DofTransformKernel<T> auto dof_transform, std::span<T> b,
    mdspan2_t x_dofmap, std::span<const scalar_value_type_t<T>> x,
    std::span<const std::int32_t> cells,
    std::tuple<mdspan2_t, int, std::span<const std::int32_t>> dofmap,
    FEkernel<T> auto kernel, std::span<const T> constants,
    std::span<const T> coeffs, int cstride,
    std::span<const std::uint32_t> cell_info)
{
  if (cells.empty())
    return;

  const auto [dmap, bs, cells0] = dofmap;
  assert(_bs < 0 or _bs == bs);

  // Create data structures used in assembly
  std::vector<scalar_value_type_t<T>> coordinate_dofs(3 * x_dofmap.extent(1));
  std::vector<T> be(bs * dmap.extent(1));
  std::span<T> _be(be);

  // Iterate over active cells
  for (std::size_t index = 0; index < cells.size(); ++index)
  {
    // Integration domain cell
    std::int32_t c = cells[index];
    // Test function cell
    std::int32_t c0 = cells0[index];

    // Get cell coordinates/geometry
    auto x_dofs = MDSPAN_IMPL_STANDARD_NAMESPACE::submdspan(
        x_dofmap, c, MDSPAN_IMPL_STANDARD_NAMESPACE::full_extent);
    for (std::size_t i = 0; i < x_dofs.size(); ++i)
    {
      std::copy_n(std::next(x.begin(), 3 * x_dofs[i]), 3,
                  std::next(coordinate_dofs.begin(), 3 * i));
    }

    // Tabulate vector for cell
    std::fill(be.begin(), be.end(), 0);
    kernel(be.data(), coeffs.data() + index * cstride, constants.data(),
           coordinate_dofs.data(), nullptr, nullptr);
    dof_transform(_be, cell_info, c0, 1);

    // Scatter cell vector to 'global' vector array
<<<<<<< HEAD
    auto dofs = MDSPAN_IMPL_STANDARD_NAMESPACE::MDSPAN_IMPL_PROPOSED_NAMESPACE::
        submdspan(dmap, c0, MDSPAN_IMPL_STANDARD_NAMESPACE::full_extent);
=======
    auto dofs = MDSPAN_IMPL_STANDARD_NAMESPACE::submdspan(
        dofmap, c, MDSPAN_IMPL_STANDARD_NAMESPACE::full_extent);
>>>>>>> 989a3edc
    if constexpr (_bs > 0)
    {
      for (std::size_t i = 0; i < dofs.size(); ++i)
        for (int k = 0; k < _bs; ++k)
          b[_bs * dofs[i] + k] += be[_bs * i + k];
    }
    else
    {
      for (std::size_t i = 0; i < dofs.size(); ++i)
        for (int k = 0; k < bs; ++k)
          b[bs * dofs[i] + k] += be[bs * i + k];
    }
  }
}

/// Execute kernel over cells and accumulate result in vector
/// @tparam T The scalar type
/// @tparam _bs The block size of the form test function dof map. If
/// less than zero the block size is determined at runtime. If `_bs` is
/// positive the block size is used as a compile-time constant, which
/// has performance benefits.
template <dolfinx::scalar T, int _bs = -1>
void assemble_exterior_facets(
    fem::DofTransformKernel<T> auto dof_transform, std::span<T> b,
    mdspan2_t x_dofmap, std::span<const scalar_value_type_t<T>> x,
    std::span<const std::int32_t> facets,
    std::tuple<mdspan2_t, int, std::span<const std::int32_t>> dofmap,
    FEkernel<T> auto fn, std::span<const T> constants,
    std::span<const T> coeffs, int cstride,
    std::span<const std::uint32_t> cell_info)
{
  if (facets.empty())
    return;

  const auto [dmap, bs, facets0] = dofmap;
  assert(_bs < 0 or _bs == bs);

  // FIXME: Add proper interface for num_dofs
  // Create data structures used in assembly
  const int num_dofs = dmap.extent(1);
  std::vector<scalar_value_type_t<T>> coordinate_dofs(3 * x_dofmap.extent(1));
  std::vector<T> be(bs * num_dofs);
  std::span<T> _be(be);
  assert(facets.size() % 2 == 0);
  assert(facets0.size() == facets.size());
  for (std::size_t index = 0; index < facets.size(); index += 2)
  {
    // Cell in the integration domain
    std::int32_t cell = facets[index];
    // Cell in the test function mesh
    std::int32_t cell0 = facets0[index];
    std::int32_t local_facet = facets[index + 1];

    // Get cell coordinates/geometry
    auto x_dofs = MDSPAN_IMPL_STANDARD_NAMESPACE::submdspan(
        x_dofmap, cell, MDSPAN_IMPL_STANDARD_NAMESPACE::full_extent);
    for (std::size_t i = 0; i < x_dofs.size(); ++i)
    {
      std::copy_n(std::next(x.begin(), 3 * x_dofs[i]), 3,
                  std::next(coordinate_dofs.begin(), 3 * i));
    }

    // Tabulate element vector
    std::fill(be.begin(), be.end(), 0);
    fn(be.data(), coeffs.data() + index / 2 * cstride, constants.data(),
       coordinate_dofs.data(), &local_facet, nullptr);

    dof_transform(_be, cell_info, cell0, 1);

    // Add element vector to global vector
<<<<<<< HEAD
    auto dofs = MDSPAN_IMPL_STANDARD_NAMESPACE::MDSPAN_IMPL_PROPOSED_NAMESPACE::
        submdspan(dmap, cell0, MDSPAN_IMPL_STANDARD_NAMESPACE::full_extent);
=======
    auto dofs = MDSPAN_IMPL_STANDARD_NAMESPACE::submdspan(
        dofmap, cell, MDSPAN_IMPL_STANDARD_NAMESPACE::full_extent);
>>>>>>> 989a3edc
    if constexpr (_bs > 0)
    {
      for (std::size_t i = 0; i < dofs.size(); ++i)
        for (int k = 0; k < _bs; ++k)
          b[_bs * dofs[i] + k] += be[_bs * i + k];
    }
    else
    {
      for (std::size_t i = 0; i < dofs.size(); ++i)
        for (int k = 0; k < bs; ++k)
          b[bs * dofs[i] + k] += be[bs * i + k];
    }
  }
}

/// Assemble linear form interior facet integrals into an vector
/// @tparam T The scalar type
/// @tparam _bs The block size of the form test function dof map. If
/// less than zero the block size is determined at runtime. If `_bs` is
/// positive the block size is used as a compile-time constant, which
/// has performance benefits.
template <dolfinx::scalar T, int _bs = -1>
void assemble_interior_facets(
    fem::DofTransformKernel<T> auto dof_transform, std::span<T> b,
    mdspan2_t x_dofmap, std::span<const scalar_value_type_t<T>> x,
    int num_cell_facets, std::span<const std::int32_t> facets,
    std::tuple<const DofMap&, int, std::span<const std::int32_t>> dofmap,
    FEkernel<T> auto fn, std::span<const T> constants,
    std::span<const T> coeffs, int cstride,
    std::span<const std::uint32_t> cell_info,
    const std::function<std::uint8_t(std::size_t)>& get_perm)
{
  if (facets.empty())
    return;

  const auto [dmap, bs, facets0] = dofmap;
  assert(_bs < 0 or _bs == bs);

  // Create data structures used in assembly
  using X = scalar_value_type_t<T>;
  std::vector<X> coordinate_dofs(2 * x_dofmap.extent(1) * 3);
  std::span<X> cdofs0(coordinate_dofs.data(), x_dofmap.extent(1) * 3);
  std::span<X> cdofs1(coordinate_dofs.data() + x_dofmap.extent(1) * 3,
                      x_dofmap.extent(1) * 3);
  std::vector<T> be;

  assert(facets.size() % 4 == 0);
  assert(facets0.size() == facets.size());
  for (std::size_t index = 0; index < facets.size(); index += 4)
  {
    // Cells in integration domain and test function domain meshes
    std::array<std::int32_t, 2> cells{facets[index], facets[index + 2]};
    std::array<std::int32_t, 2> cells0{facets0[index], facets0[index + 2]};

    // Local facet indices
    std::array<std::int32_t, 2> local_facet{facets[index + 1],
                                            facets[index + 3]};

    // Get cell geometry
    auto x_dofs0 = MDSPAN_IMPL_STANDARD_NAMESPACE::submdspan(
        x_dofmap, cells[0], MDSPAN_IMPL_STANDARD_NAMESPACE::full_extent);
    for (std::size_t i = 0; i < x_dofs0.size(); ++i)
    {
      std::copy_n(std::next(x.begin(), 3 * x_dofs0[i]), 3,
                  std::next(cdofs0.begin(), 3 * i));
    }
    auto x_dofs1 = MDSPAN_IMPL_STANDARD_NAMESPACE::submdspan(
        x_dofmap, cells[1], MDSPAN_IMPL_STANDARD_NAMESPACE::full_extent);
    for (std::size_t i = 0; i < x_dofs1.size(); ++i)
    {
      std::copy_n(std::next(x.begin(), 3 * x_dofs1[i]), 3,
                  std::next(cdofs1.begin(), 3 * i));
    }

    // Get dofmaps for cells
    std::span<const std::int32_t> dmap0 = dmap.cell_dofs(cells0[0]);
    std::span<const std::int32_t> dmap1 = dmap.cell_dofs(cells0[1]);

    // Tabulate element vector
    be.resize(bs * (dmap0.size() + dmap1.size()));
    std::fill(be.begin(), be.end(), 0);
    const std::array perm{
        get_perm(cells[0] * num_cell_facets + local_facet[0]),
        get_perm(cells[1] * num_cell_facets + local_facet[1])};
    fn(be.data(), coeffs.data() + index / 2 * cstride, constants.data(),
       coordinate_dofs.data(), local_facet.data(), perm.data());

    std::span<T> _be(be);
    std::span<T> sub_be = _be.subspan(bs * dmap0.size(), bs * dmap1.size());

    dof_transform(be, cell_info, cells0[0], 1);
    dof_transform(sub_be, cell_info, cells0[1], 1);

    // Add element vector to global vector
    if constexpr (_bs > 0)
    {
      for (std::size_t i = 0; i < dmap0.size(); ++i)
        for (int k = 0; k < _bs; ++k)
          b[_bs * dmap0[i] + k] += be[_bs * i + k];
      for (std::size_t i = 0; i < dmap1.size(); ++i)
        for (int k = 0; k < _bs; ++k)
          b[_bs * dmap1[i] + k] += be[_bs * (i + dmap0.size()) + k];
    }
    else
    {
      for (std::size_t i = 0; i < dmap0.size(); ++i)
        for (int k = 0; k < bs; ++k)
          b[bs * dmap0[i] + k] += be[bs * i + k];
      for (std::size_t i = 0; i < dmap1.size(); ++i)
        for (int k = 0; k < bs; ++k)
          b[bs * dmap1[i] + k] += be[bs * (i + dmap0.size()) + k];
    }
  }
}

/// Modify RHS vector to account for boundary condition such that:
///
/// b <- b - scale * A (x_bc - x0)
///
/// @param[in,out] b The vector to be modified
/// @param[in] a The bilinear form that generates A
/// @param[in] x_dofmap Mesh geometry dofmap
/// @param[in] x Mesh coordinates
/// @param[in] constants Constants that appear in `a`
/// @param[in] coefficients Coefficients that appear in `a`
/// @param[in] bc_values1 The boundary condition 'values'
/// @param[in] bc_markers1 The indices (columns of A, rows of x) to
/// which bcs belong
/// @param[in] x0 The array used in the lifting, typically a 'current
/// solution' in a Newton method
/// @param[in] scale Scaling to apply
template <dolfinx::scalar T, std::floating_point U>
void lift_bc(std::span<T> b, const Form<T, U>& a, mdspan2_t x_dofmap,
             std::span<const scalar_value_type_t<T>> x,
             std::span<const T> constants,
             const std::map<std::pair<IntegralType, int>,
                            std::pair<std::span<const T>, int>>& coefficients,
             std::span<const T> bc_values1,
             std::span<const std::int8_t> bc_markers1, std::span<const T> x0,
             T scale)
{
  // Integration domain mesh
  std::shared_ptr<const mesh::Mesh<U>> mesh = a.mesh();
  assert(mesh);
  // Test function mesh
  auto mesh0 = a.function_spaces().at(0)->mesh();
  assert(mesh0);
  // Trial function mesh
  auto mesh1 = a.function_spaces().at(1)->mesh();
  assert(mesh1);

  // Get dofmap for columns and rows of a
  assert(a.function_spaces().at(0));
  assert(a.function_spaces().at(1));
  auto dofmap0 = a.function_spaces()[0]->dofmap()->map();
  const int bs0 = a.function_spaces()[0]->dofmap()->bs();
  auto element0 = a.function_spaces()[0]->element();
  auto dofmap1 = a.function_spaces()[1]->dofmap()->map();
  const int bs1 = a.function_spaces()[1]->dofmap()->bs();
  auto element1 = a.function_spaces()[1]->element();
  assert(element0);

  std::span<const std::uint32_t> cell_info0;
  std::span<const std::uint32_t> cell_info1;
  // TODO Check for each element instead
  if (element0->needs_dof_transformations()
      or element1->needs_dof_transformations() or a.needs_facet_permutations())
  {
    mesh0->topology_mutable()->create_entity_permutations();
    mesh1->topology_mutable()->create_entity_permutations();
    cell_info0 = std::span(mesh0->topology()->get_cell_permutation_info());
    cell_info1 = std::span(mesh1->topology()->get_cell_permutation_info());
  }

  fem::DofTransformKernel<T> auto pre_dof_transform
      = element0->template get_pre_dof_transformation_function<T>();
  fem::DofTransformKernel<T> auto post_dof_transpose
      = element1->template get_post_dof_transformation_function<T>(
          FiniteElement<U>::doftransform::transpose);

  for (int i : a.integral_ids(IntegralType::cell))
  {
    auto kernel = a.kernel(IntegralType::cell, i);
    assert(kernel);
    auto& [coeffs, cstride] = coefficients.at({IntegralType::cell, i});
    std::span<const std::int32_t> cells = a.domain(IntegralType::cell, i);
    if (bs0 == 1 and bs1 == 1)
    {
      _lift_bc_cells<T, 1, 1>(b, x_dofmap, x, kernel, cells, pre_dof_transform,
                              dofmap0, bs0, post_dof_transpose, dofmap1, bs1,
                              constants, coeffs, cstride, cell_info0, bc_values1,
                              bc_markers1, x0, scale);
    }
    else if (bs0 == 3 and bs1 == 3)
    {
      _lift_bc_cells<T, 3, 3>(b, x_dofmap, x, kernel, cells, pre_dof_transform,
                              dofmap0, bs0, post_dof_transpose, dofmap1, bs1,
                              constants, coeffs, cstride, cell_info0, bc_values1,
                              bc_markers1, x0, scale);
    }
    else
    {
      _lift_bc_cells(b, x_dofmap, x, kernel, cells, pre_dof_transform, dofmap0,
                     bs0, post_dof_transpose, dofmap1, bs1, constants, coeffs,
                     cstride, cell_info0, bc_values1, bc_markers1, x0, scale);
    }
  }

  for (int i : a.integral_ids(IntegralType::exterior_facet))
  {
    auto kernel = a.kernel(IntegralType::exterior_facet, i);
    assert(kernel);
    auto& [coeffs, cstride]
        = coefficients.at({IntegralType::exterior_facet, i});
    _lift_bc_exterior_facets(
        b, x_dofmap, x, kernel, a.domain(IntegralType::exterior_facet, i),
        pre_dof_transform, dofmap0, bs0, post_dof_transpose, dofmap1, bs1,
        constants, coeffs, cstride, cell_info0, bc_values1, bc_markers1, x0,
        scale);
  }

  if (a.num_integrals(IntegralType::interior_facet) > 0)
  {
    std::function<std::uint8_t(std::size_t)> get_perm;
    if (a.needs_facet_permutations())
    {
      mesh->topology_mutable()->create_entity_permutations();
      const std::vector<std::uint8_t>& perms
          = mesh->topology()->get_facet_permutations();
      get_perm = [&perms](std::size_t i) { return perms[i]; };
    }
    else
      get_perm = [](std::size_t) { return 0; };

    mesh::CellType cell_type = mesh->topology()->cell_type();
    int num_cell_facets
        = mesh::cell_num_entities(cell_type, mesh->topology()->dim() - 1);
    for (int i : a.integral_ids(IntegralType::interior_facet))
    {
      auto kernel = a.kernel(IntegralType::interior_facet, i);
      assert(kernel);
      auto& [coeffs, cstride]
          = coefficients.at({IntegralType::interior_facet, i});
      _lift_bc_interior_facets(
          b, x_dofmap, x, num_cell_facets, kernel,
          a.domain(IntegralType::interior_facet, i), pre_dof_transform, dofmap0,
          bs0, post_dof_transpose, dofmap1, bs1, constants, coeffs, cstride,
          cell_info0, get_perm, bc_values1, bc_markers1, x0, scale);
    }
  }
}

/// Modify b such that:
///
///   b <- b - scale * A_j (g_j - x0_j)
///
/// where j is a block (nest) row index. For a non-blocked problem j = 0.
/// The boundary conditions bc1 are on the trial spaces V_j. The forms
/// in [a] must have the same test space as L (from which b was built),
/// but the trial space may differ. If x0 is not supplied, then it is
/// treated as zero.
/// @param[in,out] b The vector to be modified
/// @param[in] a The bilinear forms, where a[j] is the form that
/// generates A_j
/// @param[in] x_dofmap Mesh geometry dofmap
/// @param[in] x Mesh coordinates
/// @param[in] constants Constants that appear in `a`
/// @param[in] coeffs Coefficients that appear in `a`
/// @param[in] bcs1 List of boundary conditions for each block, i.e.
/// bcs1[2] are the boundary conditions applied to the columns of a[2] /
/// x0[2] block
/// @param[in] x0 The vectors used in the lifting
/// @param[in] scale Scaling to apply
template <dolfinx::scalar T, std::floating_point U>
void apply_lifting(
    std::span<T> b, const std::vector<std::shared_ptr<const Form<T, U>>> a,
    mdspan2_t x_dofmap, std::span<const scalar_value_type_t<T>> x,
    const std::vector<std::span<const T>>& constants,
    const std::vector<std::map<std::pair<IntegralType, int>,
                               std::pair<std::span<const T>, int>>>& coeffs,
    const std::vector<std::vector<std::shared_ptr<const DirichletBC<T, U>>>>&
        bcs1,
    const std::vector<std::span<const T>>& x0, T scale)
{
  // FIXME: make changes to reactivate this check
  if (!x0.empty() and x0.size() != a.size())
  {
    throw std::runtime_error(
        "Mismatch in size between x0 and bilinear form in assembler.");
  }

  if (a.size() != bcs1.size())
  {
    throw std::runtime_error(
        "Mismatch in size between a and bcs in assembler.");
  }

  for (std::size_t j = 0; j < a.size(); ++j)
  {
    std::vector<std::int8_t> bc_markers1;
    std::vector<T> bc_values1;
    if (a[j] and !bcs1[j].empty())
    {
      assert(a[j]->function_spaces().at(0));

      auto V1 = a[j]->function_spaces()[1];
      assert(V1);
      auto map1 = V1->dofmap()->index_map;
      const int bs1 = V1->dofmap()->index_map_bs();
      assert(map1);
      const int crange = bs1 * (map1->size_local() + map1->num_ghosts());
      bc_markers1.assign(crange, false);
      bc_values1.assign(crange, 0);
      for (const std::shared_ptr<const DirichletBC<T, U>>& bc : bcs1[j])
      {
        bc->mark_dofs(bc_markers1);
        bc->dof_values(bc_values1);
      }

      if (!x0.empty())
      {
        lift_bc<T>(b, *a[j], x_dofmap, x, constants[j], coeffs[j], bc_values1,
                   bc_markers1, x0[j], scale);
      }
      else
      {
        lift_bc<T>(b, *a[j], x_dofmap, x, constants[j], coeffs[j], bc_values1,
                   bc_markers1, std::span<const T>(), scale);
      }
    }
  }
}

/// Assemble linear form into a vector
/// @param[in,out] b The vector to be assembled. It will not be zeroed
/// before assembly.
/// @param[in] L The linear forms to assemble into b
/// @param[in] x_dofmap Mesh geometry dofmap
/// @param[in] x Mesh coordinates
/// @param[in] constants Packed constants that appear in `L`
/// @param[in] coefficients Packed coefficients that appear in `L`
template <dolfinx::scalar T, std::floating_point U>
void assemble_vector(
    std::span<T> b, const Form<T, U>& L, mdspan2_t x_dofmap,
    std::span<const scalar_value_type_t<T>> x, std::span<const T> constants,
    const std::map<std::pair<IntegralType, int>,
                   std::pair<std::span<const T>, int>>& coefficients)
{
  // Integration domain mesh
  std::shared_ptr<const mesh::Mesh<U>> mesh = L.mesh();
  assert(mesh);

  // Test function mesh
  auto mesh0 = L.function_spaces().at(0)->mesh();
  assert(mesh0);

  // Get dofmap data
  assert(L.function_spaces().at(0));
  auto element = L.function_spaces().at(0)->element();
  assert(element);
  std::shared_ptr<const fem::DofMap> dofmap
      = L.function_spaces().at(0)->dofmap();
  assert(dofmap);
  auto dofs = dofmap->map();
  const int bs = dofmap->bs();

  fem::DofTransformKernel<T> auto dof_transform
      = element->template get_pre_dof_transformation_function<T>();

  std::span<const std::uint32_t> cell_info0;
  if (element->needs_dof_transformations() or L.needs_facet_permutations())
  {
    mesh0->topology_mutable()->create_entity_permutations();
    cell_info0 = std::span(mesh0->topology()->get_cell_permutation_info());
  }

  for (int i : L.integral_ids(IntegralType::cell))
  {
    auto fn = L.kernel(IntegralType::cell, i);
    assert(fn);
    auto& [coeffs, cstride] = coefficients.at({IntegralType::cell, i});
    std::span<const std::int32_t> cells = L.domain(IntegralType::cell, i);
    if (bs == 1)
    {
      impl::assemble_cells<T, 1>(
          dof_transform, b, x_dofmap, x, cells,
          {dofs, bs, L.domain(IntegralType::cell, i, *mesh0)}, fn, constants,
          coeffs, cstride, cell_info0);
    }
    else if (bs == 3)
    {
      impl::assemble_cells<T, 3>(
          dof_transform, b, x_dofmap, x, cells,
          {dofs, bs, L.domain(IntegralType::cell, i, *mesh0)}, fn, constants,
          coeffs, cstride, cell_info0);
    }
    else
    {
      impl::assemble_cells(dof_transform, b, x_dofmap, x, cells,
                           {dofs, bs, L.domain(IntegralType::cell, i, *mesh0)},
                           fn, constants, coeffs, cstride, cell_info0);
    }
  }

  for (int i : L.integral_ids(IntegralType::exterior_facet))
  {
    auto fn = L.kernel(IntegralType::exterior_facet, i);
    assert(fn);
    auto& [coeffs, cstride]
        = coefficients.at({IntegralType::exterior_facet, i});
    std::span<const std::int32_t> facets
        = L.domain(IntegralType::exterior_facet, i);
    if (bs == 1)
    {
      impl::assemble_exterior_facets<T, 1>(
          dof_transform, b, x_dofmap, x, facets,
          {dofs, bs, L.domain(IntegralType::exterior_facet, i, *mesh0)}, fn,
          constants, coeffs, cstride, cell_info0);
    }
    else if (bs == 3)
    {
      impl::assemble_exterior_facets<T, 3>(
          dof_transform, b, x_dofmap, x, facets,
          {dofs, bs, L.domain(IntegralType::exterior_facet, i, *mesh0)}, fn,
          constants, coeffs, cstride, cell_info0);
    }
    else
    {
      impl::assemble_exterior_facets(
          dof_transform, b, x_dofmap, x, facets,
          {dofs, bs, L.domain(IntegralType::exterior_facet, i, *mesh0)}, fn,
          constants, coeffs, cstride, cell_info0);
    }
  }

  if (L.num_integrals(IntegralType::interior_facet) > 0)
  {
    std::function<std::uint8_t(std::size_t)> get_perm;
    if (L.needs_facet_permutations())
    {
      mesh->topology_mutable()->create_entity_permutations();
      const std::vector<std::uint8_t>& perms
          = mesh->topology()->get_facet_permutations();
      get_perm = [&perms](std::size_t i) { return perms[i]; };
    }
    else
      get_perm = [](std::size_t) { return 0; };

    mesh::CellType cell_type = mesh->topology()->cell_type();
    int num_cell_facets
        = mesh::cell_num_entities(cell_type, mesh->topology()->dim() - 1);
    for (int i : L.integral_ids(IntegralType::interior_facet))
    {
      auto fn = L.kernel(IntegralType::interior_facet, i);
      assert(fn);
      auto& [coeffs, cstride]
          = coefficients.at({IntegralType::interior_facet, i});
      std::span<const std::int32_t> facets
          = L.domain(IntegralType::interior_facet, i);
      if (bs == 1)
      {
        impl::assemble_interior_facets<T, 1>(
            dof_transform, b, x_dofmap, x, num_cell_facets, facets,
            {*dofmap, bs, L.domain(IntegralType::interior_facet, i, *mesh0)},
            fn, constants, coeffs, cstride, cell_info0, get_perm);
      }
      else if (bs == 3)
      {
        impl::assemble_interior_facets<T, 3>(
            dof_transform, b, x_dofmap, x, num_cell_facets, facets,
            {*dofmap, bs, L.domain(IntegralType::interior_facet, i, *mesh0)},
            fn, constants, coeffs, cstride, cell_info0, get_perm);
      }
      else
      {
        impl::assemble_interior_facets(
            dof_transform, b, x_dofmap, x, num_cell_facets, facets,
            {*dofmap, bs, L.domain(IntegralType::interior_facet, i, *mesh0)},
            fn, constants, coeffs, cstride, cell_info0, get_perm);
      }
    }
  }
}

/// @brief Assemble linear form into a vector
/// @param[in,out] b The vector to be assembled. It will not be zeroed
/// before assembly.
/// @param[in] L The linear forms to assemble into b
/// @param[in] constants Packed constants that appear in `L`
/// @param[in] coefficients Packed coefficients that appear in `L`
template <dolfinx::scalar T, std::floating_point U>
void assemble_vector(
    std::span<T> b, const Form<T, U>& L, std::span<const T> constants,
    const std::map<std::pair<IntegralType, int>,
                   std::pair<std::span<const T>, int>>& coefficients)
{
  std::shared_ptr<const mesh::Mesh<U>> mesh = L.mesh();
  assert(mesh);
  if constexpr (std::is_same_v<U, scalar_value_type_t<T>>)
    assemble_vector(b, L, mesh->geometry().dofmap(), mesh->geometry().x(),
                    constants, coefficients);
  else
  {
    auto x = mesh->geometry().x();
    std::vector<scalar_value_type_t<T>> _x(x.begin(), x.end());
    assemble_vector(b, L, mesh->geometry().dofmap(), _x, constants,
                    coefficients);
  }
}
} // namespace dolfinx::fem::impl<|MERGE_RESOLUTION|>--- conflicted
+++ resolved
@@ -524,13 +524,8 @@
     dof_transform(_be, cell_info, c0, 1);
 
     // Scatter cell vector to 'global' vector array
-<<<<<<< HEAD
-    auto dofs = MDSPAN_IMPL_STANDARD_NAMESPACE::MDSPAN_IMPL_PROPOSED_NAMESPACE::
-        submdspan(dmap, c0, MDSPAN_IMPL_STANDARD_NAMESPACE::full_extent);
-=======
     auto dofs = MDSPAN_IMPL_STANDARD_NAMESPACE::submdspan(
-        dofmap, c, MDSPAN_IMPL_STANDARD_NAMESPACE::full_extent);
->>>>>>> 989a3edc
+        dmap, c0, MDSPAN_IMPL_STANDARD_NAMESPACE::full_extent);
     if constexpr (_bs > 0)
     {
       for (std::size_t i = 0; i < dofs.size(); ++i)
@@ -601,13 +596,8 @@
     dof_transform(_be, cell_info, cell0, 1);
 
     // Add element vector to global vector
-<<<<<<< HEAD
-    auto dofs = MDSPAN_IMPL_STANDARD_NAMESPACE::MDSPAN_IMPL_PROPOSED_NAMESPACE::
-        submdspan(dmap, cell0, MDSPAN_IMPL_STANDARD_NAMESPACE::full_extent);
-=======
     auto dofs = MDSPAN_IMPL_STANDARD_NAMESPACE::submdspan(
-        dofmap, cell, MDSPAN_IMPL_STANDARD_NAMESPACE::full_extent);
->>>>>>> 989a3edc
+        dmap, cell0, MDSPAN_IMPL_STANDARD_NAMESPACE::full_extent);
     if constexpr (_bs > 0)
     {
       for (std::size_t i = 0; i < dofs.size(); ++i)
