--- conflicted
+++ resolved
@@ -27,109 +27,6 @@
 namespace dolfinx::fem::impl
 {
 
-<<<<<<< HEAD
-/// Implementation of assembly
-
-/// Assemble linear form into a vector
-/// @param[in,out] b The vector to be assembled. It will not be zeroed
-/// before assembly.
-/// @param[in] L The linear forms to assemble into b
-/// @param[in] constants Packed constants that appear in `L`
-/// @param[in] coeffs Packed coefficients that appear in `L`
-template <typename T>
-void assemble_vector(std::shared_ptr<const fem::FiniteElement> element,
-                     xtl::span<T> b, const Form<T>& L,
-                     const xtl::span<const T>& constants,
-                     const array2d<T>& coeffs);
-
-/// Execute kernel over cells and accumulate result in vector
-template <typename T>
-void assemble_cells(
-    std::shared_ptr<const fem::FiniteElement> element, xtl::span<T> b,
-    const mesh::Geometry& geometry,
-    const xtl::span<const std::int32_t>& active_cells,
-    const graph::AdjacencyList<std::int32_t>& dofmap, const int bs,
-    const std::function<void(T*, const T*, const T*, const double*, const int*,
-                             const std::uint8_t*, const std::uint32_t)>& kernel,
-    const xtl::span<const T>& constants, const array2d<T>& coeffs,
-    const xtl::span<const std::uint32_t>& cell_info);
-
-/// Execute kernel over cells and accumulate result in vector
-template <typename T>
-void assemble_exterior_facets(
-    std::shared_ptr<const fem::FiniteElement> element, xtl::span<T> b,
-    const mesh::Mesh& mesh, const xtl::span<const std::int32_t>& active_facets,
-    const graph::AdjacencyList<std::int32_t>& dofmap, const int bs,
-    const std::function<void(T*, const T*, const T*, const double*, const int*,
-                             const std::uint8_t*, const std::uint32_t)>& fn,
-    const xtl::span<const T>& constants, const array2d<T>& coeffs,
-    const xtl::span<const std::uint32_t>& cell_info,
-    const xtl::span<const std::uint8_t>& perms);
-
-/// Assemble linear form interior facet integrals into an vector
-template <typename T>
-void assemble_interior_facets(
-    std::shared_ptr<const fem::FiniteElement> element, xtl::span<T> b,
-    const mesh::Mesh& mesh, const xtl::span<const std::int32_t>& active_facets,
-    const fem::DofMap& dofmap,
-    const std::function<void(T*, const T*, const T*, const double*, const int*,
-                             const std::uint8_t*, const std::uint32_t)>& fn,
-    const xtl::span<const T>& constants, const array2d<T>& coeffs,
-    const xtl::span<const int>& offsets,
-    const xtl::span<const std::uint32_t>& cell_info,
-    const xtl::span<const std::uint8_t>& perms);
-
-/// Modify b such that:
-///
-///   b <- b - scale * A_j (g_j - x0_j)
-///
-/// where j is a block (nest) row index. For a non-blocked problem j = 0.
-/// The boundary conditions bc1 are on the trial spaces V_j. The forms
-/// in [a] must have the same test space as L (from which b was built),
-/// but the trial space may differ. If x0 is not supplied, then it is
-/// treated as zero.
-/// @param[in,out] b The vector to be modified
-/// @param[in] a The bilinear forms, where a[j] is the form that
-/// generates A_j
-/// @param[in] constants Constants that appear in `a`
-/// @param[in] coeffs Coefficients that appear in `a`
-/// @param[in] bcs1 List of boundary conditions for each block, i.e.
-/// bcs1[2] are the boundary conditions applied to the columns of a[2] /
-/// x0[2] block
-/// @param[in] x0 The vectors used in the lifting
-/// @param[in] scale Scaling to apply
-template <typename T>
-void apply_lifting(
-    xtl::span<T> b, const std::vector<std::shared_ptr<const Form<T>>> a,
-    const std::vector<xtl::span<const T>>& constants,
-    const std::vector<const array2d<T>*>& coeffs,
-    const std::vector<std::vector<std::shared_ptr<const DirichletBC<T>>>>& bcs1,
-    const xtl::span<const T>& x0, double scale);
-
-/// Modify RHS vector to account for boundary condition such that: b <-
-////
-///     b - scale * A (x_bc - x0)
-////
-/// @param[in,out] b The vector to be modified
-/// @param[in] a The bilinear form that generates A
-/// @param[in] constants Constants that appear in `a`
-/// @param[in] coeffs Coefficients that appear in `a`
-/// @param[in] bc_values1 The boundary condition 'values'
-/// @param[in] bc_markers1 The indices (columns of A, rows of x) to
-/// which bcs belong
-/// @param[in] x0 The array used in the lifting, typically a 'current
-/// solution' in a Newton method
-/// @param[in] scale Scaling to apply
-template <typename T>
-void lift_bc(std::shared_ptr<const fem::FiniteElement> element, xtl::span<T> b,
-             const Form<T>& a, const xtl::span<const T>& constants,
-             const array2d<T>& coeffs, const xtl::span<const T>& bc_values1,
-             const std::vector<bool>& bc_markers1, const xtl::span<const T>& x0,
-             double scale);
-
-// Implementation of bc application
-template <typename T>
-=======
 /// Implementation of vector assembly
 
 /// Implementation of bc application
@@ -140,7 +37,6 @@
 /// has performance benefits.
 /// @tparam _bs1 The block size of the trial function dof map.
 template <typename T, int _bs0 = -1, int _bs1 = -1>
->>>>>>> b2c1ef51
 void _lift_bc_cells(
     std::shared_ptr<const fem::FiniteElement>, xtl::span<T> b,
     const mesh::Geometry& geometry,
@@ -167,11 +63,6 @@
   // Data structures used in bc application
   std::vector<double> coordinate_dofs(3 * num_dofs_g);
   std::vector<T> Ae, be;
-<<<<<<< HEAD
-  std::vector<T> Ae2;
-
-=======
->>>>>>> b2c1ef51
   for (std::int32_t c : active_cells)
   {
     // Get dof maps for cell
@@ -613,80 +504,6 @@
         b[bs0 * dmap0_cell1[i] + k] += be[offset + bs0 * i + k];
   }
 }
-<<<<<<< HEAD
-//-----------------------------------------------------------------------------
-template <typename T>
-void assemble_vector(xtl::span<T> b, const Form<T>& L,
-                     const xtl::span<const T>& constants,
-                     const array2d<T>& coeffs)
-{
-  std::shared_ptr<const mesh::Mesh> mesh = L.mesh();
-  assert(mesh);
-  const int tdim = mesh->topology().dim();
-  const std::int32_t num_cells
-      = mesh->topology().connectivity(tdim, 0)->num_nodes();
-
-  // Get dofmap data
-  assert(L.function_spaces().at(0));
-  std::shared_ptr<const fem::FiniteElement> element
-      = L.function_spaces().at(0)->element();
-  std::shared_ptr<const fem::DofMap> dofmap
-      = L.function_spaces().at(0)->dofmap();
-  assert(dofmap);
-  const graph::AdjacencyList<std::int32_t>& dofs = dofmap->list();
-  const int bs = dofmap->bs();
-
-  const bool needs_permutation_data = L.needs_permutation_data();
-  if (needs_permutation_data)
-    mesh->topology_mutable().create_entity_permutations();
-  const std::vector<std::uint32_t>& cell_info
-      = needs_permutation_data ? mesh->topology().get_cell_permutation_info()
-                               : std::vector<std::uint32_t>(num_cells);
-
-  for (int i : L.integral_ids(IntegralType::cell))
-  {
-    const auto& fn = L.kernel(IntegralType::cell, i);
-    const std::vector<std::int32_t>& active_cells
-        = L.domains(IntegralType::cell, i);
-    impl::assemble_cells(element, b, mesh->geometry(), active_cells, dofs, bs,
-                         fn, constants, coeffs, cell_info);
-  }
-
-  if (L.num_integrals(IntegralType::exterior_facet) > 0
-      or L.num_integrals(IntegralType::interior_facet) > 0)
-  {
-    // FIXME: cleanup these calls? Some of the happen internally again.
-    mesh->topology_mutable().create_entities(tdim - 1);
-    mesh->topology_mutable().create_connectivity(tdim - 1, tdim);
-    mesh->topology_mutable().create_entity_permutations();
-
-    const std::vector<std::uint8_t>& perms
-        = mesh->topology().get_facet_permutations();
-    for (int i : L.integral_ids(IntegralType::exterior_facet))
-    {
-      const auto& fn = L.kernel(IntegralType::exterior_facet, i);
-      const std::vector<std::int32_t>& active_facets
-          = L.domains(IntegralType::exterior_facet, i);
-      impl::assemble_exterior_facets(element, b, *mesh, active_facets, dofs, bs,
-                                     fn, constants, coeffs, cell_info, perms);
-    }
-
-    const std::vector<int> c_offsets = L.coefficient_offsets();
-    for (int i : L.integral_ids(IntegralType::interior_facet))
-    {
-      const auto& fn = L.kernel(IntegralType::interior_facet, i);
-      const std::vector<std::int32_t>& active_facets
-          = L.domains(IntegralType::interior_facet, i);
-      impl::assemble_interior_facets(element, b, *mesh, active_facets, *dofmap,
-                                     fn, constants, coeffs, c_offsets,
-                                     cell_info, perms);
-    }
-  }
-}
-//-----------------------------------------------------------------------------
-template <typename T>
-=======
-
 /// Execute kernel over cells and accumulate result in vector
 /// @tparam T The scalar type
 /// @tparam _bs The block size of the form test function dof map. If
@@ -694,7 +511,6 @@
 /// positive the block size is used as a compile-time constant, which
 /// has performance benefits.
 template <typename T, int _bs = -1>
->>>>>>> b2c1ef51
 void assemble_cells(
     std::shared_ptr<const fem::FiniteElement> element, xtl::span<T> b,
     const mesh::Geometry& geometry,
@@ -976,9 +792,9 @@
 /// solution' in a Newton method
 /// @param[in] scale Scaling to apply
 template <typename T>
-void lift_bc(xtl::span<T> b, const Form<T>& a,
-             const xtl::span<const T>& constants, const array2d<T>& coeffs,
-             const xtl::span<const T>& bc_values1,
+void lift_bc(std::shared_ptr<const fem::FiniteElement> element, xtl::span<T> b,
+             const Form<T>& a, const xtl::span<const T>& constants,
+             const array2d<T>& coeffs, const xtl::span<const T>& bc_values1,
              const std::vector<bool>& bc_markers1, const xtl::span<const T>& x0,
              double scale)
 {
@@ -1012,21 +828,23 @@
         = a.domains(IntegralType::cell, i);
     if (bs0 == 1 and bs1 == 1)
     {
-      _lift_bc_cells<T, 1, 1>(b, mesh->geometry(), kernel, active_cells,
-                              dofmap0, bs0, dofmap1, bs1, constants, coeffs,
-                              cell_info, bc_values1, bc_markers1, x0, scale);
+      _lift_bc_cells<T, 1, 1>(element, b, mesh->geometry(), kernel,
+                              active_cells, dofmap0, bs0, dofmap1, bs1,
+                              constants, coeffs, cell_info, bc_values1,
+                              bc_markers1, x0, scale);
     }
     else if (bs0 == 3 and bs1 == 3)
     {
-      _lift_bc_cells<T, 3, 3>(b, mesh->geometry(), kernel, active_cells,
-                              dofmap0, bs0, dofmap1, bs1, constants, coeffs,
-                              cell_info, bc_values1, bc_markers1, x0, scale);
+      _lift_bc_cells<T, 3, 3>(element, b, mesh->geometry(), kernel,
+                              active_cells, dofmap0, bs0, dofmap1, bs1,
+                              constants, coeffs, cell_info, bc_values1,
+                              bc_markers1, x0, scale);
     }
     else
     {
-      _lift_bc_cells(b, mesh->geometry(), kernel, active_cells, dofmap0, bs0,
-                     dofmap1, bs1, constants, coeffs, cell_info, bc_values1,
-                     bc_markers1, x0, scale);
+      _lift_bc_cells(element, b, mesh->geometry(), kernel, active_cells,
+                     dofmap0, bs0, dofmap1, bs1, constants, coeffs, cell_info,
+                     bc_values1, bc_markers1, x0, scale);
     }
   }
 
@@ -1045,9 +863,10 @@
       const auto& kernel = a.kernel(IntegralType::exterior_facet, i);
       const std::vector<std::int32_t>& active_facets
           = a.domains(IntegralType::exterior_facet, i);
-      _lift_bc_exterior_facets(b, *mesh, kernel, active_facets, dofmap0, bs0,
-                               dofmap1, bs1, constants, coeffs, cell_info,
-                               perms, bc_values1, bc_markers1, x0, scale);
+      _lift_bc_exterior_facets(element, b, *mesh, kernel, active_facets,
+                               dofmap0, bs0, dofmap1, bs1, constants, coeffs,
+                               cell_info, perms, bc_values1, bc_markers1, x0,
+                               scale);
     }
 
     const std::vector<int> c_offsets = a.coefficient_offsets();
@@ -1056,10 +875,10 @@
       const auto& kernel = a.kernel(IntegralType::interior_facet, i);
       const std::vector<std::int32_t>& active_facets
           = a.domains(IntegralType::interior_facet, i);
-      _lift_bc_interior_facets(b, *mesh, kernel, active_facets, dofmap0, bs0,
-                               dofmap1, bs1, constants, coeffs, c_offsets,
-                               cell_info, perms, bc_values1, bc_markers1, x0,
-                               scale);
+      _lift_bc_interior_facets(element, b, *mesh, kernel, active_facets,
+                               dofmap0, bs0, dofmap1, bs1, constants, coeffs,
+                               c_offsets, cell_info, perms, bc_values1,
+                               bc_markers1, x0, scale);
     }
   }
 }
@@ -1150,17 +969,9 @@
 /// @param[in] constants Packed constants that appear in `L`
 /// @param[in] coeffs Packed coefficients that appear in `L`
 template <typename T>
-<<<<<<< HEAD
-void lift_bc(std::shared_ptr<const fem::FiniteElement> element, xtl::span<T> b,
-             const Form<T>& a, const xtl::span<const T>& constants,
-             const array2d<T>& coeffs, const xtl::span<const T>& bc_values1,
-             const std::vector<bool>& bc_markers1, const xtl::span<const T>& x0,
-             double scale)
-=======
 void assemble_vector(xtl::span<T> b, const Form<T>& L,
                      const xtl::span<const T>& constants,
                      const array2d<T>& coeffs)
->>>>>>> b2c1ef51
 {
   std::shared_ptr<const mesh::Mesh> mesh = L.mesh();
   assert(mesh);
@@ -1170,6 +981,8 @@
 
   // Get dofmap data
   assert(L.function_spaces().at(0));
+  std::shared_ptr<const fem::FiniteElement> element
+      = L.function_spaces().at(0)->element();
   std::shared_ptr<const fem::DofMap> dofmap
       = L.function_spaces().at(0)->dofmap();
   assert(dofmap);
@@ -1187,29 +1000,22 @@
   {
     const auto& fn = L.kernel(IntegralType::cell, i);
     const std::vector<std::int32_t>& active_cells
-<<<<<<< HEAD
-        = a.domains(IntegralType::cell, i);
-    _lift_bc_cells(element, b, mesh->geometry(), kernel, active_cells, dofmap0,
-                   bs0, dofmap1, bs1, constants, coeffs, cell_info, bc_values1,
-                   bc_markers1, x0, scale);
-=======
         = L.domains(IntegralType::cell, i);
     if (bs == 1)
     {
-      impl::assemble_cells<T, 1>(b, mesh->geometry(), active_cells, dofs, bs,
-                                 fn, constants, coeffs, cell_info);
+      impl::assemble_cells<T, 1>(element, b, mesh->geometry(), active_cells,
+                                 dofs, bs, fn, constants, coeffs, cell_info);
     }
     else if (bs == 3)
     {
-      impl::assemble_cells<T, 3>(b, mesh->geometry(), active_cells, dofs, bs,
-                                 fn, constants, coeffs, cell_info);
+      impl::assemble_cells<T, 3>(element, b, mesh->geometry(), active_cells,
+                                 dofs, bs, fn, constants, coeffs, cell_info);
     }
     else
     {
-      impl::assemble_cells(b, mesh->geometry(), active_cells, dofs, bs, fn,
-                           constants, coeffs, cell_info);
-    }
->>>>>>> b2c1ef51
+      impl::assemble_cells(element, b, mesh->geometry(), active_cells, dofs, bs,
+                           fn, constants, coeffs, cell_info);
+    }
   }
 
   if (L.num_integrals(IntegralType::exterior_facet) > 0
@@ -1226,32 +1032,25 @@
     {
       const auto& fn = L.kernel(IntegralType::exterior_facet, i);
       const std::vector<std::int32_t>& active_facets
-<<<<<<< HEAD
-          = a.domains(IntegralType::exterior_facet, i);
-      _lift_bc_exterior_facets(element, b, *mesh, kernel, active_facets,
-                               dofmap0, bs0, dofmap1, bs1, constants, coeffs,
-                               cell_info, perms, bc_values1, bc_markers1, x0,
-                               scale);
-=======
           = L.domains(IntegralType::exterior_facet, i);
       if (bs == 1)
       {
-        impl::assemble_exterior_facets<T, 1>(b, *mesh, active_facets, dofs, bs,
-                                             fn, constants, coeffs, cell_info,
-                                             perms);
+        impl::assemble_exterior_facets<T, 1>(element, b, *mesh, active_facets,
+                                             dofs, bs, fn, constants, coeffs,
+                                             cell_info, perms);
       }
       else if (bs == 3)
       {
-        impl::assemble_exterior_facets<T, 3>(b, *mesh, active_facets, dofs, bs,
-                                             fn, constants, coeffs, cell_info,
-                                             perms);
+        impl::assemble_exterior_facets<T, 3>(element, b, *mesh, active_facets,
+                                             dofs, bs, fn, constants, coeffs,
+                                             cell_info, perms);
       }
       else
       {
-        impl::assemble_exterior_facets(b, *mesh, active_facets, dofs, bs, fn,
-                                       constants, coeffs, cell_info, perms);
-      }
->>>>>>> b2c1ef51
+        impl::assemble_exterior_facets(element, b, *mesh, active_facets, dofs,
+                                       bs, fn, constants, coeffs, cell_info,
+                                       perms);
+      }
     }
 
     const std::vector<int> c_offsets = L.coefficient_offsets();
@@ -1259,33 +1058,25 @@
     {
       const auto& fn = L.kernel(IntegralType::interior_facet, i);
       const std::vector<std::int32_t>& active_facets
-<<<<<<< HEAD
-          = a.domains(IntegralType::interior_facet, i);
-      _lift_bc_interior_facets(element, b, *mesh, kernel, active_facets,
-                               dofmap0, bs0, dofmap1, bs1, constants, coeffs,
-                               c_offsets, cell_info, perms, bc_values1,
-                               bc_markers1, x0, scale);
-=======
           = L.domains(IntegralType::interior_facet, i);
       if (bs == 1)
       {
-        impl::assemble_interior_facets<T, 1>(b, *mesh, active_facets, *dofmap,
-                                             fn, constants, coeffs, c_offsets,
-                                             cell_info, perms);
+        impl::assemble_interior_facets<T, 1>(element, b, *mesh, active_facets,
+                                             *dofmap, fn, constants, coeffs,
+                                             c_offsets, cell_info, perms);
       }
       else if (bs == 3)
       {
-        impl::assemble_interior_facets<T, 3>(b, *mesh, active_facets, *dofmap,
-                                             fn, constants, coeffs, c_offsets,
-                                             cell_info, perms);
+        impl::assemble_interior_facets<T, 3>(element, b, *mesh, active_facets,
+                                             *dofmap, fn, constants, coeffs,
+                                             c_offsets, cell_info, perms);
       }
       else
       {
-        impl::assemble_interior_facets(b, *mesh, active_facets, *dofmap, fn,
-                                       constants, coeffs, c_offsets, cell_info,
-                                       perms);
-      }
->>>>>>> b2c1ef51
+        impl::assemble_interior_facets(element, b, *mesh, active_facets,
+                                       *dofmap, fn, constants, coeffs,
+                                       c_offsets, cell_info, perms);
+      }
     }
   }
 }
