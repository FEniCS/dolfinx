--- conflicted
+++ resolved
@@ -772,10 +772,7 @@
   const int num_dofs = dmap.extent(1);
   std::vector<scalar_value_t<T>> cdofs(3 * x_dofmap.extent(1));
   std::vector<T> be(bs * num_dofs);
-<<<<<<< HEAD
-
-=======
->>>>>>> 213bf7cb
+
   assert(facets0.size() == facets.size());
   for (std::size_t f = 0; f < facets.extent(0); ++f)
   {
@@ -795,14 +792,9 @@
 
     // Tabulate element vector
     std::ranges::fill(be, 0);
-<<<<<<< HEAD
-    fn(be.data(), &coeffs(f, 0), constants.data(), cdofs.data(), &local_facet,
-       &perm, nullptr);
-
-=======
     kernel(be.data(), &coeffs(f, 0), constants.data(), cdofs.data(),
            &local_facet, &perm, nullptr);
->>>>>>> 213bf7cb
+
     P0(be, cell_info0, cell0, 1);
 
     // Add element vector to global vector
