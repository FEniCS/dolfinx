--- conflicted
+++ resolved
@@ -51,24 +51,16 @@
                              const std::span<const std::uint32_t>&,
                              std::int32_t, int)>& dof_transform_to_transpose,
     const graph::AdjacencyList<std::int32_t>& dofmap1, int bs1,
-<<<<<<< HEAD
-    const xtl::span<const T>& constants, const xtl::span<const T>& coeffs,
-    int cstride, const xtl::span<const std::uint32_t>& cell_info_0,
-    const xtl::span<const std::uint32_t>& cell_info_1,
-    const xtl::span<const T>& bc_values1,
-    const xtl::span<const std::int8_t>& bc_markers1,
-    const xtl::span<const T>& x0, double scale,
-    const std::function<std::int32_t(const xtl::span<const std::int32_t>&)>&
-        cell_map_0,
-    const std::function<std::int32_t(const xtl::span<const std::int32_t>&)>&
-        cell_map_1)
-=======
     const std::span<const T>& constants, const std::span<const T>& coeffs,
-    int cstride, const std::span<const std::uint32_t>& cell_info,
+    int cstride, const std::span<const std::uint32_t>& cell_info_0,
+    const std::span<const std::uint32_t>& cell_info_1,
     const std::span<const T>& bc_values1,
     const std::span<const std::int8_t>& bc_markers1,
-    const std::span<const T>& x0, double scale)
->>>>>>> 4d90344f
+    const std::span<const T>& x0, double scale,
+    const std::function<std::int32_t(const std::span<const std::int32_t>&)>&
+        cell_map_0,
+    const std::function<std::int32_t(const std::span<const std::int32_t>&)>&
+        cell_map_1)
 {
   assert(_bs0 < 0 or _bs0 == bs0);
   assert(_bs1 < 0 or _bs1 == bs1);
@@ -231,24 +223,16 @@
                              const std::span<const std::uint32_t>&,
                              std::int32_t, int)>& dof_transform_to_transpose,
     const graph::AdjacencyList<std::int32_t>& dofmap1, int bs1,
-<<<<<<< HEAD
-    const xtl::span<const T>& constants, const xtl::span<const T>& coeffs,
-    int cstride, const xtl::span<const std::uint32_t>& cell_info_0,
-    const xtl::span<const std::uint32_t>& cell_info_1,
-    const xtl::span<const T>& bc_values1,
-    const xtl::span<const std::int8_t>& bc_markers1,
-    const xtl::span<const T>& x0, double scale,
-    const std::function<std::int32_t(const xtl::span<const std::int32_t>&)>&
-        facet_map_0,
-    const std::function<std::int32_t(const xtl::span<const std::int32_t>&)>&
-        facet_map_1)
-=======
     const std::span<const T>& constants, const std::span<const T>& coeffs,
-    int cstride, const std::span<const std::uint32_t>& cell_info,
+    int cstride, const std::span<const std::uint32_t>& cell_info_0,
+    const std::span<const std::uint32_t>& cell_info_1,
     const std::span<const T>& bc_values1,
     const std::span<const std::int8_t>& bc_markers1,
-    const std::span<const T>& x0, double scale)
->>>>>>> 4d90344f
+    const std::span<const T>& x0, double scale,
+    const std::function<std::int32_t(const std::span<const std::int32_t>&)>&
+        facet_map_0,
+    const std::function<std::int32_t(const std::span<const std::int32_t>&)>&
+        facet_map_1)
 {
   if (facets.empty())
     return;
@@ -305,12 +289,8 @@
     }
 
     // Size data structure for assembly
-<<<<<<< HEAD
     auto dmap0 = dofmap0.links(c_0);
 
-=======
-    auto dmap0 = dofmap0.links(cell);
->>>>>>> 4d90344f
     const int num_rows = bs0 * dmap0.size();
     const int num_cols = bs1 * dmap1.size();
 
@@ -558,15 +538,10 @@
     const std::function<void(T*, const T*, const T*,
                              const scalar_value_type_t<T>*, const int*,
                              const std::uint8_t*)>& kernel,
-<<<<<<< HEAD
-    const xtl::span<const T>& constants, const xtl::span<const T>& coeffs,
-    int cstride, const xtl::span<const std::uint32_t>& cell_info,
-    const std::function<std::int32_t(const xtl::span<const std::int32_t>&)>&
+    const std::span<const T>& constants, const std::span<const T>& coeffs,
+    int cstride, const std::span<const std::uint32_t>& cell_info,
+    const std::function<std::int32_t(const std::span<const std::int32_t>&)>&
         cell_map)
-=======
-    const std::span<const T>& constants, const std::span<const T>& coeffs,
-    int cstride, const std::span<const std::uint32_t>& cell_info)
->>>>>>> 4d90344f
 {
   assert(_bs < 0 or _bs == bs);
 
@@ -642,15 +617,10 @@
     const std::function<void(T*, const T*, const T*,
                              const scalar_value_type_t<T>*, const int*,
                              const std::uint8_t*)>& fn,
-<<<<<<< HEAD
-    const xtl::span<const T>& constants, const xtl::span<const T>& coeffs,
-    int cstride, const xtl::span<const std::uint32_t>& cell_info,
-    const std::function<std::int32_t(const xtl::span<const std::int32_t>&)>&
+    const std::span<const T>& constants, const std::span<const T>& coeffs,
+    int cstride, const std::span<const std::uint32_t>& cell_info,
+    const std::function<std::int32_t(const std::span<const std::int32_t>&)>&
         facet_map)
-=======
-    const std::span<const T>& constants, const std::span<const T>& coeffs,
-    int cstride, const std::span<const std::uint32_t>& cell_info)
->>>>>>> 4d90344f
 {
   assert(_bs < 0 or _bs == bs);
 
@@ -856,24 +826,16 @@
         or element1->needs_dof_transformations()
         or a.needs_facet_permutations();
 
-<<<<<<< HEAD
-  xtl::span<const std::uint32_t> cell_info_0;
-  xtl::span<const std::uint32_t> cell_info_1;
+  std::span<const std::uint32_t> cell_info_0;
+  std::span<const std::uint32_t> cell_info_1;
   if (needs_transformation_data)
   {
     auto mesh_0 = a.function_spaces().at(0)->mesh();
     auto mesh_1 = a.function_spaces().at(1)->mesh();
     mesh_0->topology_mutable().create_entity_permutations();
     mesh_1->topology_mutable().create_entity_permutations();
-    cell_info_0 = xtl::span(mesh_0->topology().get_cell_permutation_info());
-    cell_info_1 = xtl::span(mesh_1->topology().get_cell_permutation_info());
-=======
-  std::span<const std::uint32_t> cell_info;
-  if (needs_transformation_data)
-  {
-    mesh->topology_mutable().create_entity_permutations();
-    cell_info = std::span(mesh->topology().get_cell_permutation_info());
->>>>>>> 4d90344f
+    cell_info_0 = std::span(mesh_0->topology().get_cell_permutation_info());
+    cell_info_1 = std::span(mesh_1->topology().get_cell_permutation_info());
   }
 
   const std::function<void(const std::span<T>&,
@@ -1072,14 +1034,9 @@
   std::span<const std::uint32_t> cell_info;
   if (needs_transformation_data)
   {
-<<<<<<< HEAD
     auto mesh_0 = L.function_spaces().at(0)->mesh();
     mesh_0->topology_mutable().create_entity_permutations();
-    cell_info = xtl::span(mesh_0->topology().get_cell_permutation_info());
-=======
-    mesh->topology_mutable().create_entity_permutations();
-    cell_info = std::span(mesh->topology().get_cell_permutation_info());
->>>>>>> 4d90344f
+    cell_info = std::span(mesh_0->topology().get_cell_permutation_info());
   }
 
   for (int i : L.integral_ids(IntegralType::cell))
