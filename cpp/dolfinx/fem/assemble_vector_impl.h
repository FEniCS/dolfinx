--- conflicted
+++ resolved
@@ -79,13 +79,9 @@
 /// conditions applied.
 /// @param[in] x0 Vector used in the lifting.
 /// @param[in] alpha Scaling to apply.
-<<<<<<< HEAD
-template <dolfinx::scalar T, BlockSize BS0 = int, BlockSize BS1 = int>
-=======
-template <int _bs0 = -1, int _bs1 = -1, typename V,
+template <BlockSize BS0 = int, BlockSize BS1 = int, typename V,
           dolfinx::scalar T = typename std::remove_cvref_t<V>::value_type>
   requires std::is_same_v<typename std::remove_cvref_t<V>::value_type, T>
->>>>>>> 4afc2697
 void _lift_bc_cells(
     V&& b, mdspan2_t x_dofmap,
     md::mdspan<const scalar_value_t<T>,
@@ -625,14 +621,9 @@
 /// coefficient for cell `i`.
 /// @param[in] cell_info0 Cell permutation information for the test
 /// function mesh.
-<<<<<<< HEAD
-template <dolfinx::scalar T, BlockSize BS>
-=======
-template <int _bs = -1, typename V,
+template <BlockSize BS = int, typename V,
           dolfinx::scalar T = typename std::remove_cvref_t<V>::value_type>
   requires std::is_same_v<typename std::remove_cvref_t<V>::value_type, T>
-
->>>>>>> 4afc2697
 void assemble_cells(
     fem::DofTransformKernel<T> auto P0, V&& b, mdspan2_t x_dofmap,
     md::mdspan<const scalar_value_t<T>,
@@ -704,13 +695,9 @@
 /// function mesh.
 /// @param[in] perms Facet permutation integer. Empty if facet
 /// permutations are not required.
-<<<<<<< HEAD
-template <dolfinx::scalar T, BlockSize BS>
-=======
-template <int _bs = -1, typename V,
+template <BlockSize BS, typename V,
           dolfinx::scalar T = typename std::remove_cvref_t<V>::value_type>
   requires std::is_same_v<typename std::remove_cvref_t<V>::value_type, T>
->>>>>>> 4afc2697
 void assemble_exterior_facets(
     fem::DofTransformKernel<T> auto P0, V&& b, mdspan2_t x_dofmap,
     md::mdspan<const scalar_value_t<T>,
@@ -794,13 +781,9 @@
 /// function mesh.
 /// @param[in] perms Facet permutation integer. Empty if facet
 /// permutations are not required.
-<<<<<<< HEAD
-template <dolfinx::scalar T, BlockSize BS>
-=======
-template <int _bs = -1, typename V,
+template <BlockSize BS, typename V,
           dolfinx::scalar T = typename std::remove_cvref_t<V>::value_type>
   requires std::is_same_v<typename std::remove_cvref_t<V>::value_type, T>
->>>>>>> 4afc2697
 void assemble_interior_facets(
     fem::DofTransformKernel<T> auto P0, V&& b, mdspan2_t x_dofmap,
     md::mdspan<const scalar_value_t<T>,
@@ -1061,31 +1044,17 @@
     auto coeffs = md::mdspan(_coeffs.data(), cells.size(), cstride);
     if (bs0 == 1 and bs1 == 1)
     {
-<<<<<<< HEAD
-      _lift_bc_cells<T>(
-          b, x_dofmap, x, kernel, cells, {dofmap0, BS<1>(), cells0}, P0,
-          {dofmap1, BS<1>(), cells1}, P1T, constants, coeffs, cell_info0,
-          cell_info1, bc_values1, bc_markers1, x0, alpha);
-    }
-    else if (bs0 == 3 and bs1 == 3)
-    {
-      _lift_bc_cells<T>(
-          b, x_dofmap, x, kernel, cells, {dofmap0, BS<3>(), cells0}, P0,
-          {dofmap1, BS<3>(), cells1}, P1T, constants, coeffs, cell_info0,
-          cell_info1, bc_values1, bc_markers1, x0, alpha);
-=======
-      _lift_bc_cells<1, 1>(b, x_dofmap, x, kernel, cells,
-                           {dofmap0, bs0, cells0}, P0, {dofmap1, bs1, cells1},
+      _lift_bc_cells(b, x_dofmap, x, kernel, cells,
+                           {dofmap0, BS<1>(), cells0}, P0, {dofmap1, BS<1>(), cells1},
                            P1T, constants, coeffs, cell_info0, cell_info1,
                            bc_values1, bc_markers1, x0, alpha);
     }
     else if (bs0 == 3 and bs1 == 3)
     {
-      _lift_bc_cells<3, 3>(b, x_dofmap, x, kernel, cells,
-                           {dofmap0, bs0, cells0}, P0, {dofmap1, bs1, cells1},
+      _lift_bc_cells(b, x_dofmap, x, kernel, cells,
+                           {dofmap0, BS<3>(), cells0}, P0, {dofmap1, BS<3>(), cells1},
                            P1T, constants, coeffs, cell_info0, cell_info1,
                            bc_values1, bc_markers1, x0, alpha);
->>>>>>> 4afc2697
     }
     else
     {
@@ -1314,24 +1283,14 @@
       assert(cells.size() * cstride == coeffs.size());
       if (bs == 1)
       {
-<<<<<<< HEAD
-        impl::assemble_cells<T, BS<1>>(
+        impl::assemble_cells(
             P0, b, x_dofmap, x, cells, {dofs, BS<1>(), cells0}, fn, constants,
-=======
-        impl::assemble_cells<1>(
-            P0, b, x_dofmap, x, cells, {dofs, bs, cells0}, fn, constants,
->>>>>>> 4afc2697
             md::mdspan(coeffs.data(), cells.size(), cstride), cell_info0);
       }
       else if (bs == 3)
       {
-<<<<<<< HEAD
-        impl::assemble_cells<T, BS<3>>(
+        impl::assemble_cells(
             P0, b, x_dofmap, x, cells, {dofs, BS<3>(), cells0}, fn, constants,
-=======
-        impl::assemble_cells<3>(
-            P0, b, x_dofmap, x, cells, {dofs, bs, cells0}, fn, constants,
->>>>>>> 4afc2697
             md::mdspan(coeffs.data(), cells.size(), cstride), cell_info0);
       }
       else
@@ -1372,29 +1331,15 @@
       assert((facets.size() / 2) * cstride == coeffs.size());
       if (bs == 1)
       {
-<<<<<<< HEAD
-
-        impl::assemble_exterior_facets<T>(
-            P0, b, x_dofmap, x, facets, std::make_tuple(dofs, BS<1>(), facets1),
-            fn, constants, md::mdspan(coeffs.data(), facets.extent(0), cstride),
-            cell_info0, perms);
-      }
-      else if (bs == 3)
-      {
-        impl::assemble_exterior_facets<T>(
-            P0, b, x_dofmap, x, facets, std::make_tuple(dofs, BS<3>(), facets1),
-            fn, constants,
-=======
-        impl::assemble_exterior_facets<1>(
-            P0, b, x_dofmap, x, facets, {dofs, bs, facets1}, fn, constants,
+        impl::assemble_exterior_facets(
+            P0, b, x_dofmap, x, facets, {dofs, BS<1>(), facets1}, fn, constants,
             md::mdspan(coeffs.data(), facets.extent(0), cstride), cell_info0,
             perms);
       }
       else if (bs == 3)
       {
-        impl::assemble_exterior_facets<3>(
-            P0, b, x_dofmap, x, facets, {dofs, bs, facets1}, fn, constants,
->>>>>>> 4afc2697
+        impl::assemble_exterior_facets(
+            P0, b, x_dofmap, x, facets, {dofs, BS<3>(), facets1}, fn, constants,
             md::mdspan(coeffs.data(), facets.size() / 2, cstride), cell_info0,
             perms);
       }
@@ -1425,11 +1370,7 @@
       assert((facets.size() / 4) * 2 * cstride == coeffs.size());
       if (bs == 1)
       {
-<<<<<<< HEAD
-        impl::assemble_interior_facets<T, BS<1>>(
-=======
-        impl::assemble_interior_facets<1>(
->>>>>>> 4afc2697
+        impl::assemble_interior_facets<BS<1>>(
             P0, b, x_dofmap, x,
             mdspanx22_t(facets.data(), facets.size() / 4, 2, 2),
             {dofmap, BS<1>(),
@@ -1440,11 +1381,7 @@
       }
       else if (bs == 3)
       {
-<<<<<<< HEAD
-        impl::assemble_interior_facets<T, BS<3>>(
-=======
-        impl::assemble_interior_facets<3>(
->>>>>>> 4afc2697
+        impl::assemble_interior_facets<BS<3>>(
             P0, b, x_dofmap, x,
             mdspanx22_t(facets.data(), facets.size() / 4, 2, 2),
             {dofmap, BS<3>(),
