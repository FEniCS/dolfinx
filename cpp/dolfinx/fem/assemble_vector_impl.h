--- conflicted
+++ resolved
@@ -36,17 +36,9 @@
 /// has performance benefits.
 /// @tparam _bs1 The block size of the trial function dof map.
 template <typename T, int _bs0 = -1, int _bs1 = -1>
-<<<<<<< HEAD
 void lift_bc_cells(
     std::span<T> b, const mesh::Geometry& geometry,
-    std::span<const scalar_value_type_t<T>> x,
-    const std::function<void(T*, const T*, const T*,
-                             const scalar_value_type_t<T>*, const int*,
-                             const std::uint8_t*)>& kernel,
-=======
-void _lift_bc_cells(
-    std::span<T> b, const mesh::Geometry& geometry, FEkernel<T> auto kernel,
->>>>>>> 607f8755
+    std::span<const scalar_value_type_t<T>> x, FEkernel<T> auto kernel,
     std::span<const std::int32_t> cells,
     const std::function<void(const std::span<T>&,
                              const std::span<const std::uint32_t>&,
@@ -70,10 +62,6 @@
   // Prepare cell geometry
   const graph::AdjacencyList<std::int32_t>& x_dofmap = geometry.dofmap();
   const std::size_t num_dofs_g = geometry.cmap().dim();
-<<<<<<< HEAD
-=======
-  std::span<const double> x = geometry.x();
->>>>>>> 607f8755
 
   // Data structures used in bc application
   std::vector<typename decltype(x)::value_type> coordinate_dofs(3 * num_dofs_g);
@@ -204,15 +192,8 @@
 /// @tparam _bs1 The block size of the trial function dof map.
 template <typename T, int _bs = -1>
 void _lift_bc_exterior_facets(
-<<<<<<< HEAD
     std::span<T> b, const mesh::Geometry& geometry,
-    std::span<const scalar_value_type_t<T>> x,
-    const std::function<void(T*, const T*, const T*,
-                             const scalar_value_type_t<T>*, const int*,
-                             const std::uint8_t*)>& kernel,
-=======
-    std::span<T> b, const mesh::Mesh& mesh, FEkernel<T> auto kernel,
->>>>>>> 607f8755
+    std::span<const scalar_value_type_t<T>> x, FEkernel<T> auto kernel,
     std::span<const std::int32_t> facets,
     const std::function<void(const std::span<T>&,
                              const std::span<const std::uint32_t>&,
@@ -231,14 +212,8 @@
     return;
 
   // Prepare cell geometry
-<<<<<<< HEAD
   const graph::AdjacencyList<std::int32_t>& x_dofmap = geometry.dofmap();
   const std::size_t num_dofs_g = geometry.cmap().dim();
-=======
-  const graph::AdjacencyList<std::int32_t>& x_dofmap = mesh.geometry().dofmap();
-  const std::size_t num_dofs_g = mesh.geometry().cmap().dim();
-  std::span<const double> x = mesh.geometry().x();
->>>>>>> 607f8755
 
   // Data structures used in bc application
   std::vector<typename decltype(x)::value_type> coordinate_dofs(3 * num_dofs_g);
@@ -322,17 +297,9 @@
 /// has performance benefits.
 /// @tparam _bs1 The block size of the trial function dof map.
 template <typename T, int _bs = -1>
-<<<<<<< HEAD
 void lift_bc_interior_facets(
     std::span<T> b, const mesh::Mesh& mesh,
-    std::span<const scalar_value_type_t<T>> x,
-    const std::function<void(T*, const T*, const T*,
-                             const scalar_value_type_t<T>*, const int*,
-                             const std::uint8_t*)>& kernel,
-=======
-void _lift_bc_interior_facets(
-    std::span<T> b, const mesh::Mesh& mesh, FEkernel<T> auto kernel,
->>>>>>> 607f8755
+    std::span<const scalar_value_type_t<T>> x, FEkernel<T> auto kernel,
     std::span<const std::int32_t> facets,
     const std::function<void(const std::span<T>&,
                              const std::span<const std::uint32_t>&,
@@ -356,10 +323,6 @@
   // Prepare cell geometry
   const graph::AdjacencyList<std::int32_t>& x_dofmap = mesh.geometry().dofmap();
   const std::size_t num_dofs_g = mesh.geometry().cmap().dim();
-<<<<<<< HEAD
-=======
-  std::span<const double> x = mesh.geometry().x();
->>>>>>> 607f8755
 
   const int num_cell_facets
       = mesh::cell_num_entities(mesh.topology().cell_type(), tdim - 1);
@@ -542,10 +505,6 @@
   // Prepare cell geometry
   const graph::AdjacencyList<std::int32_t>& x_dofmap = geometry.dofmap();
   const std::size_t num_dofs_g = geometry.cmap().dim();
-<<<<<<< HEAD
-=======
-  std::span<const double> x = geometry.x();
->>>>>>> 607f8755
 
   // FIXME: Add proper interface for num_dofs
   // Create data structures used in assembly
@@ -615,14 +574,8 @@
     return;
 
   // Prepare cell geometry
-<<<<<<< HEAD
   const graph::AdjacencyList<std::int32_t>& x_dofmap = geometry.dofmap();
   const std::size_t num_dofs_g = geometry.cmap().dim();
-=======
-  const graph::AdjacencyList<std::int32_t>& x_dofmap = mesh.geometry().dofmap();
-  const std::size_t num_dofs_g = mesh.geometry().cmap().dim();
-  std::span<const double> x = mesh.geometry().x();
->>>>>>> 607f8755
 
   // FIXME: Add proper interface for num_dofs
   // Create data structures used in assembly
@@ -692,10 +645,6 @@
   // Prepare cell geometry
   const graph::AdjacencyList<std::int32_t>& x_dofmap = mesh.geometry().dofmap();
   const std::size_t num_dofs_g = mesh.geometry().cmap().dim();
-<<<<<<< HEAD
-=======
-  std::span<const double> x = mesh.geometry().x();
->>>>>>> 607f8755
 
   // Create data structures used in assembly
   using X = typename decltype(x)::value_type;
