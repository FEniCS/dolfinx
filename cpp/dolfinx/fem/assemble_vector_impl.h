// Copyright (C) 2018-2021 Garth N. Wells
//
// This file is part of DOLFINx (https://www.fenicsproject.org)
//
// SPDX-License-Identifier:    LGPL-3.0-or-later

#pragma once

#include "Constant.h"
#include "DirichletBC.h"
#include "DofMap.h"
#include "Form.h"
#include "FunctionSpace.h"
#include "utils.h"
#include <algorithm>
#include <concepts>
#include <dolfinx/common/IndexMap.h>
#include <dolfinx/mesh/Geometry.h>
#include <dolfinx/mesh/Mesh.h>
#include <dolfinx/mesh/Topology.h>
#include <functional>
#include <memory>
#include <span>
#include <vector>

namespace dolfinx::fem::impl
{

namespace stdex = std::experimental;
using mdspan2_t
    = stdex::mdspan<const std::int32_t, stdex::dextents<std::size_t, 2>>;

/// Implementation of vector assembly

/// @brief Implementation of bc application
/// @tparam T The scalar type
/// @tparam _bs0 The block size of the form test function dof map. If
/// less than zero the block size is determined at runtime. If `_bs0` is
/// positive the block size is used as a compile-time constant, which
/// has performance benefits.
/// @tparam _bs1 The block size of the trial function dof map.
template <typename T, int _bs0 = -1, int _bs1 = -1>
void _lift_bc_cells(
    std::span<T> b, const graph::AdjacencyList<std::int32_t>& x_dofmap,
    std::span<const scalar_value_type_t<T>> x, FEkernel<T> auto kernel,
    std::span<const std::int32_t> cells,
    const std::function<void(const std::span<T>&,
                             const std::span<const std::uint32_t>&,
                             std::int32_t, int)>& dof_transform,
    mdspan2_t dofmap0, int bs0,
    const std::function<void(const std::span<T>&,
                             const std::span<const std::uint32_t>&,
                             std::int32_t, int)>& dof_transform_to_transpose,
    mdspan2_t dofmap1, int bs1, std::span<const T> constants,
    std::span<const T> coeffs, int cstride,
    std::span<const std::uint32_t> cell_info, std::span<const T> bc_values1,
    std::span<const std::int8_t> bc_markers1, std::span<const T> x0, T scale)
{
  assert(_bs0 < 0 or _bs0 == bs0);
  assert(_bs1 < 0 or _bs1 == bs1);

  if (cells.empty())
    return;

<<<<<<< HEAD
  const std::size_t num_dofs_g = x_dofmap.num_links(0);
=======
  // Prepare cell geometry
  auto x_dofmap = geometry.dofmap();
  const std::size_t num_dofs_g = x_dofmap.extent(1);
  auto x = geometry.x();
>>>>>>> f6c2921c

  // Data structures used in bc application
  std::vector<scalar_value_type_t<T>> coordinate_dofs(3 * num_dofs_g);
  std::vector<T> Ae, be;
  for (std::size_t index = 0; index < cells.size(); ++index)
  {
    std::int32_t c = cells[index];

    // Get dof maps for cell
    auto dmap1 = stdex::submdspan(dofmap1, c, stdex::full_extent);

    // Check if bc is applied to cell
    bool has_bc = false;
    for (std::size_t j = 0; j < dmap1.size(); ++j)
    {
      if constexpr (_bs1 > 0)
      {
        for (int k = 0; k < _bs1; ++k)
        {
          assert(_bs1 * dmap1[j] + k < (int)bc_markers1.size());
          if (bc_markers1[_bs1 * dmap1[j] + k])
          {
            has_bc = true;
            break;
          }
        }
      }
      else
      {
        for (int k = 0; k < bs1; ++k)
        {
          assert(bs1 * dmap1[j] + k < (int)bc_markers1.size());
          if (bc_markers1[bs1 * dmap1[j] + k])
          {
            has_bc = true;
            break;
          }
        }
      }
    }

    if (!has_bc)
      continue;

    // Get cell coordinates/geometry
    auto x_dofs = stdex::submdspan(x_dofmap, c, stdex::full_extent);
    for (std::size_t i = 0; i < x_dofs.size(); ++i)
    {
      std::copy_n(std::next(x.begin(), 3 * x_dofs[i]), 3,
                  std::next(coordinate_dofs.begin(), 3 * i));
    }

    // Size data structure for assembly
    auto dmap0 = stdex::submdspan(dofmap0, c, stdex::full_extent);

    const int num_rows = bs0 * dmap0.size();
    const int num_cols = bs1 * dmap1.size();

    const T* coeff_array = coeffs.data() + index * cstride;
    Ae.resize(num_rows * num_cols);
    std::fill(Ae.begin(), Ae.end(), 0);
    kernel(Ae.data(), coeff_array, constants.data(), coordinate_dofs.data(),
           nullptr, nullptr);
    dof_transform(Ae, cell_info, c, num_cols);
    dof_transform_to_transpose(Ae, cell_info, c, num_rows);

    // Size data structure for assembly
    be.resize(num_rows);
    std::fill(be.begin(), be.end(), 0);
    for (std::size_t j = 0; j < dmap1.size(); ++j)
    {
      if constexpr (_bs1 > 0)
      {
        for (int k = 0; k < _bs1; ++k)
        {
          const std::int32_t jj = _bs1 * dmap1[j] + k;
          assert(jj < (int)bc_markers1.size());
          if (bc_markers1[jj])
          {
            const T bc = bc_values1[jj];
            const T _x0 = x0.empty() ? 0.0 : x0[jj];
            // const T _x0 = 0.0;
            // be -= Ae.col(bs1 * j + k) * scale * (bc - _x0);
            for (int m = 0; m < num_rows; ++m)
              be[m] -= Ae[m * num_cols + _bs1 * j + k] * scale * (bc - _x0);
          }
        }
      }
      else
      {
        for (int k = 0; k < bs1; ++k)
        {
          const std::int32_t jj = bs1 * dmap1[j] + k;
          assert(jj < (int)bc_markers1.size());
          if (bc_markers1[jj])
          {
            const T bc = bc_values1[jj];
            const T _x0 = x0.empty() ? 0.0 : x0[jj];
            // be -= Ae.col(bs1 * j + k) * scale * (bc - _x0);
            for (int m = 0; m < num_rows; ++m)
              be[m] -= Ae[m * num_cols + bs1 * j + k] * scale * (bc - _x0);
          }
        }
      }
    }

    for (std::size_t i = 0; i < dmap0.size(); ++i)
    {
      if constexpr (_bs0 > 0)
      {
        for (int k = 0; k < _bs0; ++k)
          b[_bs0 * dmap0[i] + k] += be[_bs0 * i + k];
      }
      else
      {
        for (int k = 0; k < bs0; ++k)
          b[bs0 * dmap0[i] + k] += be[bs0 * i + k];
      }
    }
  }
}

/// @tparam T The scalar type
/// @tparam _bs0 The block size of the form test function dof map. If
/// less than zero the block size is determined at runtime. If `_bs0` is
/// positive the block size is used as a compile-time constant, which
/// has performance benefits.
/// @tparam _bs1 The block size of the trial function dof map.
template <typename T, int _bs = -1>
void _lift_bc_exterior_facets(
    std::span<T> b, const graph::AdjacencyList<std::int32_t>& x_dofmap,
    std::span<const scalar_value_type_t<T>> x, FEkernel<T> auto kernel,
    std::span<const std::int32_t> facets,
    const std::function<void(const std::span<T>&,
                             const std::span<const std::uint32_t>&,
                             std::int32_t, int)>& dof_transform,
    mdspan2_t dofmap0, int bs0,
    const std::function<void(const std::span<T>&,
                             const std::span<const std::uint32_t>&,
                             std::int32_t, int)>& dof_transform_to_transpose,
    mdspan2_t dofmap1, int bs1, std::span<const T> constants,
    std::span<const T> coeffs, int cstride,
    std::span<const std::uint32_t> cell_info, std::span<const T> bc_values1,
    std::span<const std::int8_t> bc_markers1, std::span<const T> x0, T scale)
{
  if (facets.empty())
    return;

<<<<<<< HEAD
  const std::size_t num_dofs_g = x_dofmap.num_links(0);
=======
  // Prepare cell geometry
  auto x_dofmap = geometry.dofmap();
  const std::size_t num_dofs_g = x_dofmap.extent(1);
  auto x = geometry.x();
>>>>>>> f6c2921c

  // Data structures used in bc application
  std::vector<scalar_value_type_t<T>> coordinate_dofs(3 * num_dofs_g);
  std::vector<T> Ae, be;
  assert(facets.size() % 2 == 0);
  for (std::size_t index = 0; index < facets.size(); index += 2)
  {
    std::int32_t cell = facets[index];
    std::int32_t local_facet = facets[index + 1];

    // Get dof maps for cell
    auto dmap1 = stdex::submdspan(dofmap1, cell, stdex::full_extent);

    // Check if bc is applied to cell
    bool has_bc = false;
    for (std::size_t j = 0; j < dmap1.size(); ++j)
    {
      for (int k = 0; k < bs1; ++k)
      {
        if (bc_markers1[bs1 * dmap1[j] + k])
        {
          has_bc = true;
          break;
        }
      }
    }

    if (!has_bc)
      continue;

    // Get cell coordinates/geometry
    auto x_dofs = stdex::submdspan(x_dofmap, cell, stdex::full_extent);
    for (std::size_t i = 0; i < x_dofs.size(); ++i)
    {
      std::copy_n(std::next(x.begin(), 3 * x_dofs[i]), 3,
                  std::next(coordinate_dofs.begin(), 3 * i));
    }

    // Size data structure for assembly
    auto dmap0 = stdex::submdspan(dofmap0, cell, stdex::full_extent);

    const int num_rows = bs0 * dmap0.size();
    const int num_cols = bs1 * dmap1.size();

    const T* coeff_array = coeffs.data() + index / 2 * cstride;
    Ae.resize(num_rows * num_cols);
    std::fill(Ae.begin(), Ae.end(), 0);
    kernel(Ae.data(), coeff_array, constants.data(), coordinate_dofs.data(),
           &local_facet, nullptr);
    dof_transform(Ae, cell_info, cell, num_cols);
    dof_transform_to_transpose(Ae, cell_info, cell, num_rows);

    // Size data structure for assembly
    be.resize(num_rows);
    std::fill(be.begin(), be.end(), 0);
    for (std::size_t j = 0; j < dmap1.size(); ++j)
    {
      for (int k = 0; k < bs1; ++k)
      {
        const std::int32_t jj = bs1 * dmap1[j] + k;
        if (bc_markers1[jj])
        {
          const T bc = bc_values1[jj];
          const T _x0 = x0.empty() ? 0.0 : x0[jj];
          // be -= Ae.col(bs1 * j + k) * scale * (bc - _x0);
          for (int m = 0; m < num_rows; ++m)
            be[m] -= Ae[m * num_cols + bs1 * j + k] * scale * (bc - _x0);
        }
      }
    }

    for (std::size_t i = 0; i < dmap0.size(); ++i)
      for (int k = 0; k < bs0; ++k)
        b[bs0 * dmap0[i] + k] += be[bs0 * i + k];
  }
}

/// @tparam T The scalar type
/// @tparam _bs0 The block size of the form test function dof map. If
/// less than zero the block size is determined at runtime. If `_bs0` is
/// positive the block size is used as a compile-time constant, which
/// has performance benefits.
/// @tparam _bs1 The block size of the trial function dof map.
template <typename T, int _bs = -1>
void _lift_bc_interior_facets(
    std::span<T> b, const graph::AdjacencyList<std::int32_t>& x_dofmap,
    std::span<const scalar_value_type_t<T>> x, int num_cell_facets,
    FEkernel<T> auto kernel, std::span<const std::int32_t> facets,
    const std::function<void(const std::span<T>&,
                             const std::span<const std::uint32_t>&,
                             std::int32_t, int)>& dof_transform,
    mdspan2_t dofmap0, int bs0,
    const std::function<void(const std::span<T>&,
                             const std::span<const std::uint32_t>&,
                             std::int32_t, int)>& dof_transform_to_transpose,
    mdspan2_t dofmap1, int bs1, std::span<const T> constants,
    std::span<const T> coeffs, int cstride,
    std::span<const std::uint32_t> cell_info,
    const std::function<std::uint8_t(std::size_t)>& get_perm,
    std::span<const T> bc_values1, std::span<const std::int8_t> bc_markers1,
    std::span<const T> x0, T scale)
{
  if (facets.empty())
    return;

<<<<<<< HEAD
  const std::size_t num_dofs_g = x_dofmap.num_links(0);
=======
  // Prepare cell geometry
  auto x_dofmap = geometry.dofmap();
  const std::size_t num_dofs_g = x_dofmap.extent(1);
  auto x = geometry.x();
>>>>>>> f6c2921c

  // Data structures used in assembly
  using X = scalar_value_type_t<T>;
  std::vector<X> coordinate_dofs(2 * num_dofs_g * 3);
  std::span<X> cdofs0(coordinate_dofs.data(), num_dofs_g * 3);
  std::span<X> cdofs1(coordinate_dofs.data() + num_dofs_g * 3, num_dofs_g * 3);
  std::vector<T> Ae, be;

  // Temporaries for joint dofmaps
  std::vector<std::int32_t> dmapjoint0, dmapjoint1;
  assert(facets.size() % 4 == 0);

  const int num_dofs0 = dofmap0.extent(1);
  const int num_dofs1 = dofmap1.extent(1);
  for (std::size_t index = 0; index < facets.size(); index += 4)
  {
    std::array<std::int32_t, 2> cells = {facets[index], facets[index + 2]};
    std::array<std::int32_t, 2> local_facet
        = {facets[index + 1], facets[index + 3]};

    // Get cell geometry
    auto x_dofs0 = stdex::submdspan(x_dofmap, cells[0], stdex::full_extent);
    for (std::size_t i = 0; i < x_dofs0.size(); ++i)
    {
      std::copy_n(std::next(x.begin(), 3 * x_dofs0[i]), 3,
                  std::next(cdofs0.begin(), 3 * i));
    }
    auto x_dofs1 = stdex::submdspan(x_dofmap, cells[1], stdex::full_extent);
    for (std::size_t i = 0; i < x_dofs1.size(); ++i)
    {
      std::copy_n(std::next(x.begin(), 3 * x_dofs1[i]), 3,
                  std::next(cdofs1.begin(), 3 * i));
    }

    // Get dof maps for cells and pack
    auto dmap0_cell0
        = std::span(dofmap0.data_handle() + cells[0] * num_dofs0, num_dofs0);
    auto dmap0_cell1
        = std::span(dofmap1.data_handle() + cells[1] * num_dofs1, num_dofs1);

    dmapjoint0.resize(dmap0_cell0.size() + dmap0_cell1.size());
    std::copy(dmap0_cell0.begin(), dmap0_cell0.end(), dmapjoint0.begin());
    std::copy(dmap0_cell1.begin(), dmap0_cell1.end(),
              std::next(dmapjoint0.begin(), dmap0_cell0.size()));

    auto dmap1_cell0
        = std::span(dofmap1.data_handle() + cells[0] * num_dofs1, num_dofs1);
    auto dmap1_cell1
        = std::span(dofmap1.data_handle() + cells[1] * num_dofs1, num_dofs1);

    dmapjoint1.resize(dmap1_cell0.size() + dmap1_cell1.size());
    std::copy(dmap1_cell0.begin(), dmap1_cell0.end(), dmapjoint1.begin());
    std::copy(dmap1_cell1.begin(), dmap1_cell1.end(),
              std::next(dmapjoint1.begin(), dmap1_cell0.size()));

    // Check if bc is applied to cell0
    bool has_bc = false;
    for (std::size_t j = 0; j < dmap1_cell0.size(); ++j)
    {
      for (int k = 0; k < bs1; ++k)
      {
        if (bc_markers1[bs1 * dmap1_cell0[j] + k])
        {
          has_bc = true;
          break;
        }
      }
    }

    // Check if bc is applied to cell1
    for (std::size_t j = 0; j < dmap1_cell1.size(); ++j)
    {
      for (int k = 0; k < bs1; ++k)
      {
        if (bc_markers1[bs1 * dmap1_cell1[j] + k])
        {
          has_bc = true;
          break;
        }
      }
    }

    if (!has_bc)
      continue;

    const int num_rows = bs0 * dmapjoint0.size();
    const int num_cols = bs1 * dmapjoint1.size();

    // Tabulate tensor
    Ae.resize(num_rows * num_cols);
    std::fill(Ae.begin(), Ae.end(), 0);
    const std::array perm{
        get_perm(cells[0] * num_cell_facets + local_facet[0]),
        get_perm(cells[1] * num_cell_facets + local_facet[1])};
    kernel(Ae.data(), coeffs.data() + index / 2 * cstride, constants.data(),
           coordinate_dofs.data(), local_facet.data(), perm.data());

    std::span<T> _Ae(Ae);
    std::span<T> sub_Ae0 = _Ae.subspan(bs0 * dmap0_cell0.size() * num_cols,
                                       bs0 * dmap0_cell1.size() * num_cols);
    std::span<T> sub_Ae1
        = _Ae.subspan(bs1 * dmap1_cell0.size(),
                      num_rows * num_cols - bs1 * dmap1_cell0.size());

    dof_transform(_Ae, cell_info, cells[0], num_cols);
    dof_transform(sub_Ae0, cell_info, cells[1], num_cols);
    dof_transform_to_transpose(_Ae, cell_info, cells[0], num_rows);
    dof_transform_to_transpose(sub_Ae1, cell_info, cells[1], num_rows);

    be.resize(num_rows);
    std::fill(be.begin(), be.end(), 0);

    // Compute b = b - A*b for cell0
    for (std::size_t j = 0; j < dmap1_cell0.size(); ++j)
    {
      for (int k = 0; k < bs1; ++k)
      {
        const std::int32_t jj = bs1 * dmap1_cell0[j] + k;
        if (bc_markers1[jj])
        {
          const T bc = bc_values1[jj];
          const T _x0 = x0.empty() ? 0.0 : x0[jj];
          // be -= Ae.col(bs1 * j + k) * scale * (bc - _x0);
          for (int m = 0; m < num_rows; ++m)
            be[m] -= Ae[m * num_cols + bs1 * j + k] * scale * (bc - _x0);
        }
      }
    }

    // Compute b = b - A*b for cell1
    const int offset = bs1 * dmap1_cell0.size();
    for (std::size_t j = 0; j < dmap1_cell1.size(); ++j)
    {
      for (int k = 0; k < bs1; ++k)
      {
        const std::int32_t jj = bs1 * dmap1_cell1[j] + k;
        if (bc_markers1[jj])
        {
          const T bc = bc_values1[jj];
          const T _x0 = x0.empty() ? 0.0 : x0[jj];
          // be -= Ae.col(offset + bs1 * j + k) * scale * (bc - x0[jj]);
          for (int m = 0; m < num_rows; ++m)
          {
            be[m]
                -= Ae[m * num_cols + offset + bs1 * j + k] * scale * (bc - _x0);
          }
        }
      }
    }

    for (std::size_t i = 0; i < dmap0_cell0.size(); ++i)
      for (int k = 0; k < bs0; ++k)
        b[bs0 * dmap0_cell0[i] + k] += be[bs0 * i + k];

    const int offset_be = bs0 * dmap0_cell0.size();
    for (std::size_t i = 0; i < dmap0_cell1.size(); ++i)
      for (int k = 0; k < bs0; ++k)
        b[bs0 * dmap0_cell1[i] + k] += be[offset_be + bs0 * i + k];
  }
}
/// Execute kernel over cells and accumulate result in vector
/// @tparam T The scalar type
/// @tparam _bs The block size of the form test function dof map. If
/// less than zero the block size is determined at runtime. If `_bs` is
/// positive the block size is used as a compile-time constant, which
/// has performance benefits.
template <typename T, int _bs = -1>
void assemble_cells(
    const std::function<void(const std::span<T>&,
                             const std::span<const std::uint32_t>&,
                             std::int32_t, int)>& dof_transform,
<<<<<<< HEAD
    std::span<T> b, const graph::AdjacencyList<std::int32_t>& x_dofmap,
    std::span<const scalar_value_type_t<T>> x,
    std::span<const std::int32_t> cells,
    const graph::AdjacencyList<std::int32_t>& dofmap, int bs,
=======
    std::span<T> b, const mesh::Geometry<scalar_value_type_t<T>>& geometry,
    std::span<const std::int32_t> cells, mdspan2_t dofmap, int bs,
>>>>>>> f6c2921c
    FEkernel<T> auto kernel, std::span<const T> constants,
    std::span<const T> coeffs, int cstride,
    std::span<const std::uint32_t> cell_info)
{
  assert(_bs < 0 or _bs == bs);

  if (cells.empty())
    return;

<<<<<<< HEAD
  const std::size_t num_dofs_g = x_dofmap.num_links(0);
=======
  // Prepare cell geometry
  auto x_dofmap = geometry.dofmap();
  const std::size_t num_dofs_g = x_dofmap.extent(1);
  auto x = geometry.x();
>>>>>>> f6c2921c

  // FIXME: Add proper interface for num_dofs
  // Create data structures used in assembly
  std::vector<scalar_value_type_t<T>> coordinate_dofs(3 * num_dofs_g);
  std::vector<T> be(bs * dofmap.extent(1));
  std::span<T> _be(be);

  // Iterate over active cells
  for (std::size_t index = 0; index < cells.size(); ++index)
  {
    std::int32_t c = cells[index];

    // Get cell coordinates/geometry
    auto x_dofs = stdex::submdspan(x_dofmap, c, stdex::full_extent);
    for (std::size_t i = 0; i < x_dofs.size(); ++i)
    {
      std::copy_n(std::next(x.begin(), 3 * x_dofs[i]), 3,
                  std::next(coordinate_dofs.begin(), 3 * i));
    }

    // Tabulate vector for cell
    std::fill(be.begin(), be.end(), 0);
    kernel(be.data(), coeffs.data() + index * cstride, constants.data(),
           coordinate_dofs.data(), nullptr, nullptr);
    dof_transform(_be, cell_info, c, 1);

    // Scatter cell vector to 'global' vector array
    auto dofs = stdex::submdspan(dofmap, c, stdex::full_extent);
    if constexpr (_bs > 0)
    {
      for (std::size_t i = 0; i < dofs.size(); ++i)
        for (int k = 0; k < _bs; ++k)
          b[_bs * dofs[i] + k] += be[_bs * i + k];
    }
    else
    {
      for (std::size_t i = 0; i < dofs.size(); ++i)
        for (int k = 0; k < bs; ++k)
          b[bs * dofs[i] + k] += be[bs * i + k];
    }
  }
}

/// Execute kernel over cells and accumulate result in vector
/// @tparam T The scalar type
/// @tparam _bs The block size of the form test function dof map. If
/// less than zero the block size is determined at runtime. If `_bs` is
/// positive the block size is used as a compile-time constant, which
/// has performance benefits.
template <typename T, int _bs = -1>
void assemble_exterior_facets(
    const std::function<void(const std::span<T>&,
                             const std::span<const std::uint32_t>&,
                             std::int32_t, int)>& dof_transform,
<<<<<<< HEAD
    std::span<T> b, const graph::AdjacencyList<std::int32_t>& x_dofmap,
    std::span<const scalar_value_type_t<T>> x,
    std::span<const std::int32_t> facets,
    const graph::AdjacencyList<std::int32_t>& dofmap, int bs,
=======
    std::span<T> b, const mesh::Geometry<scalar_value_type_t<T>>& geometry,
    std::span<const std::int32_t> facets, mdspan2_t dofmap, int bs,
>>>>>>> f6c2921c
    FEkernel<T> auto fn, std::span<const T> constants,
    std::span<const T> coeffs, int cstride,
    std::span<const std::uint32_t> cell_info)
{
  assert(_bs < 0 or _bs == bs);

  if (facets.empty())
    return;

<<<<<<< HEAD
  const std::size_t num_dofs_g = x_dofmap.num_links(0);
=======
  // Prepare cell geometry
  auto x_dofmap = geometry.dofmap();
  const std::size_t num_dofs_g = x_dofmap.extent(1);
  auto x = geometry.x();
>>>>>>> f6c2921c

  // FIXME: Add proper interface for num_dofs
  // Create data structures used in assembly
  const int num_dofs = dofmap.extent(1);
  std::vector<scalar_value_type_t<T>> coordinate_dofs(3 * num_dofs_g);
  std::vector<T> be(bs * num_dofs);
  std::span<T> _be(be);
  assert(facets.size() % 2 == 0);
  for (std::size_t index = 0; index < facets.size(); index += 2)
  {
    std::int32_t cell = facets[index];
    std::int32_t local_facet = facets[index + 1];

    // Get cell coordinates/geometry
    auto x_dofs = stdex::submdspan(x_dofmap, cell, stdex::full_extent);
    for (std::size_t i = 0; i < x_dofs.size(); ++i)
    {
      std::copy_n(std::next(x.begin(), 3 * x_dofs[i]), 3,
                  std::next(coordinate_dofs.begin(), 3 * i));
    }

    // Tabulate element vector
    std::fill(be.begin(), be.end(), 0);
    fn(be.data(), coeffs.data() + index / 2 * cstride, constants.data(),
       coordinate_dofs.data(), &local_facet, nullptr);

    dof_transform(_be, cell_info, cell, 1);

    // Add element vector to global vector
    auto dofs = stdex::submdspan(dofmap, cell, stdex::full_extent);
    if constexpr (_bs > 0)
    {
      for (std::size_t i = 0; i < dofs.size(); ++i)
        for (int k = 0; k < _bs; ++k)
          b[_bs * dofs[i] + k] += be[_bs * i + k];
    }
    else
    {
      for (std::size_t i = 0; i < dofs.size(); ++i)
        for (int k = 0; k < bs; ++k)
          b[bs * dofs[i] + k] += be[bs * i + k];
    }
  }
}

/// Assemble linear form interior facet integrals into an vector
/// @tparam T The scalar type
/// @tparam _bs The block size of the form test function dof map. If
/// less than zero the block size is determined at runtime. If `_bs` is
/// positive the block size is used as a compile-time constant, which
/// has performance benefits.
template <typename T, int _bs = -1>
void assemble_interior_facets(
    const std::function<void(const std::span<T>&,
                             const std::span<const std::uint32_t>&,
                             std::int32_t, int)>& dof_transform,
    std::span<T> b, const graph::AdjacencyList<std::int32_t>& x_dofmap,
    std::span<const scalar_value_type_t<T>> x, int num_cell_facets,
    std::span<const std::int32_t> facets, const fem::DofMap& dofmap,
    FEkernel<T> auto fn, std::span<const T> constants,
    std::span<const T> coeffs, int cstride,
    std::span<const std::uint32_t> cell_info,
    const std::function<std::uint8_t(std::size_t)>& get_perm)
{
<<<<<<< HEAD
  const std::size_t num_dofs_g = x_dofmap.num_links(0);
=======
  // Prepare cell geometry
  auto x_dofmap = geometry.dofmap();
  const std::size_t num_dofs_g = x_dofmap.extent(1);
  auto x = geometry.x();
>>>>>>> f6c2921c

  // Create data structures used in assembly
  using X = scalar_value_type_t<T>;
  std::vector<X> coordinate_dofs(2 * num_dofs_g * 3);
  std::span<X> cdofs0(coordinate_dofs.data(), num_dofs_g * 3);
  std::span<X> cdofs1(coordinate_dofs.data() + num_dofs_g * 3, num_dofs_g * 3);
  std::vector<T> be;

  const int bs = dofmap.bs();
  assert(_bs < 0 or _bs == bs);
  assert(facets.size() % 4 == 0);
  for (std::size_t index = 0; index < facets.size(); index += 4)
  {
    std::array<std::int32_t, 2> cells = {facets[index], facets[index + 2]};
    std::array<std::int32_t, 2> local_facet
        = {facets[index + 1], facets[index + 3]};

    // Get cell geometry
    auto x_dofs0 = stdex::submdspan(x_dofmap, cells[0], stdex::full_extent);
    for (std::size_t i = 0; i < x_dofs0.size(); ++i)
    {
      std::copy_n(std::next(x.begin(), 3 * x_dofs0[i]), 3,
                  std::next(cdofs0.begin(), 3 * i));
    }
    auto x_dofs1 = stdex::submdspan(x_dofmap, cells[1], stdex::full_extent);
    for (std::size_t i = 0; i < x_dofs1.size(); ++i)
    {
      std::copy_n(std::next(x.begin(), 3 * x_dofs1[i]), 3,
                  std::next(cdofs1.begin(), 3 * i));
    }

    // Get dofmaps for cells
    std::span<const std::int32_t> dmap0 = dofmap.cell_dofs(cells[0]);
    std::span<const std::int32_t> dmap1 = dofmap.cell_dofs(cells[1]);

    // Tabulate element vector
    be.resize(bs * (dmap0.size() + dmap1.size()));
    std::fill(be.begin(), be.end(), 0);
    const std::array perm{
        get_perm(cells[0] * num_cell_facets + local_facet[0]),
        get_perm(cells[1] * num_cell_facets + local_facet[1])};
    fn(be.data(), coeffs.data() + index / 2 * cstride, constants.data(),
       coordinate_dofs.data(), local_facet.data(), perm.data());

    std::span<T> _be(be);
    std::span<T> sub_be = _be.subspan(bs * dmap0.size(), bs * dmap1.size());

    dof_transform(be, cell_info, cells[0], 1);
    dof_transform(sub_be, cell_info, cells[1], 1);

    // Add element vector to global vector
    if constexpr (_bs > 0)
    {
      for (std::size_t i = 0; i < dmap0.size(); ++i)
        for (int k = 0; k < _bs; ++k)
          b[_bs * dmap0[i] + k] += be[_bs * i + k];
      for (std::size_t i = 0; i < dmap1.size(); ++i)
        for (int k = 0; k < _bs; ++k)
          b[_bs * dmap1[i] + k] += be[_bs * (i + dmap0.size()) + k];
    }
    else
    {
      for (std::size_t i = 0; i < dmap0.size(); ++i)
        for (int k = 0; k < bs; ++k)
          b[bs * dmap0[i] + k] += be[bs * i + k];
      for (std::size_t i = 0; i < dmap1.size(); ++i)
        for (int k = 0; k < bs; ++k)
          b[bs * dmap1[i] + k] += be[bs * (i + dmap0.size()) + k];
    }
  }
}

/// Modify RHS vector to account for boundary condition such that:
///
/// b <- b - scale * A (x_bc - x0)
///
/// @param[in,out] b The vector to be modified
/// @param[in] a The bilinear form that generates A
/// @param[in] x_dofmap Mesh geometry dofmap
/// @param[in] x Mesh coordinates
/// @param[in] constants Constants that appear in `a`
/// @param[in] coefficients Coefficients that appear in `a`
/// @param[in] bc_values1 The boundary condition 'values'
/// @param[in] bc_markers1 The indices (columns of A, rows of x) to
/// which bcs belong
/// @param[in] x0 The array used in the lifting, typically a 'current
/// solution' in a Newton method
/// @param[in] scale Scaling to apply
template <typename T, std::floating_point U>
void lift_bc(std::span<T> b, const Form<T, U>& a,
             const graph::AdjacencyList<std::int32_t>& x_dofmap,
             std::span<const scalar_value_type_t<T>> x,
             std::span<const T> constants,
             const std::map<std::pair<IntegralType, int>,
                            std::pair<std::span<const T>, int>>& coefficients,
             std::span<const T> bc_values1,
             std::span<const std::int8_t> bc_markers1, std::span<const T> x0,
             T scale)
{
  std::shared_ptr<const mesh::Mesh<U>> mesh = a.mesh();
  assert(mesh);

  // Get dofmap for columns and rows of a
  assert(a.function_spaces().at(0));
  assert(a.function_spaces().at(1));
  auto dofmap0 = a.function_spaces()[0]->dofmap()->map();
  const int bs0 = a.function_spaces()[0]->dofmap()->bs();
<<<<<<< HEAD
  auto element0 = a.function_spaces()[0]->element();
  assert(element0);
  const graph::AdjacencyList<std::int32_t>& dofmap1
      = a.function_spaces()[1]->dofmap()->list();
=======
  std::shared_ptr<const fem::FiniteElement> element0
      = a.function_spaces()[0]->element();
  auto dofmap1 = a.function_spaces()[1]->dofmap()->map();
>>>>>>> f6c2921c
  const int bs1 = a.function_spaces()[1]->dofmap()->bs();
  auto element1 = a.function_spaces()[1]->element();
  assert(element0);

  const bool needs_transformation_data
      = element0->needs_dof_transformations()
        or element1->needs_dof_transformations()
        or a.needs_facet_permutations();

  std::span<const std::uint32_t> cell_info;
  if (needs_transformation_data)
  {
    mesh->topology_mutable()->create_entity_permutations();
    cell_info = std::span(mesh->topology()->get_cell_permutation_info());
  }

  const std::function<void(const std::span<T>&,
                           const std::span<const std::uint32_t>&, std::int32_t,
                           int)>
      dof_transform = element0->template get_dof_transformation_function<T>();
  const std::function<void(const std::span<T>&,
                           const std::span<const std::uint32_t>&, std::int32_t,
                           int)>
      dof_transform_to_transpose
      = element1->template get_dof_transformation_to_transpose_function<T>();

  for (int i : a.integral_ids(IntegralType::cell))
  {
    auto kernel = a.kernel(IntegralType::cell, i);
    assert(kernel);
    auto& [coeffs, cstride] = coefficients.at({IntegralType::cell, i});
    std::span<const std::int32_t> cells = a.domain(IntegralType::cell, i);
    if (bs0 == 1 and bs1 == 1)
    {
      _lift_bc_cells<T, 1, 1>(b, x_dofmap, x, kernel, cells, dof_transform,
                              dofmap0, bs0, dof_transform_to_transpose, dofmap1,
                              bs1, constants, coeffs, cstride, cell_info,
                              bc_values1, bc_markers1, x0, scale);
    }
    else if (bs0 == 3 and bs1 == 3)
    {
      _lift_bc_cells<T, 3, 3>(b, x_dofmap, x, kernel, cells, dof_transform,
                              dofmap0, bs0, dof_transform_to_transpose, dofmap1,
                              bs1, constants, coeffs, cstride, cell_info,
                              bc_values1, bc_markers1, x0, scale);
    }
    else
    {
      _lift_bc_cells(b, x_dofmap, x, kernel, cells, dof_transform, dofmap0, bs0,
                     dof_transform_to_transpose, dofmap1, bs1, constants,
                     coeffs, cstride, cell_info, bc_values1, bc_markers1, x0,
                     scale);
    }
  }

  for (int i : a.integral_ids(IntegralType::exterior_facet))
  {
    auto kernel = a.kernel(IntegralType::exterior_facet, i);
    assert(kernel);
    auto& [coeffs, cstride]
        = coefficients.at({IntegralType::exterior_facet, i});
    _lift_bc_exterior_facets(
        b, x_dofmap, x, kernel, a.domain(IntegralType::exterior_facet, i),
        dof_transform, dofmap0, bs0, dof_transform_to_transpose, dofmap1, bs1,
        constants, coeffs, cstride, cell_info, bc_values1, bc_markers1, x0,
        scale);
  }

  if (a.num_integrals(IntegralType::interior_facet) > 0)
  {
    std::function<std::uint8_t(std::size_t)> get_perm;
    if (a.needs_facet_permutations())
    {
      mesh->topology_mutable()->create_entity_permutations();
      const std::vector<std::uint8_t>& perms
          = mesh->topology()->get_facet_permutations();
      get_perm = [&perms](std::size_t i) { return perms[i]; };
    }
    else
      get_perm = [](std::size_t) { return 0; };

    auto cell_types = mesh->topology()->cell_types();
    if (cell_types.size() > 1)
      throw std::runtime_error("Multiple cell types in the assembler");
    int num_cell_facets = mesh::cell_num_entities(cell_types.back(),
                                                  mesh->topology()->dim() - 1);
    for (int i : a.integral_ids(IntegralType::interior_facet))
    {
      auto kernel = a.kernel(IntegralType::interior_facet, i);
      assert(kernel);
      auto& [coeffs, cstride]
          = coefficients.at({IntegralType::interior_facet, i});
      _lift_bc_interior_facets(
          b, x_dofmap, x, num_cell_facets, kernel,
          a.domain(IntegralType::interior_facet, i), dof_transform, dofmap0,
          bs0, dof_transform_to_transpose, dofmap1, bs1, constants, coeffs,
          cstride, cell_info, get_perm, bc_values1, bc_markers1, x0, scale);
    }
  }
}

/// Modify b such that:
///
///   b <- b - scale * A_j (g_j - x0_j)
///
/// where j is a block (nest) row index. For a non-blocked problem j = 0.
/// The boundary conditions bc1 are on the trial spaces V_j. The forms
/// in [a] must have the same test space as L (from which b was built),
/// but the trial space may differ. If x0 is not supplied, then it is
/// treated as zero.
/// @param[in,out] b The vector to be modified
/// @param[in] a The bilinear forms, where a[j] is the form that
/// generates A_j
/// @param[in] x_dofmap Mesh geometry dofmap
/// @param[in] x Mesh coordinates
/// @param[in] constants Constants that appear in `a`
/// @param[in] coeffs Coefficients that appear in `a`
/// @param[in] bcs1 List of boundary conditions for each block, i.e.
/// bcs1[2] are the boundary conditions applied to the columns of a[2] /
/// x0[2] block
/// @param[in] x0 The vectors used in the lifting
/// @param[in] scale Scaling to apply
template <typename T, std::floating_point U>
void apply_lifting(
    std::span<T> b, const std::vector<std::shared_ptr<const Form<T, U>>> a,
    const graph::AdjacencyList<std::int32_t>& x_dofmap,
    std::span<const scalar_value_type_t<T>> x,
    const std::vector<std::span<const T>>& constants,
    const std::vector<std::map<std::pair<IntegralType, int>,
                               std::pair<std::span<const T>, int>>>& coeffs,
    const std::vector<std::vector<std::shared_ptr<const DirichletBC<T, U>>>>&
        bcs1,
    const std::vector<std::span<const T>>& x0, T scale)
{
  // FIXME: make changes to reactivate this check
  if (!x0.empty() and x0.size() != a.size())
  {
    throw std::runtime_error(
        "Mismatch in size between x0 and bilinear form in assembler.");
  }

  if (a.size() != bcs1.size())
  {
    throw std::runtime_error(
        "Mismatch in size between a and bcs in assembler.");
  }

  for (std::size_t j = 0; j < a.size(); ++j)
  {
    std::vector<std::int8_t> bc_markers1;
    std::vector<T> bc_values1;
    if (a[j] and !bcs1[j].empty())
    {
      assert(a[j]->function_spaces().at(0));

      auto V1 = a[j]->function_spaces()[1];
      assert(V1);
      auto map1 = V1->dofmap()->index_map;
      const int bs1 = V1->dofmap()->index_map_bs();
      assert(map1);
      const int crange = bs1 * (map1->size_local() + map1->num_ghosts());
      bc_markers1.assign(crange, false);
      bc_values1.assign(crange, 0.0);
      for (const std::shared_ptr<const DirichletBC<T, U>>& bc : bcs1[j])
      {
        bc->mark_dofs(bc_markers1);
        bc->dof_values(bc_values1);
      }

      if (!x0.empty())
      {
        lift_bc<T>(b, *a[j], x_dofmap, x, constants[j], coeffs[j], bc_values1,
                   bc_markers1, x0[j], scale);
      }
      else
      {
        lift_bc<T>(b, *a[j], x_dofmap, x, constants[j], coeffs[j], bc_values1,
                   bc_markers1, std::span<const T>(), scale);
      }
    }
  }
}

/// Assemble linear form into a vector
/// @param[in,out] b The vector to be assembled. It will not be zeroed
/// before assembly.
/// @param[in] L The linear forms to assemble into b
/// @param[in] x_dofmap Mesh geometry dofmap
/// @param[in] x Mesh coordinates
/// @param[in] constants Packed constants that appear in `L`
/// @param[in] coefficients Packed coefficients that appear in `L`
template <typename T, std::floating_point U>
void assemble_vector(
    std::span<T> b, const Form<T, U>& L,
    const graph::AdjacencyList<std::int32_t>& x_dofmap,
    std::span<const scalar_value_type_t<T>> x, std::span<const T> constants,
    const std::map<std::pair<IntegralType, int>,
                   std::pair<std::span<const T>, int>>& coefficients)
{
  std::shared_ptr<const mesh::Mesh<U>> mesh = L.mesh();
  assert(mesh);

  // Get dofmap data
  assert(L.function_spaces().at(0));
  auto element = L.function_spaces().at(0)->element();
  assert(element);
  std::shared_ptr<const fem::DofMap> dofmap
      = L.function_spaces().at(0)->dofmap();
  assert(dofmap);
  auto dofs = dofmap->map();
  const int bs = dofmap->bs();

  const std::function<void(const std::span<T>&,
                           const std::span<const std::uint32_t>&, std::int32_t,
                           int)>
      dof_transform = element->template get_dof_transformation_function<T>();

  const bool needs_transformation_data
      = element->needs_dof_transformations() or L.needs_facet_permutations();
  std::span<const std::uint32_t> cell_info;
  if (needs_transformation_data)
  {
    mesh->topology_mutable()->create_entity_permutations();
    cell_info = std::span(mesh->topology()->get_cell_permutation_info());
  }

  for (int i : L.integral_ids(IntegralType::cell))
  {
    auto fn = L.kernel(IntegralType::cell, i);
    assert(fn);
    auto& [coeffs, cstride] = coefficients.at({IntegralType::cell, i});
    std::span<const std::int32_t> cells = L.domain(IntegralType::cell, i);
    if (bs == 1)
    {
      impl::assemble_cells<T, 1>(dof_transform, b, x_dofmap, x, cells, dofs, bs,
                                 fn, constants, coeffs, cstride, cell_info);
    }
    else if (bs == 3)
    {
      impl::assemble_cells<T, 3>(dof_transform, b, x_dofmap, x, cells, dofs, bs,
                                 fn, constants, coeffs, cstride, cell_info);
    }
    else
    {
      impl::assemble_cells(dof_transform, b, x_dofmap, x, cells, dofs, bs, fn,
                           constants, coeffs, cstride, cell_info);
    }
  }

  for (int i : L.integral_ids(IntegralType::exterior_facet))
  {
    auto fn = L.kernel(IntegralType::exterior_facet, i);
    assert(fn);
    auto& [coeffs, cstride]
        = coefficients.at({IntegralType::exterior_facet, i});
    std::span<const std::int32_t> facets
        = L.domain(IntegralType::exterior_facet, i);
    if (bs == 1)
    {
      impl::assemble_exterior_facets<T, 1>(dof_transform, b, x_dofmap, x,
                                           facets, dofs, bs, fn, constants,
                                           coeffs, cstride, cell_info);
    }
    else if (bs == 3)
    {
      impl::assemble_exterior_facets<T, 3>(dof_transform, b, x_dofmap, x,
                                           facets, dofs, bs, fn, constants,
                                           coeffs, cstride, cell_info);
    }
    else
    {
      impl::assemble_exterior_facets(dof_transform, b, x_dofmap, x, facets,
                                     dofs, bs, fn, constants, coeffs, cstride,
                                     cell_info);
    }
  }

  if (L.num_integrals(IntegralType::interior_facet) > 0)
  {
    std::function<std::uint8_t(std::size_t)> get_perm;
    if (L.needs_facet_permutations())
    {
      mesh->topology_mutable()->create_entity_permutations();
      const std::vector<std::uint8_t>& perms
          = mesh->topology()->get_facet_permutations();
      get_perm = [&perms](std::size_t i) { return perms[i]; };
    }
    else
      get_perm = [](std::size_t) { return 0; };

    auto cell_types = mesh->topology()->cell_types();
    if (cell_types.size() > 1)
      throw std::runtime_error("Multiple cell types in the assembler");
    int num_cell_facets = mesh::cell_num_entities(cell_types.back(),
                                                  mesh->topology()->dim() - 1);
    for (int i : L.integral_ids(IntegralType::interior_facet))
    {
      auto fn = L.kernel(IntegralType::interior_facet, i);
      assert(fn);
      auto& [coeffs, cstride]
          = coefficients.at({IntegralType::interior_facet, i});
      std::span<const std::int32_t> facets
          = L.domain(IntegralType::interior_facet, i);
      if (bs == 1)
      {
        impl::assemble_interior_facets<T, 1>(
            dof_transform, b, x_dofmap, x, num_cell_facets, facets, *dofmap, fn,
            constants, coeffs, cstride, cell_info, get_perm);
      }
      else if (bs == 3)
      {
        impl::assemble_interior_facets<T, 3>(
            dof_transform, b, x_dofmap, x, num_cell_facets, facets, *dofmap, fn,
            constants, coeffs, cstride, cell_info, get_perm);
      }
      else
      {
        impl::assemble_interior_facets(
            dof_transform, b, x_dofmap, x, num_cell_facets, facets, *dofmap, fn,
            constants, coeffs, cstride, cell_info, get_perm);
      }
    }
  }
}

/// @brief Assemble linear form into a vector
/// @param[in,out] b The vector to be assembled. It will not be zeroed
/// before assembly.
/// @param[in] L The linear forms to assemble into b
/// @param[in] constants Packed constants that appear in `L`
/// @param[in] coefficients Packed coefficients that appear in `L`
template <typename T, std::floating_point U>
void assemble_vector(
    std::span<T> b, const Form<T, U>& L, std::span<const T> constants,
    const std::map<std::pair<IntegralType, int>,
                   std::pair<std::span<const T>, int>>& coefficients)
{
  std::shared_ptr<const mesh::Mesh<U>> mesh = L.mesh();
  assert(mesh);
  if constexpr (std::is_same_v<U, scalar_value_type_t<T>>)
    assemble_vector(b, L, mesh->geometry().dofmap(), mesh->geometry().x(),
                    constants, coefficients);
  else
  {
    auto x = mesh->geometry().x();
    std::vector<scalar_value_type_t<T>> _x(x.begin(), x.end());
    assemble_vector(b, L, mesh->geometry().dofmap(), _x, constants,
                    coefficients);
  }
}
} // namespace dolfinx::fem::impl<|MERGE_RESOLUTION|>--- conflicted
+++ resolved
@@ -41,7 +41,7 @@
 /// @tparam _bs1 The block size of the trial function dof map.
 template <typename T, int _bs0 = -1, int _bs1 = -1>
 void _lift_bc_cells(
-    std::span<T> b, const graph::AdjacencyList<std::int32_t>& x_dofmap,
+    std::span<T> b, mdspan2_t x_dofmap,
     std::span<const scalar_value_type_t<T>> x, FEkernel<T> auto kernel,
     std::span<const std::int32_t> cells,
     const std::function<void(const std::span<T>&,
@@ -62,14 +62,8 @@
   if (cells.empty())
     return;
 
-<<<<<<< HEAD
-  const std::size_t num_dofs_g = x_dofmap.num_links(0);
-=======
   // Prepare cell geometry
-  auto x_dofmap = geometry.dofmap();
   const std::size_t num_dofs_g = x_dofmap.extent(1);
-  auto x = geometry.x();
->>>>>>> f6c2921c
 
   // Data structures used in bc application
   std::vector<scalar_value_type_t<T>> coordinate_dofs(3 * num_dofs_g);
@@ -200,7 +194,7 @@
 /// @tparam _bs1 The block size of the trial function dof map.
 template <typename T, int _bs = -1>
 void _lift_bc_exterior_facets(
-    std::span<T> b, const graph::AdjacencyList<std::int32_t>& x_dofmap,
+    std::span<T> b, mdspan2_t x_dofmap,
     std::span<const scalar_value_type_t<T>> x, FEkernel<T> auto kernel,
     std::span<const std::int32_t> facets,
     const std::function<void(const std::span<T>&,
@@ -218,14 +212,8 @@
   if (facets.empty())
     return;
 
-<<<<<<< HEAD
-  const std::size_t num_dofs_g = x_dofmap.num_links(0);
-=======
   // Prepare cell geometry
-  auto x_dofmap = geometry.dofmap();
   const std::size_t num_dofs_g = x_dofmap.extent(1);
-  auto x = geometry.x();
->>>>>>> f6c2921c
 
   // Data structures used in bc application
   std::vector<scalar_value_type_t<T>> coordinate_dofs(3 * num_dofs_g);
@@ -311,7 +299,7 @@
 /// @tparam _bs1 The block size of the trial function dof map.
 template <typename T, int _bs = -1>
 void _lift_bc_interior_facets(
-    std::span<T> b, const graph::AdjacencyList<std::int32_t>& x_dofmap,
+    std::span<T> b, mdspan2_t x_dofmap,
     std::span<const scalar_value_type_t<T>> x, int num_cell_facets,
     FEkernel<T> auto kernel, std::span<const std::int32_t> facets,
     const std::function<void(const std::span<T>&,
@@ -331,14 +319,8 @@
   if (facets.empty())
     return;
 
-<<<<<<< HEAD
-  const std::size_t num_dofs_g = x_dofmap.num_links(0);
-=======
   // Prepare cell geometry
-  auto x_dofmap = geometry.dofmap();
   const std::size_t num_dofs_g = x_dofmap.extent(1);
-  auto x = geometry.x();
->>>>>>> f6c2921c
 
   // Data structures used in assembly
   using X = scalar_value_type_t<T>;
@@ -510,15 +492,9 @@
     const std::function<void(const std::span<T>&,
                              const std::span<const std::uint32_t>&,
                              std::int32_t, int)>& dof_transform,
-<<<<<<< HEAD
-    std::span<T> b, const graph::AdjacencyList<std::int32_t>& x_dofmap,
+    std::span<T> b, mdspan2_t x_dofmap,
     std::span<const scalar_value_type_t<T>> x,
-    std::span<const std::int32_t> cells,
-    const graph::AdjacencyList<std::int32_t>& dofmap, int bs,
-=======
-    std::span<T> b, const mesh::Geometry<scalar_value_type_t<T>>& geometry,
     std::span<const std::int32_t> cells, mdspan2_t dofmap, int bs,
->>>>>>> f6c2921c
     FEkernel<T> auto kernel, std::span<const T> constants,
     std::span<const T> coeffs, int cstride,
     std::span<const std::uint32_t> cell_info)
@@ -528,14 +504,8 @@
   if (cells.empty())
     return;
 
-<<<<<<< HEAD
-  const std::size_t num_dofs_g = x_dofmap.num_links(0);
-=======
   // Prepare cell geometry
-  auto x_dofmap = geometry.dofmap();
   const std::size_t num_dofs_g = x_dofmap.extent(1);
-  auto x = geometry.x();
->>>>>>> f6c2921c
 
   // FIXME: Add proper interface for num_dofs
   // Create data structures used in assembly
@@ -590,15 +560,9 @@
     const std::function<void(const std::span<T>&,
                              const std::span<const std::uint32_t>&,
                              std::int32_t, int)>& dof_transform,
-<<<<<<< HEAD
-    std::span<T> b, const graph::AdjacencyList<std::int32_t>& x_dofmap,
+    std::span<T> b, mdspan2_t x_dofmap,
     std::span<const scalar_value_type_t<T>> x,
-    std::span<const std::int32_t> facets,
-    const graph::AdjacencyList<std::int32_t>& dofmap, int bs,
-=======
-    std::span<T> b, const mesh::Geometry<scalar_value_type_t<T>>& geometry,
     std::span<const std::int32_t> facets, mdspan2_t dofmap, int bs,
->>>>>>> f6c2921c
     FEkernel<T> auto fn, std::span<const T> constants,
     std::span<const T> coeffs, int cstride,
     std::span<const std::uint32_t> cell_info)
@@ -608,14 +572,8 @@
   if (facets.empty())
     return;
 
-<<<<<<< HEAD
-  const std::size_t num_dofs_g = x_dofmap.num_links(0);
-=======
   // Prepare cell geometry
-  auto x_dofmap = geometry.dofmap();
   const std::size_t num_dofs_g = x_dofmap.extent(1);
-  auto x = geometry.x();
->>>>>>> f6c2921c
 
   // FIXME: Add proper interface for num_dofs
   // Create data structures used in assembly
@@ -672,7 +630,7 @@
     const std::function<void(const std::span<T>&,
                              const std::span<const std::uint32_t>&,
                              std::int32_t, int)>& dof_transform,
-    std::span<T> b, const graph::AdjacencyList<std::int32_t>& x_dofmap,
+    std::span<T> b, mdspan2_t x_dofmap,
     std::span<const scalar_value_type_t<T>> x, int num_cell_facets,
     std::span<const std::int32_t> facets, const fem::DofMap& dofmap,
     FEkernel<T> auto fn, std::span<const T> constants,
@@ -680,14 +638,8 @@
     std::span<const std::uint32_t> cell_info,
     const std::function<std::uint8_t(std::size_t)>& get_perm)
 {
-<<<<<<< HEAD
-  const std::size_t num_dofs_g = x_dofmap.num_links(0);
-=======
   // Prepare cell geometry
-  auto x_dofmap = geometry.dofmap();
   const std::size_t num_dofs_g = x_dofmap.extent(1);
-  auto x = geometry.x();
->>>>>>> f6c2921c
 
   // Create data structures used in assembly
   using X = scalar_value_type_t<T>;
@@ -777,8 +729,7 @@
 /// solution' in a Newton method
 /// @param[in] scale Scaling to apply
 template <typename T, std::floating_point U>
-void lift_bc(std::span<T> b, const Form<T, U>& a,
-             const graph::AdjacencyList<std::int32_t>& x_dofmap,
+void lift_bc(std::span<T> b, const Form<T, U>& a, mdspan2_t x_dofmap,
              std::span<const scalar_value_type_t<T>> x,
              std::span<const T> constants,
              const std::map<std::pair<IntegralType, int>,
@@ -795,16 +746,8 @@
   assert(a.function_spaces().at(1));
   auto dofmap0 = a.function_spaces()[0]->dofmap()->map();
   const int bs0 = a.function_spaces()[0]->dofmap()->bs();
-<<<<<<< HEAD
   auto element0 = a.function_spaces()[0]->element();
-  assert(element0);
-  const graph::AdjacencyList<std::int32_t>& dofmap1
-      = a.function_spaces()[1]->dofmap()->list();
-=======
-  std::shared_ptr<const fem::FiniteElement> element0
-      = a.function_spaces()[0]->element();
   auto dofmap1 = a.function_spaces()[1]->dofmap()->map();
->>>>>>> f6c2921c
   const int bs1 = a.function_spaces()[1]->dofmap()->bs();
   auto element1 = a.function_spaces()[1]->element();
   assert(element0);
@@ -930,8 +873,7 @@
 template <typename T, std::floating_point U>
 void apply_lifting(
     std::span<T> b, const std::vector<std::shared_ptr<const Form<T, U>>> a,
-    const graph::AdjacencyList<std::int32_t>& x_dofmap,
-    std::span<const scalar_value_type_t<T>> x,
+    mdspan2_t x_dofmap, std::span<const scalar_value_type_t<T>> x,
     const std::vector<std::span<const T>>& constants,
     const std::vector<std::map<std::pair<IntegralType, int>,
                                std::pair<std::span<const T>, int>>>& coeffs,
@@ -998,8 +940,7 @@
 /// @param[in] coefficients Packed coefficients that appear in `L`
 template <typename T, std::floating_point U>
 void assemble_vector(
-    std::span<T> b, const Form<T, U>& L,
-    const graph::AdjacencyList<std::int32_t>& x_dofmap,
+    std::span<T> b, const Form<T, U>& L, mdspan2_t x_dofmap,
     std::span<const scalar_value_type_t<T>> x, std::span<const T> constants,
     const std::map<std::pair<IntegralType, int>,
                    std::pair<std::span<const T>, int>>& coefficients)
