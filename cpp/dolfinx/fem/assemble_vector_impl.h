// Copyright (C) 2018-2021 Garth N. Wells
//
// This file is part of DOLFINx (https://www.fenicsproject.org)
//
// SPDX-License-Identifier:    LGPL-3.0-or-later

#pragma once

#include "Constant.h"
#include "DirichletBC.h"
#include "DofMap.h"
#include "Form.h"
#include "FunctionSpace.h"
#include "utils.h"
#include <algorithm>
#include <concepts>
#include <dolfinx/common/IndexMap.h>
#include <dolfinx/graph/AdjacencyList.h>
#include <dolfinx/mesh/Geometry.h>
#include <dolfinx/mesh/Mesh.h>
#include <dolfinx/mesh/Topology.h>
#include <functional>
#include <memory>
#include <span>
#include <vector>

namespace dolfinx::fem::impl
{

/// Implementation of vector assembly

/// @brief Implementation of bc application
/// @tparam T The scalar type
/// @tparam _bs0 The block size of the form test function dof map. If
/// less than zero the block size is determined at runtime. If `_bs0` is
/// positive the block size is used as a compile-time constant, which
/// has performance benefits.
/// @tparam _bs1 The block size of the trial function dof map.
template <typename T, int _bs0 = -1, int _bs1 = -1>
void _lift_bc_cells(
    std::span<T> b, const mesh::Geometry<scalar_value_type_t<T>>& geometry,
    FEkernel<T> auto kernel, std::span<const std::int32_t> cells,
    const std::function<void(const std::span<T>&,
                             const std::span<const std::uint32_t>&,
                             std::int32_t, int)>& dof_transform,
    const graph::AdjacencyList<std::int32_t>& dofmap0, int bs0,
    const std::function<void(const std::span<T>&,
                             const std::span<const std::uint32_t>&,
                             std::int32_t, int)>& dof_transform_to_transpose,
    const graph::AdjacencyList<std::int32_t>& dofmap1, int bs1,
    std::span<const T> constants, std::span<const T> coeffs, int cstride,
    std::span<const std::uint32_t> cell_info, std::span<const T> bc_values1,
    std::span<const std::int8_t> bc_markers1, std::span<const T> x0, T scale)
{
  assert(_bs0 < 0 or _bs0 == bs0);
  assert(_bs1 < 0 or _bs1 == bs1);

  if (cells.empty())
    return;

  // Prepare cell geometry
  const graph::AdjacencyList<std::int32_t>& x_dofmap = geometry.dofmap();
  const std::size_t num_dofs_g = geometry.cmaps()[0].dim();
  auto x = geometry.x();

  // Data structures used in bc application
  std::vector<scalar_value_type_t<T>> coordinate_dofs(3 * num_dofs_g);
  std::vector<T> Ae, be;
  for (std::size_t index = 0; index < cells.size(); ++index)
  {
    std::int32_t c = cells[index];

    // Get dof maps for cell
    auto dmap1 = dofmap1.links(c);

    // Check if bc is applied to cell
    bool has_bc = false;
    for (std::size_t j = 0; j < dmap1.size(); ++j)
    {
      if constexpr (_bs1 > 0)
      {
        for (int k = 0; k < _bs1; ++k)
        {
          assert(_bs1 * dmap1[j] + k < (int)bc_markers1.size());
          if (bc_markers1[_bs1 * dmap1[j] + k])
          {
            has_bc = true;
            break;
          }
        }
      }
      else
      {
        for (int k = 0; k < bs1; ++k)
        {
          assert(bs1 * dmap1[j] + k < (int)bc_markers1.size());
          if (bc_markers1[bs1 * dmap1[j] + k])
          {
            has_bc = true;
            break;
          }
        }
      }
    }

    if (!has_bc)
      continue;

    // Get cell coordinates/geometry
    auto x_dofs = x_dofmap.links(c);
    for (std::size_t i = 0; i < x_dofs.size(); ++i)
    {
      std::copy_n(std::next(x.begin(), 3 * x_dofs[i]), 3,
                  std::next(coordinate_dofs.begin(), 3 * i));
    }

    // Size data structure for assembly
    auto dmap0 = dofmap0.links(c);

    const int num_rows = bs0 * dmap0.size();
    const int num_cols = bs1 * dmap1.size();

    const T* coeff_array = coeffs.data() + index * cstride;
    Ae.resize(num_rows * num_cols);
    std::fill(Ae.begin(), Ae.end(), 0);
    kernel(Ae.data(), coeff_array, constants.data(), coordinate_dofs.data(),
           nullptr, nullptr);
    dof_transform(Ae, cell_info, c, num_cols);
    dof_transform_to_transpose(Ae, cell_info, c, num_rows);

    // Size data structure for assembly
    be.resize(num_rows);
    std::fill(be.begin(), be.end(), 0);
    for (std::size_t j = 0; j < dmap1.size(); ++j)
    {
      if constexpr (_bs1 > 0)
      {
        for (int k = 0; k < _bs1; ++k)
        {
          const std::int32_t jj = _bs1 * dmap1[j] + k;
          assert(jj < (int)bc_markers1.size());
          if (bc_markers1[jj])
          {
            const T bc = bc_values1[jj];
            const T _x0 = x0.empty() ? 0.0 : x0[jj];
            // const T _x0 = 0.0;
            // be -= Ae.col(bs1 * j + k) * scale * (bc - _x0);
            for (int m = 0; m < num_rows; ++m)
              be[m] -= Ae[m * num_cols + _bs1 * j + k] * scale * (bc - _x0);
          }
        }
      }
      else
      {
        for (int k = 0; k < bs1; ++k)
        {
          const std::int32_t jj = bs1 * dmap1[j] + k;
          assert(jj < (int)bc_markers1.size());
          if (bc_markers1[jj])
          {
            const T bc = bc_values1[jj];
            const T _x0 = x0.empty() ? 0.0 : x0[jj];
            // be -= Ae.col(bs1 * j + k) * scale * (bc - _x0);
            for (int m = 0; m < num_rows; ++m)
              be[m] -= Ae[m * num_cols + bs1 * j + k] * scale * (bc - _x0);
          }
        }
      }
    }

    for (std::size_t i = 0; i < dmap0.size(); ++i)
    {
      if constexpr (_bs0 > 0)
      {
        for (int k = 0; k < _bs0; ++k)
          b[_bs0 * dmap0[i] + k] += be[_bs0 * i + k];
      }
      else
      {
        for (int k = 0; k < bs0; ++k)
          b[bs0 * dmap0[i] + k] += be[bs0 * i + k];
      }
    }
  }
}

/// @tparam T The scalar type
/// @tparam _bs0 The block size of the form test function dof map. If
/// less than zero the block size is determined at runtime. If `_bs0` is
/// positive the block size is used as a compile-time constant, which
/// has performance benefits.
/// @tparam _bs1 The block size of the trial function dof map.
template <typename T, int _bs = -1>
void _lift_bc_exterior_facets(
    std::span<T> b, const mesh::Geometry<scalar_value_type_t<T>>& geometry,
    FEkernel<T> auto kernel, std::span<const std::int32_t> facets,
    const std::function<void(const std::span<T>&,
                             const std::span<const std::uint32_t>&,
                             std::int32_t, int)>& dof_transform,
    const graph::AdjacencyList<std::int32_t>& dofmap0, int bs0,
    const std::function<void(const std::span<T>&,
                             const std::span<const std::uint32_t>&,
                             std::int32_t, int)>& dof_transform_to_transpose,
    const graph::AdjacencyList<std::int32_t>& dofmap1, int bs1,
    std::span<const T> constants, std::span<const T> coeffs, int cstride,
    std::span<const std::uint32_t> cell_info, std::span<const T> bc_values1,
    std::span<const std::int8_t> bc_markers1, std::span<const T> x0, T scale)
{
  if (facets.empty())
    return;

  // Prepare cell geometry
  const graph::AdjacencyList<std::int32_t>& x_dofmap = geometry.dofmap();
  const std::size_t num_dofs_g = geometry.cmaps()[0].dim();
  auto x = geometry.x();

  // Data structures used in bc application
  std::vector<scalar_value_type_t<T>> coordinate_dofs(3 * num_dofs_g);
  std::vector<T> Ae, be;
  assert(facets.size() % 2 == 0);
  for (std::size_t index = 0; index < facets.size(); index += 2)
  {
    std::int32_t cell = facets[index];
    std::int32_t local_facet = facets[index + 1];

    // Get dof maps for cell
    auto dmap1 = dofmap1.links(cell);

    // Check if bc is applied to cell
    bool has_bc = false;
    for (std::size_t j = 0; j < dmap1.size(); ++j)
    {
      for (int k = 0; k < bs1; ++k)
      {
        if (bc_markers1[bs1 * dmap1[j] + k])
        {
          has_bc = true;
          break;
        }
      }
    }

    if (!has_bc)
      continue;

    // Get cell coordinates/geometry
    auto x_dofs = x_dofmap.links(cell);
    for (std::size_t i = 0; i < x_dofs.size(); ++i)
    {
      std::copy_n(std::next(x.begin(), 3 * x_dofs[i]), 3,
                  std::next(coordinate_dofs.begin(), 3 * i));
    }

    // Size data structure for assembly
    auto dmap0 = dofmap0.links(cell);
    const int num_rows = bs0 * dmap0.size();
    const int num_cols = bs1 * dmap1.size();

    const T* coeff_array = coeffs.data() + index / 2 * cstride;
    Ae.resize(num_rows * num_cols);
    std::fill(Ae.begin(), Ae.end(), 0);
    kernel(Ae.data(), coeff_array, constants.data(), coordinate_dofs.data(),
           &local_facet, nullptr);
    dof_transform(Ae, cell_info, cell, num_cols);
    dof_transform_to_transpose(Ae, cell_info, cell, num_rows);

    // Size data structure for assembly
    be.resize(num_rows);
    std::fill(be.begin(), be.end(), 0);
    for (std::size_t j = 0; j < dmap1.size(); ++j)
    {
      for (int k = 0; k < bs1; ++k)
      {
        const std::int32_t jj = bs1 * dmap1[j] + k;
        if (bc_markers1[jj])
        {
          const T bc = bc_values1[jj];
          const T _x0 = x0.empty() ? 0.0 : x0[jj];
          // be -= Ae.col(bs1 * j + k) * scale * (bc - _x0);
          for (int m = 0; m < num_rows; ++m)
            be[m] -= Ae[m * num_cols + bs1 * j + k] * scale * (bc - _x0);
        }
      }
    }

    for (std::size_t i = 0; i < dmap0.size(); ++i)
      for (int k = 0; k < bs0; ++k)
        b[bs0 * dmap0[i] + k] += be[bs0 * i + k];
  }
}

/// @tparam T The scalar type
/// @tparam _bs0 The block size of the form test function dof map. If
/// less than zero the block size is determined at runtime. If `_bs0` is
/// positive the block size is used as a compile-time constant, which
/// has performance benefits.
/// @tparam _bs1 The block size of the trial function dof map.
template <typename T, int _bs = -1>
void _lift_bc_interior_facets(
    std::span<T> b, const mesh::Geometry<scalar_value_type_t<T>>& geometry,
    int num_cell_facets, FEkernel<T> auto kernel,
    std::span<const std::int32_t> facets,
    const std::function<void(const std::span<T>&,
                             const std::span<const std::uint32_t>&,
                             std::int32_t, int)>& dof_transform,
    const graph::AdjacencyList<std::int32_t>& dofmap0, int bs0,
    const std::function<void(const std::span<T>&,
                             const std::span<const std::uint32_t>&,
                             std::int32_t, int)>& dof_transform_to_transpose,
    const graph::AdjacencyList<std::int32_t>& dofmap1, int bs1,
    std::span<const T> constants, std::span<const T> coeffs, int cstride,
    std::span<const std::uint32_t> cell_info,
    const std::function<std::uint8_t(std::size_t)>& get_perm,
    std::span<const T> bc_values1, std::span<const std::int8_t> bc_markers1,
    std::span<const T> x0, T scale)
{
  if (facets.empty())
    return;

  // Prepare cell geometry
  const graph::AdjacencyList<std::int32_t>& x_dofmap = geometry.dofmap();
  const std::size_t num_dofs_g = geometry.cmaps()[0].dim();
  auto x = geometry.x();

  // Data structures used in assembly
  using X = scalar_value_type_t<T>;
  std::vector<X> coordinate_dofs(2 * num_dofs_g * 3);
  std::span<X> cdofs0(coordinate_dofs.data(), num_dofs_g * 3);
  std::span<X> cdofs1(coordinate_dofs.data() + num_dofs_g * 3, num_dofs_g * 3);
  std::vector<T> Ae, be;

  // Temporaries for joint dofmaps
  std::vector<std::int32_t> dmapjoint0, dmapjoint1;
  assert(facets.size() % 4 == 0);

  for (std::size_t index = 0; index < facets.size(); index += 4)
  {
    std::array<std::int32_t, 2> cells = {facets[index], facets[index + 2]};
    std::array<std::int32_t, 2> local_facet
        = {facets[index + 1], facets[index + 3]};

    // Get cell geometry
    auto x_dofs0 = x_dofmap.links(cells[0]);
    for (std::size_t i = 0; i < x_dofs0.size(); ++i)
    {
      std::copy_n(std::next(x.begin(), 3 * x_dofs0[i]), 3,
                  std::next(cdofs0.begin(), 3 * i));
    }
    auto x_dofs1 = x_dofmap.links(cells[1]);
    for (std::size_t i = 0; i < x_dofs1.size(); ++i)
    {
      std::copy_n(std::next(x.begin(), 3 * x_dofs1[i]), 3,
                  std::next(cdofs1.begin(), 3 * i));
    }

    // Get dof maps for cells and pack
    std::span<const std::int32_t> dmap0_cell0 = dofmap0.links(cells[0]);
    std::span<const std::int32_t> dmap0_cell1 = dofmap0.links(cells[1]);
    dmapjoint0.resize(dmap0_cell0.size() + dmap0_cell1.size());
    std::copy(dmap0_cell0.begin(), dmap0_cell0.end(), dmapjoint0.begin());
    std::copy(dmap0_cell1.begin(), dmap0_cell1.end(),
              std::next(dmapjoint0.begin(), dmap0_cell0.size()));

    std::span<const std::int32_t> dmap1_cell0 = dofmap1.links(cells[0]);
    std::span<const std::int32_t> dmap1_cell1 = dofmap1.links(cells[1]);
    dmapjoint1.resize(dmap1_cell0.size() + dmap1_cell1.size());
    std::copy(dmap1_cell0.begin(), dmap1_cell0.end(), dmapjoint1.begin());
    std::copy(dmap1_cell1.begin(), dmap1_cell1.end(),
              std::next(dmapjoint1.begin(), dmap1_cell0.size()));

    // Check if bc is applied to cell0
    bool has_bc = false;
    for (std::size_t j = 0; j < dmap1_cell0.size(); ++j)
    {
      for (int k = 0; k < bs1; ++k)
      {
        if (bc_markers1[bs1 * dmap1_cell0[j] + k])
        {
          has_bc = true;
          break;
        }
      }
    }

    // Check if bc is applied to cell1
    for (std::size_t j = 0; j < dmap1_cell1.size(); ++j)
    {
      for (int k = 0; k < bs1; ++k)
      {
        if (bc_markers1[bs1 * dmap1_cell1[j] + k])
        {
          has_bc = true;
          break;
        }
      }
    }

    if (!has_bc)
      continue;

    const int num_rows = bs0 * dmapjoint0.size();
    const int num_cols = bs1 * dmapjoint1.size();

    // Tabulate tensor
    Ae.resize(num_rows * num_cols);
    std::fill(Ae.begin(), Ae.end(), 0);
    const std::array perm{
        get_perm(cells[0] * num_cell_facets + local_facet[0]),
        get_perm(cells[1] * num_cell_facets + local_facet[1])};
    kernel(Ae.data(), coeffs.data() + index / 2 * cstride, constants.data(),
           coordinate_dofs.data(), local_facet.data(), perm.data());

    std::span<T> _Ae(Ae);
    std::span<T> sub_Ae0 = _Ae.subspan(bs0 * dmap0_cell0.size() * num_cols,
                                       bs0 * dmap0_cell1.size() * num_cols);
    std::span<T> sub_Ae1
        = _Ae.subspan(bs1 * dmap1_cell0.size(),
                      num_rows * num_cols - bs1 * dmap1_cell0.size());

    dof_transform(_Ae, cell_info, cells[0], num_cols);
    dof_transform(sub_Ae0, cell_info, cells[1], num_cols);
    dof_transform_to_transpose(_Ae, cell_info, cells[0], num_rows);
    dof_transform_to_transpose(sub_Ae1, cell_info, cells[1], num_rows);

    be.resize(num_rows);
    std::fill(be.begin(), be.end(), 0);

    // Compute b = b - A*b for cell0
    for (std::size_t j = 0; j < dmap1_cell0.size(); ++j)
    {
      for (int k = 0; k < bs1; ++k)
      {
        const std::int32_t jj = bs1 * dmap1_cell0[j] + k;
        if (bc_markers1[jj])
        {
          const T bc = bc_values1[jj];
          const T _x0 = x0.empty() ? 0.0 : x0[jj];
          // be -= Ae.col(bs1 * j + k) * scale * (bc - _x0);
          for (int m = 0; m < num_rows; ++m)
            be[m] -= Ae[m * num_cols + bs1 * j + k] * scale * (bc - _x0);
        }
      }
    }

    // Compute b = b - A*b for cell1
    const int offset = bs1 * dmap1_cell0.size();
    for (std::size_t j = 0; j < dmap1_cell1.size(); ++j)
    {
      for (int k = 0; k < bs1; ++k)
      {
        const std::int32_t jj = bs1 * dmap1_cell1[j] + k;
        if (bc_markers1[jj])
        {
          const T bc = bc_values1[jj];
          const T _x0 = x0.empty() ? 0.0 : x0[jj];
          // be -= Ae.col(offset + bs1 * j + k) * scale * (bc - x0[jj]);
          for (int m = 0; m < num_rows; ++m)
          {
            be[m]
                -= Ae[m * num_cols + offset + bs1 * j + k] * scale * (bc - _x0);
          }
        }
      }
    }

    for (std::size_t i = 0; i < dmap0_cell0.size(); ++i)
      for (int k = 0; k < bs0; ++k)
        b[bs0 * dmap0_cell0[i] + k] += be[bs0 * i + k];

    const int offset_be = bs0 * dmap0_cell0.size();
    for (std::size_t i = 0; i < dmap0_cell1.size(); ++i)
      for (int k = 0; k < bs0; ++k)
        b[bs0 * dmap0_cell1[i] + k] += be[offset_be + bs0 * i + k];
  }
}
/// Execute kernel over cells and accumulate result in vector
/// @tparam T The scalar type
/// @tparam _bs The block size of the form test function dof map. If
/// less than zero the block size is determined at runtime. If `_bs` is
/// positive the block size is used as a compile-time constant, which
/// has performance benefits.
template <typename T, int _bs = -1>
void assemble_cells(
    const std::function<void(const std::span<T>&,
                             const std::span<const std::uint32_t>&,
                             std::int32_t, int)>& dof_transform,
    std::span<T> b, const mesh::Geometry<scalar_value_type_t<T>>& geometry,
    std::span<const std::int32_t> cells,
    const graph::AdjacencyList<std::int32_t>& dofmap, int bs,
    FEkernel<T> auto kernel, std::span<const T> constants,
    std::span<const T> coeffs, int cstride,
    std::span<const std::uint32_t> cell_info)
{
  assert(_bs < 0 or _bs == bs);

  if (cells.empty())
    return;

  // Prepare cell geometry
  const graph::AdjacencyList<std::int32_t>& x_dofmap = geometry.dofmap();
  const std::size_t num_dofs_g = geometry.cmaps()[0].dim();
  auto x = geometry.x();

  // FIXME: Add proper interface for num_dofs
  // Create data structures used in assembly
  const int num_dofs = dofmap.links(0).size();
  std::vector<scalar_value_type_t<T>> coordinate_dofs(3 * num_dofs_g);
  std::vector<T> be(bs * num_dofs);
  std::span<T> _be(be);

  // Iterate over active cells
  for (std::size_t index = 0; index < cells.size(); ++index)
  {
    std::int32_t c = cells[index];

    // Get cell coordinates/geometry
    auto x_dofs = x_dofmap.links(c);
    for (std::size_t i = 0; i < x_dofs.size(); ++i)
    {
      std::copy_n(std::next(x.begin(), 3 * x_dofs[i]), 3,
                  std::next(coordinate_dofs.begin(), 3 * i));
    }

    // Tabulate vector for cell
    std::fill(be.begin(), be.end(), 0);
    kernel(be.data(), coeffs.data() + index * cstride, constants.data(),
           coordinate_dofs.data(), nullptr, nullptr);
    dof_transform(_be, cell_info, c, 1);

    // Scatter cell vector to 'global' vector array
    auto dofs = dofmap.links(c);
    if constexpr (_bs > 0)
    {
      for (int i = 0; i < num_dofs; ++i)
        for (int k = 0; k < _bs; ++k)
          b[_bs * dofs[i] + k] += be[_bs * i + k];
    }
    else
    {
      for (int i = 0; i < num_dofs; ++i)
        for (int k = 0; k < bs; ++k)
          b[bs * dofs[i] + k] += be[bs * i + k];
    }
  }
}

/// Execute kernel over cells and accumulate result in vector
/// @tparam T The scalar type
/// @tparam _bs The block size of the form test function dof map. If
/// less than zero the block size is determined at runtime. If `_bs` is
/// positive the block size is used as a compile-time constant, which
/// has performance benefits.
template <typename T, int _bs = -1>
void assemble_exterior_facets(
    const std::function<void(const std::span<T>&,
                             const std::span<const std::uint32_t>&,
                             std::int32_t, int)>& dof_transform,
    std::span<T> b, const mesh::Geometry<scalar_value_type_t<T>>& geometry,
    std::span<const std::int32_t> facets,
    const graph::AdjacencyList<std::int32_t>& dofmap, int bs,
    FEkernel<T> auto fn, std::span<const T> constants,
    std::span<const T> coeffs, int cstride,
    std::span<const std::uint32_t> cell_info)
{
  assert(_bs < 0 or _bs == bs);

  if (facets.empty())
    return;

  // Prepare cell geometry
  const graph::AdjacencyList<std::int32_t>& x_dofmap = geometry.dofmap();
  const std::size_t num_dofs_g = geometry.cmaps()[0].dim();
  auto x = geometry.x();

  // FIXME: Add proper interface for num_dofs
  // Create data structures used in assembly
  const int num_dofs = dofmap.links(0).size();
  std::vector<scalar_value_type_t<T>> coordinate_dofs(3 * num_dofs_g);
  std::vector<T> be(bs * num_dofs);
  std::span<T> _be(be);
  assert(facets.size() % 2 == 0);
  for (std::size_t index = 0; index < facets.size(); index += 2)
  {
    std::int32_t cell = facets[index];
    std::int32_t local_facet = facets[index + 1];

    // Get cell coordinates/geometry
    auto x_dofs = x_dofmap.links(cell);
    for (std::size_t i = 0; i < x_dofs.size(); ++i)
    {
      std::copy_n(std::next(x.begin(), 3 * x_dofs[i]), 3,
                  std::next(coordinate_dofs.begin(), 3 * i));
    }

    // Tabulate element vector
    std::fill(be.begin(), be.end(), 0);
    fn(be.data(), coeffs.data() + index / 2 * cstride, constants.data(),
       coordinate_dofs.data(), &local_facet, nullptr);

    dof_transform(_be, cell_info, cell, 1);

    // Add element vector to global vector
    auto dofs = dofmap.links(cell);
    if constexpr (_bs > 0)
    {
      for (int i = 0; i < num_dofs; ++i)
        for (int k = 0; k < _bs; ++k)
          b[_bs * dofs[i] + k] += be[_bs * i + k];
    }
    else
    {
      for (int i = 0; i < num_dofs; ++i)
        for (int k = 0; k < bs; ++k)
          b[bs * dofs[i] + k] += be[bs * i + k];
    }
  }
}

/// Assemble linear form interior facet integrals into an vector
/// @tparam T The scalar type
/// @tparam _bs The block size of the form test function dof map. If
/// less than zero the block size is determined at runtime. If `_bs` is
/// positive the block size is used as a compile-time constant, which
/// has performance benefits.
template <typename T, int _bs = -1>
void assemble_interior_facets(
    const std::function<void(const std::span<T>&,
                             const std::span<const std::uint32_t>&,
                             std::int32_t, int)>& dof_transform,
    std::span<T> b, const mesh::Geometry<scalar_value_type_t<T>>& geometry,
    int num_cell_facets, std::span<const std::int32_t> facets,
    const fem::DofMap& dofmap, FEkernel<T> auto fn,
    std::span<const T> constants, std::span<const T> coeffs, int cstride,
    std::span<const std::uint32_t> cell_info,
    const std::function<std::uint8_t(std::size_t)>& get_perm)
{
  // Prepare cell geometry
  const graph::AdjacencyList<std::int32_t>& x_dofmap = geometry.dofmap();
  const std::size_t num_dofs_g = geometry.cmaps()[0].dim();
  auto x = geometry.x();

  // Create data structures used in assembly
  using X = scalar_value_type_t<T>;
  std::vector<X> coordinate_dofs(2 * num_dofs_g * 3);
  std::span<X> cdofs0(coordinate_dofs.data(), num_dofs_g * 3);
  std::span<X> cdofs1(coordinate_dofs.data() + num_dofs_g * 3, num_dofs_g * 3);
  std::vector<T> be;

  const int bs = dofmap.bs();
  assert(_bs < 0 or _bs == bs);
  assert(facets.size() % 4 == 0);
  for (std::size_t index = 0; index < facets.size(); index += 4)
  {
    std::array<std::int32_t, 2> cells = {facets[index], facets[index + 2]};
    std::array<std::int32_t, 2> local_facet
        = {facets[index + 1], facets[index + 3]};

    // Get cell geometry
    auto x_dofs0 = x_dofmap.links(cells[0]);
    for (std::size_t i = 0; i < x_dofs0.size(); ++i)
    {
      std::copy_n(std::next(x.begin(), 3 * x_dofs0[i]), 3,
                  std::next(cdofs0.begin(), 3 * i));
    }
    auto x_dofs1 = x_dofmap.links(cells[1]);
    for (std::size_t i = 0; i < x_dofs1.size(); ++i)
    {
      std::copy_n(std::next(x.begin(), 3 * x_dofs1[i]), 3,
                  std::next(cdofs1.begin(), 3 * i));
    }

    // Get dofmaps for cells
    std::span<const std::int32_t> dmap0 = dofmap.cell_dofs(cells[0]);
    std::span<const std::int32_t> dmap1 = dofmap.cell_dofs(cells[1]);

    // Tabulate element vector
    be.resize(bs * (dmap0.size() + dmap1.size()));
    std::fill(be.begin(), be.end(), 0);
    const std::array perm{
        get_perm(cells[0] * num_cell_facets + local_facet[0]),
        get_perm(cells[1] * num_cell_facets + local_facet[1])};
    fn(be.data(), coeffs.data() + index / 2 * cstride, constants.data(),
       coordinate_dofs.data(), local_facet.data(), perm.data());

    std::span<T> _be(be);
    std::span<T> sub_be = _be.subspan(bs * dmap0.size(), bs * dmap1.size());

    dof_transform(be, cell_info, cells[0], 1);
    dof_transform(sub_be, cell_info, cells[1], 1);

    // Add element vector to global vector
    if constexpr (_bs > 0)
    {
      for (std::size_t i = 0; i < dmap0.size(); ++i)
        for (int k = 0; k < _bs; ++k)
          b[_bs * dmap0[i] + k] += be[_bs * i + k];
      for (std::size_t i = 0; i < dmap1.size(); ++i)
        for (int k = 0; k < _bs; ++k)
          b[_bs * dmap1[i] + k] += be[_bs * (i + dmap0.size()) + k];
    }
    else
    {
      for (std::size_t i = 0; i < dmap0.size(); ++i)
        for (int k = 0; k < bs; ++k)
          b[bs * dmap0[i] + k] += be[bs * i + k];
      for (std::size_t i = 0; i < dmap1.size(); ++i)
        for (int k = 0; k < bs; ++k)
          b[bs * dmap1[i] + k] += be[bs * (i + dmap0.size()) + k];
    }
  }
}

/// Modify RHS vector to account for boundary condition such that:
///
/// b <- b - scale * A (x_bc - x0)
///
/// @param[in,out] b The vector to be modified
/// @param[in] a The bilinear form that generates A
/// @param[in] geometry The mesh geometry
/// @param[in] constants Constants that appear in `a`
/// @param[in] coefficients Coefficients that appear in `a`
/// @param[in] bc_values1 The boundary condition 'values'
/// @param[in] bc_markers1 The indices (columns of A, rows of x) to
/// which bcs belong
/// @param[in] x0 The array used in the lifting, typically a 'current
/// solution' in a Newton method
/// @param[in] scale Scaling to apply
template <typename T, std::floating_point U>
void lift_bc(std::span<T> b, const Form<T, U>& a,
             const mesh::Geometry<scalar_value_type_t<T>>& geometry,
             std::span<const T> constants,
             const std::map<std::pair<IntegralType, int>,
                            std::pair<std::span<const T>, int>>& coefficients,
             std::span<const T> bc_values1,
             std::span<const std::int8_t> bc_markers1, std::span<const T> x0,
             T scale)
{
  std::shared_ptr<const mesh::Mesh<U>> mesh = a.mesh();
  assert(mesh);

  // Get dofmap for columns and rows of a
  assert(a.function_spaces().at(0));
  assert(a.function_spaces().at(1));
  const graph::AdjacencyList<std::int32_t>& dofmap0
      = a.function_spaces()[0]->dofmap()->list();
  const int bs0 = a.function_spaces()[0]->dofmap()->bs();
  std::shared_ptr<const fem::FiniteElement> element0
      = a.function_spaces()[0]->element();
  const graph::AdjacencyList<std::int32_t>& dofmap1
      = a.function_spaces()[1]->dofmap()->list();
  const int bs1 = a.function_spaces()[1]->dofmap()->bs();
  std::shared_ptr<const fem::FiniteElement> element1
      = a.function_spaces()[1]->element();

  const bool needs_transformation_data
      = element0->needs_dof_transformations()
        or element1->needs_dof_transformations()
        or a.needs_facet_permutations();

  std::span<const std::uint32_t> cell_info;
  if (needs_transformation_data)
  {
    mesh->topology_mutable()->create_entity_permutations();
    cell_info = std::span(mesh->topology()->get_cell_permutation_info());
  }

  const std::function<void(const std::span<T>&,
                           const std::span<const std::uint32_t>&, std::int32_t,
                           int)>
      dof_transform = element0->get_dof_transformation_function<T>();
  const std::function<void(const std::span<T>&,
                           const std::span<const std::uint32_t>&, std::int32_t,
                           int)>
      dof_transform_to_transpose
      = element1->get_dof_transformation_to_transpose_function<T>();

  for (int i : a.integral_ids(IntegralType::cell))
  {
    const auto& kernel = a.kernel(IntegralType::cell, i);
    const auto& [coeffs, cstride] = coefficients.at({IntegralType::cell, i});
    const std::vector<std::int32_t>& cells = a.cell_domains(i);
    if (bs0 == 1 and bs1 == 1)
    {
      _lift_bc_cells<T, 1, 1>(b, geometry, kernel, cells, dof_transform,
                              dofmap0, bs0, dof_transform_to_transpose, dofmap1,
                              bs1, constants, coeffs, cstride, cell_info,
                              bc_values1, bc_markers1, x0, scale);
    }
    else if (bs0 == 3 and bs1 == 3)
    {
      _lift_bc_cells<T, 3, 3>(b, geometry, kernel, cells, dof_transform,
                              dofmap0, bs0, dof_transform_to_transpose, dofmap1,
                              bs1, constants, coeffs, cstride, cell_info,
                              bc_values1, bc_markers1, x0, scale);
    }
    else
    {
      _lift_bc_cells(b, geometry, kernel, cells, dof_transform, dofmap0, bs0,
                     dof_transform_to_transpose, dofmap1, bs1, constants,
                     coeffs, cstride, cell_info, bc_values1, bc_markers1, x0,
                     scale);
    }
  }

  for (int i : a.integral_ids(IntegralType::exterior_facet))
  {
    const auto& kernel = a.kernel(IntegralType::exterior_facet, i);
    const auto& [coeffs, cstride]
        = coefficients.at({IntegralType::exterior_facet, i});
    const std::vector<std::int32_t>& facets = a.exterior_facet_domains(i);
    _lift_bc_exterior_facets(b, geometry, kernel, facets, dof_transform,
                             dofmap0, bs0, dof_transform_to_transpose, dofmap1,
                             bs1, constants, coeffs, cstride, cell_info,
                             bc_values1, bc_markers1, x0, scale);
  }

  if (a.num_integrals(IntegralType::interior_facet) > 0)
  {

    std::function<std::uint8_t(std::size_t)> get_perm;
    if (a.needs_facet_permutations())
    {
      mesh->topology_mutable()->create_entity_permutations();
      const std::vector<std::uint8_t>& perms
          = mesh->topology()->get_facet_permutations();
      get_perm = [&perms](std::size_t i) { return perms[i]; };
    }
    else
      get_perm = [](std::size_t) { return 0; };

<<<<<<< HEAD
    int num_cell_facets = mesh::cell_num_entities(mesh->topology()->cell_type(),
                                                  mesh->topology()->dim() - 1);
=======
    auto cell_types = mesh->topology().cell_types();
    if (cell_types.size() > 1)
    {
      throw std::runtime_error("MUltiple cell types in the assembler");
    }
    int num_cell_facets = mesh::cell_num_entities(cell_types.back(),
                                                  mesh->topology().dim() - 1);
>>>>>>> 6f227b36
    for (int i : a.integral_ids(IntegralType::interior_facet))
    {
      const auto& kernel = a.kernel(IntegralType::interior_facet, i);
      const auto& [coeffs, cstride]
          = coefficients.at({IntegralType::interior_facet, i});
      const std::vector<std::int32_t>& facets = a.interior_facet_domains(i);
      _lift_bc_interior_facets(
          b, geometry, num_cell_facets, kernel, facets, dof_transform, dofmap0,
          bs0, dof_transform_to_transpose, dofmap1, bs1, constants, coeffs,
          cstride, cell_info, get_perm, bc_values1, bc_markers1, x0, scale);
    }
  }
}

/// Modify b such that:
///
///   b <- b - scale * A_j (g_j - x0_j)
///
/// where j is a block (nest) row index. For a non-blocked problem j = 0.
/// The boundary conditions bc1 are on the trial spaces V_j. The forms
/// in [a] must have the same test space as L (from which b was built),
/// but the trial space may differ. If x0 is not supplied, then it is
/// treated as zero.
/// @param[in,out] b The vector to be modified
/// @param[in] a The bilinear forms, where a[j] is the form that
/// generates A_j
/// @param[in] geometry The mesh geometry
/// @param[in] constants Constants that appear in `a`
/// @param[in] coeffs Coefficients that appear in `a`
/// @param[in] bcs1 List of boundary conditions for each block, i.e.
/// bcs1[2] are the boundary conditions applied to the columns of a[2] /
/// x0[2] block
/// @param[in] x0 The vectors used in the lifting
/// @param[in] scale Scaling to apply
template <typename T, std::floating_point U>
void apply_lifting(
    std::span<T> b, const std::vector<std::shared_ptr<const Form<T, U>>> a,
    const mesh::Geometry<scalar_value_type_t<T>>& geometry,
    const std::vector<std::span<const T>>& constants,
    const std::vector<std::map<std::pair<IntegralType, int>,
                               std::pair<std::span<const T>, int>>>& coeffs,
    const std::vector<std::vector<std::shared_ptr<const DirichletBC<T, U>>>>&
        bcs1,
    const std::vector<std::span<const T>>& x0, T scale)
{
  // FIXME: make changes to reactivate this check
  if (!x0.empty() and x0.size() != a.size())
  {
    throw std::runtime_error(
        "Mismatch in size between x0 and bilinear form in assembler.");
  }

  if (a.size() != bcs1.size())
  {
    throw std::runtime_error(
        "Mismatch in size between a and bcs in assembler.");
  }

  for (std::size_t j = 0; j < a.size(); ++j)
  {
    std::vector<std::int8_t> bc_markers1;
    std::vector<T> bc_values1;
    if (a[j] and !bcs1[j].empty())
    {
      assert(a[j]->function_spaces().at(0));

      auto V1 = a[j]->function_spaces()[1];
      assert(V1);
      auto map1 = V1->dofmap()->index_map;
      const int bs1 = V1->dofmap()->index_map_bs();
      assert(map1);
      const int crange = bs1 * (map1->size_local() + map1->num_ghosts());
      bc_markers1.assign(crange, false);
      bc_values1.assign(crange, 0.0);
      for (const std::shared_ptr<const DirichletBC<T, U>>& bc : bcs1[j])
      {
        bc->mark_dofs(bc_markers1);
        bc->dof_values(bc_values1);
      }

      if (!x0.empty())
      {
        lift_bc<T>(b, *a[j], geometry, constants[j], coeffs[j], bc_values1,
                   bc_markers1, x0[j], scale);
      }
      else
      {
        lift_bc<T>(b, *a[j], geometry, constants[j], coeffs[j], bc_values1,
                   bc_markers1, std::span<const T>(), scale);
      }
    }
  }
}

/// Assemble linear form into a vector
/// @param[in,out] b The vector to be assembled. It will not be zeroed
/// before assembly.
/// @param[in] L The linear forms to assemble into b
/// @param[in] geometry The mesh geometry
/// @param[in] constants Packed constants that appear in `L`
/// @param[in] coefficients Packed coefficients that appear in `L`
template <typename T, std::floating_point U>
void assemble_vector(
    std::span<T> b, const Form<T, U>& L,
    const mesh::Geometry<scalar_value_type_t<T>>& geometry,
    std::span<const T> constants,
    const std::map<std::pair<IntegralType, int>,
                   std::pair<std::span<const T>, int>>& coefficients)
{
  std::shared_ptr<const mesh::Mesh<U>> mesh = L.mesh();
  assert(mesh);

  // Get dofmap data
  assert(L.function_spaces().at(0));
  std::shared_ptr<const fem::FiniteElement> element
      = L.function_spaces().at(0)->element();
  std::shared_ptr<const fem::DofMap> dofmap
      = L.function_spaces().at(0)->dofmap();
  assert(dofmap);
  const graph::AdjacencyList<std::int32_t>& dofs = dofmap->list();
  const int bs = dofmap->bs();

  const std::function<void(const std::span<T>&,
                           const std::span<const std::uint32_t>&, std::int32_t,
                           int)>
      dof_transform = element->get_dof_transformation_function<T>();

  const bool needs_transformation_data
      = element->needs_dof_transformations() or L.needs_facet_permutations();
  std::span<const std::uint32_t> cell_info;
  if (needs_transformation_data)
  {
    mesh->topology_mutable()->create_entity_permutations();
    cell_info = std::span(mesh->topology()->get_cell_permutation_info());
  }

  for (int i : L.integral_ids(IntegralType::cell))
  {
    const auto& fn = L.kernel(IntegralType::cell, i);
    const auto& [coeffs, cstride] = coefficients.at({IntegralType::cell, i});
    const std::vector<std::int32_t>& cells = L.cell_domains(i);
    if (bs == 1)
    {
      impl::assemble_cells<T, 1>(dof_transform, b, geometry, cells, dofs, bs,
                                 fn, constants, coeffs, cstride, cell_info);
    }
    else if (bs == 3)
    {
      impl::assemble_cells<T, 3>(dof_transform, b, geometry, cells, dofs, bs,
                                 fn, constants, coeffs, cstride, cell_info);
    }
    else
    {
      impl::assemble_cells(dof_transform, b, geometry, cells, dofs, bs, fn,
                           constants, coeffs, cstride, cell_info);
    }
  }

  for (int i : L.integral_ids(IntegralType::exterior_facet))
  {
    const auto& fn = L.kernel(IntegralType::exterior_facet, i);
    const auto& [coeffs, cstride]
        = coefficients.at({IntegralType::exterior_facet, i});
    const std::vector<std::int32_t>& facets = L.exterior_facet_domains(i);
    if (bs == 1)
    {
      impl::assemble_exterior_facets<T, 1>(dof_transform, b, geometry, facets,
                                           dofs, bs, fn, constants, coeffs,
                                           cstride, cell_info);
    }
    else if (bs == 3)
    {
      impl::assemble_exterior_facets<T, 3>(dof_transform, b, geometry, facets,
                                           dofs, bs, fn, constants, coeffs,
                                           cstride, cell_info);
    }
    else
    {
      impl::assemble_exterior_facets(dof_transform, b, geometry, facets, dofs,
                                     bs, fn, constants, coeffs, cstride,
                                     cell_info);
    }
  }

  if (L.num_integrals(IntegralType::interior_facet) > 0)
  {
    std::function<std::uint8_t(std::size_t)> get_perm;
    if (L.needs_facet_permutations())
    {
      mesh->topology_mutable()->create_entity_permutations();
      const std::vector<std::uint8_t>& perms
          = mesh->topology()->get_facet_permutations();
      get_perm = [&perms](std::size_t i) { return perms[i]; };
    }
    else
      get_perm = [](std::size_t) { return 0; };

<<<<<<< HEAD
    int num_cell_facets = mesh::cell_num_entities(mesh->topology()->cell_type(),
                                                  mesh->topology()->dim() - 1);
=======
    auto cell_types = mesh->topology().cell_types();
    if (cell_types.size() > 1)
    {
      throw std::runtime_error("MUltiple cell types in the assembler");
    }

    int num_cell_facets = mesh::cell_num_entities(cell_types.back(),
                                                  mesh->topology().dim() - 1);
>>>>>>> 6f227b36
    for (int i : L.integral_ids(IntegralType::interior_facet))
    {
      const auto& fn = L.kernel(IntegralType::interior_facet, i);
      const auto& [coeffs, cstride]
          = coefficients.at({IntegralType::interior_facet, i});
      const std::vector<std::int32_t>& facets = L.interior_facet_domains(i);
      if (bs == 1)
      {
        impl::assemble_interior_facets<T, 1>(
            dof_transform, b, geometry, num_cell_facets, facets, *dofmap, fn,
            constants, coeffs, cstride, cell_info, get_perm);
      }
      else if (bs == 3)
      {
        impl::assemble_interior_facets<T, 3>(
            dof_transform, b, geometry, num_cell_facets, facets, *dofmap, fn,
            constants, coeffs, cstride, cell_info, get_perm);
      }
      else
      {
        impl::assemble_interior_facets(
            dof_transform, b, geometry, num_cell_facets, facets, *dofmap, fn,
            constants, coeffs, cstride, cell_info, get_perm);
      }
    }
  }
}

/// @brief Assemble linear form into a vector
/// @param[in,out] b The vector to be assembled. It will not be zeroed
/// before assembly.
/// @param[in] L The linear forms to assemble into b
/// @param[in] constants Packed constants that appear in `L`
/// @param[in] coefficients Packed coefficients that appear in `L`
template <typename T, std::floating_point U>
void assemble_vector(
    std::span<T> b, const Form<T, U>& L, std::span<const T> constants,
    const std::map<std::pair<IntegralType, int>,
                   std::pair<std::span<const T>, int>>& coefficients)
{
  std::shared_ptr<const mesh::Mesh<U>> mesh = L.mesh();
  assert(mesh);
  if constexpr (std::is_same_v<U, scalar_value_type_t<T>>)
    assemble_vector(b, L, mesh->geometry(), constants, coefficients);
  else
  {
    assemble_vector(b, L,
                    mesh->geometry().template astype<scalar_value_type_t<T>>(),
                    constants, coefficients);
  }
}
} // namespace dolfinx::fem::impl<|MERGE_RESOLUTION|>--- conflicted
+++ resolved
@@ -828,18 +828,11 @@
     else
       get_perm = [](std::size_t) { return 0; };
 
-<<<<<<< HEAD
-    int num_cell_facets = mesh::cell_num_entities(mesh->topology()->cell_type(),
+    auto cell_types = mesh->topology()->cell_types();
+    if (cell_types.size() > 1)
+      throw std::runtime_error("MUltiple cell types in the assembler");
+    int num_cell_facets = mesh::cell_num_entities(cell_types.back(),
                                                   mesh->topology()->dim() - 1);
-=======
-    auto cell_types = mesh->topology().cell_types();
-    if (cell_types.size() > 1)
-    {
-      throw std::runtime_error("MUltiple cell types in the assembler");
-    }
-    int num_cell_facets = mesh::cell_num_entities(cell_types.back(),
-                                                  mesh->topology().dim() - 1);
->>>>>>> 6f227b36
     for (int i : a.integral_ids(IntegralType::interior_facet))
     {
       const auto& kernel = a.kernel(IntegralType::interior_facet, i);
@@ -1037,19 +1030,11 @@
     else
       get_perm = [](std::size_t) { return 0; };
 
-<<<<<<< HEAD
-    int num_cell_facets = mesh::cell_num_entities(mesh->topology()->cell_type(),
+    auto cell_types = mesh->topology()->cell_types();
+    if (cell_types.size() > 1)
+      throw std::runtime_error("Multiple cell types in the assembler");
+    int num_cell_facets = mesh::cell_num_entities(cell_types.back(),
                                                   mesh->topology()->dim() - 1);
-=======
-    auto cell_types = mesh->topology().cell_types();
-    if (cell_types.size() > 1)
-    {
-      throw std::runtime_error("MUltiple cell types in the assembler");
-    }
-
-    int num_cell_facets = mesh::cell_num_entities(cell_types.back(),
-                                                  mesh->topology().dim() - 1);
->>>>>>> 6f227b36
     for (int i : L.integral_ids(IntegralType::interior_facet))
     {
       const auto& fn = L.kernel(IntegralType::interior_facet, i);
