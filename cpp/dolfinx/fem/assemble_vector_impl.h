// Copyright (C) 2018-2021 Garth N. Wells
//
// This file is part of DOLFINx (https://www.fenicsproject.org)
//
// SPDX-License-Identifier:    LGPL-3.0-or-later

#pragma once

#include "Constant.h"
#include "DirichletBC.h"
#include "DofMap.h"
#include "Form.h"
#include "FunctionSpace.h"
#include "utils.h"
#include <algorithm>
#include <dolfinx/common/IndexMap.h>
#include <dolfinx/graph/AdjacencyList.h>
#include <dolfinx/mesh/Geometry.h>
#include <dolfinx/mesh/Mesh.h>
#include <dolfinx/mesh/Topology.h>
#include <functional>
#include <memory>
#include <span>
#include <vector>

namespace dolfinx::fem::impl
{

/// Extract a sub-set of entities whose cell index (local to process) is marked
///
/// @param[in] entities The entities.
/// @param[in] cell_indicator An indicator vector. The size of cell_indicator
/// should be smaller than max(entities).
/// @tparam stride  The number of entries in each entity (1 for cells, 2 for
/// exterior facets, 4 for interior facets)
/// @returns A list of sub-entities
template <std::size_t stride>
std::vector<std::int32_t>
_extract_entities(std::span<const std::int32_t> entities,
                  std::span<const std::int8_t> cell_indicator)
{
  std::vector<std::int32_t> sub_entities;
  sub_entities.reserve(entities.size());
  for (std::size_t e = 0; e < entities.size(); e += stride)
  {
    if constexpr (stride == 1)
    {
      if (cell_indicator[entities[e]])
        sub_entities.push_back(entities[e]);
    }
    else if constexpr (stride == 2)
    {
      std::copy_n(std::next(entities.begin(), e), stride,
                  std::back_inserter(sub_entities));
    }
    else if constexpr (stride == 4)
    {
      if (cell_indicator[entities[e]] or cell_indicator[entities[e + 2]])
        std::copy_n(std::next(entities.begin(), e), stride,
                    std::back_inserter(sub_entities));
    }
  }
  return sub_entities;
}

/// Implementation of vector assembly

/// @brief Implementation of bc application
/// @tparam T The scalar type
/// @tparam _bs0 The block size of the form test function dof map. If
/// less than zero the block size is determined at runtime. If `_bs0` is
/// positive the block size is used as a compile-time constant, which
/// has performance benefits.
/// @tparam _bs1 The block size of the trial function dof map.
template <typename T, int _bs0 = -1, int _bs1 = -1>
void _lift_bc_cells(
    std::span<T> b, const mesh::Geometry& geometry, FEkernel<T> auto kernel,
    std::span<const std::int32_t> cells,
    const std::function<void(const std::span<T>&,
                             const std::span<const std::uint32_t>&,
                             std::int32_t, int)>& dof_transform,
    const graph::AdjacencyList<std::int32_t>& dofmap0, int bs0,
    const std::function<void(const std::span<T>&,
                             const std::span<const std::uint32_t>&,
                             std::int32_t, int)>& dof_transform_to_transpose,
    const graph::AdjacencyList<std::int32_t>& dofmap1, int bs1,
    std::span<const T> constants, std::span<const T> coeffs, int cstride,
    std::span<const std::uint32_t> cell_info, std::span<const T> bc_values1,
    std::span<const std::int8_t> bc_markers1, std::span<const T> x0,
    double scale)
{
  assert(_bs0 < 0 or _bs0 == bs0);
  assert(_bs1 < 0 or _bs1 == bs1);

  if (cells.empty())
    return;

  // Prepare cell geometry
  const graph::AdjacencyList<std::int32_t>& x_dofmap = geometry.dofmap();
  const std::size_t num_dofs_g = geometry.cmap().dim();
  std::span<const double> x = geometry.x();

  // Data structures used in bc application
  std::vector<scalar_value_type_t<T>> coordinate_dofs(3 * num_dofs_g);
  std::vector<T> Ae, be;
  const scalar_value_type_t<T> _scale
      = static_cast<scalar_value_type_t<T>>(scale);
  for (std::size_t index = 0; index < cells.size(); ++index)
  {
    std::int32_t c = cells[index];
    // Get dof maps for cell
    auto dmap1 = dofmap1.links(c);

    // Get cell coordinates/geometry
    auto x_dofs = x_dofmap.links(c);
    for (std::size_t i = 0; i < x_dofs.size(); ++i)
    {
      std::copy_n(std::next(x.begin(), 3 * x_dofs[i]), 3,
                  std::next(coordinate_dofs.begin(), 3 * i));
    }

    // Size data structure for assembly
    auto dmap0 = dofmap0.links(c);

    const int num_rows = bs0 * dmap0.size();
    const int num_cols = bs1 * dmap1.size();

    const T* coeff_array = coeffs.data() + index * cstride;
    Ae.resize(num_rows * num_cols);
    std::fill(Ae.begin(), Ae.end(), 0);
    kernel(Ae.data(), coeff_array, constants.data(), coordinate_dofs.data(),
           nullptr, nullptr);
    dof_transform(Ae, cell_info, c, num_cols);
    dof_transform_to_transpose(Ae, cell_info, c, num_rows);

    // Size data structure for assembly
    be.resize(num_rows);
    std::fill(be.begin(), be.end(), 0);
    for (std::size_t j = 0; j < dmap1.size(); ++j)
    {
      if constexpr (_bs1 > 0)
      {
        for (int k = 0; k < _bs1; ++k)
        {
          const std::int32_t jj = _bs1 * dmap1[j] + k;
          assert(jj < (int)bc_markers1.size());
          if (bc_markers1[jj])
          {
            const T bc = bc_values1[jj];
            const T _x0 = x0.empty() ? 0 : x0[jj];
            // be -= Ae.col(bs1 * j + k) * scale * (bc - _x0);
            for (int m = 0; m < num_rows; ++m)
              be[m] -= Ae[m * num_cols + _bs1 * j + k] * _scale * (bc - _x0);
          }
        }
      }
      else
      {
        for (int k = 0; k < bs1; ++k)
        {
          const std::int32_t jj = bs1 * dmap1[j] + k;
          assert(jj < (int)bc_markers1.size());
          if (bc_markers1[jj])
          {
            const T bc = bc_values1[jj];
            const T _x0 = x0.empty() ? 0.0 : x0[jj];
            // be -= Ae.col(bs1 * j + k) * scale * (bc - _x0);
            for (int m = 0; m < num_rows; ++m)
              be[m] -= Ae[m * num_cols + bs1 * j + k] * _scale * (bc - _x0);
          }
        }
      }
    }

    for (std::size_t i = 0; i < dmap0.size(); ++i)
    {
      if constexpr (_bs0 > 0)
      {
        for (int k = 0; k < _bs0; ++k)
          b[_bs0 * dmap0[i] + k] += be[_bs0 * i + k];
      }
      else
      {
        for (int k = 0; k < bs0; ++k)
          b[bs0 * dmap0[i] + k] += be[bs0 * i + k];
      }
    }
  }
}

/// @tparam T The scalar type
/// @tparam _bs0 The block size of the form test function dof map. If
/// less than zero the block size is determined at runtime. If `_bs0` is
/// positive the block size is used as a compile-time constant, which
/// has performance benefits.
/// @tparam _bs1 The block size of the trial function dof map.
template <typename T, int _bs = -1>
void _lift_bc_exterior_facets(
    std::span<T> b, const mesh::Mesh& mesh, FEkernel<T> auto kernel,
    std::span<const std::int32_t> facets,
    const std::function<void(const std::span<T>&,
                             const std::span<const std::uint32_t>&,
                             std::int32_t, int)>& dof_transform,
    const graph::AdjacencyList<std::int32_t>& dofmap0, int bs0,
    const std::function<void(const std::span<T>&,
                             const std::span<const std::uint32_t>&,
                             std::int32_t, int)>& dof_transform_to_transpose,
    const graph::AdjacencyList<std::int32_t>& dofmap1, int bs1,
    std::span<const T> constants, std::span<const T> coeffs, int cstride,
    std::span<const std::uint32_t> cell_info, std::span<const T> bc_values1,
    std::span<const std::int8_t> bc_markers1, std::span<const T> x0,
    double scale)
{
  if (facets.empty())
    return;

  // Prepare cell geometry
  const graph::AdjacencyList<std::int32_t>& x_dofmap = mesh.geometry().dofmap();
  const std::size_t num_dofs_g = mesh.geometry().cmap().dim();
  std::span<const double> x = mesh.geometry().x();

  // Data structures used in bc application
  std::vector<scalar_value_type_t<T>> coordinate_dofs(3 * num_dofs_g);
  std::vector<T> Ae, be;
  assert(facets.size() % 2 == 0);
  const scalar_value_type_t<T> _scale
      = static_cast<scalar_value_type_t<T>>(scale);
  for (std::size_t index = 0; index < facets.size(); index += 2)
  {
    std::int32_t cell = facets[index];
    std::int32_t local_facet = facets[index + 1];

    // Get dof maps for cell
    auto dmap1 = dofmap1.links(cell);

    // Get cell coordinates/geometry
    auto x_dofs = x_dofmap.links(cell);
    for (std::size_t i = 0; i < x_dofs.size(); ++i)
    {
      std::copy_n(std::next(x.begin(), 3 * x_dofs[i]), 3,
                  std::next(coordinate_dofs.begin(), 3 * i));
    }

    // Size data structure for assembly
    auto dmap0 = dofmap0.links(cell);
    const int num_rows = bs0 * dmap0.size();
    const int num_cols = bs1 * dmap1.size();

    const T* coeff_array = coeffs.data() + index / 2 * cstride;
    Ae.resize(num_rows * num_cols);
    std::fill(Ae.begin(), Ae.end(), 0);
    kernel(Ae.data(), coeff_array, constants.data(), coordinate_dofs.data(),
           &local_facet, nullptr);
    dof_transform(Ae, cell_info, cell, num_cols);
    dof_transform_to_transpose(Ae, cell_info, cell, num_rows);

    // Size data structure for assembly
    be.resize(num_rows);
    std::fill(be.begin(), be.end(), 0);
    for (std::size_t j = 0; j < dmap1.size(); ++j)
    {
      for (int k = 0; k < bs1; ++k)
      {
        const std::int32_t jj = bs1 * dmap1[j] + k;
        if (bc_markers1[jj])
        {
          const T bc = bc_values1[jj];
          const T _x0 = x0.empty() ? 0.0 : x0[jj];
          // be -= Ae.col(bs1 * j + k) * scale * (bc - _x0);
          for (int m = 0; m < num_rows; ++m)
            be[m] -= Ae[m * num_cols + bs1 * j + k] * _scale * (bc - _x0);
        }
      }
    }

    for (std::size_t i = 0; i < dmap0.size(); ++i)
      for (int k = 0; k < bs0; ++k)
        b[bs0 * dmap0[i] + k] += be[bs0 * i + k];
  }
}

/// @tparam T The scalar type
/// @tparam _bs0 The block size of the form test function dof map. If
/// less than zero the block size is determined at runtime. If `_bs0` is
/// positive the block size is used as a compile-time constant, which
/// has performance benefits.
/// @tparam _bs1 The block size of the trial function dof map.
template <typename T, int _bs = -1>
void _lift_bc_interior_facets(
    std::span<T> b, const mesh::Mesh& mesh, FEkernel<T> auto kernel,
    std::span<const std::int32_t> facets,
    const std::function<void(const std::span<T>&,
                             const std::span<const std::uint32_t>&,
                             std::int32_t, int)>& dof_transform,
    const graph::AdjacencyList<std::int32_t>& dofmap0, int bs0,
    const std::function<void(const std::span<T>&,
                             const std::span<const std::uint32_t>&,
                             std::int32_t, int)>& dof_transform_to_transpose,
    const graph::AdjacencyList<std::int32_t>& dofmap1, int bs1,
    std::span<const T> constants, std::span<const T> coeffs, int cstride,
    std::span<const std::uint32_t> cell_info,
    const std::function<std::uint8_t(std::size_t)>& get_perm,
    std::span<const T> bc_values1, std::span<const std::int8_t> bc_markers1,
    std::span<const T> x0, double scale)
{
  if (facets.empty())
    return;

  const int tdim = mesh.topology().dim();

  // Prepare cell geometry
  const graph::AdjacencyList<std::int32_t>& x_dofmap = mesh.geometry().dofmap();
  const std::size_t num_dofs_g = mesh.geometry().cmap().dim();
  std::span<const double> x = mesh.geometry().x();

  const int num_cell_facets
      = mesh::cell_num_entities(mesh.topology().cell_type(), tdim - 1);

  // Data structures used in assembly
  using X = scalar_value_type_t<T>;
  std::vector<X> coordinate_dofs(2 * num_dofs_g * 3);
  std::span<X> cdofs0(coordinate_dofs.data(), num_dofs_g * 3);
  std::span<X> cdofs1(coordinate_dofs.data() + num_dofs_g * 3, num_dofs_g * 3);
  std::vector<T> Ae, be;

  // Temporaries for joint dofmaps
  std::vector<std::int32_t> dmapjoint0, dmapjoint1;
  assert(facets.size() % 4 == 0);

  const scalar_value_type_t<T> _scale
      = static_cast<scalar_value_type_t<T>>(scale);
  for (std::size_t index = 0; index < facets.size(); index += 4)
  {
    std::array<std::int32_t, 2> cells = {facets[index], facets[index + 2]};
    std::array<std::int32_t, 2> local_facet
        = {facets[index + 1], facets[index + 3]};

    // Get cell geometry
    auto x_dofs0 = x_dofmap.links(cells[0]);
    for (std::size_t i = 0; i < x_dofs0.size(); ++i)
    {
      std::copy_n(std::next(x.begin(), 3 * x_dofs0[i]), 3,
                  std::next(cdofs0.begin(), 3 * i));
    }
    auto x_dofs1 = x_dofmap.links(cells[1]);
    for (std::size_t i = 0; i < x_dofs1.size(); ++i)
    {
      std::copy_n(std::next(x.begin(), 3 * x_dofs1[i]), 3,
                  std::next(cdofs1.begin(), 3 * i));
    }

    // Get dof maps for cells and pack
    std::span<const std::int32_t> dmap0_cell0 = dofmap0.links(cells[0]);
    std::span<const std::int32_t> dmap0_cell1 = dofmap0.links(cells[1]);
    dmapjoint0.resize(dmap0_cell0.size() + dmap0_cell1.size());
    std::copy(dmap0_cell0.begin(), dmap0_cell0.end(), dmapjoint0.begin());
    std::copy(dmap0_cell1.begin(), dmap0_cell1.end(),
              std::next(dmapjoint0.begin(), dmap0_cell0.size()));

    std::span<const std::int32_t> dmap1_cell0 = dofmap1.links(cells[0]);
    std::span<const std::int32_t> dmap1_cell1 = dofmap1.links(cells[1]);
    dmapjoint1.resize(dmap1_cell0.size() + dmap1_cell1.size());
    std::copy(dmap1_cell0.begin(), dmap1_cell0.end(), dmapjoint1.begin());
    std::copy(dmap1_cell1.begin(), dmap1_cell1.end(),
              std::next(dmapjoint1.begin(), dmap1_cell0.size()));

    const int num_rows = bs0 * dmapjoint0.size();
    const int num_cols = bs1 * dmapjoint1.size();

    // Tabulate tensor
    Ae.resize(num_rows * num_cols);
    std::fill(Ae.begin(), Ae.end(), 0);
    const std::array perm{
        get_perm(cells[0] * num_cell_facets + local_facet[0]),
        get_perm(cells[1] * num_cell_facets + local_facet[1])};
    kernel(Ae.data(), coeffs.data() + index / 2 * cstride, constants.data(),
           coordinate_dofs.data(), local_facet.data(), perm.data());

    std::span<T> _Ae(Ae);
    std::span<T> sub_Ae0 = _Ae.subspan(bs0 * dmap0_cell0.size() * num_cols,
                                       bs0 * dmap0_cell1.size() * num_cols);
    std::span<T> sub_Ae1
        = _Ae.subspan(bs1 * dmap1_cell0.size(),
                      num_rows * num_cols - bs1 * dmap1_cell0.size());

    dof_transform(_Ae, cell_info, cells[0], num_cols);
    dof_transform(sub_Ae0, cell_info, cells[1], num_cols);
    dof_transform_to_transpose(_Ae, cell_info, cells[0], num_rows);
    dof_transform_to_transpose(sub_Ae1, cell_info, cells[1], num_rows);

    be.resize(num_rows);
    std::fill(be.begin(), be.end(), 0);

    // Compute b = b - A*b for cell0
    for (std::size_t j = 0; j < dmap1_cell0.size(); ++j)
    {
      for (int k = 0; k < bs1; ++k)
      {
        const std::int32_t jj = bs1 * dmap1_cell0[j] + k;
        if (bc_markers1[jj])
        {
          const T bc = bc_values1[jj];
          const T _x0 = x0.empty() ? 0.0 : x0[jj];
          // be -= Ae.col(bs1 * j + k) * scale * (bc - _x0);
          for (int m = 0; m < num_rows; ++m)
            be[m] -= Ae[m * num_cols + bs1 * j + k] * _scale * (bc - _x0);
        }
      }
    }

    // Compute b = b - A*b for cell1
    const int offset = bs1 * dmap1_cell0.size();
    for (std::size_t j = 0; j < dmap1_cell1.size(); ++j)
    {
      for (int k = 0; k < bs1; ++k)
      {
        const std::int32_t jj = bs1 * dmap1_cell1[j] + k;
        if (bc_markers1[jj])
        {
          const T bc = bc_values1[jj];
          const T _x0 = x0.empty() ? 0.0 : x0[jj];
          // be -= Ae.col(offset + bs1 * j + k) * scale * (bc - x0[jj]);
          for (int m = 0; m < num_rows; ++m)
          {
            be[m] -= Ae[m * num_cols + offset + bs1 * j + k] * _scale
                     * (bc - _x0);
          }
        }
      }
    }

    for (std::size_t i = 0; i < dmap0_cell0.size(); ++i)
      for (int k = 0; k < bs0; ++k)
        b[bs0 * dmap0_cell0[i] + k] += be[bs0 * i + k];

    const int offset_be = bs0 * dmap0_cell0.size();
    for (std::size_t i = 0; i < dmap0_cell1.size(); ++i)
      for (int k = 0; k < bs0; ++k)
        b[bs0 * dmap0_cell1[i] + k] += be[offset_be + bs0 * i + k];
  }
}
/// Execute kernel over cells and accumulate result in vector
/// @tparam T The scalar type
/// @tparam _bs The block size of the form test function dof map. If
/// less than zero the block size is determined at runtime. If `_bs` is
/// positive the block size is used as a compile-time constant, which
/// has performance benefits.
template <typename T, int _bs = -1>
void assemble_cells(
    const std::function<void(const std::span<T>&,
                             const std::span<const std::uint32_t>&,
                             std::int32_t, int)>& dof_transform,
    std::span<T> b, const mesh::Geometry& geometry,
    std::span<const std::int32_t> cells,
    const graph::AdjacencyList<std::int32_t>& dofmap, int bs,
    FEkernel<T> auto kernel, std::span<const T> constants,
    std::span<const T> coeffs, int cstride,
    std::span<const std::uint32_t> cell_info)
{
  assert(_bs < 0 or _bs == bs);

  if (cells.empty())
    return;

  // Prepare cell geometry
  const graph::AdjacencyList<std::int32_t>& x_dofmap = geometry.dofmap();
  const std::size_t num_dofs_g = geometry.cmap().dim();
  std::span<const double> x = geometry.x();

  // FIXME: Add proper interface for num_dofs
  // Create data structures used in assembly
  const int num_dofs = dofmap.links(0).size();
  std::vector<scalar_value_type_t<T>> coordinate_dofs(3 * num_dofs_g);
  std::vector<T> be(bs * num_dofs);
  std::span<T> _be(be);

  // Iterate over active cells
  for (std::size_t index = 0; index < cells.size(); ++index)
  {
    std::int32_t c = cells[index];

    // Get cell coordinates/geometry
    auto x_dofs = x_dofmap.links(c);
    for (std::size_t i = 0; i < x_dofs.size(); ++i)
    {
      std::copy_n(std::next(x.begin(), 3 * x_dofs[i]), 3,
                  std::next(coordinate_dofs.begin(), 3 * i));
    }

    // Tabulate vector for cell
    std::fill(be.begin(), be.end(), 0);
    kernel(be.data(), coeffs.data() + index * cstride, constants.data(),
           coordinate_dofs.data(), nullptr, nullptr);
    dof_transform(_be, cell_info, c, 1);

    // Scatter cell vector to 'global' vector array
    auto dofs = dofmap.links(c);
    if constexpr (_bs > 0)
    {
      for (int i = 0; i < num_dofs; ++i)
        for (int k = 0; k < _bs; ++k)
          b[_bs * dofs[i] + k] += be[_bs * i + k];
    }
    else
    {
      for (int i = 0; i < num_dofs; ++i)
        for (int k = 0; k < bs; ++k)
          b[bs * dofs[i] + k] += be[bs * i + k];
    }
  }
}

/// Execute kernel over cells and accumulate result in vector
/// @tparam T The scalar type
/// @tparam _bs The block size of the form test function dof map. If
/// less than zero the block size is determined at runtime. If `_bs` is
/// positive the block size is used as a compile-time constant, which
/// has performance benefits.
template <typename T, int _bs = -1>
void assemble_exterior_facets(
    const std::function<void(const std::span<T>&,
                             const std::span<const std::uint32_t>&,
                             std::int32_t, int)>& dof_transform,
    std::span<T> b, const mesh::Mesh& mesh,
    std::span<const std::int32_t> facets,
    const graph::AdjacencyList<std::int32_t>& dofmap, int bs,
    FEkernel<T> auto fn, std::span<const T> constants,
    std::span<const T> coeffs, int cstride,
    std::span<const std::uint32_t> cell_info)
{
  assert(_bs < 0 or _bs == bs);

  if (facets.empty())
    return;

  // Prepare cell geometry
  const graph::AdjacencyList<std::int32_t>& x_dofmap = mesh.geometry().dofmap();
  const std::size_t num_dofs_g = mesh.geometry().cmap().dim();
  std::span<const double> x = mesh.geometry().x();

  // FIXME: Add proper interface for num_dofs
  // Create data structures used in assembly
  const int num_dofs = dofmap.links(0).size();
  std::vector<scalar_value_type_t<T>> coordinate_dofs(3 * num_dofs_g);
  std::vector<T> be(bs * num_dofs);
  std::span<T> _be(be);
  assert(facets.size() % 2 == 0);
  for (std::size_t index = 0; index < facets.size(); index += 2)
  {
    std::int32_t cell = facets[index];
    std::int32_t local_facet = facets[index + 1];

    // Get cell coordinates/geometry
    auto x_dofs = x_dofmap.links(cell);
    for (std::size_t i = 0; i < x_dofs.size(); ++i)
    {
      std::copy_n(std::next(x.begin(), 3 * x_dofs[i]), 3,
                  std::next(coordinate_dofs.begin(), 3 * i));
    }

    // Tabulate element vector
    std::fill(be.begin(), be.end(), 0);
    fn(be.data(), coeffs.data() + index / 2 * cstride, constants.data(),
       coordinate_dofs.data(), &local_facet, nullptr);

    dof_transform(_be, cell_info, cell, 1);

    // Add element vector to global vector
    auto dofs = dofmap.links(cell);
    if constexpr (_bs > 0)
    {
      for (int i = 0; i < num_dofs; ++i)
        for (int k = 0; k < _bs; ++k)
          b[_bs * dofs[i] + k] += be[_bs * i + k];
    }
    else
    {
      for (int i = 0; i < num_dofs; ++i)
        for (int k = 0; k < bs; ++k)
          b[bs * dofs[i] + k] += be[bs * i + k];
    }
  }
}

/// Assemble linear form interior facet integrals into an vector
/// @tparam T The scalar type
/// @tparam _bs The block size of the form test function dof map. If
/// less than zero the block size is determined at runtime. If `_bs` is
/// positive the block size is used as a compile-time constant, which
/// has performance benefits.
template <typename T, int _bs = -1>
void assemble_interior_facets(
    const std::function<void(const std::span<T>&,
                             const std::span<const std::uint32_t>&,
                             std::int32_t, int)>& dof_transform,
    std::span<T> b, const mesh::Mesh& mesh,
    std::span<const std::int32_t> facets, const fem::DofMap& dofmap,
    FEkernel<T> auto fn, std::span<const T> constants,
    std::span<const T> coeffs, int cstride,
    std::span<const std::uint32_t> cell_info,
    const std::function<std::uint8_t(std::size_t)>& get_perm)
{
  const int tdim = mesh.topology().dim();

  // Prepare cell geometry
  const graph::AdjacencyList<std::int32_t>& x_dofmap = mesh.geometry().dofmap();
  const std::size_t num_dofs_g = mesh.geometry().cmap().dim();
  std::span<const double> x = mesh.geometry().x();

  // Create data structures used in assembly
  using X = scalar_value_type_t<T>;
  std::vector<X> coordinate_dofs(2 * num_dofs_g * 3);
  std::span<X> cdofs0(coordinate_dofs.data(), num_dofs_g * 3);
  std::span<X> cdofs1(coordinate_dofs.data() + num_dofs_g * 3, num_dofs_g * 3);
  std::vector<T> be;

  const int num_cell_facets
      = mesh::cell_num_entities(mesh.topology().cell_type(), tdim - 1);

  const int bs = dofmap.bs();
  assert(_bs < 0 or _bs == bs);
  assert(facets.size() % 4 == 0);
  for (std::size_t index = 0; index < facets.size(); index += 4)
  {
    std::array<std::int32_t, 2> cells = {facets[index], facets[index + 2]};
    std::array<std::int32_t, 2> local_facet
        = {facets[index + 1], facets[index + 3]};

    // Get cell geometry
    auto x_dofs0 = x_dofmap.links(cells[0]);
    for (std::size_t i = 0; i < x_dofs0.size(); ++i)
    {
      std::copy_n(std::next(x.begin(), 3 * x_dofs0[i]), 3,
                  std::next(cdofs0.begin(), 3 * i));
    }
    auto x_dofs1 = x_dofmap.links(cells[1]);
    for (std::size_t i = 0; i < x_dofs1.size(); ++i)
    {
      std::copy_n(std::next(x.begin(), 3 * x_dofs1[i]), 3,
                  std::next(cdofs1.begin(), 3 * i));
    }

    // Get dofmaps for cells
    std::span<const std::int32_t> dmap0 = dofmap.cell_dofs(cells[0]);
    std::span<const std::int32_t> dmap1 = dofmap.cell_dofs(cells[1]);

    // Tabulate element vector
    be.resize(bs * (dmap0.size() + dmap1.size()));
    std::fill(be.begin(), be.end(), 0);
    const std::array perm{
        get_perm(cells[0] * num_cell_facets + local_facet[0]),
        get_perm(cells[1] * num_cell_facets + local_facet[1])};
    fn(be.data(), coeffs.data() + index / 2 * cstride, constants.data(),
       coordinate_dofs.data(), local_facet.data(), perm.data());

    std::span<T> _be(be);
    std::span<T> sub_be = _be.subspan(bs * dmap0.size(), bs * dmap1.size());

    dof_transform(be, cell_info, cells[0], 1);
    dof_transform(sub_be, cell_info, cells[1], 1);

    // Add element vector to global vector
    if constexpr (_bs > 0)
    {
      for (std::size_t i = 0; i < dmap0.size(); ++i)
        for (int k = 0; k < _bs; ++k)
          b[_bs * dmap0[i] + k] += be[_bs * i + k];
      for (std::size_t i = 0; i < dmap1.size(); ++i)
        for (int k = 0; k < _bs; ++k)
          b[_bs * dmap1[i] + k] += be[_bs * (i + dmap0.size()) + k];
    }
    else
    {
      for (std::size_t i = 0; i < dmap0.size(); ++i)
        for (int k = 0; k < bs; ++k)
          b[bs * dmap0[i] + k] += be[bs * i + k];
      for (std::size_t i = 0; i < dmap1.size(); ++i)
        for (int k = 0; k < bs; ++k)
          b[bs * dmap1[i] + k] += be[bs * (i + dmap0.size()) + k];
    }
  }
}

/// Modify RHS vector to account for boundary condition such that:
///
/// b <- b - scale * A (x_bc - x0)
///
/// @param[in,out] b The vector to be modified
/// @param[in] a The bilinear form that generates A
/// @param[in] constants Constants that appear in `a`
/// @param[in] coefficients Coefficients that appear in `a`
/// @param[in] bc_values1 The boundary condition 'values'
/// @param[in] bc_markers1 The indices (columns of A, rows of x) to
/// which bcs belong
/// @param[in] bc_cells1 The cells which are associated with any bc dof
/// @param[in] x0 The array used in the lifting, typically a 'current
/// solution' in a Newton method
/// @param[in] scale Scaling to apply
template <typename T>
void lift_bc(std::span<T> b, const Form<T>& a, std::span<const T> constants,
             const std::map<std::pair<IntegralType, int>,
                            std::pair<std::span<const T>, int>>& coefficients,
<<<<<<< HEAD
             const std::span<const T>& bc_values1,
             const std::span<const std::int8_t>& bc_markers1,
             std::span<const std::int8_t> bc_cells1,
             const std::span<const T>& x0, double scale)
=======
             std::span<const T> bc_values1,
             std::span<const std::int8_t> bc_markers1, std::span<const T> x0,
             double scale)
>>>>>>> 607f8755
{
  std::shared_ptr<const mesh::Mesh> mesh = a.mesh();
  assert(mesh);

  // Get dofmap for columns and rows of a
  assert(a.function_spaces().at(0));
  assert(a.function_spaces().at(1));
  const graph::AdjacencyList<std::int32_t>& dofmap0
      = a.function_spaces()[0]->dofmap()->list();
  const int bs0 = a.function_spaces()[0]->dofmap()->bs();
  std::shared_ptr<const fem::FiniteElement> element0
      = a.function_spaces()[0]->element();
  const graph::AdjacencyList<std::int32_t>& dofmap1
      = a.function_spaces()[1]->dofmap()->list();
  const int bs1 = a.function_spaces()[1]->dofmap()->bs();
  std::shared_ptr<const fem::FiniteElement> element1
      = a.function_spaces()[1]->element();

  const bool needs_transformation_data
      = element0->needs_dof_transformations()
        or element1->needs_dof_transformations()
        or a.needs_facet_permutations();

  std::span<const std::uint32_t> cell_info;
  if (needs_transformation_data)
  {
    mesh->topology_mutable().create_entity_permutations();
    cell_info = std::span(mesh->topology().get_cell_permutation_info());
  }

  const std::function<void(const std::span<T>&,
                           const std::span<const std::uint32_t>&, std::int32_t,
                           int)>
      dof_transform = element0->get_dof_transformation_function<T>();
  const std::function<void(const std::span<T>&,
                           const std::span<const std::uint32_t>&, std::int32_t,
                           int)>
      dof_transform_to_transpose
      = element1->get_dof_transformation_to_transpose_function<T>();

  for (int i : a.integral_ids(IntegralType::cell))
  {
    const auto& kernel = a.kernel(IntegralType::cell, i);
    const auto& [coeffs, cstride] = coefficients.at({IntegralType::cell, i});
    const std::vector<std::int32_t>& cells = a.cell_domains(i);
    const std::vector<std::int32_t> bc_cells
        = _extract_entities<1>(cells, bc_cells1);
    if (bs0 == 1 and bs1 == 1)
    {
      _lift_bc_cells<T, 1, 1>(
          b, mesh->geometry(), kernel, bc_cells, dof_transform, dofmap0, bs0,
          dof_transform_to_transpose, dofmap1, bs1, constants, coeffs, cstride,
          cell_info, bc_values1, bc_markers1, x0, scale);
    }
    else if (bs0 == 3 and bs1 == 3)
    {
      _lift_bc_cells<T, 3, 3>(
          b, mesh->geometry(), kernel, bc_cells, dof_transform, dofmap0, bs0,
          dof_transform_to_transpose, dofmap1, bs1, constants, coeffs, cstride,
          cell_info, bc_values1, bc_markers1, x0, scale);
    }
    else
    {
      _lift_bc_cells(b, mesh->geometry(), kernel, bc_cells, dof_transform,
                     dofmap0, bs0, dof_transform_to_transpose, dofmap1, bs1,
                     constants, coeffs, cstride, cell_info, bc_values1,
                     bc_markers1, x0, scale);
    }
  }

  for (int i : a.integral_ids(IntegralType::exterior_facet))
  {
    const auto& kernel = a.kernel(IntegralType::exterior_facet, i);
    const auto& [coeffs, cstride]
        = coefficients.at({IntegralType::exterior_facet, i});
    const std::vector<std::int32_t>& facets = a.exterior_facet_domains(i);
    const std::vector<std::int32_t> bc_facets
        = _extract_entities<2>(facets, bc_cells1);
    _lift_bc_exterior_facets(b, *mesh, kernel, bc_facets, dof_transform,
                             dofmap0, bs0, dof_transform_to_transpose, dofmap1,
                             bs1, constants, coeffs, cstride, cell_info,
                             bc_values1, bc_markers1, x0, scale);
  }

  if (a.num_integrals(IntegralType::interior_facet) > 0)
  {
    std::function<std::uint8_t(std::size_t)> get_perm;
    if (a.needs_facet_permutations())
    {
      mesh->topology_mutable().create_entity_permutations();
      const std::vector<std::uint8_t>& perms
          = mesh->topology().get_facet_permutations();
      get_perm = [&perms](std::size_t i) { return perms[i]; };
    }
    else
      get_perm = [](std::size_t) { return 0; };

    for (int i : a.integral_ids(IntegralType::interior_facet))
    {
      const auto& kernel = a.kernel(IntegralType::interior_facet, i);
      const auto& [coeffs, cstride]
          = coefficients.at({IntegralType::interior_facet, i});
      const std::vector<std::int32_t>& facets = a.interior_facet_domains(i);
      const std::vector<std::int32_t> bc_facets
          = _extract_entities<4>(facets, bc_cells1);
      _lift_bc_interior_facets(
          b, *mesh, kernel, bc_facets, dof_transform, dofmap0, bs0,
          dof_transform_to_transpose, dofmap1, bs1, constants, coeffs, cstride,
          cell_info, get_perm, bc_values1, bc_markers1, x0, scale);
    }
  }
}

/// Modify b such that:
///
///   b <- b - scale * A_j (g_j - x0_j)
///
/// where j is a block (nest) row index. For a non-blocked problem j = 0.
/// The boundary conditions bc1 are on the trial spaces V_j. The forms
/// in [a] must have the same test space as L (from which b was built),
/// but the trial space may differ. If x0 is not supplied, then it is
/// treated as zero.
/// @param[in,out] b The vector to be modified
/// @param[in] a The bilinear forms, where a[j] is the form that
/// generates A_j
/// @param[in] constants Constants that appear in `a`
/// @param[in] coeffs Coefficients that appear in `a`
/// @param[in] bcs1 List of boundary conditions for each block, i.e.
/// bcs1[2] are the boundary conditions applied to the columns of a[2] /
/// x0[2] block
/// @param[in] x0 The vectors used in the lifting
/// @param[in] scale Scaling to apply
template <typename T>
void apply_lifting(
    std::span<T> b, const std::vector<std::shared_ptr<const Form<T>>> a,
    const std::vector<std::span<const T>>& constants,
    const std::vector<std::map<std::pair<IntegralType, int>,
                               std::pair<std::span<const T>, int>>>& coeffs,
    const std::vector<std::vector<std::shared_ptr<const DirichletBC<T>>>>& bcs1,
    const std::vector<std::span<const T>>& x0, double scale)
{
  // FIXME: make changes to reactivate this check
  if (!x0.empty() and x0.size() != a.size())
  {
    throw std::runtime_error(
        "Mismatch in size between x0 and bilinear form in assembler.");
  }

  if (a.size() != bcs1.size())
  {
    throw std::runtime_error(
        "Mismatch in size between a and bcs in assembler.");
  }

  for (std::size_t j = 0; j < a.size(); ++j)
  {
    std::vector<std::int8_t> bc_markers1;
    std::vector<std::int8_t> bc_cells1;
    std::vector<T> bc_values1;
    if (a[j] and !bcs1[j].empty())
    {
      assert(a[j]->function_spaces().at(0));

      auto V1 = a[j]->function_spaces()[1];
      assert(V1);
      auto map1 = V1->dofmap()->index_map;
      const int bs1 = V1->dofmap()->index_map_bs();
      assert(map1);
      const int crange = bs1 * (map1->size_local() + map1->num_ghosts());
      auto mesh = V1->mesh();
      auto c_imap = mesh->topology().index_map(mesh->topology().dim());
      assert(V1);
      assert(c_imap);
      const std::int32_t cell_range
          = c_imap->size_local() + c_imap->num_ghosts();
      bc_cells1.assign(cell_range, false);
      bc_markers1.assign(crange, false);
      bc_values1.assign(crange, 0.0);
      for (const std::shared_ptr<const DirichletBC<T>>& bc : bcs1[j])
      {
        bc->mark_dofs(bc_markers1);
        bc->dof_values(bc_values1);
        bc->mark_cells(bc_cells1);
      }

      if (!x0.empty())
      {
        lift_bc<T>(b, *a[j], constants[j], coeffs[j], bc_values1, bc_markers1,
                   bc_cells1, x0[j], scale);
      }
      else
      {
        lift_bc<T>(b, *a[j], constants[j], coeffs[j], bc_values1, bc_markers1,
                   bc_cells1, std::span<const T>(), scale);
      }
    }
  }
}

/// Assemble linear form into a vector
/// @param[in,out] b The vector to be assembled. It will not be zeroed
/// before assembly.
/// @param[in] L The linear forms to assemble into b
/// @param[in] constants Packed constants that appear in `L`
/// @param[in] coefficients Packed coefficients that appear in `L`
template <typename T>
void assemble_vector(
    std::span<T> b, const Form<T>& L, std::span<const T> constants,
    const std::map<std::pair<IntegralType, int>,
                   std::pair<std::span<const T>, int>>& coefficients)
{
  std::shared_ptr<const mesh::Mesh> mesh = L.mesh();
  assert(mesh);

  // Get dofmap data
  assert(L.function_spaces().at(0));
  std::shared_ptr<const fem::FiniteElement> element
      = L.function_spaces().at(0)->element();
  std::shared_ptr<const fem::DofMap> dofmap
      = L.function_spaces().at(0)->dofmap();
  assert(dofmap);
  const graph::AdjacencyList<std::int32_t>& dofs = dofmap->list();
  const int bs = dofmap->bs();

  const std::function<void(const std::span<T>&,
                           const std::span<const std::uint32_t>&, std::int32_t,
                           int)>
      dof_transform = element->get_dof_transformation_function<T>();

  const bool needs_transformation_data
      = element->needs_dof_transformations() or L.needs_facet_permutations();
  std::span<const std::uint32_t> cell_info;
  if (needs_transformation_data)
  {
    mesh->topology_mutable().create_entity_permutations();
    cell_info = std::span(mesh->topology().get_cell_permutation_info());
  }

  for (int i : L.integral_ids(IntegralType::cell))
  {
    const auto& fn = L.kernel(IntegralType::cell, i);
    const auto& [coeffs, cstride] = coefficients.at({IntegralType::cell, i});
    const std::vector<std::int32_t>& cells = L.cell_domains(i);
    if (bs == 1)
    {
      impl::assemble_cells<T, 1>(dof_transform, b, mesh->geometry(), cells,
                                 dofs, bs, fn, constants, coeffs, cstride,
                                 cell_info);
    }
    else if (bs == 3)
    {
      impl::assemble_cells<T, 3>(dof_transform, b, mesh->geometry(), cells,
                                 dofs, bs, fn, constants, coeffs, cstride,
                                 cell_info);
    }
    else
    {
      impl::assemble_cells(dof_transform, b, mesh->geometry(), cells, dofs, bs,
                           fn, constants, coeffs, cstride, cell_info);
    }
  }

  for (int i : L.integral_ids(IntegralType::exterior_facet))
  {
    const auto& fn = L.kernel(IntegralType::exterior_facet, i);
    const auto& [coeffs, cstride]
        = coefficients.at({IntegralType::exterior_facet, i});
    const std::vector<std::int32_t>& facets = L.exterior_facet_domains(i);
    if (bs == 1)
    {
      impl::assemble_exterior_facets<T, 1>(dof_transform, b, *mesh, facets,
                                           dofs, bs, fn, constants, coeffs,
                                           cstride, cell_info);
    }
    else if (bs == 3)
    {
      impl::assemble_exterior_facets<T, 3>(dof_transform, b, *mesh, facets,
                                           dofs, bs, fn, constants, coeffs,
                                           cstride, cell_info);
    }
    else
    {
      impl::assemble_exterior_facets(dof_transform, b, *mesh, facets, dofs, bs,
                                     fn, constants, coeffs, cstride, cell_info);
    }
  }

  if (L.num_integrals(IntegralType::interior_facet) > 0)
  {
    std::function<std::uint8_t(std::size_t)> get_perm;
    if (L.needs_facet_permutations())
    {
      mesh->topology_mutable().create_entity_permutations();
      const std::vector<std::uint8_t>& perms
          = mesh->topology().get_facet_permutations();
      get_perm = [&perms](std::size_t i) { return perms[i]; };
    }
    else
      get_perm = [](std::size_t) { return 0; };

    for (int i : L.integral_ids(IntegralType::interior_facet))
    {
      const auto& fn = L.kernel(IntegralType::interior_facet, i);
      const auto& [coeffs, cstride]
          = coefficients.at({IntegralType::interior_facet, i});
      const std::vector<std::int32_t>& facets = L.interior_facet_domains(i);
      if (bs == 1)
      {
        impl::assemble_interior_facets<T, 1>(dof_transform, b, *mesh, facets,
                                             *dofmap, fn, constants, coeffs,
                                             cstride, cell_info, get_perm);
      }
      else if (bs == 3)
      {
        impl::assemble_interior_facets<T, 3>(dof_transform, b, *mesh, facets,
                                             *dofmap, fn, constants, coeffs,
                                             cstride, cell_info, get_perm);
      }
      else
      {
        impl::assemble_interior_facets(dof_transform, b, *mesh, facets, *dofmap,
                                       fn, constants, coeffs, cstride,
                                       cell_info, get_perm);
      }
    }
  }
}
} // namespace dolfinx::fem::impl<|MERGE_RESOLUTION|>--- conflicted
+++ resolved
@@ -700,16 +700,11 @@
 void lift_bc(std::span<T> b, const Form<T>& a, std::span<const T> constants,
              const std::map<std::pair<IntegralType, int>,
                             std::pair<std::span<const T>, int>>& coefficients,
-<<<<<<< HEAD
-             const std::span<const T>& bc_values1,
-             const std::span<const std::int8_t>& bc_markers1,
-             std::span<const std::int8_t> bc_cells1,
-             const std::span<const T>& x0, double scale)
-=======
              std::span<const T> bc_values1,
-             std::span<const std::int8_t> bc_markers1, std::span<const T> x0,
+             std::span<const std::int8_t> bc_markers1,
+             std::span<const std::int8_t> bc_cells1, std::span<const T> x0,
              double scale)
->>>>>>> 607f8755
+
 {
   std::shared_ptr<const mesh::Mesh> mesh = a.mesh();
   assert(mesh);
