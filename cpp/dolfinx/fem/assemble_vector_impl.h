--- conflicted
+++ resolved
@@ -949,12 +949,8 @@
       _lift_bc_interior_facets(b, *mesh, kernel, facets, dof_transform, dofmap0,
                                bs0, dof_transform_to_transpose, dofmap1, bs1,
                                constants, coeffs, cstride, cell_info_0,
-<<<<<<< HEAD
-                               get_perm, bc_values1, bc_markers1, x0, scale);
-=======
                                cell_info_1, get_perm, bc_values1, bc_markers1,
                                x0, scale, entity_map_0, entity_map_1);
->>>>>>> 7bef294d
     }
   }
 }
