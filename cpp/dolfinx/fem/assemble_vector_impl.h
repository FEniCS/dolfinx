--- conflicted
+++ resolved
@@ -44,13 +44,8 @@
 template <typename T, int _bs = -1>
 void assemble_cells(
     xtl::span<T> b, const mesh::Geometry& geometry,
-<<<<<<< HEAD
-    const std::vector<std::int32_t>& active_cells,
+    const xtl::span<const std::int32_t>& active_cells,
     const graph::AdjacencyList<std::int32_t>& dofmap, int bs,
-=======
-    const xtl::span<const std::int32_t>& active_cells,
-    const graph::AdjacencyList<std::int32_t>& dofmap, const int bs,
->>>>>>> 0230d198
     const std::function<void(T*, const T*, const T*, const double*, const int*,
                              const std::uint8_t*, const std::uint32_t)>& kernel,
     const xtl::span<const T>& constants, const array2d<T>& coeffs,
@@ -599,28 +594,21 @@
     const auto& fn = L.kernel(IntegralType::cell, i);
     const std::vector<std::int32_t>& active_cells
         = L.domains(IntegralType::cell, i);
-<<<<<<< HEAD
     if (bs == 1)
     {
-      fem::impl::assemble_cells<T, 1>(b, mesh->geometry(), active_cells, dofs,
-                                      bs, fn, coeffs, constant_values,
-                                      cell_info);
+      impl::assemble_cells<T, 1>(b, mesh->geometry(), active_cells, dofs, bs,
+                                 fn, constants, coeffs, cell_info);
     }
     else if (bs == 3)
     {
-      fem::impl::assemble_cells<T, 3>(b, mesh->geometry(), active_cells, dofs,
-                                      bs, fn, coeffs, constant_values,
-                                      cell_info);
+      impl::assemble_cells<T, 3>(b, mesh->geometry(), active_cells, dofs, bs,
+                                 fn, constants, coeffs, cell_info);
     }
     else
     {
-      fem::impl::assemble_cells(b, mesh->geometry(), active_cells, dofs, bs, fn,
-                                coeffs, constant_values, cell_info);
-    }
-=======
-    impl::assemble_cells(b, mesh->geometry(), active_cells, dofs, bs, fn,
-                         constants, coeffs, cell_info);
->>>>>>> 0230d198
+      impl::assemble_cells(b, mesh->geometry(), active_cells, dofs, bs, fn,
+                           constants, coeffs, cell_info);
+    }
   }
 
   if (L.num_integrals(IntegralType::exterior_facet) > 0
@@ -638,29 +626,23 @@
       const auto& fn = L.kernel(IntegralType::exterior_facet, i);
       const std::vector<std::int32_t>& active_facets
           = L.domains(IntegralType::exterior_facet, i);
-<<<<<<< HEAD
       if (bs == 1)
       {
-        fem::impl::assemble_exterior_facets<T, 1>(
-            b, *mesh, active_facets, dofs, bs, fn, coeffs, constant_values,
-            cell_info, perms);
+        impl::assemble_exterior_facets<T, 1>(b, *mesh, active_facets, dofs, bs,
+                                             fn, constants, coeffs, cell_info,
+                                             perms);
       }
       else if (bs == 3)
       {
-        fem::impl::assemble_exterior_facets<T, 3>(
-            b, *mesh, active_facets, dofs, bs, fn, coeffs, constant_values,
-            cell_info, perms);
+        impl::assemble_exterior_facets<T, 3>(b, *mesh, active_facets, dofs, bs,
+                                             fn, constants, coeffs, cell_info,
+                                             perms);
       }
       else
       {
-        fem::impl::assemble_exterior_facets(b, *mesh, active_facets, dofs, bs,
-                                            fn, coeffs, constant_values,
-                                            cell_info, perms);
-      }
-=======
-      impl::assemble_exterior_facets(b, *mesh, active_facets, dofs, bs, fn,
-                                     constants, coeffs, cell_info, perms);
->>>>>>> 0230d198
+        impl::assemble_exterior_facets(b, *mesh, active_facets, dofs, bs, fn,
+                                       constants, coeffs, cell_info, perms);
+      }
     }
 
     const std::vector<int> c_offsets = L.coefficient_offsets();
@@ -669,30 +651,24 @@
       const auto& fn = L.kernel(IntegralType::interior_facet, i);
       const std::vector<std::int32_t>& active_facets
           = L.domains(IntegralType::interior_facet, i);
-<<<<<<< HEAD
       if (bs == 1)
       {
-        fem::impl::assemble_interior_facets<T, 1>(
-            b, *mesh, active_facets, *dofmap, fn, coeffs, c_offsets,
-            constant_values, cell_info, perms);
+        impl::assemble_interior_facets<T, 1>(b, *mesh, active_facets, *dofmap,
+                                             fn, constants, coeffs, c_offsets,
+                                             cell_info, perms);
       }
       else if (bs == 3)
       {
-        fem::impl::assemble_interior_facets<T, 3>(
-            b, *mesh, active_facets, *dofmap, fn, coeffs, c_offsets,
-            constant_values, cell_info, perms);
+        impl::assemble_interior_facets<T, 3>(b, *mesh, active_facets, *dofmap,
+                                             fn, constants, coeffs, c_offsets,
+                                             cell_info, perms);
       }
       else
       {
-        fem::impl::assemble_interior_facets(b, *mesh, active_facets, *dofmap,
-                                            fn, coeffs, c_offsets,
-                                            constant_values, cell_info, perms);
-      }
-=======
-      impl::assemble_interior_facets(b, *mesh, active_facets, *dofmap, fn,
-                                     constants, coeffs, c_offsets, cell_info,
-                                     perms);
->>>>>>> 0230d198
+        impl::assemble_interior_facets(b, *mesh, active_facets, *dofmap, fn,
+                                       constants, coeffs, c_offsets, cell_info,
+                                       perms);
+      }
     }
   }
 }
@@ -700,13 +676,8 @@
 template <typename T, int _bs>
 void assemble_cells(
     xtl::span<T> b, const mesh::Geometry& geometry,
-<<<<<<< HEAD
-    const std::vector<std::int32_t>& active_cells,
+    const xtl::span<const std::int32_t>& active_cells,
     const graph::AdjacencyList<std::int32_t>& dofmap, int bs,
-=======
-    const xtl::span<const std::int32_t>& active_cells,
-    const graph::AdjacencyList<std::int32_t>& dofmap, const int bs,
->>>>>>> 0230d198
     const std::function<void(T*, const T*, const T*, const double*, const int*,
                              const std::uint8_t*, const std::uint32_t)>& kernel,
     const xtl::span<const T>& constants, const array2d<T>& coeffs,
