// Copyright (C) 2019-2020 Garth N. Wells
//
// This file is part of DOLFINx (https://www.fenicsproject.org)
//
// SPDX-License-Identifier:    LGPL-3.0-or-later

#pragma once

#include "Constant.h"
#include "Form.h"
#include "FunctionSpace.h"
#include "utils.h"
#include <algorithm>
#include <dolfinx/common/IndexMap.h>
#include <dolfinx/mesh/Geometry.h>
#include <dolfinx/mesh/Mesh.h>
#include <dolfinx/mesh/Topology.h>
#include <memory>
#include <vector>

namespace dolfinx::fem::impl
{

/// Assemble functional over cells
template <typename T>
T assemble_cells(const mesh::Geometry<scalar_value_type_t<T>>& geometry,
                 std::span<const std::int32_t> cells, FEkernel<T> auto fn,
                 std::span<const T> constants, std::span<const T> coeffs,
                 int cstride)
{
  T value(0);
  if (cells.empty())
    return value;

  // Prepare cell geometry
  const graph::AdjacencyList<std::int32_t>& x_dofmap = geometry.dofmap();
<<<<<<< HEAD
  const std::size_t num_dofs_g = geometry.cmaps()[0].dim();
  std::span<const double> x = geometry.x();
=======
  const std::size_t num_dofs_g = geometry.cmap().dim();
  auto x = geometry.x();
>>>>>>> 64f45e6d

  // Create data structures used in assembly
  std::vector<scalar_value_type_t<T>> coordinate_dofs(3 * num_dofs_g);

  // Iterate over all cells
  for (std::size_t index = 0; index < cells.size(); ++index)
  {
    std::int32_t c = cells[index];

    // Get cell coordinates/geometry
    auto x_dofs = x_dofmap.links(c);
    for (std::size_t i = 0; i < x_dofs.size(); ++i)
    {
      std::copy_n(std::next(x.begin(), 3 * x_dofs[i]), 3,
                  std::next(coordinate_dofs.begin(), 3 * i));
    }

    const T* coeff_cell = coeffs.data() + index * cstride;
    fn(&value, coeff_cell, constants.data(), coordinate_dofs.data(), nullptr,
       nullptr);
  }

  return value;
}

/// Execute kernel over exterior facets and accumulate result
template <typename T>
T assemble_exterior_facets(
    const mesh::Geometry<scalar_value_type_t<T>>& geometry,
    std::span<const std::int32_t> facets, FEkernel<T> auto fn,
    std::span<const T> constants, std::span<const T> coeffs, int cstride)
{
  T value(0);
  if (facets.empty())
    return value;

  // Prepare cell geometry
  const graph::AdjacencyList<std::int32_t>& x_dofmap = geometry.dofmap();
<<<<<<< HEAD
  const std::size_t num_dofs_g = geometry.cmaps()[0].dim();
  std::span<const double> x = geometry.x();
=======
  const std::size_t num_dofs_g = geometry.cmap().dim();
  auto x = geometry.x();
>>>>>>> 64f45e6d

  // Create data structures used in assembly
  std::vector<scalar_value_type_t<T>> coordinate_dofs(3 * num_dofs_g);

  // Iterate over all facets
  assert(facets.size() % 2 == 0);
  for (std::size_t index = 0; index < facets.size(); index += 2)
  {
    std::int32_t cell = facets[index];
    std::int32_t local_facet = facets[index + 1];

    // Get cell coordinates/geometry
    auto x_dofs = x_dofmap.links(cell);
    for (std::size_t i = 0; i < x_dofs.size(); ++i)
    {
      std::copy_n(std::next(x.begin(), 3 * x_dofs[i]), 3,
                  std::next(coordinate_dofs.begin(), 3 * i));
    }

    const T* coeff_cell = coeffs.data() + index / 2 * cstride;
    fn(&value, coeff_cell, constants.data(), coordinate_dofs.data(),
       &local_facet, nullptr);
  }

  return value;
}

/// Assemble functional over interior facets
template <typename T>
T assemble_interior_facets(
    const mesh::Geometry<scalar_value_type_t<T>>& geometry, int num_cell_facets,
    std::span<const std::int32_t> facets, FEkernel<T> auto fn,
    std::span<const T> constants, std::span<const T> coeffs, int cstride,
    std::span<const int> offsets, std::span<const std::uint8_t> perms)
{
  T value(0);
  if (facets.empty())
    return value;

  // Prepare cell geometry
  const graph::AdjacencyList<std::int32_t>& x_dofmap = geometry.dofmap();
<<<<<<< HEAD
  const std::size_t num_dofs_g = geometry.cmaps()[0].dim();
  std::span<const double> x = geometry.x();
=======
  const std::size_t num_dofs_g = geometry.cmap().dim();
  auto x = geometry.x();
>>>>>>> 64f45e6d

  // Create data structures used in assembly
  using X = scalar_value_type_t<T>;
  std::vector<X> coordinate_dofs(2 * num_dofs_g * 3);
  std::span<X> cdofs0(coordinate_dofs.data(), num_dofs_g * 3);
  std::span<X> cdofs1(coordinate_dofs.data() + num_dofs_g * 3, num_dofs_g * 3);

  std::vector<T> coeff_array(2 * offsets.back());
  assert(offsets.back() == cstride);

  // Iterate over all facets
  assert(facets.size() % 4 == 0);
  for (std::size_t index = 0; index < facets.size(); index += 4)
  {
    std::array<std::int32_t, 2> cells = {facets[index], facets[index + 2]};
    std::array<std::int32_t, 2> local_facet
        = {facets[index + 1], facets[index + 3]};

    // Get cell geometry
    auto x_dofs0 = x_dofmap.links(cells[0]);
    for (std::size_t i = 0; i < x_dofs0.size(); ++i)
    {
      std::copy_n(std::next(x.begin(), 3 * x_dofs0[i]), 3,
                  std::next(cdofs0.begin(), 3 * i));
    }
    auto x_dofs1 = x_dofmap.links(cells[1]);
    for (std::size_t i = 0; i < x_dofs1.size(); ++i)
    {
      std::copy_n(std::next(x.begin(), 3 * x_dofs1[i]), 3,
                  std::next(cdofs1.begin(), 3 * i));
    }

    const std::array perm{perms[cells[0] * num_cell_facets + local_facet[0]],
                          perms[cells[1] * num_cell_facets + local_facet[1]]};
    fn(&value, coeffs.data() + index / 2 * cstride, constants.data(),
       coordinate_dofs.data(), local_facet.data(), perm.data());
  }

  return value;
}

/// Assemble functional into an scalar with provided mesh geometry.
template <typename T>
T assemble_scalar(
    const fem::Form<T>& M,
    const mesh::Geometry<scalar_value_type_t<T>>& geometry,
    std::span<const T> constants,
    const std::map<std::pair<IntegralType, int>,
                   std::pair<std::span<const T>, int>>& coefficients)
{
  std::shared_ptr<const mesh::Mesh> mesh = M.mesh();
  assert(mesh);

  T value = 0;
  for (int i : M.integral_ids(IntegralType::cell))
  {
    const auto& fn = M.kernel(IntegralType::cell, i);
    const auto& [coeffs, cstride] = coefficients.at({IntegralType::cell, i});
    const std::vector<std::int32_t>& cells = M.cell_domains(i);
    value += impl::assemble_cells(geometry, cells, fn, constants, coeffs,
                                  cstride);
  }

  for (int i : M.integral_ids(IntegralType::exterior_facet))
  {
    const auto& fn = M.kernel(IntegralType::exterior_facet, i);
    const auto& [coeffs, cstride]
        = coefficients.at({IntegralType::exterior_facet, i});
    const std::vector<std::int32_t>& facets = M.exterior_facet_domains(i);
    value += impl::assemble_exterior_facets(geometry, facets, fn, constants,
                                            coeffs, cstride);
  }

  if (M.num_integrals(IntegralType::interior_facet) > 0)
  {
    mesh->topology_mutable().create_entity_permutations();

    const std::vector<std::uint8_t>& perms
        = mesh->topology().get_facet_permutations();

    auto cell_types = mesh->topology().cell_types();
    if (cell_types.size() > 1)
    {
      throw std::runtime_error("MUltiple cell types in the assembler");
    }
    int num_cell_facets = mesh::cell_num_entities(cell_types.back(),
                                                  mesh->topology().dim() - 1);
    const std::vector<int> c_offsets = M.coefficient_offsets();
    for (int i : M.integral_ids(IntegralType::interior_facet))
    {
      const auto& fn = M.kernel(IntegralType::interior_facet, i);
      const auto& [coeffs, cstride]
          = coefficients.at({IntegralType::interior_facet, i});
      const std::vector<std::int32_t>& facets = M.interior_facet_domains(i);
      value += impl::assemble_interior_facets(geometry, num_cell_facets, facets,
                                              fn, constants, coeffs, cstride,
                                              c_offsets, perms);
    }
  }

  return value;
}

} // namespace dolfinx::fem::impl<|MERGE_RESOLUTION|>--- conflicted
+++ resolved
@@ -34,13 +34,8 @@
 
   // Prepare cell geometry
   const graph::AdjacencyList<std::int32_t>& x_dofmap = geometry.dofmap();
-<<<<<<< HEAD
   const std::size_t num_dofs_g = geometry.cmaps()[0].dim();
-  std::span<const double> x = geometry.x();
-=======
-  const std::size_t num_dofs_g = geometry.cmap().dim();
   auto x = geometry.x();
->>>>>>> 64f45e6d
 
   // Create data structures used in assembly
   std::vector<scalar_value_type_t<T>> coordinate_dofs(3 * num_dofs_g);
@@ -79,13 +74,8 @@
 
   // Prepare cell geometry
   const graph::AdjacencyList<std::int32_t>& x_dofmap = geometry.dofmap();
-<<<<<<< HEAD
   const std::size_t num_dofs_g = geometry.cmaps()[0].dim();
-  std::span<const double> x = geometry.x();
-=======
-  const std::size_t num_dofs_g = geometry.cmap().dim();
   auto x = geometry.x();
->>>>>>> 64f45e6d
 
   // Create data structures used in assembly
   std::vector<scalar_value_type_t<T>> coordinate_dofs(3 * num_dofs_g);
@@ -127,13 +117,8 @@
 
   // Prepare cell geometry
   const graph::AdjacencyList<std::int32_t>& x_dofmap = geometry.dofmap();
-<<<<<<< HEAD
   const std::size_t num_dofs_g = geometry.cmaps()[0].dim();
-  std::span<const double> x = geometry.x();
-=======
-  const std::size_t num_dofs_g = geometry.cmap().dim();
   auto x = geometry.x();
->>>>>>> 64f45e6d
 
   // Create data structures used in assembly
   using X = scalar_value_type_t<T>;
