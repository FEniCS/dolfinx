--- conflicted
+++ resolved
@@ -50,14 +50,8 @@
       std::copy_n(&x(x_dofs[i], 0), 3, std::next(cdofs.begin(), 3 * i));
     }
 
-<<<<<<< HEAD
-    const T* coeff_cell = coeffs.data() + index * cstride;
-    fn(&value, coeff_cell, constants.data(), coordinate_dofs.data(), nullptr,
+    fn(&value, &coeffs(index, 0), constants.data(), cdofs.data(), nullptr,
        nullptr, nullptr);
-=======
-    fn(&value, &coeffs(index, 0), constants.data(), cdofs.data(), nullptr,
-       nullptr);
->>>>>>> 43dafba2
   }
 
   return value;
@@ -96,17 +90,9 @@
       std::copy_n(&x(x_dofs[i], 0), 3, std::next(cdofs.begin(), 3 * i));
 
     // Permutations
-<<<<<<< HEAD
-    std::uint8_t perm
-        = perms.empty() ? 0 : perms[cell * num_facets_per_cell + local_facet];
-    const T* coeff_cell = coeffs.data() + index / 2 * cstride;
-    fn(&value, coeff_cell, constants.data(), coordinate_dofs.data(),
-       &local_facet, &perm, nullptr);
-=======
     std::uint8_t perm = perms.empty() ? 0 : perms(cell, local_facet);
     fn(&value, &coeffs(f, 0), constants.data(), cdofs.data(), &local_facet,
-       &perm);
->>>>>>> 43dafba2
+       &perm, nullptr);
   }
 
   return value;
@@ -151,21 +137,6 @@
       std::copy_n(&x(x_dofs0[i], 0), 3, std::next(cdofs0.begin(), 3 * i));
     auto x_dofs1 = md::submdspan(x_dofmap, cells[1], md::full_extent);
     for (std::size_t i = 0; i < x_dofs1.size(); ++i)
-<<<<<<< HEAD
-    {
-      std::copy_n(std::next(x.begin(), 3 * x_dofs1[i]), 3,
-                  std::next(cdofs1.begin(), 3 * i));
-    }
-
-    std::array perm
-        = perms.empty()
-              ? std::array<std::uint8_t, 2>{0, 0}
-              : std::array{
-                    perms[cells[0] * num_facets_per_cell + local_facet[0]],
-                    perms[cells[1] * num_facets_per_cell + local_facet[1]]};
-    fn(&value, coeffs.data() + index / 2 * cstride, constants.data(),
-       coordinate_dofs.data(), local_facet.data(), perm.data(), nullptr);
-=======
       std::copy_n(&x(x_dofs1[i], 0), 3, std::next(cdofs1.begin(), 3 * i));
 
     std::array perm = perms.empty()
@@ -173,8 +144,7 @@
                           : std::array{perms(cells[0], local_facet[0]),
                                        perms(cells[1], local_facet[1])};
     fn(&value, &coeffs(f, 0, 0), constants.data(), cdofs.data(),
-       local_facet.data(), perm.data());
->>>>>>> 43dafba2
+       local_facet.data(), perm.data(), nullptr);
   }
 
   return value;
