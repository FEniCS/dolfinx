--- conflicted
+++ resolved
@@ -23,8 +23,7 @@
 
 /// Assemble functional over cells
 template <typename T>
-T assemble_cells(const graph::AdjacencyList<std::int32_t>& x_dofmap,
-                 std::span<const scalar_value_type_t<T>> x,
+T assemble_cells(mdspan2_t x_dofmap, std::span<const scalar_value_type_t<T>> x,
                  std::span<const std::int32_t> cells, FEkernel<T> auto fn,
                  std::span<const T> constants, std::span<const T> coeffs,
                  int cstride)
@@ -33,14 +32,8 @@
   if (cells.empty())
     return value;
 
-<<<<<<< HEAD
-  const std::size_t num_dofs_g = x_dofmap.num_links(0);
-=======
   // Prepare cell geometry
-  auto x_dofmap = geometry.dofmap();
   const std::size_t num_dofs_g = x_dofmap.extent(1);
-  auto x = geometry.x();
->>>>>>> f6c2921c
 
   // Create data structures used in assembly
   std::vector<scalar_value_type_t<T>> coordinate_dofs(3 * num_dofs_g);
@@ -68,7 +61,7 @@
 
 /// Execute kernel over exterior facets and accumulate result
 template <typename T>
-T assemble_exterior_facets(const graph::AdjacencyList<std::int32_t>& x_dofmap,
+T assemble_exterior_facets(mdspan2_t x_dofmap,
                            std::span<const scalar_value_type_t<T>> x,
                            std::span<const std::int32_t> facets,
                            FEkernel<T> auto fn, std::span<const T> constants,
@@ -78,14 +71,8 @@
   if (facets.empty())
     return value;
 
-<<<<<<< HEAD
-  const std::size_t num_dofs_g = x_dofmap.num_links(0);
-=======
   // Prepare cell geometry
-  auto x_dofmap = geometry.dofmap();
   const std::size_t num_dofs_g = x_dofmap.extent(1);
-  auto x = geometry.x();
->>>>>>> f6c2921c
 
   // Create data structures used in assembly
   std::vector<scalar_value_type_t<T>> coordinate_dofs(3 * num_dofs_g);
@@ -115,7 +102,7 @@
 
 /// Assemble functional over interior facets
 template <typename T>
-T assemble_interior_facets(const graph::AdjacencyList<std::int32_t>& x_dofmap,
+T assemble_interior_facets(mdspan2_t x_dofmap,
                            std::span<const scalar_value_type_t<T>> x,
                            int num_cell_facets,
                            std::span<const std::int32_t> facets,
@@ -128,14 +115,8 @@
   if (facets.empty())
     return value;
 
-<<<<<<< HEAD
-  const std::size_t num_dofs_g = x_dofmap.num_links(0);
-=======
   // Prepare cell geometry
-  auto x_dofmap = geometry.dofmap();
   const std::size_t num_dofs_g = x_dofmap.extent(1);
-  auto x = geometry.x();
->>>>>>> f6c2921c
 
   // Create data structures used in assembly
   using X = scalar_value_type_t<T>;
@@ -180,8 +161,7 @@
 /// Assemble functional into an scalar with provided mesh geometry.
 template <typename T, std::floating_point U>
 T assemble_scalar(
-    const fem::Form<T, U>& M,
-    const graph::AdjacencyList<std::int32_t>& x_dofmap,
+    const fem::Form<T, U>& M, mdspan2_t x_dofmap,
     std::span<const scalar_value_type_t<T>> x, std::span<const T> constants,
     const std::map<std::pair<IntegralType, int>,
                    std::pair<std::span<const T>, int>>& coefficients)
