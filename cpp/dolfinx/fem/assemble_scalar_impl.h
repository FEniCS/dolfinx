// Copyright (C) 2019-2020 Garth N. Wells
//
// This file is part of DOLFINx (https://www.fenicsproject.org)
//
// SPDX-License-Identifier:    LGPL-3.0-or-later

#pragma once

#include "Constant.h"
#include "Form.h"
#include "FunctionSpace.h"
#include "utils.h"
#include <algorithm>
#include <dolfinx/common/IndexMap.h>
#include <dolfinx/mesh/Geometry.h>
#include <dolfinx/mesh/Mesh.h>
#include <dolfinx/mesh/Topology.h>
#include <memory>
#include <vector>

namespace dolfinx::fem::impl
{

/// Assemble functional over cells
template <typename T>
T assemble_cells(const mesh::Geometry<scalar_value_type_t<T>>& geometry,
                 std::span<const std::int32_t> cells, FEkernel<T> auto fn,
                 std::span<const T> constants, std::span<const T> coeffs,
                 int cstride)
{
  T value(0);
  if (cells.empty())
    return value;

  // Prepare cell geometry
  const graph::AdjacencyList<std::int32_t>& x_dofmap = geometry.dofmap();
  const std::size_t num_dofs_g = geometry.cmap().dim();
  auto x = geometry.x();

  // Create data structures used in assembly
  std::vector<scalar_value_type_t<T>> coordinate_dofs(3 * num_dofs_g);

  // Iterate over all cells
  for (std::size_t index = 0; index < cells.size(); ++index)
  {
    std::int32_t c = cells[index];

    // Get cell coordinates/geometry
    auto x_dofs = x_dofmap.links(c);
    for (std::size_t i = 0; i < x_dofs.size(); ++i)
    {
      std::copy_n(std::next(x.begin(), 3 * x_dofs[i]), 3,
                  std::next(coordinate_dofs.begin(), 3 * i));
    }

    const T* coeff_cell = coeffs.data() + index * cstride;
    fn(&value, coeff_cell, constants.data(), coordinate_dofs.data(), nullptr,
       nullptr);
  }

  return value;
}

/// Execute kernel over exterior facets and accumulate result
template <typename T>
T assemble_exterior_facets(
<<<<<<< HEAD
    const mesh::Geometry& geometry, int num_cell_facets,
    std::span<const std::int32_t> facets, FEkernel<T> auto fn,
    std::span<const T> constants, std::span<const T> coeffs, int cstride,
    std::span<const std::uint8_t> perms,
    const std::function<std::uint8_t(std::int32_t, std::int32_t)>&
        get_facet_perm)
=======
    const mesh::Geometry<scalar_value_type_t<T>>& geometry,
    std::span<const std::int32_t> facets, FEkernel<T> auto fn,
    std::span<const T> constants, std::span<const T> coeffs, int cstride)
>>>>>>> 2d6df0cf
{
  T value(0);
  if (facets.empty())
    return value;

  // Prepare cell geometry
  const graph::AdjacencyList<std::int32_t>& x_dofmap = geometry.dofmap();
  const std::size_t num_dofs_g = geometry.cmap().dim();
  auto x = geometry.x();

  // Create data structures used in assembly
  std::vector<scalar_value_type_t<T>> coordinate_dofs(3 * num_dofs_g);

  // Iterate over all facets
  assert(facets.size() % 2 == 0);
  for (std::size_t index = 0; index < facets.size(); index += 2)
  {
    std::int32_t cell = facets[index];
    std::int32_t local_facet = facets[index + 1];

    // Get cell coordinates/geometry
    auto x_dofs = x_dofmap.links(cell);
    for (std::size_t i = 0; i < x_dofs.size(); ++i)
    {
      std::copy_n(std::next(x.begin(), 3 * x_dofs[i]), 3,
                  std::next(coordinate_dofs.begin(), 3 * i));
    }

    const T* coeff_cell = coeffs.data() + index / 2 * cstride;
    const std::array<std::uint8_t, 2> perm
        = {perms[cell * num_cell_facets + local_facet],
           get_facet_perm(cell, local_facet)};
    fn(&value, coeff_cell, constants.data(), coordinate_dofs.data(),
       &local_facet, perm.data());
  }

  return value;
}

/// Assemble functional over interior facets
template <typename T>
T assemble_interior_facets(
    const mesh::Geometry<scalar_value_type_t<T>>& geometry, int num_cell_facets,
    std::span<const std::int32_t> facets, FEkernel<T> auto fn,
    std::span<const T> constants, std::span<const T> coeffs, int cstride,
    std::span<const int> offsets, std::span<const std::uint8_t> perms)
{
  T value(0);
  if (facets.empty())
    return value;

  // Prepare cell geometry
  const graph::AdjacencyList<std::int32_t>& x_dofmap = geometry.dofmap();
  const std::size_t num_dofs_g = geometry.cmap().dim();
  auto x = geometry.x();

  // Create data structures used in assembly
  using X = scalar_value_type_t<T>;
  std::vector<X> coordinate_dofs(2 * num_dofs_g * 3);
  std::span<X> cdofs0(coordinate_dofs.data(), num_dofs_g * 3);
  std::span<X> cdofs1(coordinate_dofs.data() + num_dofs_g * 3, num_dofs_g * 3);

  std::vector<T> coeff_array(2 * offsets.back());
  assert(offsets.back() == cstride);

  // Iterate over all facets
  assert(facets.size() % 4 == 0);
  for (std::size_t index = 0; index < facets.size(); index += 4)
  {
    std::array<std::int32_t, 2> cells = {facets[index], facets[index + 2]};
    std::array<std::int32_t, 2> local_facet
        = {facets[index + 1], facets[index + 3]};

    // Get cell geometry
    auto x_dofs0 = x_dofmap.links(cells[0]);
    for (std::size_t i = 0; i < x_dofs0.size(); ++i)
    {
      std::copy_n(std::next(x.begin(), 3 * x_dofs0[i]), 3,
                  std::next(cdofs0.begin(), 3 * i));
    }
    auto x_dofs1 = x_dofmap.links(cells[1]);
    for (std::size_t i = 0; i < x_dofs1.size(); ++i)
    {
      std::copy_n(std::next(x.begin(), 3 * x_dofs1[i]), 3,
                  std::next(cdofs1.begin(), 3 * i));
    }

    const std::array perm{perms[cells[0] * num_cell_facets + local_facet[0]],
                          perms[cells[1] * num_cell_facets + local_facet[1]]};
    fn(&value, coeffs.data() + index / 2 * cstride, constants.data(),
       coordinate_dofs.data(), local_facet.data(), perm.data());
  }

  return value;
}

/// Assemble functional into an scalar with provided mesh geometry.
template <typename T>
T assemble_scalar(
    const fem::Form<T>& M,
    const mesh::Geometry<scalar_value_type_t<T>>& geometry,
    std::span<const T> constants,
    const std::map<std::pair<IntegralType, int>,
                   std::pair<std::span<const T>, int>>& coefficients)
{
  std::shared_ptr<const mesh::Mesh> mesh = M.mesh();
  assert(mesh);

  T value = 0;
  for (int i : M.integral_ids(IntegralType::cell))
  {
    const auto& fn = M.kernel(IntegralType::cell, i);
    const auto& [coeffs, cstride] = coefficients.at({IntegralType::cell, i});
    const std::vector<std::int32_t>& cells = M.cell_domains(i);
    value += impl::assemble_cells(geometry, cells, fn, constants, coeffs,
                                  cstride);
  }

  mesh->topology_mutable().create_entity_permutations();
  const std::vector<std::uint8_t>& perms
      = mesh->topology().get_facet_permutations();

  mesh->topology_mutable().create_connectivity(mesh->topology().dim(),
                                               mesh->topology().dim() - 1);
  // TODO Package as (cell, local_facet) pairs in
  // create_full_cell_permutations?
  auto c_to_f = mesh->topology().connectivity(mesh->topology().dim(),
                                              mesh->topology().dim() - 1);
  mesh->topology_mutable().create_full_cell_permutations();
  const std::vector<std::uint8_t>& facet_perms
      = mesh->topology().get_full_cell_permutations();
  std::function<std::uint8_t(std::int32_t, std::int32_t)> get_facet_perm
      = [&facet_perms, c_to_f](std::int32_t c, std::int32_t local_f)
  { return facet_perms[c_to_f->links(c)[local_f]]; };
  int num_cell_facets = mesh::cell_num_entities(mesh->topology().cell_type(),
                                                mesh->topology().dim() - 1);

  for (int i : M.integral_ids(IntegralType::exterior_facet))
  {
    const auto& fn = M.kernel(IntegralType::exterior_facet, i);
    const auto& [coeffs, cstride]
        = coefficients.at({IntegralType::exterior_facet, i});
    const std::vector<std::int32_t>& facets = M.exterior_facet_domains(i);
<<<<<<< HEAD
    value += impl::assemble_exterior_facets(mesh->geometry(), num_cell_facets,
                                            facets, fn, constants, coeffs,
                                            cstride, perms, get_facet_perm);
=======
    value += impl::assemble_exterior_facets(geometry, facets, fn, constants,
                                            coeffs, cstride);
>>>>>>> 2d6df0cf
  }

  if (M.num_integrals(IntegralType::interior_facet) > 0)
  {
    const std::vector<int> c_offsets = M.coefficient_offsets();
    for (int i : M.integral_ids(IntegralType::interior_facet))
    {
      const auto& fn = M.kernel(IntegralType::interior_facet, i);
      const auto& [coeffs, cstride]
          = coefficients.at({IntegralType::interior_facet, i});
      const std::vector<std::int32_t>& facets = M.interior_facet_domains(i);
      value += impl::assemble_interior_facets(geometry, num_cell_facets, facets,
                                              fn, constants, coeffs, cstride,
                                              c_offsets, perms);
    }
  }

  return value;
}

} // namespace dolfinx::fem::impl<|MERGE_RESOLUTION|>--- conflicted
+++ resolved
@@ -64,18 +64,12 @@
 /// Execute kernel over exterior facets and accumulate result
 template <typename T>
 T assemble_exterior_facets(
-<<<<<<< HEAD
-    const mesh::Geometry& geometry, int num_cell_facets,
+    const mesh::Geometry<scalar_value_type_t<T>>& geometry, int num_cell_facets,
     std::span<const std::int32_t> facets, FEkernel<T> auto fn,
     std::span<const T> constants, std::span<const T> coeffs, int cstride,
     std::span<const std::uint8_t> perms,
     const std::function<std::uint8_t(std::int32_t, std::int32_t)>&
         get_facet_perm)
-=======
-    const mesh::Geometry<scalar_value_type_t<T>>& geometry,
-    std::span<const std::int32_t> facets, FEkernel<T> auto fn,
-    std::span<const T> constants, std::span<const T> coeffs, int cstride)
->>>>>>> 2d6df0cf
 {
   T value(0);
   if (facets.empty())
@@ -219,14 +213,9 @@
     const auto& [coeffs, cstride]
         = coefficients.at({IntegralType::exterior_facet, i});
     const std::vector<std::int32_t>& facets = M.exterior_facet_domains(i);
-<<<<<<< HEAD
-    value += impl::assemble_exterior_facets(mesh->geometry(), num_cell_facets,
-                                            facets, fn, constants, coeffs,
+    value += impl::assemble_exterior_facets(geometry, num_cell_facets, constants,
+                                            facets, fn, coeffs,
                                             cstride, perms, get_facet_perm);
-=======
-    value += impl::assemble_exterior_facets(geometry, facets, fn, constants,
-                                            coeffs, cstride);
->>>>>>> 2d6df0cf
   }
 
   if (M.num_integrals(IntegralType::interior_facet) > 0)
