// Copyright (C) 2007-2023 Garth N. Wells
//
// This file is part of DOLFINx (https://www.fenicsproject.org)
//
// SPDX-License-Identifier:    LGPL-3.0-or-later

#pragma once

#include <array>
#include <cstdint>
#include <functional>
#include <span>

namespace dolfinx::la
{
class SparsityPattern;
}

namespace dolfinx::fem
{
class DofMap;

/// Support for building sparsity patterns from degree-of-freedom maps.
namespace sparsitybuild
{
/// @brief Iterate over cells and insert entries into sparsity pattern.
///
/// Inserts the rectangular blocks of indices `dofmap[0][cells[0][i]] x
/// dofmap[1][cells[1][i]]` into the sparsity pattern, i.e. entries
/// (dofmap[0][cells[0][i]][k0], dofmap[0][cells[0][i]][k1])` will
/// appear in the sparsity pattern.
///
/// @param pattern Sparsity pattern to insert into.
/// @param cells Lists of cells to iterate over. `cells[0]` and
/// `cells[1]` must have the same size.
/// @param dofmaps Dofmaps to used in building the sparsity pattern.
/// @note The sparsity pattern is not finalised.
void cells(la::SparsityPattern& pattern,
           std::array<std::span<const std::int32_t>, 2> cells,
           std::array<std::reference_wrapper<const DofMap>, 2> dofmaps);

/// @brief Iterate over interior facets and insert entries into sparsity
/// pattern.
///
/// Inserts the rectangular blocks of indices `[dofmap[0][cell0],
/// dofmap[0][cell1]] x [dofmap[1][cell0] + dofmap[1][cell1]]` where
/// `cell0` and `cell1` are the two cells attached to a facet.
///
<<<<<<< HEAD
/// @param[in,out] pattern Sparsity pattern to insert into
=======
/// @param[in,out] pattern Sparsity pattern to insert into.
>>>>>>> 2f4e8e1a
/// @param[in] cells Cells to index into each dofmap. `cells[i]` is a
/// list of `(cell0, cell1)` pairs for each interior facet to index into
/// `dofmap[i]`. `cells[0]` and `cells[1]` must have the same size.
/// @param[in] dofmaps Dofmaps to use in building the sparsity pattern.
/// @note The sparsity pattern is not finalised.
void interior_facets(
    la::SparsityPattern& pattern,
    std::array<std::span<const std::int32_t>, 2> cells,
    std::array<std::reference_wrapper<const DofMap>, 2> dofmaps);

} // namespace sparsitybuild
} // namespace dolfinx::fem<|MERGE_RESOLUTION|>--- conflicted
+++ resolved
@@ -46,11 +46,7 @@
 /// dofmap[0][cell1]] x [dofmap[1][cell0] + dofmap[1][cell1]]` where
 /// `cell0` and `cell1` are the two cells attached to a facet.
 ///
-<<<<<<< HEAD
-/// @param[in,out] pattern Sparsity pattern to insert into
-=======
 /// @param[in,out] pattern Sparsity pattern to insert into.
->>>>>>> 2f4e8e1a
 /// @param[in] cells Cells to index into each dofmap. `cells[i]` is a
 /// list of `(cell0, cell1)` pairs for each interior facet to index into
 /// `dofmap[i]`. `cells[0]` and `cells[1]` must have the same size.
