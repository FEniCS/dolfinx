--- conflicted
+++ resolved
@@ -55,42 +55,11 @@
     {
       const std::array<std::shared_ptr<const common::IndexMap>, 2> index_maps
           = {{V[0][row]->dofmap()->index_map, V[1][col]->dofmap()->index_map}};
-<<<<<<< HEAD
-      if (const fem::Form<PetscScalar>* form = a[row][col]; form)
-=======
-      const std::array bs = {V[0][row]->dofmap()->index_map_bs(),
-                             V[1][col]->dofmap()->index_map_bs()};
       if (const Form<PetscScalar>* form = a[row][col]; form)
->>>>>>> 4d90344f
       {
         // FIXME Check this!
         patterns[row].push_back(std::make_unique<la::SparsityPattern>(
-<<<<<<< HEAD
             create_sparsity_pattern(*form)));
-=======
-            mesh->comm(), index_maps, bs));
-
-        // Build sparsity pattern for block
-        assert(V[0][row]->dofmap());
-        assert(V[1][col]->dofmap());
-        std::array<const std::reference_wrapper<const DofMap>, 2> dofmaps{
-            *V[0][row]->dofmap(), *V[1][col]->dofmap()};
-        assert(patterns[row].back());
-        auto& sp = patterns[row].back();
-        assert(sp);
-        if (form->num_integrals(IntegralType::cell) > 0)
-          sparsitybuild::cells(*sp, mesh->topology(), dofmaps);
-        if (form->num_integrals(IntegralType::interior_facet) > 0)
-        {
-          mesh->topology_mutable().create_entities(tdim - 1);
-          sparsitybuild::interior_facets(*sp, mesh->topology(), dofmaps);
-        }
-        if (form->num_integrals(IntegralType::exterior_facet) > 0)
-        {
-          mesh->topology_mutable().create_entities(tdim - 1);
-          sparsitybuild::exterior_facets(*sp, mesh->topology(), dofmaps);
-        }
->>>>>>> 4d90344f
       }
       else
         patterns[row].push_back(nullptr);
