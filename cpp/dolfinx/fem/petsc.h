// Copyright (C) 2018-2020 Garth N. Wells
//
// This file is part of DOLFINX (https://www.fenicsproject.org)
//
// SPDX-License-Identifier:    LGPL-3.0-or-later

#pragma once

#include <memory>
#include <petscmat.h>
#include <petscvec.h>
#include <vector>

namespace dolfinx::common
{
class IndexMap;
}

namespace dolfinx::fem
{

template <typename T>
class DirichletBC;
template <typename T>
class Form;
class FunctionSpace;

/// Create a matrix
/// @param[in] a A bilinear form
/// @param[in] type The PETSc matrix type to create
/// @return A sparse matrix with a layout and sparsity that matches the
/// bilinear form. The caller is responsible for destroying the Mat
/// object.
Mat create_matrix(const Form<PetscScalar>& a,
                  const std::string& type = std::string());

/// Initialise a monolithic matrix for an array of bilinear forms
/// @param[in] a Rectangular array of bilinear forms. The `a(i, j)` form
/// will correspond to the `(i, j)` block in the returned matrix
/// @param[in] type The type of PETSc Mat. If empty the PETSc default is
/// used.
/// @return A sparse matrix  with a layout and sparsity that matches the
/// bilinear forms. The caller is responsible for destroying the Mat
/// object.
Mat create_matrix_block(
    const std::vector<std::vector<const fem::Form<PetscScalar>*>>& a,
    const std::string& type = std::string());

/// Create nested (MatNest) matrix
///
<<<<<<< HEAD
/// @param[in] a A rectangular array of bilinear forms
/// @param[in] types The PETSc matrix type for each matrix block. An
/// empty string corresponds to the PETSc default type.
/// @return A nested PETSc matrix with the block [i, j] corresponding to
/// the [i, j] bilinear form in @p a.
=======
/// The caller is responsible for destroying the Mat object
>>>>>>> cf891d80
Mat create_matrix_nest(
    const std::vector<std::vector<const fem::Form<PetscScalar>*>>& a,
    const std::vector<std::vector<std::string>>& types);

/// Initialise monolithic vector. Vector is not zeroed.
///
/// The caller is responsible for destroying the Mat object
Vec create_vector_block(
    const std::vector<
        std::pair<std::reference_wrapper<const common::IndexMap>, int>>& maps);

/// Create nested (VecNest) vector. Vector is not zeroed.
Vec create_vector_nest(
    const std::vector<
        std::pair<std::reference_wrapper<const common::IndexMap>, int>>& maps);

// -- Vectors ----------------------------------------------------------------

/// Assemble linear form into an already allocated PETSc vector. Ghost
/// contributions are not accumulated (not sent to owner). Caller is
/// responsible for calling VecGhostUpdateBegin/End.
///
/// @param[in,out] b The PETsc vector to assemble the form into. The
///   vector must already be initialised with the correct size. The
///   process-local contribution of the form is assembled into this
///   vector. It is not zeroed before assembly.
/// @param[in] L The linear form to assemble
void assemble_vector_petsc(Vec b, const Form<PetscScalar>& L);

// FIXME: clarify how x0 is used
// FIXME: if bcs entries are set

// FIXME: need to pass an array of Vec for x0?
// FIXME: clarify zeroing of vector

/// Modify b such that:
///
///   b <- b - scale * A_j (g_j - x0_j)
///
/// where j is a block (nest) index. For a non-blocked problem j = 0. The
/// boundary conditions bcs1 are on the trial spaces V_j. The forms in
/// [a] must have the same test space as L (from which b was built), but the
/// trial space may differ. If x0 is not supplied, then it is treated as
/// zero.
///
/// Ghost contributions are not accumulated (not sent to owner). Caller
/// is responsible for calling VecGhostUpdateBegin/End.
void apply_lifting_petsc(
    Vec b, const std::vector<std::shared_ptr<const Form<PetscScalar>>>& a,
    const std::vector<
        std::vector<std::shared_ptr<const DirichletBC<PetscScalar>>>>& bcs1,
    const std::vector<Vec>& x0, double scale);

// -- Setting bcs ------------------------------------------------------------

// FIXME: Move these function elsewhere?

// FIXME: clarify x0
// FIXME: clarify what happens with ghosts

/// Set bc values in owned (local) part of the PETScVector, multiplied
/// by 'scale'. The vectors b and x0 must have the same local size. The
/// bcs should be on (sub-)spaces of the form L that b represents.
void set_bc_petsc(
    Vec b,
    const std::vector<std::shared_ptr<const DirichletBC<PetscScalar>>>& bcs,
    const Vec x0, double scale = 1.0);

} // namespace dolfinx::fem<|MERGE_RESOLUTION|>--- conflicted
+++ resolved
@@ -48,15 +48,7 @@
 
 /// Create nested (MatNest) matrix
 ///
-<<<<<<< HEAD
-/// @param[in] a A rectangular array of bilinear forms
-/// @param[in] types The PETSc matrix type for each matrix block. An
-/// empty string corresponds to the PETSc default type.
-/// @return A nested PETSc matrix with the block [i, j] corresponding to
-/// the [i, j] bilinear form in @p a.
-=======
 /// The caller is responsible for destroying the Mat object
->>>>>>> cf891d80
 Mat create_matrix_nest(
     const std::vector<std::vector<const fem::Form<PetscScalar>*>>& a,
     const std::vector<std::vector<std::string>>& types);
