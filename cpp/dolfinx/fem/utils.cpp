--- conflicted
+++ resolved
@@ -133,12 +133,8 @@
   // Check for "block structure". This should ultimately be replaced,
   // but keep for now to mimic existing code
   return ElementDofLayout(element_block_size, entity_dofs, entity_closure_dofs,
-<<<<<<< HEAD
-                          parent_map, sub_dofmaps,
-                          dofmap.num_global_support_dofs);
-=======
-                          parent_map, sub_doflayout);
->>>>>>> 78c57390
+                          parent_map, sub_doflayout, 0
+                          );
 }
 //-----------------------------------------------------------------------------
 fem::DofMap
@@ -238,17 +234,13 @@
     for (std::size_t j = 0; j < parent_map_sub.size(); ++j)
       parent_map_sub[j] = i + bs * j;
     sub_doflayout.emplace_back(1, e.entity_dofs(), e.entity_closure_dofs(),
-                               parent_map_sub, std::vector<ElementDofLayout>());
+                               parent_map_sub, std::vector<ElementDofLayout>(), 0);
   }
 
   // Create a dofmap
-<<<<<<< HEAD
-  ElementDofLayout layout(bs, e.entity_dofs(), e.entity_closure_dofs(), {}, {},
-                          0);
-=======
   ElementDofLayout layout(bs, e.entity_dofs(), e.entity_closure_dofs(), {},
-                          sub_doflayout);
->>>>>>> 78c57390
+                          sub_doflayout, 0);
+
   auto dofmap = std::make_shared<DofMap>(
       create_dofmap(mesh->comm(), layout, mesh->topology(), reorder_fn, *_e));
 
