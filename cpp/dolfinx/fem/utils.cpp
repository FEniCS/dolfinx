--- conflicted
+++ resolved
@@ -123,14 +123,7 @@
     topology.create_entity_permutations();
     const std::vector<std::uint32_t>& cell_info
         = topology.get_cell_permutation_info();
-<<<<<<< HEAD
-=======
-
-    const std::function<void(const std::span<std::int32_t>&, std::uint32_t)>
-        unpermute_dofs = element.get_dof_permutation_function(true, true);
-
     int dim = layout.num_dofs();
->>>>>>> f6c2921c
     for (std::int32_t cell = 0; cell < num_cells; ++cell)
     {
       std::span<std::int32_t> dofs(dofmap.data() + cell * dim, dim);
