--- conflicted
+++ resolved
@@ -126,20 +126,12 @@
     int dim = layout.num_dofs();
     for (std::int32_t cell = 0; cell < num_cells; ++cell)
     {
-<<<<<<< HEAD
-      std::span<std::int32_t> dofs(dofmaps[0].data() + cell * dim, dim);
-=======
       std::span<std::int32_t> dofs(dofmaps.front().data() + cell * dim, dim);
->>>>>>> f4fa1af8
       unpermute_dofs(dofs, cell_info[cell]);
     }
   }
 
-<<<<<<< HEAD
-  return DofMap(layout, index_map, bs, std::move(dofmaps[0]), bs);
-=======
   return DofMap(layout, index_map, bs, std::move(dofmaps.front()), bs);
->>>>>>> f4fa1af8
 }
 //-----------------------------------------------------------------------------
 std::vector<fem::DofMap> fem::create_dofmaps(
