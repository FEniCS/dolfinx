--- conflicted
+++ resolved
@@ -126,17 +126,12 @@
     int dim = layout.num_dofs();
     for (std::int32_t cell = 0; cell < num_cells; ++cell)
     {
-<<<<<<< HEAD
-      std::span<std::int32_t> dofs(dofmaps[0].data() + cell * dim, dim);
-=======
       std::span<std::int32_t> dofs(dofmaps.front().data() + cell * dim, dim);
->>>>>>> 4f575964
       unpermute_dofs(dofs, cell_info[cell]);
     }
   }
 
-<<<<<<< HEAD
-  return DofMap(layout, index_map, bs, std::move(dofmaps[0]), bs);
+  return DofMap(layout, index_map, bs, std::move(dofmaps.front()), bs);
 }
 //-----------------------------------------------------------------------------
 std::vector<fem::DofMap> fem::create_dofmaps(
@@ -183,9 +178,6 @@
   }
 
   return dms;
-=======
-  return DofMap(layout, index_map, bs, std::move(dofmaps.front()), bs);
->>>>>>> 4f575964
 }
 //-----------------------------------------------------------------------------
 std::vector<std::string> fem::get_coefficient_names(const ufcx_form& ufcx_form)
