--- conflicted
+++ resolved
@@ -193,90 +193,6 @@
   return constants;
 }
 //-----------------------------------------------------------------------------
-<<<<<<< HEAD
-fem::FunctionSpace fem::create_functionspace(
-    std::shared_ptr<mesh::Mesh> mesh, const basix::FiniteElement& e, int bs,
-    const std::function<std::vector<int>(
-        const graph::AdjacencyList<std::int32_t>&)>& reorder_fn)
-{
-  // Create a DOLFINx element
-  auto _e = std::make_shared<FiniteElement>(e, bs);
-
-  // Create UFC subdofmaps and compute offset
-  assert(_e);
-  const int num_sub_elements = _e->num_sub_elements();
-  std::vector<ElementDofLayout> sub_doflayout;
-  sub_doflayout.reserve(num_sub_elements);
-  for (int i = 0; i < num_sub_elements; ++i)
-  {
-    auto sub_element = _e->extract_sub_element({i});
-    std::vector<int> parent_map_sub(sub_element->space_dimension());
-    for (std::size_t j = 0; j < parent_map_sub.size(); ++j)
-      parent_map_sub[j] = i + bs * j;
-    sub_doflayout.emplace_back(1, e.entity_dofs(), e.entity_closure_dofs(),
-                               parent_map_sub, std::vector<ElementDofLayout>());
-  }
-
-  // Create a dofmap
-  ElementDofLayout layout(bs, e.entity_dofs(), e.entity_closure_dofs(), {},
-                          sub_doflayout);
-  assert(mesh);
-  auto dofmap = std::make_shared<const DofMap>(
-      create_dofmap(mesh->comm(), layout, mesh->topology(), reorder_fn, *_e));
-
-  return FunctionSpace(mesh, _e, dofmap);
-}
-//-----------------------------------------------------------------------------
-fem::FunctionSpace fem::create_functionspace(
-    ufcx_function_space* (*fptr)(const char*), const std::string& function_name,
-    std::shared_ptr<mesh::Mesh> mesh,
-    const std::function<std::vector<int>(
-        const graph::AdjacencyList<std::int32_t>&)>& reorder_fn)
-{
-  ufcx_function_space* space = fptr(function_name.c_str());
-  if (!space)
-  {
-    throw std::runtime_error(
-        "Could not create UFC function space with function name "
-        + function_name);
-  }
-
-  ufcx_finite_element* ufcx_element = space->finite_element;
-  assert(ufcx_element);
-
-  if (space->geometry_degree != mesh->geometry().cmaps()[0].degree()
-      or static_cast<basix::cell::type>(space->geometry_basix_cell)
-             != mesh::cell_type_to_basix_type(
-                 mesh->geometry().cmaps()[0].cell_shape())
-      or static_cast<basix::element::lagrange_variant>(
-             space->geometry_basix_variant)
-             != mesh->geometry().cmaps()[0].variant())
-  {
-    throw std::runtime_error("UFL mesh and CoordinateElement do not match.");
-  }
-
-  auto element = std::make_shared<FiniteElement>(*ufcx_element);
-  assert(element);
-  ufcx_dofmap* ufcx_map = space->dofmap;
-  assert(ufcx_map);
-
-  auto cell_types = mesh->topology().cell_types();
-  if (cell_types.size() > 1)
-  {
-    throw std::runtime_error(
-        "Multiple cell types during the creation of a function space.");
-  }
-
-  ElementDofLayout layout
-      = create_element_dof_layout(*ufcx_map, cell_types.back());
-  return FunctionSpace(
-      mesh, element,
-      std::make_shared<DofMap>(create_dofmap(
-          mesh->comm(), layout, mesh->topology(), reorder_fn, *element)));
-}
-//-----------------------------------------------------------------------------
-=======
->>>>>>> 9a9a901a
 std::vector<std::pair<int, std::vector<std::int32_t>>>
 fem::compute_integration_domains(fem::IntegralType integral_type,
                                  mesh::Topology& topology,
