// Copyright (C) 2013-2019 Johan Hake, Jan Blechta and Garth N. Wells
//
// This file is part of DOLFINx (https://www.fenicsproject.org)
//
// SPDX-License-Identifier:    LGPL-3.0-or-later

#include "utils.h"
#include "Constant.h"
#include "DofMap.h"
#include "FiniteElement.h"
#include "Form.h"
#include "Function.h"
#include "FunctionSpace.h"
#include "dofmapbuilder.h"
#include <array>
#include <dolfinx/common/IndexMap.h>
#include <dolfinx/common/Timer.h>
#include <dolfinx/common/log.h>
#include <dolfinx/la/SparsityPattern.h>
#include <dolfinx/mesh/Mesh.h>
#include <dolfinx/mesh/Topology.h>
#include <dolfinx/mesh/topologycomputation.h>
#include <memory>
#include <string>
#include <ufcx.h>

using namespace dolfinx;

//-----------------------------------------------------------------------------
la::SparsityPattern fem::create_sparsity_pattern(
    const mesh::Topology& topology,
    const std::array<std::reference_wrapper<const DofMap>, 2>& dofmaps,
    const std::set<IntegralType>& integrals,
    const std::array<
        const std::function<std::int32_t(std::span<const std::int32_t>)>, 2>&
        cell_maps,
    const std::array<
        const std::function<std::int32_t(std::span<const std::int32_t>)>, 2>&
        facet_maps)
{
  common::Timer t0("Build sparsity");

  // Get common::IndexMaps for each dimension
  const std::array index_maps{dofmaps[0].get().index_map,
                              dofmaps[1].get().index_map};
  const std::array bs
      = {dofmaps[0].get().index_map_bs(), dofmaps[1].get().index_map_bs()};

  // Create and build sparsity pattern
  assert(dofmaps[0].get().index_map);
  la::SparsityPattern pattern(dofmaps[0].get().index_map->comm(), index_maps,
                              bs);
  for (auto type : integrals)
  {
    switch (type)
    {
    case IntegralType::cell:
      sparsitybuild::cells(pattern, topology, {{dofmaps[0], dofmaps[1]}},
                           cell_maps);
      break;
    case IntegralType::interior_facet:
      sparsitybuild::interior_facets(pattern, topology,
                                     {{dofmaps[0], dofmaps[1]}});
      break;
    case IntegralType::exterior_facet:
      sparsitybuild::exterior_facets(pattern, topology,
                                     {{dofmaps[0], dofmaps[1]}}, facet_maps);
      break;
    default:
      throw std::runtime_error("Unsupported integral type");
    }
  }

  t0.stop();

  return pattern;
}
//-----------------------------------------------------------------------------
fem::ElementDofLayout
fem::create_element_dof_layout(const ufcx_dofmap& dofmap,
                               const mesh::CellType cell_type,
                               const std::vector<int>& parent_map)
{
  const int element_block_size = dofmap.block_size;

  // Copy over number of dofs per entity type
  std::array<int, 4> num_entity_dofs, num_entity_closure_dofs;
  std::copy_n(dofmap.num_entity_dofs, 4, num_entity_dofs.begin());
  std::copy_n(dofmap.num_entity_closure_dofs, 4,
              num_entity_closure_dofs.begin());

  // Fill entity dof indices
  const int tdim = mesh::cell_dim(cell_type);
  std::vector<std::vector<std::vector<int>>> entity_dofs(tdim + 1);
  std::vector<std::vector<std::vector<int>>> entity_closure_dofs(tdim + 1);
  for (int dim = 0; dim <= tdim; ++dim)
  {
    const int num_entities = mesh::cell_num_entities(cell_type, dim);
    entity_dofs[dim].resize(num_entities);
    entity_closure_dofs[dim].resize(num_entities);
    for (int i = 0; i < num_entities; ++i)
    {
      entity_dofs[dim][i].resize(num_entity_dofs[dim]);
      dofmap.tabulate_entity_dofs(entity_dofs[dim][i].data(), dim, i);

      entity_closure_dofs[dim][i].resize(num_entity_closure_dofs[dim]);
      dofmap.tabulate_entity_closure_dofs(entity_closure_dofs[dim][i].data(),
                                          dim, i);
    }
  }

  // TODO: UFC dofmaps just use simple offset for each field but this
  // could be different for custom dofmaps. This data should come
  // directly from the UFC interface in place of the implicit
  // assumption.

  // Create UFC subdofmaps and compute offset
  std::vector<int> offsets(1, 0);
  std::vector<ElementDofLayout> sub_doflayout;
  for (int i = 0; i < dofmap.num_sub_dofmaps; ++i)
  {
    ufcx_dofmap* ufcx_sub_dofmap = dofmap.sub_dofmaps[i];
    if (element_block_size == 1)
    {
      offsets.push_back(offsets.back()
                        + ufcx_sub_dofmap->num_element_support_dofs
                              * ufcx_sub_dofmap->block_size);
    }
    else
      offsets.push_back(offsets.back() + 1);

    std::vector<int> parent_map_sub(ufcx_sub_dofmap->num_element_support_dofs
                                    * ufcx_sub_dofmap->block_size);
    for (std::size_t j = 0; j < parent_map_sub.size(); ++j)
      parent_map_sub[j] = offsets[i] + element_block_size * j;
    sub_doflayout.push_back(
        create_element_dof_layout(*ufcx_sub_dofmap, cell_type, parent_map_sub));
  }

  // Check for "block structure". This should ultimately be replaced,
  // but keep for now to mimic existing code
  return ElementDofLayout(element_block_size, entity_dofs, entity_closure_dofs,
                          parent_map, sub_doflayout);
}
//-----------------------------------------------------------------------------
fem::DofMap
fem::create_dofmap(MPI_Comm comm, const ElementDofLayout& layout,
                   mesh::Topology& topology,
                   const std::function<std::vector<int>(
                       const graph::AdjacencyList<std::int32_t>&)>& reorder_fn,
                   const FiniteElement& element)
{
  // Create required mesh entities
  const int D = topology.dim();
  for (int d = 0; d < D; ++d)
  {
    if (layout.num_entity_dofs(d) > 0)
      topology.create_entities(d);
  }

  auto [_index_map, bs, dofmap]
      = build_dofmap_data(comm, topology, layout, reorder_fn);
  auto index_map = std::make_shared<common::IndexMap>(std::move(_index_map));

  // If the element's DOF transformations are permutations, permute the
  // DOF numbering on each cell
  if (element.needs_dof_permutations())
  {
    const int D = topology.dim();
    const int num_cells = topology.connectivity(D, 0)->num_nodes();
    topology.create_entity_permutations();
    const std::vector<std::uint32_t>& cell_info
        = topology.get_cell_permutation_info();

    const std::function<void(const std::span<std::int32_t>&, std::uint32_t)>
        unpermute_dofs = element.get_dof_permutation_function(true, true);
    for (std::int32_t cell = 0; cell < num_cells; ++cell)
      unpermute_dofs(dofmap.links(cell), cell_info[cell]);
  }

  return DofMap(layout, index_map, bs, std::move(dofmap), bs);
}
//-----------------------------------------------------------------------------
std::vector<std::string> fem::get_coefficient_names(const ufcx_form& ufcx_form)
{
  std::vector<std::string> coefficients;
  const char** names = ufcx_form.coefficient_name_map();
  for (int i = 0; i < ufcx_form.num_coefficients; ++i)
    coefficients.push_back(names[i]);
  return coefficients;
}
//-----------------------------------------------------------------------------
std::vector<std::string> fem::get_constant_names(const ufcx_form& ufcx_form)
{
  std::vector<std::string> constants;
  const char** names = ufcx_form.constant_name_map();
  for (int i = 0; i < ufcx_form.num_constants; ++i)
    constants.push_back(names[i]);
  return constants;
}
//-----------------------------------------------------------------------------
fem::FunctionSpace fem::create_functionspace(
    std::shared_ptr<mesh::Mesh> mesh, const basix::FiniteElement& e, int bs,
    const std::function<std::vector<int>(
        const graph::AdjacencyList<std::int32_t>&)>& reorder_fn)
{
  assert(mesh);

  // Create a DOLFINx element
  auto _e = std::make_shared<FiniteElement>(e, bs);

  // Create UFC subdofmaps and compute offset
  assert(_e);
  const int num_sub_elements = _e->num_sub_elements();
  std::vector<ElementDofLayout> sub_doflayout;
  sub_doflayout.reserve(num_sub_elements);
  for (int i = 0; i < num_sub_elements; ++i)
  {
    auto sub_element = _e->extract_sub_element({i});
    std::vector<int> parent_map_sub(sub_element->space_dimension());
    for (std::size_t j = 0; j < parent_map_sub.size(); ++j)
      parent_map_sub[j] = i + bs * j;
    sub_doflayout.emplace_back(1, e.entity_dofs(), e.entity_closure_dofs(),
                               parent_map_sub, std::vector<ElementDofLayout>());
  }

  // Create a dofmap
  ElementDofLayout layout(bs, e.entity_dofs(), e.entity_closure_dofs(), {},
                          sub_doflayout);
  auto dofmap = std::make_shared<const DofMap>(
      create_dofmap(mesh->comm(), layout, mesh->topology(), reorder_fn, *_e));

  return FunctionSpace(mesh, _e, dofmap);
}
//-----------------------------------------------------------------------------
fem::FunctionSpace fem::create_functionspace(
    ufcx_function_space* (*fptr)(const char*), const std::string& function_name,
    std::shared_ptr<mesh::Mesh> mesh,
    const std::function<std::vector<int>(
        const graph::AdjacencyList<std::int32_t>&)>& reorder_fn)
{
  ufcx_function_space* space = fptr(function_name.c_str());
  if (!space)
  {
    throw std::runtime_error(
        "Could not create UFC function space with function name "
        + function_name);
  }

  ufcx_finite_element* ufcx_element = space->finite_element;
  assert(ufcx_element);

  if (space->geometry_degree != mesh->geometry().cmap().degree()
      or static_cast<basix::cell::type>(space->geometry_basix_cell)
             != mesh::cell_type_to_basix_type(
                 mesh->geometry().cmap().cell_shape())
      or static_cast<basix::element::lagrange_variant>(
             space->geometry_basix_variant)
             != mesh->geometry().cmap().variant())
  {
    throw std::runtime_error("UFL mesh and CoordinateElement do not match.");
  }

  auto element = std::make_shared<FiniteElement>(*ufcx_element);
  assert(element);
  ufcx_dofmap* ufcx_map = space->dofmap;
  assert(ufcx_map);
  ElementDofLayout layout
      = create_element_dof_layout(*ufcx_map, mesh->topology().cell_type());
  return FunctionSpace(
      mesh, element,
      std::make_shared<DofMap>(create_dofmap(
          mesh->comm(), layout, mesh->topology(), reorder_fn, *element)));
}
//-----------------------------------------------------------------------------
// Set cell domains
void set_cell_domains(std::map<int, std::vector<std::int32_t>>& integrals,
<<<<<<< HEAD
                      const std::span<const std::int32_t>& tagged_cells,
                      const std::vector<int>& tags)
=======
                      std::span<const std::int32_t> tagged_cells,
                      std::span<const int> tags)
>>>>>>> 9b36c4ab
{
  // For cell integrals use all markers
  for (std::size_t i = 0; i < tagged_cells.size(); ++i)
  {
    std::vector<std::int32_t>& integration_entities = integrals[tags[i]];
    integration_entities.push_back(tagged_cells[i]);
  }
}
//-----------------------------------------------------------------------------
// Set exterior facet domains
// @param[in] topology The mesh topology
// @param[in] integrals The integrals to set exterior facet domains for
// @param[in] tagged_facets A list of facets
// @param[in] tags A list of tags
// @pre The list of tagged facets must be sorted
void set_exterior_facet_domains(
    const mesh::Topology& topology,
    std::map<int, std::vector<std::int32_t>>& integrals,
<<<<<<< HEAD
    const std::span<const std::int32_t>& tagged_facets,
    const std::vector<int>& tags)
=======
    std::span<const std::int32_t> tagged_facets, std::span<const int> tags)
>>>>>>> 9b36c4ab
{
  const std::vector<std::int32_t> boundary_facets
      = mesh::exterior_facet_indices(topology);

  // Create list of tagged boundary facets
  std::vector<std::int32_t> tagged_ext_facets;
  std::set_intersection(tagged_facets.begin(), tagged_facets.end(),
                        boundary_facets.begin(), boundary_facets.end(),
                        std::back_inserter(tagged_ext_facets));

  const int tdim = topology.dim();
  auto f_to_c = topology.connectivity(tdim - 1, tdim);
  assert(f_to_c);
  auto c_to_f = topology.connectivity(tdim, tdim - 1);
  assert(c_to_f);

  // Loop through tagged boundary facets and add to respective integral
  for (std::int32_t f : tagged_ext_facets)
  {
    // Find index of f in tagged facets so that we can access the associated
    // tag
    // FIXME Would be better to avoid calling std::lower_bound in a loop
    auto index_it
        = std::lower_bound(tagged_facets.begin(), tagged_facets.end(), f);
    assert(index_it != tagged_facets.end() and *index_it == f);
    const int index = std::distance(tagged_facets.begin(), index_it);

    // Get the facet as a (cell, local_facet) pair. There will only be one
    // pair for an exterior facet integral
    std::array<std::int32_t, 2> facet
        = mesh::get_cell_local_facet_pairs<1>(f, f_to_c->links(f), *c_to_f)
              .front();
    std::vector<std::int32_t>& integration_entities = integrals[tags[index]];
    integration_entities.insert(integration_entities.end(), facet.cbegin(),
                                facet.cend());
  }
}
//-----------------------------------------------------------------------------
// Set interior facet domains
void set_interior_facet_domains(
    const mesh::Topology& topology,
    std::map<int, std::vector<std::int32_t>>& integrals,
<<<<<<< HEAD
    const std::span<const std::int32_t>& tagged_facets,
    const std::vector<int>& tags)
=======
    std::span<const std::int32_t> tagged_facets, std::span<const int> tags)
>>>>>>> 9b36c4ab
{
  int tdim = topology.dim();
  auto f_to_c = topology.connectivity(tdim - 1, tdim);
  assert(f_to_c);
  auto c_to_f = topology.connectivity(tdim, tdim - 1);
  assert(c_to_f);
  for (std::size_t i = 0; i < tagged_facets.size(); ++i)
  {
    const std::int32_t f = tagged_facets[i];
    if (f_to_c->num_links(f) == 2)
    {
<<<<<<< HEAD

=======
>>>>>>> 9b36c4ab
      // Get the facet as a pair of (cell, local facet) pairs, one for each
      // cell
      auto [facet_0, facet_1]
          = mesh::get_cell_local_facet_pairs<2>(f, f_to_c->links(f), *c_to_f);
      std::vector<std::int32_t>& integration_entities = integrals[tags[i]];
      integration_entities.insert(integration_entities.end(), facet_0.cbegin(),
                                  facet_0.cend());
      integration_entities.insert(integration_entities.end(), facet_1.cbegin(),
                                  facet_1.cend());
    }
  }
}
//-----------------------------------------------------------------------------
std::map<int, std::vector<std::int32_t>>
fem::compute_integration_domains(const fem::IntegralType integral_type,
                                 const mesh::MeshTags<int>& meshtags)
{
  std::map<int, std::vector<std::int32_t>> integrals;

  std::shared_ptr<const mesh::Mesh> mesh = meshtags.mesh();
  const mesh::Topology& topology = mesh->topology();
  const int tdim = topology.dim();
  int dim = integral_type == IntegralType::cell ? tdim : tdim - 1;
  if (dim != meshtags.dim())
  {
    throw std::runtime_error("Invalid MeshTags dimension: "
                             + std::to_string(meshtags.dim()));
  }

<<<<<<< HEAD
  // Get mesh tag data
  const std::vector<int>& tags = meshtags.values();
  const std::vector<std::int32_t>& tagged_entities = meshtags.indices();
  assert(topology.index_map(dim));
  const auto entity_end
      = std::lower_bound(tagged_entities.begin(), tagged_entities.end(),
                         topology.index_map(dim)->size_local());
  // Only include owned entities in integration domains
  const std::span<const std::int32_t> owned_tagged_entities(
      tagged_entities.begin(), entity_end);
=======
  assert(topology.index_map(dim));
  const auto entity_end
      = std::lower_bound(meshtags.indices().begin(), meshtags.indices().end(),
                         topology.index_map(dim)->size_local());
  // Only include owned entities in integration domains
  std::span<const std::int32_t> owned_tagged_entities(
      meshtags.indices().begin(), entity_end);
>>>>>>> 9b36c4ab

  switch (integral_type)
  {
    // TODO Sort pairs or use std::iota
  case fem::IntegralType::cell:
  {
<<<<<<< HEAD
    set_cell_domains(integrals, owned_tagged_entities, tags);
=======
    set_cell_domains(integrals, owned_tagged_entities, meshtags.values());
>>>>>>> 9b36c4ab
  }
  break;
  default:
    mesh->topology_mutable().create_connectivity(dim, tdim);
    mesh->topology_mutable().create_connectivity(tdim, dim);
    switch (integral_type)
    {
    case IntegralType::exterior_facet:
    {
      set_exterior_facet_domains(topology, integrals, owned_tagged_entities,
<<<<<<< HEAD
                                 tags);
=======
                                 meshtags.values());
>>>>>>> 9b36c4ab
    }
    break;
    case IntegralType::interior_facet:
    {
      set_interior_facet_domains(topology, integrals, owned_tagged_entities,
<<<<<<< HEAD
                                 tags);
=======
                                 meshtags.values());
>>>>>>> 9b36c4ab
    }
    break;
    default:
      throw std::runtime_error(
          "Cannot compute integration domains. Integral type not supported.");
    }
  }
  return integrals;
}
//-----------------------------------------------------------------------------<|MERGE_RESOLUTION|>--- conflicted
+++ resolved
@@ -275,13 +275,8 @@
 //-----------------------------------------------------------------------------
 // Set cell domains
 void set_cell_domains(std::map<int, std::vector<std::int32_t>>& integrals,
-<<<<<<< HEAD
-                      const std::span<const std::int32_t>& tagged_cells,
-                      const std::vector<int>& tags)
-=======
                       std::span<const std::int32_t> tagged_cells,
                       std::span<const int> tags)
->>>>>>> 9b36c4ab
 {
   // For cell integrals use all markers
   for (std::size_t i = 0; i < tagged_cells.size(); ++i)
@@ -300,12 +295,7 @@
 void set_exterior_facet_domains(
     const mesh::Topology& topology,
     std::map<int, std::vector<std::int32_t>>& integrals,
-<<<<<<< HEAD
-    const std::span<const std::int32_t>& tagged_facets,
-    const std::vector<int>& tags)
-=======
     std::span<const std::int32_t> tagged_facets, std::span<const int> tags)
->>>>>>> 9b36c4ab
 {
   const std::vector<std::int32_t> boundary_facets
       = mesh::exterior_facet_indices(topology);
@@ -348,12 +338,7 @@
 void set_interior_facet_domains(
     const mesh::Topology& topology,
     std::map<int, std::vector<std::int32_t>>& integrals,
-<<<<<<< HEAD
-    const std::span<const std::int32_t>& tagged_facets,
-    const std::vector<int>& tags)
-=======
     std::span<const std::int32_t> tagged_facets, std::span<const int> tags)
->>>>>>> 9b36c4ab
 {
   int tdim = topology.dim();
   auto f_to_c = topology.connectivity(tdim - 1, tdim);
@@ -365,10 +350,6 @@
     const std::int32_t f = tagged_facets[i];
     if (f_to_c->num_links(f) == 2)
     {
-<<<<<<< HEAD
-
-=======
->>>>>>> 9b36c4ab
       // Get the facet as a pair of (cell, local facet) pairs, one for each
       // cell
       auto [facet_0, facet_1]
@@ -398,18 +379,6 @@
                              + std::to_string(meshtags.dim()));
   }
 
-<<<<<<< HEAD
-  // Get mesh tag data
-  const std::vector<int>& tags = meshtags.values();
-  const std::vector<std::int32_t>& tagged_entities = meshtags.indices();
-  assert(topology.index_map(dim));
-  const auto entity_end
-      = std::lower_bound(tagged_entities.begin(), tagged_entities.end(),
-                         topology.index_map(dim)->size_local());
-  // Only include owned entities in integration domains
-  const std::span<const std::int32_t> owned_tagged_entities(
-      tagged_entities.begin(), entity_end);
-=======
   assert(topology.index_map(dim));
   const auto entity_end
       = std::lower_bound(meshtags.indices().begin(), meshtags.indices().end(),
@@ -417,18 +386,13 @@
   // Only include owned entities in integration domains
   std::span<const std::int32_t> owned_tagged_entities(
       meshtags.indices().begin(), entity_end);
->>>>>>> 9b36c4ab
 
   switch (integral_type)
   {
     // TODO Sort pairs or use std::iota
   case fem::IntegralType::cell:
   {
-<<<<<<< HEAD
-    set_cell_domains(integrals, owned_tagged_entities, tags);
-=======
     set_cell_domains(integrals, owned_tagged_entities, meshtags.values());
->>>>>>> 9b36c4ab
   }
   break;
   default:
@@ -439,21 +403,13 @@
     case IntegralType::exterior_facet:
     {
       set_exterior_facet_domains(topology, integrals, owned_tagged_entities,
-<<<<<<< HEAD
-                                 tags);
-=======
                                  meshtags.values());
->>>>>>> 9b36c4ab
     }
     break;
     case IntegralType::interior_facet:
     {
       set_interior_facet_domains(topology, integrals, owned_tagged_entities,
-<<<<<<< HEAD
-                                 tags);
-=======
                                  meshtags.values());
->>>>>>> 9b36c4ab
     }
     break;
     default:
