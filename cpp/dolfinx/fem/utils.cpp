--- conflicted
+++ resolved
@@ -221,12 +221,8 @@
         + function_name);
   }
 
-<<<<<<< HEAD
   ufcx_finite_element* ufcx_element = space->finite_element;
   assert(ufcx_element);
-=======
-  ufc_finite_element* ufc_element = space->finite_element;
-  assert(ufc_element);
 
   if (space->geometry_degree != mesh->geometry().cmap().degree()
       or static_cast<basix::cell::type>(space->geometry_basix_cell)
@@ -239,7 +235,6 @@
     throw std::runtime_error("UFL mesh and CoordinateElement do not match.");
   }
 
->>>>>>> 3c6c1ce9
   std::shared_ptr<const fem::FiniteElement> element
       = std::make_shared<fem::FiniteElement>(*ufcx_element);
 
