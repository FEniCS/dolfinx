// Copyright (C) 2013-2019 Johan Hake, Jan Blechta and Garth N. Wells
//
// This file is part of DOLFINX (https://www.fenicsproject.org)
//
// SPDX-License-Identifier:    LGPL-3.0-or-later

#include "utils.h"
#include <Eigen/Dense>
#include <array>
#include <dolfinx/common/IndexMap.h>
#include <dolfinx/common/Timer.h>
#include <dolfinx/common/log.h>
#include <dolfinx/common/types.h>
#include <dolfinx/fem/DofMap.h>
#include <dolfinx/fem/DofMapBuilder.h>
#include <dolfinx/fem/FiniteElement.h>
#include <dolfinx/fem/Form.h>
#include <dolfinx/fem/SparsityPatternBuilder.h>
#include <dolfinx/function/Constant.h>
#include <dolfinx/function/Function.h>
#include <dolfinx/function/FunctionSpace.h>
#include <dolfinx/la/SparsityPattern.h>
#include <dolfinx/mesh/Mesh.h>
#include <dolfinx/mesh/Topology.h>
#include <dolfinx/mesh/TopologyComputation.h>
#include <libtab.h>
#include <memory>
#include <string>
#include <ufc.h>

using namespace dolfinx;

//-----------------------------------------------------------------------------
la::SparsityPattern
fem::create_sparsity_pattern(const mesh::Topology& topology,
                             const std::array<const DofMap*, 2>& dofmaps,
                             const std::set<IntegralType>& integrals)
{
  common::Timer t0("Build sparsity");

  // Get common::IndexMaps for each dimension
  std::array index_maps{dofmaps[0]->index_map, dofmaps[1]->index_map};

  // Create and build sparsity pattern
  assert(dofmaps[0]);
  assert(dofmaps[0]->index_map);
  la::SparsityPattern pattern(dofmaps[0]->index_map->comm(), index_maps);
  for (auto type : integrals)
  {
    if (type == fem::IntegralType::cell)
    {
      SparsityPatternBuilder::cells(pattern, topology,
                                    {{dofmaps[0], dofmaps[1]}});
    }
    else if (type == fem::IntegralType::interior_facet)
    {
      SparsityPatternBuilder::interior_facets(pattern, topology,
                                              {{dofmaps[0], dofmaps[1]}});
    }
    else if (type == fem::IntegralType::exterior_facet)
    {
      SparsityPatternBuilder::exterior_facets(pattern, topology,
                                              {{dofmaps[0], dofmaps[1]}});
    }
  }

  t0.stop();

  return pattern;
}
//-----------------------------------------------------------------------------
fem::ElementDofLayout
fem::create_element_dof_layout(const ufc_dofmap& dofmap,
                               const mesh::CellType cell_type,
                               const std::vector<int>& parent_map)
{
  const int element_block_size = dofmap.block_size;

  // Copy over number of dofs per entity type
  std::array<int, 4> num_entity_dofs;
  std::copy(dofmap.num_entity_dofs, dofmap.num_entity_dofs + 4,
            num_entity_dofs.data());

  int dof_count = 0;

  // Fill entity dof indices
  const int tdim = mesh::cell_dim(cell_type);
  std::vector<std::vector<std::set<int>>> entity_dofs(tdim + 1);
  std::vector<int> work_array;
  for (int dim = 0; dim <= tdim; ++dim)
  {
    const int num_entities = mesh::cell_num_entities(cell_type, dim);
    entity_dofs[dim].resize(num_entities);
    for (int i = 0; i < num_entities; ++i)
    {
      work_array.resize(num_entity_dofs[dim]);
      dofmap.tabulate_entity_dofs(work_array.data(), dim, i);
      entity_dofs[dim][i] = std::set<int>(work_array.begin(), work_array.end());
      dof_count += num_entity_dofs[dim];
    }
  }

  // TODO: UFC dofmaps just use simple offset for each field but this
  // could be different for custom dofmaps This data should come
  // directly from the UFC interface in place of the the implicit
  // assumption

  // Create UFC subdofmaps and compute offset
  std::vector<std::shared_ptr<ufc_dofmap>> ufc_sub_dofmaps;
  std::vector<int> offsets(1, 0);

  for (int i = 0; i < dofmap.num_sub_dofmaps; ++i)
  {
    auto ufc_sub_dofmap
        = std::shared_ptr<ufc_dofmap>(dofmap.create_sub_dofmap(i), std::free);
    ufc_sub_dofmaps.push_back(ufc_sub_dofmap);
    if (element_block_size == 1)
    {
      offsets.push_back(offsets.back()
                        + ufc_sub_dofmap->num_element_support_dofs
                              * ufc_sub_dofmap->block_size);
    }
    else
      offsets.push_back(offsets.back() + 1);
  }

  std::vector<std::shared_ptr<const fem::ElementDofLayout>> sub_dofmaps;
  for (std::size_t i = 0; i < ufc_sub_dofmaps.size(); ++i)
  {
    auto ufc_sub_dofmap = ufc_sub_dofmaps[i];
    assert(ufc_sub_dofmap);
    std::vector<int> parent_map_sub(ufc_sub_dofmap->num_element_support_dofs
                                    * ufc_sub_dofmap->block_size);
    for (std::size_t j = 0; j < parent_map_sub.size(); ++j)
      parent_map_sub[j] = offsets[i] + element_block_size * j;
    sub_dofmaps.push_back(
        std::make_shared<fem::ElementDofLayout>(create_element_dof_layout(
            *ufc_sub_dofmaps[i], cell_type, parent_map_sub)));
  }

  // Check for "block structure". This should ultimately be replaced,
  // but keep for now to mimic existing code
  return fem::ElementDofLayout(element_block_size, entity_dofs, parent_map,
                               sub_dofmaps, cell_type);
}
//-----------------------------------------------------------------------------
fem::DofMap fem::create_dofmap(MPI_Comm comm, const ufc_dofmap& ufc_dofmap,
                               mesh::Topology& topology)
{
  auto element_dof_layout = std::make_shared<ElementDofLayout>(
      create_element_dof_layout(ufc_dofmap, topology.cell_type()));
  assert(element_dof_layout);

  // Create required mesh entities
  const int D = topology.dim();
  for (int d = 0; d < D; ++d)
  {
    if (element_dof_layout->num_entity_dofs(d) > 0)
    {
      // Create local entities
      const auto [cell_entity, entity_vertex, index_map]
          = mesh::TopologyComputation::compute_entities(comm, topology, d);
      if (cell_entity)
        topology.set_connectivity(cell_entity, topology.dim(), d);
      if (entity_vertex)
        topology.set_connectivity(entity_vertex, d, 0);
      if (index_map)
        topology.set_index_map(d, index_map);
    }
  }

  auto [index_map, dofmap]
      = DofMapBuilder::build(comm, topology, *element_dof_layout);
  return DofMap(element_dof_layout, index_map, std::move(dofmap));
}
//-----------------------------------------------------------------------------
std::vector<std::string> fem::get_coefficient_names(const ufc_form& ufc_form)
{
  std::vector<std::string> coefficients;
  const char** names = ufc_form.coefficient_name_map();
  for (int i = 0; i < ufc_form.num_coefficients; ++i)
    coefficients.push_back(names[i]);
  return coefficients;
}
//-----------------------------------------------------------------------------
std::vector<std::string> fem::get_constant_names(const ufc_form& ufc_form)
{
  std::vector<std::string> constants;
  const char** names = ufc_form.constant_name_map();
  for (int i = 0; i < ufc_form.num_constants; ++i)
    constants.push_back(names[i]);
  return constants;
}
//-----------------------------------------------------------------------------
fem::CoordinateElement
fem::create_coordinate_map(const ufc_coordinate_mapping& ufc_cmap)
{
  static const std::map<ufc_shape, mesh::CellType> ufc_to_cell
      = {{vertex, mesh::CellType::point},
         {interval, mesh::CellType::interval},
         {triangle, mesh::CellType::triangle},
         {tetrahedron, mesh::CellType::tetrahedron},
         {quadrilateral, mesh::CellType::quadrilateral},
         {hexahedron, mesh::CellType::hexahedron}};

  // Get cell type
  const mesh::CellType cell_type = ufc_to_cell.at(ufc_cmap.cell_shape);
  assert(ufc_cmap.topological_dimension == mesh::cell_dim(cell_type));

  // Get scalar dof layout for geometry
  ufc_dofmap* dmap = ufc_cmap.create_scalar_dofmap();
  assert(dmap);
  ElementDofLayout dof_layout = create_element_dof_layout(*dmap, cell_type);
  std::free(dmap);

  const libtab::FiniteElement libtab_element = libtab::create_element(
      ufc_cmap.element_family, mesh::to_string(cell_type),
      ufc_cmap.element_degree);

  return fem::CoordinateElement(libtab_element, ufc_cmap.geometric_dimension,
<<<<<<< HEAD
                                ufc_cmap.signature, dof_layout,
                                ufc_cmap.is_affine);
=======
                                ufc_cmap.signature, dof_layout);
>>>>>>> 8bcf88e3
}
//-----------------------------------------------------------------------------
fem::CoordinateElement
fem::create_coordinate_map(ufc_coordinate_mapping* (*fptr)())
{
  ufc_coordinate_mapping* cmap = fptr();
  fem::CoordinateElement element = create_coordinate_map(*cmap);
  std::free(cmap);
  return element;
}
//-----------------------------------------------------------------------------
std::shared_ptr<function::FunctionSpace>
fem::create_functionspace(ufc_function_space* (*fptr)(const char*),
                          const std::string function_name,
                          std::shared_ptr<mesh::Mesh> mesh)
{
  ufc_function_space* space = fptr(function_name.c_str());
  ufc_dofmap* ufc_map = space->create_dofmap();
  ufc_finite_element* ufc_element = space->create_element();
  auto V = std::make_shared<function::FunctionSpace>(
      mesh, std::make_shared<fem::FiniteElement>(*ufc_element),
      std::make_shared<fem::DofMap>(
          fem::create_dofmap(mesh->mpi_comm(), *ufc_map, mesh->topology())));
  std::free(ufc_element);
  std::free(ufc_map);
  std::free(space);
  return V;
}
//-----------------------------------------------------------------------------<|MERGE_RESOLUTION|>--- conflicted
+++ resolved
@@ -218,12 +218,7 @@
       ufc_cmap.element_degree);
 
   return fem::CoordinateElement(libtab_element, ufc_cmap.geometric_dimension,
-<<<<<<< HEAD
-                                ufc_cmap.signature, dof_layout,
-                                ufc_cmap.is_affine);
-=======
                                 ufc_cmap.signature, dof_layout);
->>>>>>> 8bcf88e3
 }
 //-----------------------------------------------------------------------------
 fem::CoordinateElement
