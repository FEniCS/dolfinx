--- conflicted
+++ resolved
@@ -139,9 +139,9 @@
 fem::DofMap
 fem::create_dofmap(MPI_Comm comm, const ufc_dofmap& ufc_dofmap,
                    mesh::Topology& topology,
-                   std::shared_ptr<const dolfinx::fem::FiniteElement> element,
                    const std::function<std::vector<int>(
-                       const graph::AdjacencyList<std::int32_t>&)>& reorder_fn)
+                       const graph::AdjacencyList<std::int32_t>&)>& reorder_fn,
+                   std::shared_ptr<const dolfinx::fem::FiniteElement> element)
 {
   auto element_dof_layout = std::make_shared<ElementDofLayout>(
       create_element_dof_layout(ufc_dofmap, topology.cell_type()));
@@ -215,22 +215,14 @@
   ufc_function_space* space = fptr(function_name.c_str());
   ufc_dofmap* ufc_map = space->dofmap;
   ufc_finite_element* ufc_element = space->finite_element;
-<<<<<<< HEAD
 
   std::shared_ptr<const fem::FiniteElement> element
       = std::make_shared<fem::FiniteElement>(*ufc_element);
 
-  std::shared_ptr<const fem::DofMap> dofmap
-      = std::make_shared<fem::DofMap>(fem::create_dofmap(
-          mesh->mpi_comm(), *ufc_map, mesh->topology(), element));
-
-  auto V = std::make_shared<fem::FunctionSpace>(mesh, element, dofmap);
-=======
   auto V = std::make_shared<fem::FunctionSpace>(
-      mesh, std::make_shared<fem::FiniteElement>(*ufc_element),
+      mesh, element,
       std::make_shared<fem::DofMap>(fem::create_dofmap(
-          mesh->mpi_comm(), *ufc_map, mesh->topology(), reorder_fn)));
->>>>>>> d316ef77
+          mesh->mpi_comm(), *ufc_map, mesh->topology(), reorder_fn, element)));
 
   return V;
 }
