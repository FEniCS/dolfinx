// Copyright (C) 2018-2021 Garth N. Wells
//
// This file is part of DOLFINx (https://www.fenicsproject.org)
//
// SPDX-License-Identifier:    LGPL-3.0-or-later

#pragma once

#include "assemble_matrix_impl.h"
#include "assemble_scalar_impl.h"
#include "assemble_vector_impl.h"
#include <memory>
#include <vector>
#include <xtl/xspan.hpp>

namespace dolfinx::fem
{
template <typename T>
class DirichletBC;
template <typename T>
class Form;
class FunctionSpace;

// -- Scalar ----------------------------------------------------------------

/// Assemble functional into scalar. The caller supplies the form
/// constants and coefficients for this version, which has efficiency
/// benefits if the data can be re-used for multiple calls.
/// @note Caller is responsible for accumulation across processes.
/// @param[in] M The form (functional) to assemble
/// @param[in] constants The constants that appear in `M`
/// @param[in] coeffs The coefficients that appear in `M`
/// @return The contribution to the form (functional) from the local
/// process
template <typename T>
T assemble_scalar(const Form<T>& M, const xtl::span<const T>& constants,
                  const std::pair<xtl::span<const T>, int>& coeffs)
{
  return impl::assemble_scalar(M, constants, coeffs.first, coeffs.second);
}

/// Assemble functional into scalar
/// @note Caller is responsible for accumulation across processes.
/// @param[in] M The form (functional) to assemble
/// @return The contribution to the form (functional) from the local
///   process
template <typename T>
T assemble_scalar(const Form<T>& M)
{
  const std::vector<T> constants = pack_constants(M);
<<<<<<< HEAD
  const auto [coeffs, ncoeff] = pack_coefficients(M);
  return assemble_scalar(M, tcb::make_span(constants), {coeffs, ncoeff});
=======
  const auto [coeffs, cstride] = pack_coefficients(M);
  return assemble_scalar(M, tcb::make_span(constants), {coeffs, cstride});
>>>>>>> 1b1df970
}

// -- Vectors ----------------------------------------------------------------

/// Assemble linear form into a vector, The caller supplies the form
/// constants and coefficients for this version, which has efficiency
/// benefits if the data can be re-used for multiple calls.
/// @param[in,out] b The vector to be assembled. It will not be zeroed
/// before assembly.
/// @param[in] L The linear forms to assemble into b
/// @param[in] constants The constants that appear in `L`
/// @param[in] coeffs The coefficients that appear in `L`
template <typename T>
void assemble_vector(xtl::span<T> b, const Form<T>& L,
                     const xtl::span<const T>& constants,
                     const std::pair<xtl::span<const T>, int>& coeffs)
{
  impl::assemble_vector(b, L, constants, coeffs.first, coeffs.second);
}

/// Assemble linear form into a vector
/// @param[in,out] b The vector to be assembled. It will not be zeroed
/// before assembly.
/// @param[in] L The linear forms to assemble into b
template <typename T>
void assemble_vector(xtl::span<T> b, const Form<T>& L)
{
  const std::vector<T> constants = pack_constants(L);
<<<<<<< HEAD
  const auto [coeffs, ncoeff] = pack_coefficients(L);
  assemble_vector(b, L, tcb::make_span(constants), {coeffs, ncoeff});
=======
  const auto [coeffs, cstride] = pack_coefficients(L);
  assemble_vector(b, L, tcb::make_span(constants), {coeffs, cstride});
>>>>>>> 1b1df970
}

// FIXME: clarify how x0 is used
// FIXME: if bcs entries are set

// FIXME: need to pass an array of Vec for x0?
// FIXME: clarify zeroing of vector

/// Modify b such that:
///
///   b <- b - scale * A_j (g_j - x0_j)
///
/// where j is a block (nest) index. For a non-blocked problem j = 0. The
/// boundary conditions bcs1 are on the trial spaces V_j. The forms in
/// [a] must have the same test space as L (from which b was built), but the
/// trial space may differ. If x0 is not supplied, then it is treated as
/// zero.
///
/// Ghost contributions are not accumulated (not sent to owner). Caller
/// is responsible for calling VecGhostUpdateBegin/End.
template <typename T>
void apply_lifting(
    xtl::span<T> b, const std::vector<std::shared_ptr<const Form<T>>>& a,
    const std::vector<xtl::span<const T>>& constants,
    const std::vector<std::pair<xtl::span<const T>, int>>& coeffs,
    const std::vector<std::vector<std::shared_ptr<const DirichletBC<T>>>>& bcs1,
    const std::vector<xtl::span<const T>>& x0, double scale)
{
  impl::apply_lifting(b, a, constants, coeffs, bcs1, x0, scale);
}

/// Modify b such that:
///
///   b <- b - scale * A_j (g_j - x0_j)
///
/// where j is a block (nest) index. For a non-blocked problem j = 0. The
/// boundary conditions bcs1 are on the trial spaces V_j. The forms in
/// [a] must have the same test space as L (from which b was built), but the
/// trial space may differ. If x0 is not supplied, then it is treated as
/// zero.
///
/// Ghost contributions are not accumulated (not sent to owner). Caller
/// is responsible for calling VecGhostUpdateBegin/End.
template <typename T>
void apply_lifting(
    xtl::span<T> b, const std::vector<std::shared_ptr<const Form<T>>>& a,
    const std::vector<std::vector<std::shared_ptr<const DirichletBC<T>>>>& bcs1,
    const std::vector<xtl::span<const T>>& x0, double scale)
{
  std::vector<std::pair<std::vector<T>, int>> coeffs_data;
  std::vector<std::pair<xtl::span<const T>, int>> coeffs;
  std::vector<std::vector<T>> constants;
  for (auto _a : a)
  {
    if (_a)
    {
      coeffs_data.push_back(pack_coefficients(*_a));
      coeffs.emplace_back(coeffs_data.back().first, coeffs_data.back().second);
      constants.push_back(pack_constants(*_a));
    }
    else
    {
      coeffs.emplace_back(xtl::span<const T>(), 0);
      constants.push_back({});
    }
  }

  std::vector<xtl::span<const T>> _constants(constants.begin(),
                                             constants.end());
  apply_lifting(b, a, _constants, coeffs, bcs1, x0, scale);
}

// -- Matrices ---------------------------------------------------------------

/// Assemble bilinear form into a matrix
/// @param[in] mat_add The function for adding values into the matrix
/// @param[in] a The bilinear from to assemble
/// @param[in] constants Constants that appear in `a`
/// @param[in] coeffs Coefficients that appear in `a`
/// @param[in] bcs Boundary conditions to apply. For boundary condition
///  dofs the row and column are zeroed. The diagonal  entry is not set.
template <typename T>
void assemble_matrix(
    const std::function<int(std::int32_t, const std::int32_t*, std::int32_t,
                            const std::int32_t*, const T*)>& mat_add,
    const Form<T>& a, const xtl::span<const T>& constants,
    const std::pair<xtl::span<const T>, int>& coeffs,
    const std::vector<std::shared_ptr<const DirichletBC<T>>>& bcs)
{
  // Index maps for dof ranges
  auto map0 = a.function_spaces().at(0)->dofmap()->index_map;
  auto map1 = a.function_spaces().at(1)->dofmap()->index_map;
  auto bs0 = a.function_spaces().at(0)->dofmap()->index_map_bs();
  auto bs1 = a.function_spaces().at(1)->dofmap()->index_map_bs();

  // Build dof markers
  std::vector<bool> dof_marker0, dof_marker1;
  assert(map0);
  std::int32_t dim0 = bs0 * (map0->size_local() + map0->num_ghosts());
  assert(map1);
  std::int32_t dim1 = bs1 * (map1->size_local() + map1->num_ghosts());
  for (std::size_t k = 0; k < bcs.size(); ++k)
  {
    assert(bcs[k]);
    assert(bcs[k]->function_space());
    if (a.function_spaces().at(0)->contains(*bcs[k]->function_space()))
    {
      dof_marker0.resize(dim0, false);
      bcs[k]->mark_dofs(dof_marker0);
    }

    if (a.function_spaces().at(1)->contains(*bcs[k]->function_space()))
    {
      dof_marker1.resize(dim1, false);
      bcs[k]->mark_dofs(dof_marker1);
    }
  }

  // Assemble
  impl::assemble_matrix(mat_add, a, constants, coeffs.first, coeffs.second,
                        dof_marker0, dof_marker1);
}

/// Assemble bilinear form into a matrix
/// @param[in] mat_add The function for adding values into the matrix
/// @param[in] a The bilinear from to assemble
/// @param[in] bcs Boundary conditions to apply. For boundary condition
///  dofs the row and column are zeroed. The diagonal  entry is not set.
template <typename T>
void assemble_matrix(
    const std::function<int(std::int32_t, const std::int32_t*, std::int32_t,
                            const std::int32_t*, const T*)>& mat_add,
    const Form<T>& a,
    const std::vector<std::shared_ptr<const DirichletBC<T>>>& bcs)
{
  // Prepare constants and coefficients
  const std::vector<T> constants = pack_constants(a);
  const auto coeffs = pack_coefficients(a);

  // Assemble
  assemble_matrix(mat_add, a, tcb::make_span(constants),
                  {coeffs.first, coeffs.second}, bcs);
}

/// Assemble bilinear form into a matrix. Matrix must already be
/// initialised. Does not zero or finalise the matrix.
/// @param[in] mat_add The function for adding values into the matrix
/// @param[in] a The bilinear form to assemble
/// @param[in] constants Constants that appear in `a`
/// @param[in] coeffs Coefficients that appear in `a`
/// @param[in] dof_marker0 Boundary condition markers for the rows. If
/// bc[i] is true then rows i in A will be zeroed. The index i is a
/// local index.
/// @param[in] dof_marker1 Boundary condition markers for the columns.
/// If bc[i] is true then rows i in A will be zeroed. The index i is a
/// local index.
template <typename T>
void assemble_matrix(
    const std::function<int(std::int32_t, const std::int32_t*, std::int32_t,
                            const std::int32_t*, const T*)>& mat_add,
    const Form<T>& a, const xtl::span<const T>& constants,
    const std::pair<xtl::span<const T>, int>& coeffs,
    const std::vector<bool>& dof_marker0, const std::vector<bool>& dof_marker1)

{
  impl::assemble_matrix(mat_add, a, constants, coeffs.first, coeffs.second,
                        dof_marker0, dof_marker1);
}

/// Assemble bilinear form into a matrix. Matrix must already be
/// initialised. Does not zero or finalise the matrix.
/// @param[in] mat_add The function for adding values into the matrix
/// @param[in] a The bilinear form to assemble
/// @param[in] dof_marker0 Boundary condition markers for the rows. If
///   bc[i] is true then rows i in A will be zeroed. The index i is a
///   local index.
/// @param[in] dof_marker1 Boundary condition markers for the columns.
///   If bc[i] is true then rows i in A will be zeroed. The index i is a
///   local index.
template <typename T>
void assemble_matrix(
    const std::function<int(std::int32_t, const std::int32_t*, std::int32_t,
                            const std::int32_t*, const T*)>& mat_add,
    const Form<T>& a, const std::vector<bool>& dof_marker0,
    const std::vector<bool>& dof_marker1)

{
  // Prepare constants and coefficients
  const std::vector<T> constants = pack_constants(a);
<<<<<<< HEAD
  const auto [coeffs, ncoeff] = pack_coefficients(a);

  // Assemble
  assemble_matrix(mat_add, a, tcb::make_span(constants), {coeffs, ncoeff},
=======
  const auto [coeffs, cstride] = pack_coefficients(a);

  // Assemble
  assemble_matrix(mat_add, a, tcb::make_span(constants), {coeffs, cstride},
>>>>>>> 1b1df970
                  dof_marker0, dof_marker1);
}

/// Sets a value to the diagonal of a matrix for specified rows. It is
/// typically called after assembly. The assembly function zeroes
/// Dirichlet rows and columns. For block matrices, this function should
/// normally be called only on the diagonal blocks, i.e. blocks for
/// which the test and trial spaces are the same.
/// @param[in] set_fn The function for setting values to a matrix
/// @param[in] rows The row blocks, in local indices, for which to add a
/// value to the diagonal
/// @param[in] diagonal The value to add to the diagonal for the
///   specified rows
template <typename T>
void set_diagonal(
    const std::function<int(std::int32_t, const std::int32_t*, std::int32_t,
                            const std::int32_t*, const T*)>& set_fn,
    const xtl::span<const std::int32_t>& rows, T diagonal = 1.0)
{
  for (std::size_t i = 0; i < rows.size(); ++i)
  {
    const std::int32_t row = rows[i];
    set_fn(1, &row, 1, &row, &diagonal);
  }
}

/// Sets a value to the diagonal of the matrix for rows with a Dirichlet
/// boundary conditions applied. This function is typically called after
/// assembly. The assembly function zeroes Dirichlet rows and columns.
/// This function adds the value only to rows that are locally owned,
/// and therefore does not create a need for parallel communication. For
/// block matrices, this function should normally be called only on the
/// diagonal blocks, i.e. blocks for which the test and trial spaces are
/// the same.
/// @param[in] set_fn The function for setting values to a matrix
/// @param[in] V The function space for the rows and columns of the
///   matrix. It is used to extract only the Dirichlet boundary conditions
///   that are define on V or subspaces of V.
/// @param[in] bcs The Dirichlet boundary condtions
/// @param[in] diagonal The value to add to the diagonal for rows with a
///   boundary condition applied
template <typename T>
void set_diagonal(
    const std::function<int(std::int32_t, const std::int32_t*, std::int32_t,
                            const std::int32_t*, const T*)>& set_fn,
    const fem::FunctionSpace& V,
    const std::vector<std::shared_ptr<const DirichletBC<T>>>& bcs,
    T diagonal = 1.0)
{
  for (const auto& bc : bcs)
  {
    assert(bc);
    if (V.contains(*bc->function_space()))
    {
      const auto [dofs, range] = bc->dof_indices();
      set_diagonal<T>(set_fn, dofs.first(range), diagonal);
    }
  }
}

// -- Setting bcs ------------------------------------------------------------

// FIXME: Move these function elsewhere?

// FIXME: clarify x0
// FIXME: clarify what happens with ghosts

/// Set bc values in owned (local) part of the vector, multiplied by
/// 'scale'. The vectors b and x0 must have the same local size. The bcs
/// should be on (sub-)spaces of the form L that b represents.
template <typename T>
void set_bc(xtl::span<T> b,
            const std::vector<std::shared_ptr<const DirichletBC<T>>>& bcs,
            const xtl::span<const T>& x0, double scale = 1.0)
{
  if (b.size() > x0.size())
    throw std::runtime_error("Size mismatch between b and x0 vectors.");
  for (const auto& bc : bcs)
  {
    assert(bc);
    bc->set(b, x0, scale);
  }
}

/// Set bc values in owned (local) part of the vector, multiplied by
/// 'scale'. The bcs should be on (sub-)spaces of the form L that b
/// represents.
template <typename T>
void set_bc(xtl::span<T> b,
            const std::vector<std::shared_ptr<const DirichletBC<T>>>& bcs,
            double scale = 1.0)
{
  for (const auto& bc : bcs)
  {
    assert(bc);
    bc->set(b, scale);
  }
}

// FIXME: Handle null block
// FIXME: Pass function spaces rather than forms

/// Arrange boundary conditions by block
/// @param[in] L Linear forms for each block
/// @param[in] bcs Boundary conditions
/// @return The boundary conditions collected by block, i.e.
///   bcs_block[i] is the list of boundary conditions applied to L[i]. The
///   order within bcs_block[i] preserves the input order of the bcs
///   array.
template <typename T>
std::vector<std::vector<std::shared_ptr<const fem::DirichletBC<T>>>>
bcs_rows(const std::vector<const Form<T>*>& L,
         const std::vector<std::shared_ptr<const fem::DirichletBC<T>>>& bcs)
{
  // Pack DirichletBC pointers for rows
  std::vector<std::vector<std::shared_ptr<const fem::DirichletBC<T>>>> bcs0(
      L.size());
  for (std::size_t i = 0; i < L.size(); ++i)
    for (const std::shared_ptr<const DirichletBC<T>>& bc : bcs)
      if (L[i]->function_spaces()[0]->contains(*bc->function_space()))
        bcs0[i].push_back(bc);
  return bcs0;
}

// FIXME: Handle null block
// FIXME: Pass function spaces rather than forms

/// Arrange boundary conditions by block
/// @param[in] a Biinear forms for each block
/// @param[in] bcs Boundary conditions
/// @return The boundary conditions collected by block, i.e.
///   bcs_block[i] is the list of boundary conditions applied to the trial
///   space of a[i]. The order within bcs_block[i] preserves the input
///   order of the bcs array.
template <typename T>
std::vector<
    std::vector<std::vector<std::shared_ptr<const fem::DirichletBC<T>>>>>
bcs_cols(const std::vector<std::vector<std::shared_ptr<const Form<T>>>>& a,
         const std::vector<std::shared_ptr<const DirichletBC<T>>>& bcs)
{
  // Pack DirichletBC pointers for columns
  std::vector<
      std::vector<std::vector<std::shared_ptr<const fem::DirichletBC<T>>>>>
      bcs1(a.size());
  for (std::size_t i = 0; i < a.size(); ++i)
  {
    for (std::size_t j = 0; j < a[i].size(); ++j)
    {
      bcs1[i].resize(a[j].size());
      for (const std::shared_ptr<const DirichletBC<T>>& bc : bcs)
      {
        // FIXME: handle case where a[i][j] is null
        if (a[i][j])
        {
          if (a[i][j]->function_spaces()[1]->contains(*bc->function_space()))
            bcs1[i][j].push_back(bc);
        }
      }
    }
  }

  return bcs1;
}

} // namespace dolfinx::fem<|MERGE_RESOLUTION|>--- conflicted
+++ resolved
@@ -48,13 +48,8 @@
 T assemble_scalar(const Form<T>& M)
 {
   const std::vector<T> constants = pack_constants(M);
-<<<<<<< HEAD
-  const auto [coeffs, ncoeff] = pack_coefficients(M);
-  return assemble_scalar(M, tcb::make_span(constants), {coeffs, ncoeff});
-=======
   const auto [coeffs, cstride] = pack_coefficients(M);
   return assemble_scalar(M, tcb::make_span(constants), {coeffs, cstride});
->>>>>>> 1b1df970
 }
 
 // -- Vectors ----------------------------------------------------------------
@@ -83,13 +78,8 @@
 void assemble_vector(xtl::span<T> b, const Form<T>& L)
 {
   const std::vector<T> constants = pack_constants(L);
-<<<<<<< HEAD
-  const auto [coeffs, ncoeff] = pack_coefficients(L);
-  assemble_vector(b, L, tcb::make_span(constants), {coeffs, ncoeff});
-=======
   const auto [coeffs, cstride] = pack_coefficients(L);
   assemble_vector(b, L, tcb::make_span(constants), {coeffs, cstride});
->>>>>>> 1b1df970
 }
 
 // FIXME: clarify how x0 is used
@@ -279,17 +269,10 @@
 {
   // Prepare constants and coefficients
   const std::vector<T> constants = pack_constants(a);
-<<<<<<< HEAD
-  const auto [coeffs, ncoeff] = pack_coefficients(a);
-
-  // Assemble
-  assemble_matrix(mat_add, a, tcb::make_span(constants), {coeffs, ncoeff},
-=======
   const auto [coeffs, cstride] = pack_coefficients(a);
 
   // Assemble
   assemble_matrix(mat_add, a, tcb::make_span(constants), {coeffs, cstride},
->>>>>>> 1b1df970
                   dof_marker0, dof_marker1);
 }
 
