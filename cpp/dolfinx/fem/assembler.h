--- conflicted
+++ resolved
@@ -290,11 +290,7 @@
 void set_diagonal(
     const std::function<int(std::int32_t, const std::int32_t*, std::int32_t,
                             const std::int32_t*, const T*)>& set_fn,
-<<<<<<< HEAD
-    const tcb::span<const std::int32_t>& rows, T diagonal = 1.0)
-=======
     const xtl::span<const std::int32_t>& rows, T diagonal = 1.0)
->>>>>>> 2659bef1
 {
   for (std::size_t i = 0; i < rows.size(); ++i)
   {
