--- conflicted
+++ resolved
@@ -156,13 +156,8 @@
 template <typename T>
 void set_diagonal(
     const std::function<int(std::int32_t, const std::int32_t*, std::int32_t,
-<<<<<<< HEAD
                             const std::int32_t*, const T*)>& set_fn,
-    const tcb::span<const std::int32_t>& rows, T diagonal = 1.0)
-=======
-                            const std::int32_t*, const T*)>& mat_add,
     const xtl::span<const std::int32_t>& rows, T diagonal = 1.0)
->>>>>>> 4a32de0e
 {
   for (std::size_t i = 0; i < rows.size(); ++i)
   {
