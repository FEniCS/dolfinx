// Copyright (C) 2020-2021 Garth N. Wells and Matthew W. Scroggs
//
// This file is part of DOLFINx (https://www.fenicsproject.org)
//
// SPDX-License-Identifier:    LGPL-3.0-or-later

#include "FiniteElement.h"
#include <algorithm>
#include <array>
#include <basix/finite-element.h>
#include <basix/interpolation.h>
#include <basix/polyset.h>
#include <dolfinx/common/log.h>
#include <functional>
#include <numeric>
#include <ufcx.h>
#include <utility>
#include <vector>
#include <xtensor/xadapt.hpp>

using namespace dolfinx;
using namespace dolfinx::fem;

namespace
{
//-----------------------------------------------------------------------------
// Check if an element is a Basix element (or a blocked element
// containing a Basix element)
bool is_basix_element(const ufcx_finite_element& element)
{
  if (element.element_type == ufcx_basix_element)
    return true;
  else if (element.block_size != 1)
  {
    // TODO: what should happen if the element is a blocked element
    // containing a blocked element containing a Basix element?
    return element.sub_elements[0]->element_type == ufcx_basix_element;
  }
  else
    return false;
}
//-----------------------------------------------------------------------------
// Check if an element is a custom Basix element (or a blocked element
// containing a custom Basix element)
bool is_basix_custom_element(const ufcx_finite_element& element)
{
  if (element.element_type == ufcx_basix_custom_element)
    return true;
  else if (element.block_size != 1)
  {
    // TODO: what should happen if the element is a blocked element
    // containing a blocked element containing a Basix element?
    return element.sub_elements[0]->element_type == ufcx_basix_custom_element;
  }
  else
    return false;
}
//-----------------------------------------------------------------------------
// Recursively extract sub finite element
std::shared_ptr<const FiniteElement>
_extract_sub_element(const FiniteElement& finite_element,
                     const std::vector<int>& component)
{
  // Check that a sub system has been specified
  if (component.empty())
  {
    throw std::runtime_error("Cannot extract subsystem of finite element. No "
                             "system was specified");
  }

  // Check if there are any sub systems
  if (finite_element.num_sub_elements() == 0)
  {
    throw std::runtime_error("Cannot extract subsystem of finite element. "
                             "There are no subsystems.");
  }

  // Check the number of available sub systems
  if (component[0] >= finite_element.num_sub_elements())
  {
    throw std::runtime_error(
        "Cannot extract subsystem of finite element. Requested "
        "subsystem out of range.");
  }

  // Get sub system
  std::shared_ptr<const FiniteElement> sub_element
      = finite_element.sub_elements()[component[0]];
  assert(sub_element);

  // Return sub system if sub sub system should not be extracted
  if (component.size() == 1)
    return sub_element;

  // Otherwise, recursively extract the sub sub system
  const std::vector<int> sub_component(component.begin() + 1, component.end());

  return _extract_sub_element(*sub_element, sub_component);
}
//-----------------------------------------------------------------------------

} // namespace

//-----------------------------------------------------------------------------
FiniteElement::FiniteElement(const ufcx_finite_element& e)
    : _signature(e.signature), _family(e.family), _space_dim(e.space_dimension),
      _value_shape(e.value_shape, e.value_shape + e.value_rank),
      _bs(e.block_size)
{
  const ufcx_shape _shape = e.cell_shape;
  switch (_shape)
  {
  case interval:
    _cell_shape = mesh::CellType::interval;
    break;
  case triangle:
    _cell_shape = mesh::CellType::triangle;
    break;
  case quadrilateral:
    _cell_shape = mesh::CellType::quadrilateral;
    break;
  case tetrahedron:
    _cell_shape = mesh::CellType::tetrahedron;
    break;
  case prism:
    _cell_shape = mesh::CellType::prism;
    break;
  case hexahedron:
    _cell_shape = mesh::CellType::hexahedron;
    break;
  default:
    throw std::runtime_error(
        "Unknown UFC cell type when building FiniteElement.");
  }
  assert(mesh::cell_dim(_cell_shape) == e.topological_dimension);

  static const std::map<ufcx_shape, std::string> ufcx_to_cell
      = {{vertex, "point"},         {interval, "interval"},
         {triangle, "triangle"},    {tetrahedron, "tetrahedron"},
         {prism, "prism"},          {quadrilateral, "quadrilateral"},
         {hexahedron, "hexahedron"}};
  const std::string cell_shape = ufcx_to_cell.at(e.cell_shape);

  _needs_dof_transformations = false;
  _needs_dof_permutations = false;
  // Create all sub-elements
  for (int i = 0; i < e.num_sub_elements; ++i)
  {
    ufcx_finite_element* ufcx_sub_element = e.sub_elements[i];
    _sub_elements.push_back(std::make_shared<FiniteElement>(*ufcx_sub_element));
    if (_sub_elements[i]->needs_dof_permutations()
        and !_needs_dof_transformations)
    {
      _needs_dof_permutations = true;
    }
    if (_sub_elements[i]->needs_dof_transformations())
    {
      _needs_dof_permutations = false;
      _needs_dof_transformations = true;
    }
  }

  if (is_basix_custom_element(e))
  {
    // Recreate the custom Basix element using information written into
    // the generated code
    ufcx_basix_custom_finite_element* ce = e.custom_element;
    const basix::cell::type cell_type
        = static_cast<basix::cell::type>(ce->cell_type);

    const std::vector<std::size_t> value_shape(
        ce->value_shape, ce->value_shape + ce->value_shape_length);
    const std::size_t value_size = std::reduce(
        value_shape.begin(), value_shape.end(), 1, std::multiplies{});

    const int nderivs = ce->interpolation_nderivs;
    const std::size_t nderivs_dim = basix::polyset::nderivs(cell_type, nderivs);

<<<<<<< HEAD
    namespace stdex = std::experimental;
    using mdspan2_t = stdex::mdspan<double, stdex::dextents<std::size_t, 2>>;
    using mdspan4_t = stdex::mdspan<double, stdex::dextents<std::size_t, 4>>;
    using cmdspan2_t
        = stdex::mdspan<const double, stdex::dextents<std::size_t, 2>>;
    using cmdspan4_t
        = stdex::mdspan<const double, stdex::dextents<std::size_t, 4>>;

    std::vector<double> wcoeffs_b(ce->wcoeffs_rows * ce->wcoeffs_cols);
    mdspan2_t wcoeffs(wcoeffs_b.data(), ce->wcoeffs_rows, ce->wcoeffs_cols);
    {
      int e = 0;
      for (int i = 0; i < ce->wcoeffs_rows; ++i)
        for (int j = 0; j < ce->wcoeffs_cols; ++j)
          wcoeffs(i, j) = ce->wcoeffs[e++];
    }

=======
>>>>>>> 1b27281a
    using array2_t = std::pair<std::vector<double>, std::array<std::size_t, 2>>;
    using array4_t = std::pair<std::vector<double>, std::array<std::size_t, 4>>;
    std::array<std::vector<array2_t>, 4> x;
    std::array<std::vector<array4_t>, 4> M;
<<<<<<< HEAD
    // std::array<std::vector<xt::xtensor<double, 2>>, 4> x;
    // std::array<std::vector<xt::xtensor<double, 4>>, 4> M;
=======
>>>>>>> 1b27281a
    { // scope
      int pt_n = 0;
      int p_e = 0;
      int m_e = 0;
      const std::size_t dim = static_cast<std::size_t>(
          basix::cell::topological_dimension(cell_type));
      for (std::size_t d = 0; d <= dim; ++d)
      {
        const int num_entities = basix::cell::num_sub_entities(cell_type, d);
        for (int entity = 0; entity < num_entities; ++entity)
        {
<<<<<<< HEAD
          const std::size_t npts = static_cast<std::size_t>(ce->npts[pt_n]);
          const std::size_t ndofs = static_cast<std::size_t>(ce->ndofs[pt_n]);
          ++pt_n;

          auto& [pts_b, ptsshape] = x[d].emplace_back(
              std::vector<double>(npts * dim), std::array{npts, dim});
          mdspan2_t pts(pts_b.data(), ptsshape);

          auto& [mat_b, matshape] = M[d].emplace_back(
              std::vector<double>(ndofs * value_size * npts * nderivs_dim),
              std::array{ndofs, value_size, npts, nderivs_dim});
          mdspan4_t mat(mat_b.data(), matshape);

          // xt::xtensor<double, 2> pts({npts, dim});
          // xt::xtensor<double, 4> mat({ndofs, value_size, npts, nderivs_dim});

          for (std::size_t i = 0; i < npts; ++i)
            for (std::size_t j = 0; j < dim; ++j)
              pts(i, j) = ce->x[p_e++];
          for (std::size_t i = 0; i < ndofs; ++i)
            for (std::size_t j = 0; j < value_size; ++j)
              for (std::size_t k = 0; k < npts; ++k)
                for (std::size_t l = 0; l < nderivs_dim; ++l)
                  mat(i, j, k, l) = ce->M[m_e++];
          // x[d].push_back(pts);
          // M[d].push_back(mat);
=======
          std::size_t npts = ce->npts[pt_n + entity];
          std::size_t ndofs = ce->ndofs[pt_n + entity];

          std::array pshape = {npts, dim};
          auto& pts
              = x[d].emplace_back(std::vector<double>(pshape[0] * pshape[1]),
                                  pshape)
                    .first;
          std::copy_n(ce->x + p_e, pts.size(), pts.begin());
          p_e += pts.size();

          std::array mshape = {ndofs, value_size, npts, nderivs_dim};
          std::size_t msize
              = std::reduce(mshape.begin(), mshape.end(), 1, std::multiplies{});
          auto& mat
              = M[d].emplace_back(std::vector<double>(msize), mshape).first;
          std::copy_n(ce->M + m_e, mat.size(), mat.begin());
          m_e += mat.size();
>>>>>>> 1b27281a
        }

        pt_n += num_entities;
      }
    }

<<<<<<< HEAD
    std::array<std::vector<cmdspan2_t>, 4> _x;
    for (std::size_t i = 0; i < x.size(); ++i)
      for (std::size_t j = 0; j < x[i].size(); ++j)
        _x[i].push_back(cmdspan2_t(x[i][j].first.data(), x[i][j].second));

    std::array<std::vector<cmdspan4_t>, 4> _M;
    for (std::size_t i = 0; i < M.size(); ++i)
      for (std::size_t j = 0; j < M[i].size(); ++j)
        _M[i].push_back(cmdspan4_t(M[i][j].first.data(), M[i][j].second));
=======
    namespace stdex = std::experimental;
    using cmdspan2_t
        = stdex::mdspan<const double, stdex::dextents<std::size_t, 2>>;
    using cmdspan4_t
        = stdex::mdspan<const double, stdex::dextents<std::size_t, 4>>;

    std::array<std::vector<cmdspan2_t>, 4> _x;
    for (std::size_t i = 0; i < x.size(); ++i)
      for (auto& [buffer, shape] : x[i])
        _x[i].push_back(cmdspan2_t(buffer.data(), shape));

    std::array<std::vector<cmdspan4_t>, 4> _M;
    for (std::size_t i = 0; i < M.size(); ++i)
      for (auto& [buffer, shape] : M[i])
        _M[i].push_back(cmdspan4_t(buffer.data(), shape));

    std::vector<double> wcoeffs_b(ce->wcoeffs_rows * ce->wcoeffs_cols);
    cmdspan2_t wcoeffs(wcoeffs_b.data(), ce->wcoeffs_rows, ce->wcoeffs_cols);
    std::copy_n(ce->wcoeffs, wcoeffs_b.size(), wcoeffs_b.begin());
>>>>>>> 1b27281a

    _element
        = std::make_unique<basix::FiniteElement>(basix::create_custom_element(
            cell_type, value_shape, wcoeffs, _x, _M, nderivs,
            static_cast<basix::maps::type>(ce->map_type), ce->discontinuous,
            ce->highest_complete_degree, ce->highest_degree));
  }
  else if (is_basix_element(e))
  {
    _element = std::make_unique<basix::FiniteElement>(basix::create_element(
        static_cast<basix::element::family>(e.basix_family),
        static_cast<basix::cell::type>(e.basix_cell), e.degree,
        static_cast<basix::element::lagrange_variant>(e.lagrange_variant),
        static_cast<basix::element::dpc_variant>(e.dpc_variant),
        e.discontinuous));

    _needs_dof_transformations
        = !_element->dof_transformations_are_identity()
          and !_element->dof_transformations_are_permutations();

    _needs_dof_permutations
        = !_element->dof_transformations_are_identity()
          and _element->dof_transformations_are_permutations();
  }
}
//-----------------------------------------------------------------------------
FiniteElement::FiniteElement(const basix::FiniteElement& element, int bs)
    : _space_dim(bs * element.dim()), _value_shape(element.value_shape()),
      _bs(bs)
{
  if (_value_shape.empty() and bs > 1)
    _value_shape = {1};
  std::transform(_value_shape.cbegin(), _value_shape.cend(),
                 _value_shape.begin(), [bs](auto s) { return bs * s; });

  if (bs > 1)
  {
    // Create all sub-elements
    for (int i = 0; i < bs; ++i)
      _sub_elements.push_back(std::make_shared<FiniteElement>(element, 1));
  }

  _element = std::make_unique<basix::FiniteElement>(element);
  assert(_element);
  _needs_dof_transformations
      = !_element->dof_transformations_are_identity()
        and !_element->dof_transformations_are_permutations();

  _needs_dof_permutations
      = !_element->dof_transformations_are_identity()
        and _element->dof_transformations_are_permutations();

  switch (_element->family())
  {
  case basix::element::family::P:
    _family = "Lagrange";
    break;
  case basix::element::family::DPC:
    _family = "Discontinuous Lagrange";
    break;
  default:
    _family = "unknown";
    break;
  }

  _signature = "Basix element " + _family + " " + std::to_string(bs);
}
//-----------------------------------------------------------------------------
bool FiniteElement::operator==(const FiniteElement& e) const
{
  if (!_element or !e._element)
  {
    throw std::runtime_error(
        "Missing a Basix element. Cannot check for equivalence");
  }
  return *_element == *e._element;
}
//-----------------------------------------------------------------------------
bool FiniteElement::operator!=(const FiniteElement& e) const
{
  return !(*this == e);
}
//-----------------------------------------------------------------------------
std::string FiniteElement::signature() const noexcept { return _signature; }
//-----------------------------------------------------------------------------
mesh::CellType FiniteElement::cell_shape() const noexcept
{
  return _cell_shape;
}
//-----------------------------------------------------------------------------
int FiniteElement::space_dimension() const noexcept { return _space_dim; }
//-----------------------------------------------------------------------------
int FiniteElement::value_size() const
{
  return std::accumulate(_value_shape.begin(), _value_shape.end(), 1,
                         std::multiplies{});
}
//-----------------------------------------------------------------------------
int FiniteElement::reference_value_size() const
{
  return std::accumulate(_value_shape.begin(), _value_shape.end(), 1,
                         std::multiplies{});
}
//-----------------------------------------------------------------------------
int FiniteElement::block_size() const noexcept { return _bs; }
//-----------------------------------------------------------------------------
xtl::span<const std::size_t> FiniteElement::value_shape() const noexcept
{
  return _value_shape;
}
//-----------------------------------------------------------------------------
std::string FiniteElement::family() const noexcept { return _family; }
//-----------------------------------------------------------------------------
void FiniteElement::tabulate(xt::xtensor<double, 4>& reference_values,
                             const xt::xtensor<double, 2>& X, int order) const
{
  assert(_element);
  _element->tabulate(
      order, xtl::span(X), std::array{X.shape(0), X.shape(1)},
      xtl::span<double>(reference_values.data(), reference_values.size()));
}
//-----------------------------------------------------------------------------
xt::xtensor<double, 4> FiniteElement::tabulate(const xt::xtensor<double, 2>& X,
                                               int order) const
{
  assert(_element);
  auto [tab, shape] = _element->tabulate(order, X, {X.shape(0), X.shape(1)});
<<<<<<< HEAD
  return xt::adapt(tab, shape);
=======
  return xt::adapt(
      tab, std::vector<std::size_t>{shape[0], shape[1], shape[2], shape[3]});
>>>>>>> 1b27281a
}
//-----------------------------------------------------------------------------
int FiniteElement::num_sub_elements() const noexcept
{
  return _sub_elements.size();
}
//-----------------------------------------------------------------------------
bool FiniteElement::is_mixed() const noexcept
{
  return !_sub_elements.empty() and _bs == 1;
}
//-----------------------------------------------------------------------------
const std::vector<std::shared_ptr<const FiniteElement>>&
FiniteElement::sub_elements() const noexcept
{
  return _sub_elements;
}
//-----------------------------------------------------------------------------
std::shared_ptr<const FiniteElement>
FiniteElement::extract_sub_element(const std::vector<int>& component) const
{
  // Recursively extract sub element
  std::shared_ptr<const FiniteElement> sub_finite_element
      = _extract_sub_element(*this, component);
  DLOG(INFO) << "Extracted finite element for sub-system: "
             << sub_finite_element->signature().c_str();
  return sub_finite_element;
}
//-----------------------------------------------------------------------------
const basix::FiniteElement& FiniteElement::basix_element() const
{
  if (!_element)
  {
    throw std::runtime_error("No Basix element available. "
                             "Maybe this is a mixed element?");
  }

  return *_element;
}
//-----------------------------------------------------------------------------
basix::maps::type FiniteElement::map_type() const
{
  if (!_element)
  {
    throw std::runtime_error("Cannot element map type - no Basix element "
                             "available. Maybe this is a mixed element?");
  }

  return _element->map_type();
}
//-----------------------------------------------------------------------------
bool FiniteElement::map_ident() const noexcept
{
  assert(_element);
  return _element->map_type() == basix::maps::type::identity;
}
//-----------------------------------------------------------------------------
bool FiniteElement::interpolation_ident() const noexcept
{
  assert(_element);
  return _element->interpolation_is_identity();
}
//-----------------------------------------------------------------------------
xt::xtensor<double, 2> FiniteElement::interpolation_points() const
{
  if (!_element)
  {
    throw std::runtime_error(
        "Cannot get interpolation points - no Basix element available. Maybe "
        "this is a mixed element?");
  }

  auto& [x, shape] = _element->points();
<<<<<<< HEAD
  return xt::adapt(x, shape);
=======
  return xt::adapt(x, std::vector<std::size_t>{shape[0], shape[1]});
>>>>>>> 1b27281a
}
//-----------------------------------------------------------------------------
xt::xtensor<double, 2> FiniteElement::interpolation_operator() const
{
  if (!_element)
  {
    throw std::runtime_error("No underlying element for interpolation. "
                             "Cannot interpolate mixed elements directly.");
  }

  auto& [im, shape] = _element->interpolation_matrix();
<<<<<<< HEAD
  return xt::adapt(im, shape);
=======
  return xt::adapt(im, std::vector<std::size_t>{shape[0], shape[1]});
>>>>>>> 1b27281a
}
//-----------------------------------------------------------------------------
xt::xtensor<double, 2>
FiniteElement::create_interpolation_operator(const FiniteElement& from) const
{
  assert(_element);
  assert(from._element);
  if (_element->map_type() != from._element->map_type())
  {
    throw std::runtime_error("Interpolation between elements with different "
                             "maps is not supported.");
  }

  if (_bs == 1 or from._bs == 1)
  {
    // If one of the elements has bs=1, Basix can figure out the size
    // of the matrix
    auto [data, shape]
        = basix::compute_interpolation_operator(*from._element, *_element);
    return xt::adapt(data, std::vector<std::size_t>{shape[0], shape[1]});
  }
  else if (_bs > 1 and from._bs == _bs)
  {
    // If bs != 1 for at least one element, then bs0 == bs1 for this
    // case
    auto [data, dshape]
        = basix::compute_interpolation_operator(*from._element, *_element);
    auto i_m = xt::adapt(data, std::vector<std::size_t>{dshape[0], dshape[1]});
    std::array<std::size_t, 2> shape = {i_m.shape(0) * _bs, i_m.shape(1) * _bs};
    xt::xtensor<double, 2> out = xt::zeros<double>(shape);

    // NOTE: Alternatively this operation could be implemented during
    // matvec with the original matrix
    for (std::size_t i = 0; i < i_m.shape(0); ++i)
      for (std::size_t j = 0; j < i_m.shape(1); ++j)
        for (int k = 0; k < _bs; ++k)
          out(i * _bs + k, j * _bs + k) = i_m(i, j);

    return out;
  }
  else
  {
    throw std::runtime_error(
        "Interpolation for element combination is not supported.");
  }
}
//-----------------------------------------------------------------------------
bool FiniteElement::needs_dof_transformations() const noexcept
{
  return _needs_dof_transformations;
}
//-----------------------------------------------------------------------------
bool FiniteElement::needs_dof_permutations() const noexcept
{
  return _needs_dof_permutations;
}
//-----------------------------------------------------------------------------
void FiniteElement::permute_dofs(const xtl::span<std::int32_t>& doflist,
                                 std::uint32_t cell_permutation) const
{
  _element->permute_dofs(doflist, cell_permutation);
}
//-----------------------------------------------------------------------------
void FiniteElement::unpermute_dofs(const xtl::span<std::int32_t>& doflist,
                                   std::uint32_t cell_permutation) const
{
  _element->unpermute_dofs(doflist, cell_permutation);
}
//-----------------------------------------------------------------------------
std::function<void(const xtl::span<std::int32_t>&, std::uint32_t)>
FiniteElement::get_dof_permutation_function(bool inverse,
                                            bool scalar_element) const
{
  if (!needs_dof_permutations())
  {
    if (!needs_dof_transformations())
    {
      // If this element shouldn't be permuted, return a function that
      // does nothing
      return [](const xtl::span<std::int32_t>&, std::uint32_t) {};
    }
    else
    {
      // If this element shouldn't be permuted but needs
      // transformations, return a function that throws an error
      return [](const xtl::span<std::int32_t>&, std::uint32_t)
      {
        throw std::runtime_error(
            "Permutations should not be applied for this element.");
      };
    }
  }

  if (!_sub_elements.empty())
  {
    if (_bs == 1)
    {
      // Mixed element
      std::vector<
          std::function<void(const xtl::span<std::int32_t>&, std::uint32_t)>>
          sub_element_functions;
      std::vector<int> dims;
      for (std::size_t i = 0; i < _sub_elements.size(); ++i)
      {
        sub_element_functions.push_back(
            _sub_elements[i]->get_dof_permutation_function(inverse));
        dims.push_back(_sub_elements[i]->space_dimension());
      }

      return
          [dims, sub_element_functions](const xtl::span<std::int32_t>& doflist,
                                        std::uint32_t cell_permutation)
      {
        std::size_t start = 0;
        for (std::size_t e = 0; e < sub_element_functions.size(); ++e)
        {
          sub_element_functions[e](doflist.subspan(start, dims[e]),
                                   cell_permutation);
          start += dims[e];
        }
      };
    }
    else if (!scalar_element)
    {
      // Vector element
      std::function<void(const xtl::span<std::int32_t>&, std::uint32_t)>
          sub_element_function
          = _sub_elements[0]->get_dof_permutation_function(inverse);
      int dim = _sub_elements[0]->space_dimension();
      int bs = _bs;
      return
          [sub_element_function, bs, subdofs = std::vector<std::int32_t>(dim)](
              const xtl::span<std::int32_t>& doflist,
              std::uint32_t cell_permutation) mutable
      {
        for (int k = 0; k < bs; ++k)
        {
          for (std::size_t i = 0; i < subdofs.size(); ++i)
            subdofs[i] = doflist[bs * i + k];
          sub_element_function(subdofs, cell_permutation);
          for (std::size_t i = 0; i < subdofs.size(); ++i)
            doflist[bs * i + k] = subdofs[i];
        }
      };
    }
  }

  if (inverse)
  {
    return [this](const xtl::span<std::int32_t>& doflist,
                  std::uint32_t cell_permutation)
    { unpermute_dofs(doflist, cell_permutation); };
  }
  else
  {
    return [this](const xtl::span<std::int32_t>& doflist,
                  std::uint32_t cell_permutation)
    { permute_dofs(doflist, cell_permutation); };
  }
}
//-----------------------------------------------------------------------------<|MERGE_RESOLUTION|>--- conflicted
+++ resolved
@@ -176,35 +176,10 @@
     const int nderivs = ce->interpolation_nderivs;
     const std::size_t nderivs_dim = basix::polyset::nderivs(cell_type, nderivs);
 
-<<<<<<< HEAD
-    namespace stdex = std::experimental;
-    using mdspan2_t = stdex::mdspan<double, stdex::dextents<std::size_t, 2>>;
-    using mdspan4_t = stdex::mdspan<double, stdex::dextents<std::size_t, 4>>;
-    using cmdspan2_t
-        = stdex::mdspan<const double, stdex::dextents<std::size_t, 2>>;
-    using cmdspan4_t
-        = stdex::mdspan<const double, stdex::dextents<std::size_t, 4>>;
-
-    std::vector<double> wcoeffs_b(ce->wcoeffs_rows * ce->wcoeffs_cols);
-    mdspan2_t wcoeffs(wcoeffs_b.data(), ce->wcoeffs_rows, ce->wcoeffs_cols);
-    {
-      int e = 0;
-      for (int i = 0; i < ce->wcoeffs_rows; ++i)
-        for (int j = 0; j < ce->wcoeffs_cols; ++j)
-          wcoeffs(i, j) = ce->wcoeffs[e++];
-    }
-
-=======
->>>>>>> 1b27281a
     using array2_t = std::pair<std::vector<double>, std::array<std::size_t, 2>>;
     using array4_t = std::pair<std::vector<double>, std::array<std::size_t, 4>>;
     std::array<std::vector<array2_t>, 4> x;
     std::array<std::vector<array4_t>, 4> M;
-<<<<<<< HEAD
-    // std::array<std::vector<xt::xtensor<double, 2>>, 4> x;
-    // std::array<std::vector<xt::xtensor<double, 4>>, 4> M;
-=======
->>>>>>> 1b27281a
     { // scope
       int pt_n = 0;
       int p_e = 0;
@@ -216,34 +191,6 @@
         const int num_entities = basix::cell::num_sub_entities(cell_type, d);
         for (int entity = 0; entity < num_entities; ++entity)
         {
-<<<<<<< HEAD
-          const std::size_t npts = static_cast<std::size_t>(ce->npts[pt_n]);
-          const std::size_t ndofs = static_cast<std::size_t>(ce->ndofs[pt_n]);
-          ++pt_n;
-
-          auto& [pts_b, ptsshape] = x[d].emplace_back(
-              std::vector<double>(npts * dim), std::array{npts, dim});
-          mdspan2_t pts(pts_b.data(), ptsshape);
-
-          auto& [mat_b, matshape] = M[d].emplace_back(
-              std::vector<double>(ndofs * value_size * npts * nderivs_dim),
-              std::array{ndofs, value_size, npts, nderivs_dim});
-          mdspan4_t mat(mat_b.data(), matshape);
-
-          // xt::xtensor<double, 2> pts({npts, dim});
-          // xt::xtensor<double, 4> mat({ndofs, value_size, npts, nderivs_dim});
-
-          for (std::size_t i = 0; i < npts; ++i)
-            for (std::size_t j = 0; j < dim; ++j)
-              pts(i, j) = ce->x[p_e++];
-          for (std::size_t i = 0; i < ndofs; ++i)
-            for (std::size_t j = 0; j < value_size; ++j)
-              for (std::size_t k = 0; k < npts; ++k)
-                for (std::size_t l = 0; l < nderivs_dim; ++l)
-                  mat(i, j, k, l) = ce->M[m_e++];
-          // x[d].push_back(pts);
-          // M[d].push_back(mat);
-=======
           std::size_t npts = ce->npts[pt_n + entity];
           std::size_t ndofs = ce->ndofs[pt_n + entity];
 
@@ -262,24 +209,12 @@
               = M[d].emplace_back(std::vector<double>(msize), mshape).first;
           std::copy_n(ce->M + m_e, mat.size(), mat.begin());
           m_e += mat.size();
->>>>>>> 1b27281a
         }
 
         pt_n += num_entities;
       }
     }
 
-<<<<<<< HEAD
-    std::array<std::vector<cmdspan2_t>, 4> _x;
-    for (std::size_t i = 0; i < x.size(); ++i)
-      for (std::size_t j = 0; j < x[i].size(); ++j)
-        _x[i].push_back(cmdspan2_t(x[i][j].first.data(), x[i][j].second));
-
-    std::array<std::vector<cmdspan4_t>, 4> _M;
-    for (std::size_t i = 0; i < M.size(); ++i)
-      for (std::size_t j = 0; j < M[i].size(); ++j)
-        _M[i].push_back(cmdspan4_t(M[i][j].first.data(), M[i][j].second));
-=======
     namespace stdex = std::experimental;
     using cmdspan2_t
         = stdex::mdspan<const double, stdex::dextents<std::size_t, 2>>;
@@ -299,7 +234,6 @@
     std::vector<double> wcoeffs_b(ce->wcoeffs_rows * ce->wcoeffs_cols);
     cmdspan2_t wcoeffs(wcoeffs_b.data(), ce->wcoeffs_rows, ce->wcoeffs_cols);
     std::copy_n(ce->wcoeffs, wcoeffs_b.size(), wcoeffs_b.begin());
->>>>>>> 1b27281a
 
     _element
         = std::make_unique<basix::FiniteElement>(basix::create_custom_element(
@@ -427,12 +361,8 @@
 {
   assert(_element);
   auto [tab, shape] = _element->tabulate(order, X, {X.shape(0), X.shape(1)});
-<<<<<<< HEAD
-  return xt::adapt(tab, shape);
-=======
   return xt::adapt(
       tab, std::vector<std::size_t>{shape[0], shape[1], shape[2], shape[3]});
->>>>>>> 1b27281a
 }
 //-----------------------------------------------------------------------------
 int FiniteElement::num_sub_elements() const noexcept
@@ -506,11 +436,7 @@
   }
 
   auto& [x, shape] = _element->points();
-<<<<<<< HEAD
-  return xt::adapt(x, shape);
-=======
   return xt::adapt(x, std::vector<std::size_t>{shape[0], shape[1]});
->>>>>>> 1b27281a
 }
 //-----------------------------------------------------------------------------
 xt::xtensor<double, 2> FiniteElement::interpolation_operator() const
@@ -522,11 +448,7 @@
   }
 
   auto& [im, shape] = _element->interpolation_matrix();
-<<<<<<< HEAD
-  return xt::adapt(im, shape);
-=======
   return xt::adapt(im, std::vector<std::size_t>{shape[0], shape[1]});
->>>>>>> 1b27281a
 }
 //-----------------------------------------------------------------------------
 xt::xtensor<double, 2>
