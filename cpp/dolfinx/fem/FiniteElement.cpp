--- conflicted
+++ resolved
@@ -36,13 +36,8 @@
   _refX.resize(_space_dim, _tdim);
   if (ufc_element.tabulate_reference_dof_coordinates(_refX.data()) == -1)
   {
-<<<<<<< HEAD
-    // tabulate_reference_dof_coordinates is not supported
-    _refX.resize(0, 0);
-=======
     _refX.resize(0, 0);
     _has_refX = false;
->>>>>>> c3a5e392
   }
   else
     _has_refX = true;
@@ -180,17 +175,10 @@
 const Eigen::Array<double, Eigen::Dynamic, Eigen::Dynamic, Eigen::RowMajor>&
 FiniteElement::dof_reference_coordinates() const
 {
-<<<<<<< HEAD
-  if (_refX.rows() == 0 and _refX.cols())
-  {
-    throw std::runtime_error(
-        "Generated code returned error in tabulate_reference_dof_coordinates");
-=======
   if (!_has_refX)
   {
     throw std::runtime_error(
         "Dof reference coordinates do not exist for this element.");
->>>>>>> c3a5e392
   }
 
   return _refX;
@@ -233,25 +221,15 @@
   // Check that a sub system has been specified
   if (component.empty())
   {
-<<<<<<< HEAD
-    throw std::runtime_error("Cannot extract subsystem of finite element. "
-                             "There are no subsystems.");
-=======
     throw std::runtime_error(
         "Cannot extract subsystem of finite element. No system was specified");
->>>>>>> c3a5e392
   }
 
   // Check if there are any sub systems
   if (finite_element.num_sub_elements() == 0)
   {
-<<<<<<< HEAD
-    throw std::runtime_error("Cannot extract subsystem of finite element. No "
-                             "system was specified");
-=======
     throw std::runtime_error(
         "Cannot extract subsystem of finite element. There are no subsystems.");
->>>>>>> c3a5e392
   }
 
   // Check the number of available sub systems
