--- conflicted
+++ resolved
@@ -67,12 +67,9 @@
       = std::make_shared<const libtab::FiniteElement>(libtab::create_element(
           _family, mesh::to_string(_cell_shape), ufc_element.degree));
 
-<<<<<<< HEAD
-=======
   // Copy over "dof coordinates" from libtab (only for Lagrange, so far)
   _refX = _libtab_element->points();
 
->>>>>>> 03ec4167
   // Fill value dimension
   for (int i = 0; i < ufc_element.value_rank; ++i)
     _value_dimension.push_back(ufc_element.value_dimension(i));
