// Copyright (C) 2008-2020 Anders Logg and Garth N. Wells
//
// This file is part of DOLFINx (https://www.fenicsproject.org)
//
// SPDX-License-Identifier:    LGPL-3.0-or-later

#include "FiniteElement.h"
#include <basix/finite-element.h>
#include <dolfinx/common/log.h>
#include <functional>
#include <ufc.h>

using namespace dolfinx;
using namespace dolfinx::fem;

namespace
{
// Check if an element is a basix element (or a blocked element
// containing a Basix element)
bool is_basix_element(const ufc_finite_element& element)
{
  if (element.element_type == ufc_basix_element)
    return true;
  else if (element.element_type == ufc_blocked_element)
  {
    // TODO: what should happen if the element is a blocked element
    // containing a blocked element containing a Basix element?
    return element.sub_elements[0]->element_type == ufc_basix_element;
  }
  else
    return false;
}

// Recursively extract sub finite element
std::shared_ptr<const FiniteElement>
_extract_sub_element(const FiniteElement& finite_element,
                     const std::vector<int>& component)
{
  // Check that a sub system has been specified
  if (component.empty())
  {
    throw std::runtime_error("Cannot extract subsystem of finite element. No "
                             "system was specified");
  }

  // Check if there are any sub systems
  if (finite_element.num_sub_elements() == 0)
  {
    throw std::runtime_error("Cannot extract subsystem of finite element. "
                             "There are no subsystems.");
  }

  // Check the number of available sub systems
  if (component[0] >= finite_element.num_sub_elements())
  {
    throw std::runtime_error(
        "Cannot extract subsystem of finite element. Requested "
        "subsystem out of range.");
  }

  // Get sub system
  std::shared_ptr<const FiniteElement> sub_element
      = finite_element.sub_elements()[component[0]];
  assert(sub_element);

  // Return sub system if sub sub system should not be extracted
  if (component.size() == 1)
    return sub_element;

  // Otherwise, recursively extract the sub sub system
  const std::vector<int> sub_component(component.begin() + 1, component.end());

  return _extract_sub_element(*sub_element, sub_component);
}
//-----------------------------------------------------------------------------

} // namespace

//-----------------------------------------------------------------------------
FiniteElement::FiniteElement(const ufc_finite_element& ufc_element)
    : _signature(ufc_element.signature), _family(ufc_element.family),
      _tdim(ufc_element.topological_dimension),
      _space_dim(ufc_element.space_dimension),
      _value_size(ufc_element.value_size),
      _reference_value_size(ufc_element.reference_value_size),
      _hash(std::hash<std::string>{}(_signature)), _bs(ufc_element.block_size)
{
  const ufc_shape _shape = ufc_element.cell_shape;
  switch (_shape)
  {
  case interval:
    _cell_shape = mesh::CellType::interval;
    break;
  case triangle:
    _cell_shape = mesh::CellType::triangle;
    break;
  case quadrilateral:
    _cell_shape = mesh::CellType::quadrilateral;
    break;
  case tetrahedron:
    _cell_shape = mesh::CellType::tetrahedron;
    break;
  case hexahedron:
    _cell_shape = mesh::CellType::hexahedron;
    break;
  default:
    throw std::runtime_error(
        "Unknown UFC cell type when building FiniteElement.");
  }
  assert(mesh::cell_dim(_cell_shape) == _tdim);

  static const std::map<ufc_shape, std::string> ufc_to_cell
      = {{vertex, "point"},
         {interval, "interval"},
         {triangle, "triangle"},
         {tetrahedron, "tetrahedron"},
         {quadrilateral, "quadrilateral"},
         {hexahedron, "hexahedron"}};
  const std::string cell_shape = ufc_to_cell.at(ufc_element.cell_shape);

  // Fill value dimension
  for (int i = 0; i < ufc_element.value_rank; ++i)
    _value_dimension.push_back(ufc_element.value_shape[i]);

  _needs_dof_transformations = false;
  _needs_dof_permutations = false;
  // Create all sub-elements
  for (int i = 0; i < ufc_element.num_sub_elements; ++i)
  {
    ufc_finite_element* ufc_sub_element = ufc_element.sub_elements[i];
    _sub_elements.push_back(std::make_shared<FiniteElement>(*ufc_sub_element));
    if (_sub_elements[i]->needs_dof_permutations()
        and !_needs_dof_transformations)
    {
      _needs_dof_permutations = true;
    }
    if (_sub_elements[i]->needs_dof_transformations())
    {
      _needs_dof_permutations = false;
      _needs_dof_transformations = true;
    }
  }
<<<<<<< HEAD
=======

  if (is_basix_element(ufc_element))
  {
    // FIXME: Find a better way than strings to initialise this Basix element
    _element = std::make_unique<basix::FiniteElement>(basix::create_element(
        _family.c_str(), cell_shape.c_str(), ufc_element.degree));

    _needs_dof_transformations
        = !_element->dof_transformations_are_identity()
          and !_element->dof_transformations_are_permutations();

    _needs_dof_permutations
        = !_element->dof_transformations_are_identity()
          and _element->dof_transformations_are_permutations();
  }
>>>>>>> a4a52c73
}
//-----------------------------------------------------------------------------
std::string FiniteElement::signature() const noexcept { return _signature; }
//-----------------------------------------------------------------------------
mesh::CellType FiniteElement::cell_shape() const noexcept
{
  return _cell_shape;
}
//-----------------------------------------------------------------------------
int FiniteElement::space_dimension() const noexcept { return _space_dim; }
//-----------------------------------------------------------------------------
int FiniteElement::value_size() const noexcept { return _value_size; }
//-----------------------------------------------------------------------------
int FiniteElement::reference_value_size() const noexcept
{
  return _reference_value_size;
}
//-----------------------------------------------------------------------------
int FiniteElement::value_rank() const noexcept
{
  return _value_dimension.size();
}
//-----------------------------------------------------------------------------
int FiniteElement::block_size() const noexcept { return _bs; }
//-----------------------------------------------------------------------------
int FiniteElement::value_dimension(int i) const
{
  if (i >= (int)_value_dimension.size())
    return 1;
  else
    return _value_dimension.at(i);
}
//-----------------------------------------------------------------------------
std::string FiniteElement::family() const noexcept { return _family; }
//-----------------------------------------------------------------------------
void FiniteElement::tabulate(xt::xtensor<double, 4>& reference_values,
                             const xt::xtensor<double, 2>& X, int order) const
{
  assert(_element);
  reference_values = _element->tabulate(order, X);
}
//-----------------------------------------------------------------------------
void FiniteElement::transform_reference_basis(
    xt::xtensor<double, 3>& values,
    const xt::xtensor<double, 3>& reference_values,
    const xt::xtensor<double, 3>& J, const xtl::span<const double>& detJ,
    const xt::xtensor<double, 3>& K) const
{
  assert(_element);
  _element->map_push_forward_m(reference_values, J, detJ, K, values);
}
//-----------------------------------------------------------------------------
int FiniteElement::num_sub_elements() const noexcept
{
  return _sub_elements.size();
}
//-----------------------------------------------------------------------------
const std::vector<std::shared_ptr<const FiniteElement>>&
FiniteElement::sub_elements() const noexcept
{
  return _sub_elements;
}
//-----------------------------------------------------------------------------

std::size_t FiniteElement::hash() const noexcept { return _hash; }
//-----------------------------------------------------------------------------
std::shared_ptr<const FiniteElement>
FiniteElement::extract_sub_element(const std::vector<int>& component) const
{
  // Recursively extract sub element
  std::shared_ptr<const FiniteElement> sub_finite_element
      = _extract_sub_element(*this, component);
  DLOG(INFO) << "Extracted finite element for sub-system: "
             << sub_finite_element->signature().c_str();
  return sub_finite_element;
}
//-----------------------------------------------------------------------------
bool FiniteElement::interpolation_ident() const noexcept
{
  assert(_element);
  return _element->map_type == basix::maps::type::identity;
}
//-----------------------------------------------------------------------------
const xt::xtensor<double, 2>& FiniteElement::interpolation_points() const
{
  if (!_element)
  {
    throw std::runtime_error(
        "Cannot get interpolation points - no Basix element available. Maybe "
        "this is a mixed element?");
  }

  return _element->points();
}
//-----------------------------------------------------------------------------
bool FiniteElement::needs_dof_transformations() const noexcept
{
  return _needs_dof_transformations;
}
//-----------------------------------------------------------------------------
bool FiniteElement::needs_dof_permutations() const noexcept
{
  return _needs_dof_permutations;
}
//-----------------------------------------------------------------------------
void FiniteElement::permute_dofs(const xtl::span<std::int32_t>& doflist,
                                 std::uint32_t cell_permutation) const
{
  _element->permute_dofs(doflist, cell_permutation);
}
//-----------------------------------------------------------------------------
void FiniteElement::unpermute_dofs(const xtl::span<std::int32_t>& doflist,
                                   std::uint32_t cell_permutation) const
{
  _element->unpermute_dofs(doflist, cell_permutation);
}
//-----------------------------------------------------------------------------
std::function<void(const xtl::span<std::int32_t>&, std::uint32_t)>
FiniteElement::get_dof_permutation_function(bool inverse,
                                            bool scalar_element) const
{
  if (!needs_dof_permutations())
  {
    // If this element shouldn't be permuted, return a function that
    // throws an error
    return [](const xtl::span<std::int32_t>&, std::uint32_t)
    {
      throw std::runtime_error(
          "Permutations should not be applied for this element.");
    };
  }

  if (_sub_elements.size() != 0)
  {
    if (_bs == 1)
    {
      // Mixed element
      std::vector<
          std::function<void(const xtl::span<std::int32_t>&, std::uint32_t)>>
          sub_element_functions;
      std::vector<int> dims;
      for (std::size_t i = 0; i < _sub_elements.size(); ++i)
      {
        sub_element_functions.push_back(
            _sub_elements[i]->get_dof_permutation_function(inverse));
        dims.push_back(_sub_elements[i]->space_dimension());
      }

      return
          [dims, sub_element_functions](const xtl::span<std::int32_t>& doflist,
                                        std::uint32_t cell_permutation)
      {
        std::size_t start = 0;
        for (std::size_t e = 0; e < sub_element_functions.size(); ++e)
        {
          sub_element_functions[e](doflist.subspan(start, dims[e]),
                                   cell_permutation);
          start += dims[e];
        }
      };
    }
    else if (!scalar_element)
    {
      throw std::runtime_error(
          "Permuting DOFs for vector elements not implemented.");
    }
  }

  if (inverse)
  {
    return [this](const xtl::span<std::int32_t>& doflist,
                  std::uint32_t cell_permutation)
    { unpermute_dofs(doflist, cell_permutation); };
  }
  else
  {
    return [this](const xtl::span<std::int32_t>& doflist,
                  std::uint32_t cell_permutation)
    { permute_dofs(doflist, cell_permutation); };
  }
}
//-----------------------------------------------------------------------------<|MERGE_RESOLUTION|>--- conflicted
+++ resolved
@@ -140,8 +140,6 @@
       _needs_dof_transformations = true;
     }
   }
-<<<<<<< HEAD
-=======
 
   if (is_basix_element(ufc_element))
   {
@@ -157,7 +155,6 @@
         = !_element->dof_transformations_are_identity()
           and _element->dof_transformations_are_permutations();
   }
->>>>>>> a4a52c73
 }
 //-----------------------------------------------------------------------------
 std::string FiniteElement::signature() const noexcept { return _signature; }
