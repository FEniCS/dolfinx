--- conflicted
+++ resolved
@@ -26,14 +26,7 @@
   explicit Constant(const std::vector<T>& c) : shape(1, c.size()), value({c}) {}
 
   /// Create a rank-2 constant
-<<<<<<< HEAD
-  // template <typename Span>
   template <typename Span, std::enable_if_t<std::is_class<Span>::value>>
-=======
-  template <typename Span,
-            typename
-            = typename std::enable_if<std::is_class<Span>::value>::type>
->>>>>>> 4bada298
   explicit Constant(const Span& c)
       : shape({(int)c.shape[0], (int)c.shape[1]}), value(c.size())
   {
