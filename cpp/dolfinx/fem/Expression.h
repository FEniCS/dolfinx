--- conflicted
+++ resolved
@@ -142,138 +142,10 @@
     return n;
   }
 
-<<<<<<< HEAD
-  /// @brief Evaluate Expression on cells or facets.
-  ///
-  /// @param[in] mesh Cells on which to evaluate the Expression.
-  /// @param[in] entities List of entities to evaluate the expression
-  /// on. This could be either a list of cells or a list of (cell, local
-  /// @param[out] values A 2D array to store the result. Caller is
-  /// responsible for correct sizing which should be `(num_cells,
-  /// num_points * value_size * num_all_argument_dofs columns)`.
-  /// facet index) tuples. Array is flattened per entity.
-  /// @param[in] vshape The shape of `values` (row-major storage).
-  void eval(const mesh::Mesh<geometry_type>& mesh,
-            std::span<const std::int32_t> entities,
-            std::span<scalar_type> values,
-            std::array<std::size_t, 2> vshape) const
-  {
-    std::size_t estride;
-    if (mesh.topology()->dim() == _x_ref.second[1])
-      estride = 1;
-    else if (mesh.topology()->dim() == _x_ref.second[1] + 1)
-      estride = 2;
-    else
-      throw std::runtime_error("Invalid dimension of evaluation points.");
-
-    // Prepare coefficients and constants
-    std::vector<T> coeffs((entities.size() / estride)
-                          * this->coefficient_offsets().back());
-    int cstride = this->coefficient_offsets().back();
-    {
-      std::vector<
-          std::reference_wrapper<const Function<scalar_type, geometry_type>>>
-          c;
-      std::ranges::transform(this->coefficients(), std::back_inserter(c),
-                             [](auto c) -> const Function<T, U>&
-                             { return *c; });
-      fem::pack_coefficients(c, this->coefficient_offsets(), entities, estride,
-                             std::span(coeffs));
-    }
-    std::vector<scalar_type> constant_data = fem::pack_constants(*this);
-
-    auto fn = this->get_tabulate_expression();
-
-    // Prepare cell geometry
-    auto x_dofmap = mesh.geometry().dofmap();
-
-    // Get geometry data
-    auto& cmap = mesh.geometry().cmap();
-
-    std::size_t num_dofs_g = cmap.dim();
-    auto x_g = mesh.geometry().x();
-
-    // Create data structures used in evaluation
-    std::vector<geometry_type> coord_dofs(3 * num_dofs_g);
-
-    int num_argument_dofs = 1;
-    std::span<const std::uint32_t> cell_info;
-    std::function<void(std::span<scalar_type>, std::span<const std::uint32_t>,
-                       std::int32_t, int)>
-        post_dof_transform
-        = [](std::span<scalar_type>, std::span<const std::uint32_t>,
-             std::int32_t, int)
-    {
-      // Do nothing
-    };
-
-    if (_argument_function_space)
-    {
-      num_argument_dofs
-          = _argument_function_space->dofmap()->element_dof_layout().num_dofs();
-      auto element = _argument_function_space->element();
-      num_argument_dofs *= _argument_function_space->dofmap()->bs();
-      assert(element);
-      if (element->needs_dof_transformations())
-      {
-        mesh.topology_mutable()->create_entity_permutations();
-        cell_info = std::span(mesh.topology()->get_cell_permutation_info());
-        post_dof_transform
-            = element->template dof_transformation_right_fn<scalar_type>(
-                doftransform::transpose);
-      }
-    }
-
-    // Create get entity index function
-    std::function<const std::int32_t*(std::span<const std::int32_t>,
-                                      std::size_t)>
-        get_entity_index
-        = []([[maybe_unused]] std::span<const std::int32_t> entities,
-             [[maybe_unused]] std::size_t idx) { return nullptr; };
-    if (estride == 2)
-    {
-      get_entity_index
-          = [](std::span<const std::int32_t> entities, std::size_t idx)
-      { return entities.data() + 2 * idx + 1; };
-    }
-
-    // Iterate over cells and 'assemble' into values
-    int size0 = _x_ref.second[0] * value_size();
-    std::vector<scalar_type> values_local(size0 * num_argument_dofs, 0);
-    for (std::size_t e = 0; e < entities.size() / estride; ++e)
-    {
-      std::int32_t entity = entities[e * estride];
-      auto x_dofs = MDSPAN_IMPL_STANDARD_NAMESPACE::submdspan(
-          x_dofmap, entity, MDSPAN_IMPL_STANDARD_NAMESPACE::full_extent);
-      for (std::size_t i = 0; i < x_dofs.size(); ++i)
-      {
-        std::copy_n(std::next(x_g.begin(), 3 * x_dofs[i]), 3,
-                    std::next(coord_dofs.begin(), 3 * i));
-      }
-
-      const scalar_type* coeff_cell = coeffs.data() + e * cstride;
-      const int* entity_index = get_entity_index(entities, e);
-
-      std::ranges::fill(values_local, 0);
-      _fn(values_local.data(), coeff_cell, constant_data.data(),
-          coord_dofs.data(), entity_index, nullptr, nullptr);
-      post_dof_transform(values_local, cell_info, e, size0);
-      for (std::size_t j = 0; j < values_local.size(); ++j)
-        values[e * vshape[1] + j] = values_local[j];
-    }
-  }
-
-  /// @brief Get function for tabulate_expression.
-  /// @return fn Function to tabulate expression.
+  /// @brief Function for tabulating the Expression.
   const std::function<void(scalar_type*, const scalar_type*, const scalar_type*,
                            const geometry_type*, const int*, const uint8_t*, void*)>&
-  get_tabulate_expression() const
-=======
-  /// @brief Function for tabulating the Expression.
-  const std::function<void(scalar_type*, const scalar_type*, const scalar_type*,
-                           const geometry_type*, const int*, const uint8_t*)>&
   kernel() const
->>>>>>> ead49d0f
   {
     return _fn;
   }
