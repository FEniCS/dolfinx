--- conflicted
+++ resolved
@@ -269,11 +269,7 @@
 
   /// @brief Get value shape.
   /// @return The value shape.
-<<<<<<< HEAD
-  std::vector<std::size_t> value_shape() const { return _value_shape; }
-=======
   const std::vector<std::size_t>& value_shape() const { return _value_shape; }
->>>>>>> f01832aa
 
   /// @brief Evaluation points on the reference cell.
   /// @return Evaluation points.
