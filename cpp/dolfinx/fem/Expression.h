// Copyright (C) 2020 - 2021 Jack S. Hale and Michal Habera
//
// This file is part of DOLFINx (https://www.fenicsproject.org)
//
// SPDX-License-Identifier:    LGPL-3.0-or-later

#pragma once

<<<<<<< HEAD
#include <dolfinx/common/array2d.h>
#include <dolfinx/fem/utils.h>
=======
#include <dolfinx/mesh/Mesh.h>
>>>>>>> 2659bef1
#include <functional>
#include <utility>
#include <vector>
#include <xtensor/xarray.hpp>
#include <xtensor/xtensor.hpp>
#include <xtl/xspan.hpp>

namespace dolfinx::fem
{
template <typename T>
class Constant;

/// Represents a mathematical expression evaluated at a pre-defined set
/// of points on the reference cell. This class closely follows the
/// concept of a UFC Expression.
///
/// This functionality can be used to evaluate a gradient of a Function
/// at quadrature points in all cells. This evaluated gradient can then
/// be used as input in to a non-FEniCS function that calculates a
/// material constitutive model.

template <typename T>
class Expression
{
public:
  /// Create an Expression
  ///
  /// @param[in] coefficients Coefficients in the Expression
  /// @param[in] constants Constants in the Expression
  /// @param[in] mesh
  /// @param[in] X points on reference cell, number of points rows and
  /// tdim cols
  /// @param[in] fn function for tabulating expression
  /// @param[in] value_size size of expression evaluated at single point
  Expression(
      const std::vector<std::shared_ptr<const fem::Function<T>>>& coefficients,
      const std::vector<std::shared_ptr<const fem::Constant<T>>>& constants,
<<<<<<< HEAD
      const std::shared_ptr<const mesh::Mesh>& mesh, const array2d<double>& X,
      const std::function<void(T*, const T*, const T*, const double*,
                               const int*, const uint8_t*, uint32_t)>
          fn,
      const std::vector<int>& value_shape,
      const std::vector<int>& num_argument_dofs)
=======
      const std::shared_ptr<const mesh::Mesh>& mesh,
      const xt::xtensor<double, 2>& X,
      const std::function<void(T*, const T*, const T*, const double*)> fn,
      const std::size_t value_size)
>>>>>>> 2659bef1
      : _coefficients(coefficients), _constants(constants), _mesh(mesh), _x(X),
        _fn(fn), _value_shape(value_shape),
        _num_argument_dofs(num_argument_dofs)
  {
    // Do nothing
  }

  /// Move constructor
  Expression(Expression&& form) = default;

  /// Destructor
  virtual ~Expression() = default;

  /// Access coefficients
  const std::vector<std::shared_ptr<const fem::Function<T>>>&
  coefficients() const
  {
    return _coefficients;
  }

  /// Offset for each coefficient expansion array on a cell. Used to
  /// pack data for multiple coefficients in a flat array. The last
  /// entry is the size required to store all coefficients.
  std::vector<int> coefficient_offsets() const
  {
    std::vector<int> n{0};
    for (const auto& c : _coefficients)
    {
      if (!c)
        throw std::runtime_error("Not all form coefficients have been set.");
      n.push_back(n.back() + c->function_space()->element()->space_dimension());
    }
    return n;
  }

<<<<<<< HEAD
=======
  /// Evaluate the expression on cells
  /// @param[in] active_cells Cells on which to evaluate the Expression
  /// @param[out] values A 2D array to store the result. Caller
  /// responsible for correct sizing which should be (num_cells,
  /// num_points * value_size columns).
  template <typename U>
  void eval(const xtl::span<const std::int32_t>& active_cells, U& values) const
  {
    static_assert(std::is_same<T, typename U::value_type>::value,
                  "Expression and array types must be the same");

    // Extract data from Expression
    assert(_mesh);

    // Prepare coefficients and constants
    const auto [coeffs, cstride] = pack_coefficients(*this);
    const std::vector<T> constant_data = pack_constants(*this);

    const auto& fn = this->get_tabulate_expression();

    // Prepare cell geometry
    const graph::AdjacencyList<std::int32_t>& x_dofmap
        = _mesh->geometry().dofmap();
    const fem::CoordinateElement& cmap = _mesh->geometry().cmap();

    // FIXME: Add proper interface for num coordinate dofs
    const std::size_t num_dofs_g = x_dofmap.num_links(0);
    const xt::xtensor<double, 2>& x_g = _mesh->geometry().x();

    // Create data structures used in evaluation
    std::vector<double> coordinate_dofs(3 * num_dofs_g);

    // Iterate over cells and 'assemble' into values
    std::vector<T> values_e(this->num_points() * this->value_size(), 0);
    for (std::size_t c = 0; c < active_cells.size(); ++c)
    {
      const std::int32_t cell = active_cells[c];

      auto x_dofs = x_dofmap.links(cell);
      for (std::size_t i = 0; i < x_dofs.size(); ++i)
      {
        std::copy_n(xt::row(x_g, x_dofs[i]).cbegin(), 3,
                    std::next(coordinate_dofs.begin(), 3 * i));
      }

      const T* coeff_cell = coeffs.data() + cell * cstride;
      std::fill(values_e.begin(), values_e.end(), 0.0);
      fn(values_e.data(), coeff_cell, constant_data.data(),
         coordinate_dofs.data());

      for (std::size_t j = 0; j < values_e.size(); ++j)
        values(c, j) = values_e[j];
    }
  }

>>>>>>> 2659bef1
  /// Get function for tabulate_expression.
  /// @param[out] fn Function to tabulate expression.
  const std::function<void(T*, const T*, const T*, const double*, const int*,
                           const uint8_t*, uint32_t)>&
  get_tabulate_expression() const
  {
    return _fn;
  }

  /// Access constants
  /// @return Vector of attached constants with their names. Names are
  ///   used to set constants in user's c++ code. Index in the vector is
  ///   the position of the constant in the original (nonsimplified) form.
  const std::vector<std::shared_ptr<const fem::Constant<T>>>& constants() const
  {
    return _constants;
  }

  /// Get mesh
  /// @return The mesh
  std::shared_ptr<const mesh::Mesh> mesh() const { return _mesh; }

  /// Get evaluation points on reference cell
  /// @return Evaluation points
  const xt::xtensor<double, 2>& x() const { return _x; }

  /// Get value size
  /// @return value_size
  const int value_size() const
  {
    return std::accumulate(_value_shape.begin(), _value_shape.end(), 1,
                           std::multiplies<int>());
  }

  /// Get value shape
  const std::vector<int>& value_shape() const { return _value_shape; }

  /// Get number of points
  /// @return number of points
  const std::size_t num_points() const { return _x.shape(0); }

  /// Get number of degrees-of-freedom for arguments
  const std::vector<int>& num_argument_dofs() const
  {
    return _num_argument_dofs;
  }

  /// Scalar type (T).
  using scalar_type = T;

  /// Evaluate Expression at active cells
  array2d<T> eval(const tcb::span<const std::int32_t>& active_cells)
  {
    // Extract data from Expression
    assert(_mesh);

    // Prepare coefficients
    const array2d<T> coeffs = dolfinx::fem::pack_coefficients(*this);

    // Prepare constants
    const std::vector<T> constant_values = dolfinx::fem::pack_constants(*this);

    // Prepare cell geometry
    const graph::AdjacencyList<std::int32_t>& x_dofmap
        = _mesh->geometry().dofmap();
    const fem::CoordinateElement& cmap = _mesh->geometry().cmap();

    // FIXME: Add proper interface for num coordinate dofs
    const int num_dofs_g = x_dofmap.num_links(0);
    const array2d<double>& x_g = _mesh->geometry().x();

    // Create data structures used in evaluation
    const int gdim = _mesh->geometry().dim();
    array2d<double> coordinate_dofs(num_dofs_g, gdim);

    // Iterate over cells and 'assemble' into values
    int num_all_argument_dofs
        = std::accumulate(num_argument_dofs().begin(),
                          num_argument_dofs().end(), 1, std::multiplies<int>());
    std::vector<T> values_local(num_points() * value_size() * num_all_argument_dofs,
                            0);

    // Dummy values, not required for cell expressions
    const int entity_local_index = 0;
    const uint8_t quadrature_permutation = 0;

    // Allocate memory for all results
    array2d<T> values(active_cells.size(), values_local.size());

    for (std::size_t i = 0; i < active_cells.size(); ++i)
    {
      const std::int32_t c = active_cells[i];
      assert(c < x_dofmap.num_nodes());
      auto x_dofs = x_dofmap.links(c);
      for (int j = 0; j < num_dofs_g; ++j)
      {
        const auto x_dof = x_dofs[j];
        for (int k = 0; k < gdim; ++k)
          coordinate_dofs(j, k) = x_g(x_dof, k);
      }

      auto coeff_cell = coeffs.row(c);
      std::fill(values_local.begin(), values_local.end(), 0.0);
      _fn(values_local.data(), coeff_cell.data(), constant_values.data(),
          coordinate_dofs.data(), &entity_local_index, &quadrature_permutation,
          0);

      for (std::size_t j = 0; j < values_local.size(); ++j)
        values(i, j) = values_local[j];
    }

    return values;
  }

private:
  // Function spaces (one for each argument)
  std::vector<std::shared_ptr<const fem::FunctionSpace>> _function_spaces;

  // Coefficients associated with the Expression
  std::vector<std::shared_ptr<const fem::Function<T>>> _coefficients;

  // Constants associated with the Expression
  std::vector<std::shared_ptr<const fem::Constant<T>>> _constants;

  // Function to evaluate the Expression
  std::function<void(T*, const T*, const T*, const double*, const int*,
                     const uint8_t*, uint32_t)>
      _fn;

  // Evaluation points on reference cell
  xt::xtensor<double, 2> _x;

  // The mesh
  std::shared_ptr<const mesh::Mesh> _mesh;

  // Shape of the evaluated expression
  std::vector<int> _value_shape;

  // Number of degrees-of-freedom for arguments
  std::vector<int> _num_argument_dofs;

};
} // namespace dolfinx::fem<|MERGE_RESOLUTION|>--- conflicted
+++ resolved
@@ -6,12 +6,7 @@
 
 #pragma once
 
-<<<<<<< HEAD
-#include <dolfinx/common/array2d.h>
-#include <dolfinx/fem/utils.h>
-=======
 #include <dolfinx/mesh/Mesh.h>
->>>>>>> 2659bef1
 #include <functional>
 #include <utility>
 #include <vector>
@@ -49,20 +44,14 @@
   Expression(
       const std::vector<std::shared_ptr<const fem::Function<T>>>& coefficients,
       const std::vector<std::shared_ptr<const fem::Constant<T>>>& constants,
-<<<<<<< HEAD
-      const std::shared_ptr<const mesh::Mesh>& mesh, const array2d<double>& X,
+      const std::shared_ptr<const mesh::Mesh>& mesh,
+      const xt::xtensor<double, 2>& X,
       const std::function<void(T*, const T*, const T*, const double*,
-                               const int*, const uint8_t*, uint32_t)>
+                               const int*, const uint8_t*)>
           fn,
       const std::vector<int>& value_shape,
       const std::vector<int>& num_argument_dofs)
-=======
-      const std::shared_ptr<const mesh::Mesh>& mesh,
-      const xt::xtensor<double, 2>& X,
-      const std::function<void(T*, const T*, const T*, const double*)> fn,
-      const std::size_t value_size)
->>>>>>> 2659bef1
-      : _coefficients(coefficients), _constants(constants), _mesh(mesh), _x(X),
+      : _coefficients(coefficients), _constants(constants), _mesh(mesh), _X(X),
         _fn(fn), _value_shape(value_shape),
         _num_argument_dofs(num_argument_dofs)
   {
@@ -97,8 +86,6 @@
     return n;
   }
 
-<<<<<<< HEAD
-=======
   /// Evaluate the expression on cells
   /// @param[in] active_cells Cells on which to evaluate the Expression
   /// @param[out] values A 2D array to store the result. Caller
@@ -117,8 +104,6 @@
     const auto [coeffs, cstride] = pack_coefficients(*this);
     const std::vector<T> constant_data = pack_constants(*this);
 
-    const auto& fn = this->get_tabulate_expression();
-
     // Prepare cell geometry
     const graph::AdjacencyList<std::int32_t>& x_dofmap
         = _mesh->geometry().dofmap();
@@ -131,8 +116,13 @@
     // Create data structures used in evaluation
     std::vector<double> coordinate_dofs(3 * num_dofs_g);
 
+    const int num_all_argument_dofs
+        = std::accumulate(num_argument_dofs().begin(),
+                          num_argument_dofs().end(), 1, std::multiplies<int>());
+    std::vector<T> values_local(
+        num_points() * value_size() * num_all_argument_dofs, 0);
+
     // Iterate over cells and 'assemble' into values
-    std::vector<T> values_e(this->num_points() * this->value_size(), 0);
     for (std::size_t c = 0; c < active_cells.size(); ++c)
     {
       const std::int32_t cell = active_cells[c];
@@ -145,16 +135,15 @@
       }
 
       const T* coeff_cell = coeffs.data() + cell * cstride;
-      std::fill(values_e.begin(), values_e.end(), 0.0);
-      fn(values_e.data(), coeff_cell, constant_data.data(),
-         coordinate_dofs.data());
-
-      for (std::size_t j = 0; j < values_e.size(); ++j)
-        values(c, j) = values_e[j];
+      std::fill(values_local.begin(), values_local.end(), 0.0);
+      _fn(values_local.data(), coeff_cell, constant_data.data(),
+         coordinate_dofs.data(), nullptr, nullptr);
+
+      for (std::size_t j = 0; j < values_local.size(); ++j)
+        values(c, j) = values_local[j];
     }
   }
 
->>>>>>> 2659bef1
   /// Get function for tabulate_expression.
   /// @param[out] fn Function to tabulate expression.
   const std::function<void(T*, const T*, const T*, const double*, const int*,
@@ -179,7 +168,7 @@
 
   /// Get evaluation points on reference cell
   /// @return Evaluation points
-  const xt::xtensor<double, 2>& x() const { return _x; }
+  const xt::xtensor<double, 2>& X() const { return _X; }
 
   /// Get value size
   /// @return value_size
@@ -192,81 +181,14 @@
   /// Get value shape
   const std::vector<int>& value_shape() const { return _value_shape; }
 
-  /// Get number of points
-  /// @return number of points
-  const std::size_t num_points() const { return _x.shape(0); }
+  /// Get number of evaluation points in cell
+  /// @return number of points in cell
+  const std::size_t num_points() const { return _X.shape(0); }
 
   /// Get number of degrees-of-freedom for arguments
   const std::vector<int>& num_argument_dofs() const
   {
     return _num_argument_dofs;
-  }
-
-  /// Scalar type (T).
-  using scalar_type = T;
-
-  /// Evaluate Expression at active cells
-  array2d<T> eval(const tcb::span<const std::int32_t>& active_cells)
-  {
-    // Extract data from Expression
-    assert(_mesh);
-
-    // Prepare coefficients
-    const array2d<T> coeffs = dolfinx::fem::pack_coefficients(*this);
-
-    // Prepare constants
-    const std::vector<T> constant_values = dolfinx::fem::pack_constants(*this);
-
-    // Prepare cell geometry
-    const graph::AdjacencyList<std::int32_t>& x_dofmap
-        = _mesh->geometry().dofmap();
-    const fem::CoordinateElement& cmap = _mesh->geometry().cmap();
-
-    // FIXME: Add proper interface for num coordinate dofs
-    const int num_dofs_g = x_dofmap.num_links(0);
-    const array2d<double>& x_g = _mesh->geometry().x();
-
-    // Create data structures used in evaluation
-    const int gdim = _mesh->geometry().dim();
-    array2d<double> coordinate_dofs(num_dofs_g, gdim);
-
-    // Iterate over cells and 'assemble' into values
-    int num_all_argument_dofs
-        = std::accumulate(num_argument_dofs().begin(),
-                          num_argument_dofs().end(), 1, std::multiplies<int>());
-    std::vector<T> values_local(num_points() * value_size() * num_all_argument_dofs,
-                            0);
-
-    // Dummy values, not required for cell expressions
-    const int entity_local_index = 0;
-    const uint8_t quadrature_permutation = 0;
-
-    // Allocate memory for all results
-    array2d<T> values(active_cells.size(), values_local.size());
-
-    for (std::size_t i = 0; i < active_cells.size(); ++i)
-    {
-      const std::int32_t c = active_cells[i];
-      assert(c < x_dofmap.num_nodes());
-      auto x_dofs = x_dofmap.links(c);
-      for (int j = 0; j < num_dofs_g; ++j)
-      {
-        const auto x_dof = x_dofs[j];
-        for (int k = 0; k < gdim; ++k)
-          coordinate_dofs(j, k) = x_g(x_dof, k);
-      }
-
-      auto coeff_cell = coeffs.row(c);
-      std::fill(values_local.begin(), values_local.end(), 0.0);
-      _fn(values_local.data(), coeff_cell.data(), constant_values.data(),
-          coordinate_dofs.data(), &entity_local_index, &quadrature_permutation,
-          0);
-
-      for (std::size_t j = 0; j < values_local.size(); ++j)
-        values(i, j) = values_local[j];
-    }
-
-    return values;
   }
 
 private:
@@ -281,11 +203,11 @@
 
   // Function to evaluate the Expression
   std::function<void(T*, const T*, const T*, const double*, const int*,
-                     const uint8_t*, uint32_t)>
+                     const uint8_t*)>
       _fn;
 
   // Evaluation points on reference cell
-  xt::xtensor<double, 2> _x;
+  xt::xtensor<double, 2> _X;
 
   // The mesh
   std::shared_ptr<const mesh::Mesh> _mesh;
