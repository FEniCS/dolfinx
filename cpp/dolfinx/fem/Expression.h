// Copyright (C) 2020 Jack S. Hale
//
// This file is part of DOLFINx (https://www.fenicsproject.org)
//
// SPDX-License-Identifier:    LGPL-3.0-or-later

#pragma once

#include <dolfinx/mesh/Mesh.h>
#include <functional>
#include <utility>
#include <vector>
#include <xtensor/xarray.hpp>
#include <xtensor/xtensor.hpp>
#include <xtl/xspan.hpp>

namespace dolfinx::fem
{
template <typename T>
class Constant;

/// Represents a mathematical expression evaluated at a pre-defined set
/// of points on the reference cell. This class closely follows the
/// concept of a UFC Expression.
///
/// This functionality can be used to evaluate a gradient of a Function
/// at quadrature points in all cells. This evaluated gradient can then
/// be used as input in to a non-FEniCS function that calculates a
/// material constitutive model.

template <typename T>
class Expression
{
public:
  /// Create an Expression
  ///
  /// @param[in] coefficients Coefficients in the Expression
  /// @param[in] constants Constants in the Expression
  /// @param[in] mesh
  /// @param[in] X points on reference cell, number of points rows and
  /// tdim cols
  /// @param[in] fn function for tabulating expression
  /// @param[in] value_size size of expression evaluated at single point
  Expression(
      const std::vector<std::shared_ptr<const fem::Function<T>>>& coefficients,
      const std::vector<std::shared_ptr<const fem::Constant<T>>>& constants,
      const std::shared_ptr<const mesh::Mesh>& mesh,
      const xt::xtensor<double, 2>& X,
      const std::function<void(T*, const T*, const T*, const double*)> fn,
      const std::size_t value_size)
      : _coefficients(coefficients), _constants(constants), _mesh(mesh), _x(X),
        _fn(fn), _value_size(value_size)
  {
    // Do nothing
  }

  /// Move constructor
  Expression(Expression&& form) = default;

  /// Destructor
  virtual ~Expression() = default;

  /// Access coefficients
  const std::vector<std::shared_ptr<const fem::Function<T>>>&
  coefficients() const
  {
    return _coefficients;
  }

  /// Offset for each coefficient expansion array on a cell. Used to
  /// pack data for multiple coefficients in a flat array. The last
  /// entry is the size required to store all coefficients.
  std::vector<int> coefficient_offsets() const
  {
    std::vector<int> n{0};
    for (const auto& c : _coefficients)
    {
      if (!c)
        throw std::runtime_error("Not all form coefficients have been set.");
      n.push_back(n.back() + c->function_space()->element()->space_dimension());
    }
    return n;
  }

  /// Evaluate the expression on cells
  /// @param[in] active_cells Cells on which to evaluate the Expression
  /// @param[out] values A 2D array to store the result. Caller
  /// responsible for correct sizing which should be (num_cells,
  /// num_points * value_size columns).
  template <typename U>
  void eval(const xtl::span<const std::int32_t>& active_cells, U& values) const
  {
    static_assert(std::is_same<T, typename U::value_type>::value,
                  "Expression and array types must be the same");

    // Extract data from Expression
    assert(_mesh);

    // Prepare coefficients and constants
<<<<<<< HEAD
    const auto [coeffs, ncoeff] = pack_coefficients(*this);
=======
    const auto [coeffs, cstride] = pack_coefficients(*this);
>>>>>>> 1b1df970
    const std::vector<T> constant_data = pack_constants(*this);

    const auto& fn = this->get_tabulate_expression();

    // Prepare cell geometry
    const graph::AdjacencyList<std::int32_t>& x_dofmap
        = _mesh->geometry().dofmap();
    const fem::CoordinateElement& cmap = _mesh->geometry().cmap();

    // FIXME: Add proper interface for num coordinate dofs
    const std::size_t num_dofs_g = x_dofmap.num_links(0);
    const xt::xtensor<double, 2>& x_g = _mesh->geometry().x();

    // Create data structures used in evaluation
    std::vector<double> coordinate_dofs(3 * num_dofs_g);

    // Iterate over cells and 'assemble' into values
    std::vector<T> values_e(this->num_points() * this->value_size(), 0);
    for (std::size_t c = 0; c < active_cells.size(); ++c)
    {
      const std::int32_t cell = active_cells[c];

      auto x_dofs = x_dofmap.links(cell);
      for (std::size_t i = 0; i < x_dofs.size(); ++i)
      {
        std::copy_n(xt::row(x_g, x_dofs[i]).cbegin(), 3,
                    std::next(coordinate_dofs.begin(), 3 * i));
      }

<<<<<<< HEAD
      const T* coeff_cell = coeffs.data() + cell * ncoeff;
=======
      const T* coeff_cell = coeffs.data() + cell * cstride;
>>>>>>> 1b1df970
      std::fill(values_e.begin(), values_e.end(), 0.0);
      fn(values_e.data(), coeff_cell, constant_data.data(),
         coordinate_dofs.data());

      for (std::size_t j = 0; j < values_e.size(); ++j)
        values(c, j) = values_e[j];
    }
  }

  /// Get function for tabulate_expression.
  /// @param[out] fn Function to tabulate expression.
  const std::function<void(T*, const T*, const T*, const double*)>&
  get_tabulate_expression() const
  {
    return _fn;
  }

  /// Access constants
  /// @return Vector of attached constants with their names. Names are
  ///   used to set constants in user's c++ code. Index in the vector is
  ///   the position of the constant in the original (nonsimplified) form.
  const std::vector<std::shared_ptr<const fem::Constant<T>>>& constants() const
  {
    return _constants;
  }

  /// Get mesh
  /// @return The mesh
  std::shared_ptr<const mesh::Mesh> mesh() const { return _mesh; }

  /// Get evaluation points on reference cell
  /// @return Evaluation points
  const xt::xtensor<double, 2>& x() const { return _x; }

  /// Get value size
  /// @return value_size
  const std::size_t value_size() const { return _value_size; }

  /// Get number of points
  /// @return number of points
  const std::size_t num_points() const { return _x.shape(0); }

  /// Scalar type (T).
  using scalar_type = T;

private:
  // Coefficients associated with the Expression
  std::vector<std::shared_ptr<const fem::Function<T>>> _coefficients;

  // Constants associated with the Expression
  std::vector<std::shared_ptr<const fem::Constant<T>>> _constants;

  // Function to evaluate the Expression
  std::function<void(T*, const T*, const T*, const double*)> _fn;

  // Evaluation points on reference cell
  xt::xtensor<double, 2> _x;

  // The mesh.
  std::shared_ptr<const mesh::Mesh> _mesh;

  // Evaluation size
  std::size_t _value_size;
};
} // namespace dolfinx::fem<|MERGE_RESOLUTION|>--- conflicted
+++ resolved
@@ -97,11 +97,7 @@
     assert(_mesh);
 
     // Prepare coefficients and constants
-<<<<<<< HEAD
-    const auto [coeffs, ncoeff] = pack_coefficients(*this);
-=======
     const auto [coeffs, cstride] = pack_coefficients(*this);
->>>>>>> 1b1df970
     const std::vector<T> constant_data = pack_constants(*this);
 
     const auto& fn = this->get_tabulate_expression();
@@ -131,11 +127,7 @@
                     std::next(coordinate_dofs.begin(), 3 * i));
       }
 
-<<<<<<< HEAD
-      const T* coeff_cell = coeffs.data() + cell * ncoeff;
-=======
       const T* coeff_cell = coeffs.data() + cell * cstride;
->>>>>>> 1b1df970
       std::fill(values_e.begin(), values_e.end(), 0.0);
       fn(values_e.data(), coeff_cell, constant_data.data(),
          coordinate_dofs.data());
