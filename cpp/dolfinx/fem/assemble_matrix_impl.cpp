// Copyright (C) 2018 Garth N. Wells
//
// This file is part of DOLFINX (https://www.fenicsproject.org)
//
// SPDX-License-Identifier:    LGPL-3.0-or-later

#include "assemble_matrix_impl.h"
#include "DofMap.h"
#include "Form.h"
#include "utils.h"
#include <dolfinx/function/Function.h>
#include <dolfinx/function/FunctionSpace.h>
#include <dolfinx/graph/AdjacencyList.h>
#include <dolfinx/la/utils.h>
#include <dolfinx/mesh/Geometry.h>
#include <dolfinx/mesh/Mesh.h>
#include <dolfinx/mesh/Topology.h>
#include <petscsys.h>

using namespace dolfinx;

//-----------------------------------------------------------------------------
template <typename IndexType, typename ScalarType>
void fem::impl::assemble_matrix(
    const std::function<int(IndexType, const IndexType*, IndexType,
                            const IndexType*, const ScalarType*)>&
        mat_set_values_local,
    const Form& a, const std::vector<bool>& bc0, const std::vector<bool>& bc1)
{
  assert(a.mesh());
  const mesh::Mesh& mesh = *a.mesh();

  // Get dofmap data
  const fem::DofMap& dofmap0 = *a.function_space(0)->dofmap();
  const fem::DofMap& dofmap1 = *a.function_space(1)->dofmap();
  auto& dof_array0 = dofmap0.dof_array();
  auto& dof_array1 = dofmap1.dof_array();

  assert(dofmap0.element_dof_layout);
  assert(dofmap1.element_dof_layout);
  const int num_dofs_per_cell0 = dofmap0.element_dof_layout->num_dofs();
  const int num_dofs_per_cell1 = dofmap1.element_dof_layout->num_dofs();

  // Prepare constants
  if (!a.all_constants_set())
    throw std::runtime_error("Unset constant in Form");
  const Eigen::Array<ScalarType, Eigen::Dynamic, 1> constant_values
      = pack_constants(a);

  // Prepare coefficients
  const Eigen::Array<ScalarType, Eigen::Dynamic, Eigen::Dynamic,
                     Eigen::RowMajor>
      coeffs = pack_coefficients(a);

  const FormIntegrals& integrals = a.integrals();
  using type = fem::FormIntegrals::Type;
  for (int i = 0; i < integrals.num_integrals(type::cell); ++i)
  {
    auto& fn = integrals.get_tabulate_tensor(type::cell, i);
    const std::vector<std::int32_t>& active_cells
        = integrals.integral_domains(type::cell, i);
    fem::impl::assemble_cells<IndexType, ScalarType>(
        mat_set_values_local, mesh, active_cells, dof_array0,
        num_dofs_per_cell0, dof_array1, num_dofs_per_cell1, bc0, bc1, fn,
        coeffs, constant_values);
  }

  for (int i = 0; i < integrals.num_integrals(type::exterior_facet); ++i)
  {
    auto& fn = integrals.get_tabulate_tensor(type::exterior_facet, i);
    const std::vector<std::int32_t>& active_facets
        = integrals.integral_domains(type::exterior_facet, i);
    fem::impl::assemble_exterior_facets<IndexType, ScalarType>(
        mat_set_values_local, mesh, active_facets, dofmap0, dofmap1, bc0, bc1,
        fn, coeffs, constant_values);
  }

  for (int i = 0; i < integrals.num_integrals(type::interior_facet); ++i)
  {
    const std::vector<int> c_offsets = a.coefficients().offsets();
    auto& fn = integrals.get_tabulate_tensor(type::interior_facet, i);
    const std::vector<std::int32_t>& active_facets
        = integrals.integral_domains(type::interior_facet, i);
    fem::impl::assemble_interior_facets<IndexType, ScalarType>(
        mat_set_values_local, mesh, active_facets, dofmap0, dofmap1, bc0, bc1,
        fn, coeffs, c_offsets, constant_values);
  }
}
//-----------------------------------------------------------------------------
// Explicit instantiation with PetscInt and PetscScalar
template void fem::impl::assemble_matrix<PetscInt, PetscScalar>(
    const std::function<int(PetscInt, const PetscInt*, PetscInt,
                            const PetscInt*, const PetscScalar*)>&
        mat_set_values_local,
    const Form& a, const std::vector<bool>& bc0, const std::vector<bool>& bc1);
//-----------------------------------------------------------------------------
template <typename IndexType, typename ScalarType>
void fem::impl::assemble_cells(
    const std::function<int(IndexType, const IndexType*, IndexType,
                            const IndexType*, const ScalarType*)>&
        mat_set_values_local,
    const mesh::Mesh& mesh, const std::vector<std::int32_t>& active_cells,
    const Eigen::Ref<const Eigen::Array<IndexType, Eigen::Dynamic, 1>>& dofmap0,
    int num_dofs_per_cell0,
    const Eigen::Ref<const Eigen::Array<IndexType, Eigen::Dynamic, 1>>& dofmap1,
    int num_dofs_per_cell1, const std::vector<bool>& bc0,
    const std::vector<bool>& bc1,
    const std::function<void(ScalarType*, const ScalarType*, const ScalarType*,
                             const double*, const int*, const std::uint8_t*,
                             const bool*, const bool*, const std::uint8_t*)>&
        kernel,
    const Eigen::Array<ScalarType, Eigen::Dynamic, Eigen::Dynamic,
                       Eigen::RowMajor>& coeffs,
    const Eigen::Array<ScalarType, Eigen::Dynamic, 1>& constant_values)
{
  const int gdim = mesh.geometry().dim();
  mesh.create_entity_permutations();

  // Prepare cell geometry
  const graph::AdjacencyList<std::int32_t>& x_dofmap = mesh.geometry().dofmap();

  // FIXME: Add proper interface for num coordinate dofs
  const int num_dofs_g = x_dofmap.num_links(0);
  const Eigen::Array<double, Eigen::Dynamic, 3, Eigen::RowMajor>& x_g
      = mesh.geometry().x();

  // Data structures used in assembly
  Eigen::Array<double, Eigen::Dynamic, Eigen::Dynamic, Eigen::RowMajor>
      coordinate_dofs(num_dofs_g, gdim);
  Eigen::Matrix<ScalarType, Eigen::Dynamic, Eigen::Dynamic, Eigen::RowMajor> Ae;

  // Get permutation data
  const Eigen::Array<bool, Eigen::Dynamic, Eigen::Dynamic>&
      cell_edge_reflections
      = mesh.topology().get_edge_reflections();
  const Eigen::Array<bool, Eigen::Dynamic, Eigen::Dynamic>&
      cell_face_reflections
      = mesh.topology().get_face_reflections();
  const Eigen::Array<std::uint8_t, Eigen::Dynamic, Eigen::Dynamic>&
      cell_face_rotations
      = mesh.topology().get_face_rotations();

  // Iterate over active cells
<<<<<<< HEAD
  for (std::int32_t cell_index : active_cells)
=======
  PetscErrorCode ierr;
  for (std::int32_t c : active_cells)
>>>>>>> 70fbe4e5
  {
    // Get cell coordinates/geometry
    auto x_dofs = x_dofmap.links(c);
    for (int i = 0; i < x_dofs.rows(); ++i)
      coordinate_dofs.row(i) = x_g.row(x_dofs[i]).head(gdim);

    // Tabulate tensor
    auto coeff_cell = coeffs.row(c);
    Ae.setZero(num_dofs_per_cell0, num_dofs_per_cell1);
    kernel(Ae.data(), coeff_cell.data(), constant_values.data(),
           coordinate_dofs.data(), nullptr, nullptr,
           cell_edge_reflections.col(c).data(),
           cell_face_reflections.col(c).data(),
           cell_face_rotations.col(c).data());

    // Zero rows/columns for essential bcs
    if (!bc0.empty())
    {
      for (Eigen::Index i = 0; i < Ae.rows(); ++i)
      {
        const std::int32_t dof = dofmap0[c * num_dofs_per_cell0 + i];
        if (bc0[dof])
          Ae.row(i).setZero();
      }
    }
    if (!bc1.empty())
    {
      for (Eigen::Index j = 0; j < Ae.cols(); ++j)
      {
        const std::int32_t dof = dofmap1[c * num_dofs_per_cell1 + j];
        if (bc1[dof])
          Ae.col(j).setZero();
      }
    }

<<<<<<< HEAD
    mat_set_values_local(
        num_dofs_per_cell0, dofmap0.data() + cell_index * num_dofs_per_cell0,
        num_dofs_per_cell1, dofmap1.data() + cell_index * num_dofs_per_cell1,
        Ae.data());
=======
    ierr = MatSetValuesLocal(
        A, num_dofs_per_cell0, dofmap0.data() + c * num_dofs_per_cell0,
        num_dofs_per_cell1, dofmap1.data() + c * num_dofs_per_cell1, Ae.data(),
        ADD_VALUES);
#ifdef DEBUG
    if (ierr != 0)
      la::petsc_error(ierr, __FILE__, "MatSetValuesLocal");
#endif
>>>>>>> 70fbe4e5
  }
}
//-----------------------------------------------------------------------------
template <typename IndexType, typename ScalarType>
void fem::impl::assemble_exterior_facets(
    const std::function<int(IndexType, const IndexType*, IndexType,
                            const IndexType*, const ScalarType*)>&
        mat_set_values_local,
    const mesh::Mesh& mesh, const std::vector<std::int32_t>& active_facets,
    const DofMap& dofmap0, const DofMap& dofmap1, const std::vector<bool>& bc0,
    const std::vector<bool>& bc1,
<<<<<<< HEAD
    const std::function<void(ScalarType*, const ScalarType*, const ScalarType*,
                             const double*, const int*, const std::uint8_t*,
                             const bool*, const bool*, const std::uint8_t*)>&
        fn,
    const Eigen::Array<ScalarType, Eigen::Dynamic, Eigen::Dynamic,
=======
    const std::function<void(PetscScalar*, const PetscScalar*,
                             const PetscScalar*, const double*, const int*,
                             const std::uint8_t*, const bool*, const bool*,
                             const std::uint8_t*)>& kernel,
    const Eigen::Array<PetscScalar, Eigen::Dynamic, Eigen::Dynamic,
>>>>>>> 70fbe4e5
                       Eigen::RowMajor>& coeffs,
    const Eigen::Array<ScalarType, Eigen::Dynamic, 1> constant_values)
{
  const int gdim = mesh.geometry().dim();
  const int tdim = mesh.topology().dim();
  mesh.create_entities(tdim - 1);
  mesh.create_connectivity(tdim - 1, tdim);
  mesh.create_entity_permutations();

  // Prepare cell geometry
  const graph::AdjacencyList<std::int32_t>& x_dofmap = mesh.geometry().dofmap();

  // FIXME: Add proper interface for num coordinate dofs
  const int num_dofs_g = x_dofmap.num_links(0);
  const Eigen::Array<double, Eigen::Dynamic, 3, Eigen::RowMajor>& x_g
      = mesh.geometry().x();

  // Data structures used in assembly
  Eigen::Array<double, Eigen::Dynamic, Eigen::Dynamic, Eigen::RowMajor>
      coordinate_dofs(num_dofs_g, gdim);
  Eigen::Matrix<ScalarType, Eigen::Dynamic, Eigen::Dynamic, Eigen::RowMajor> Ae;

  const Eigen::Array<std::uint8_t, Eigen::Dynamic, Eigen::Dynamic>& perms
      = mesh.topology().get_facet_permutations();

  const Eigen::Array<bool, Eigen::Dynamic, Eigen::Dynamic>&
      cell_edge_reflections
      = mesh.topology().get_edge_reflections();
  const Eigen::Array<bool, Eigen::Dynamic, Eigen::Dynamic>&
      cell_face_reflections
      = mesh.topology().get_face_reflections();
  const Eigen::Array<std::uint8_t, Eigen::Dynamic, Eigen::Dynamic>&
      cell_face_rotations
      = mesh.topology().get_face_rotations();

  // Iterate over all facets
  auto f_to_c = mesh.topology().connectivity(tdim - 1, tdim);
  assert(f_to_c);
  auto c_to_f = mesh.topology().connectivity(tdim, tdim - 1);
  assert(c_to_f);
  for (const auto& f : active_facets)
  {
    auto cells = f_to_c->links(f);
    assert(cells.rows() == 1);

    // Get local index of facet with respect to the cell
    auto facets = c_to_f->links(cells[0]);
    auto it = std::find(facets.data(), facets.data() + facets.rows(), f);
    assert(it != (facets.data() + facets.rows()));
    const int local_facet = std::distance(facets.data(), it);

    // Get cell vertex coordinates
    auto x_dofs = x_dofmap.links(cells[0]);
    for (int i = 0; i < num_dofs_g; ++i)
      coordinate_dofs.row(i) = x_g.row(x_dofs[i]).head(gdim);

    // Get dof maps for cell
    auto dmap0 = dofmap0.cell_dofs(cells[0]);
    auto dmap1 = dofmap1.cell_dofs(cells[0]);

    // Tabulate tensor
    auto coeff_cell = coeffs.row(cells[0]);
    const std::uint8_t perm = perms(local_facet, cells[0]);
    Ae.setZero(dmap0.size(), dmap1.size());
    kernel(Ae.data(), coeff_cell.data(), constant_values.data(),
           coordinate_dofs.data(), &local_facet, &perm,
           cell_edge_reflections.col(cells[0]).data(),
           cell_face_reflections.col(cells[0]).data(),
           cell_face_rotations.col(cells[0]).data());

    // Zero rows/columns for essential bcs
    if (!bc0.empty())
    {
      for (Eigen::Index i = 0; i < Ae.rows(); ++i)
      {
        if (bc0[dmap0[i]])
          Ae.row(i).setZero();
      }
    }
    if (!bc1.empty())
    {
      for (Eigen::Index j = 0; j < Ae.cols(); ++j)
      {
        if (bc1[dmap1[j]])
          Ae.col(j).setZero();
      }
    }

    mat_set_values_local(dmap0.size(), dmap0.data(), dmap1.size(), dmap1.data(),
                         Ae.data());
  }
}
//-----------------------------------------------------------------------------
template <typename IndexType, typename ScalarType>
void fem::impl::assemble_interior_facets(
    const std::function<int(IndexType, const IndexType*, IndexType,
                            const IndexType*, const ScalarType*)>&
        mat_set_values_local,
    const mesh::Mesh& mesh, const std::vector<std::int32_t>& active_facets,
    const DofMap& dofmap0, const DofMap& dofmap1, const std::vector<bool>& bc0,
    const std::vector<bool>& bc1,
    const std::function<void(ScalarType*, const ScalarType*, const ScalarType*,
                             const double*, const int*, const std::uint8_t*,
                             const bool*, const bool*, const std::uint8_t*)>&
        fn,
    const Eigen::Array<ScalarType, Eigen::Dynamic, Eigen::Dynamic,
                       Eigen::RowMajor>& coeffs,
    const std::vector<int>& offsets,
    const Eigen::Array<ScalarType, Eigen::Dynamic, 1>& constant_values)
{
  const int gdim = mesh.geometry().dim();
  const int tdim = mesh.topology().dim();
  mesh.create_entities(tdim - 1);
  mesh.create_connectivity(tdim - 1, tdim);
  mesh.create_entity_permutations();

  // Prepare cell geometry
  const graph::AdjacencyList<std::int32_t>& x_dofmap = mesh.geometry().dofmap();

  // FIXME: Add proper interface for num coordinate dofs
  const int num_dofs_g = x_dofmap.num_links(0);

  const Eigen::Array<double, Eigen::Dynamic, 3, Eigen::RowMajor>& x_g
      = mesh.geometry().x();

  // Data structures used in assembly
  Eigen::Array<double, Eigen::Dynamic, Eigen::Dynamic, Eigen::RowMajor>
      coordinate_dofs(2 * num_dofs_g, gdim);
  Eigen::Matrix<ScalarType, Eigen::Dynamic, Eigen::Dynamic, Eigen::RowMajor> Ae;
  Eigen::Array<ScalarType, Eigen::Dynamic, 1> coeff_array(2 * offsets.back());
  assert(offsets.back() == coeffs.cols());

  // Temporaries for joint dofmaps
  Eigen::Array<IndexType, Eigen::Dynamic, 1> dmapjoint0, dmapjoint1;

  const Eigen::Array<std::uint8_t, Eigen::Dynamic, Eigen::Dynamic>& perms
      = mesh.topology().get_facet_permutations();

  const Eigen::Array<bool, Eigen::Dynamic, Eigen::Dynamic>&
      cell_edge_reflections
      = mesh.topology().get_edge_reflections();
  const Eigen::Array<bool, Eigen::Dynamic, Eigen::Dynamic>&
      cell_face_reflections
      = mesh.topology().get_face_reflections();

  const Eigen::Array<std::uint8_t, Eigen::Dynamic, Eigen::Dynamic>&
      cell_face_rotations
      = mesh.topology().get_face_rotations();

  // Iterate over all facets
  auto c = mesh.topology().connectivity(tdim - 1, tdim);
  assert(c);
  auto c_to_f = mesh.topology().connectivity(tdim, tdim - 1);
  assert(c_to_f);
  for (const auto& facet_index : active_facets)
  {
    assert(mesh.topology().interior_facets()[facet_index]);

    // Create attached cells
    auto cells = c->links(facet_index);
    assert(cells.rows() == 2);

    // Get local index of facet with respect to the cell
    auto facets0 = c_to_f->links(cells[0]);
    auto it0 = std::find(facets0.data(), facets0.data() + facets0.rows(),
                         facet_index);
    assert(it0 != (facets0.data() + facets0.rows()));
    const int local_facet0 = std::distance(facets0.data(), it0);
    auto facets1 = c_to_f->links(cells[1]);
    auto it1 = std::find(facets1.data(), facets1.data() + facets1.rows(),
                         facet_index);
    assert(it1 != (facets1.data() + facets1.rows()));
    const int local_facet1 = std::distance(facets1.data(), it1);

    const std::array<int, 2> local_facet = {local_facet0, local_facet1};

    const std::array<std::uint8_t, 2> perm
        = {perms(local_facet[0], cells[0]), perms(local_facet[1], cells[1])};

    auto x_dofs0 = x_dofmap.links(cells[0]);
    auto x_dofs1 = x_dofmap.links(cells[1]);
    for (int i = 0; i < num_dofs_g; ++i)
    {
      coordinate_dofs.row(i) = x_g.row(x_dofs0[i]).head(gdim);
      coordinate_dofs.row(i + num_dofs_g) = x_g.row(x_dofs1[i]).head(gdim);
    }

    // Get dof maps for cells and pack
    auto dmap0_cell0 = dofmap0.cell_dofs(cells[0]);
    auto dmap0_cell1 = dofmap0.cell_dofs(cells[1]);
    dmapjoint0.resize(dmap0_cell0.size() + dmap0_cell1.size());
    dmapjoint0.head(dmap0_cell0.size()) = dmap0_cell0;
    dmapjoint0.tail(dmap0_cell1.size()) = dmap0_cell1;

    auto dmap1_cell0 = dofmap1.cell_dofs(cells[0]);
    auto dmap1_cell1 = dofmap1.cell_dofs(cells[1]);
    dmapjoint1.resize(dmap1_cell0.size() + dmap1_cell1.size());
    dmapjoint1.head(dmap1_cell0.size()) = dmap1_cell0;
    dmapjoint1.tail(dmap1_cell1.size()) = dmap1_cell1;

    // Get cell geometry
    Eigen::Map<const Eigen::Array<double, Eigen::Dynamic, Eigen::Dynamic,
                                  Eigen::RowMajor>>
        coordinate_dofs0(coordinate_dofs.data(), num_dofs_g, gdim);

    Eigen::Map<const Eigen::Array<double, Eigen::Dynamic, Eigen::Dynamic,
                                  Eigen::RowMajor>>
        coordinate_dofs1(coordinate_dofs.data() + num_dofs_g * gdim, num_dofs_g,
                         gdim);

    // Layout for the restricted coefficients is flattened
    // w[coefficient][restriction][dof]
    auto coeff_cell0 = coeffs.row(cells[0]);
    auto coeff_cell1 = coeffs.row(cells[1]);

    // Loop over coefficients
    for (std::size_t i = 0; i < offsets.size() - 1; ++i)
    {
      // Loop over entries for coefficient i
      const int num_entries = offsets[i + 1] - offsets[i];
      coeff_array.segment(2 * offsets[i], num_entries)
          = coeff_cell0.segment(offsets[i], num_entries);
      coeff_array.segment(offsets[i + 1] + offsets[i], num_entries)
          = coeff_cell1.segment(offsets[i], num_entries);
    }

    // Tabulate tensor
    Ae.setZero(dmapjoint0.size(), dmapjoint1.size());
    fn(Ae.data(), coeff_array.data(), constant_values.data(),
       coordinate_dofs.data(), local_facet.data(), perm.data(),
       cell_edge_reflections.col(cells[0]).data(),
       cell_face_reflections.col(cells[0]).data(),
       cell_face_rotations.col(cells[0]).data());

    // Zero rows/columns for essential bcs
    if (!bc0.empty())
    {
      for (Eigen::Index i = 0; i < dmapjoint0.size(); ++i)
      {
        if (bc0[dmapjoint0[i]])
          Ae.row(i).setZero();
      }
    }
    if (!bc1.empty())
    {
      for (Eigen::Index j = 0; j < dmapjoint1.size(); ++j)
      {
        if (bc1[dmapjoint1[j]])
          Ae.col(j).setZero();
      }
    }

    mat_set_values_local(dmapjoint0.size(), dmapjoint0.data(),
                         dmapjoint1.size(), dmapjoint1.data(), Ae.data());
  }
}
//-----------------------------------------------------------------------------<|MERGE_RESOLUTION|>--- conflicted
+++ resolved
@@ -141,12 +141,7 @@
       = mesh.topology().get_face_rotations();
 
   // Iterate over active cells
-<<<<<<< HEAD
-  for (std::int32_t cell_index : active_cells)
-=======
-  PetscErrorCode ierr;
   for (std::int32_t c : active_cells)
->>>>>>> 70fbe4e5
   {
     // Get cell coordinates/geometry
     auto x_dofs = x_dofmap.links(c);
@@ -182,21 +177,9 @@
       }
     }
 
-<<<<<<< HEAD
     mat_set_values_local(
-        num_dofs_per_cell0, dofmap0.data() + cell_index * num_dofs_per_cell0,
-        num_dofs_per_cell1, dofmap1.data() + cell_index * num_dofs_per_cell1,
-        Ae.data());
-=======
-    ierr = MatSetValuesLocal(
-        A, num_dofs_per_cell0, dofmap0.data() + c * num_dofs_per_cell0,
-        num_dofs_per_cell1, dofmap1.data() + c * num_dofs_per_cell1, Ae.data(),
-        ADD_VALUES);
-#ifdef DEBUG
-    if (ierr != 0)
-      la::petsc_error(ierr, __FILE__, "MatSetValuesLocal");
-#endif
->>>>>>> 70fbe4e5
+        num_dofs_per_cell0, dofmap0.data() + c * num_dofs_per_cell0,
+        num_dofs_per_cell1, dofmap1.data() + c * num_dofs_per_cell1, Ae.data());
   }
 }
 //-----------------------------------------------------------------------------
@@ -208,19 +191,11 @@
     const mesh::Mesh& mesh, const std::vector<std::int32_t>& active_facets,
     const DofMap& dofmap0, const DofMap& dofmap1, const std::vector<bool>& bc0,
     const std::vector<bool>& bc1,
-<<<<<<< HEAD
     const std::function<void(ScalarType*, const ScalarType*, const ScalarType*,
                              const double*, const int*, const std::uint8_t*,
                              const bool*, const bool*, const std::uint8_t*)>&
-        fn,
+        kernel,
     const Eigen::Array<ScalarType, Eigen::Dynamic, Eigen::Dynamic,
-=======
-    const std::function<void(PetscScalar*, const PetscScalar*,
-                             const PetscScalar*, const double*, const int*,
-                             const std::uint8_t*, const bool*, const bool*,
-                             const std::uint8_t*)>& kernel,
-    const Eigen::Array<PetscScalar, Eigen::Dynamic, Eigen::Dynamic,
->>>>>>> 70fbe4e5
                        Eigen::RowMajor>& coeffs,
     const Eigen::Array<ScalarType, Eigen::Dynamic, 1> constant_values)
 {
