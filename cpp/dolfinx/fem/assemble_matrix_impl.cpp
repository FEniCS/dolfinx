--- conflicted
+++ resolved
@@ -149,19 +149,6 @@
       for (int j = 0; j < gdim; ++j)
         coordinate_dofs(i, j) = x_g(cell_g[pos_g[cell_index] + i], j);
 
-<<<<<<< HEAD
-    const mesh::MeshEntity cell(mesh, gdim, cell_index);
-=======
-    const Eigen::Ref<const Eigen::Array<bool, 1, Eigen::Dynamic>>
-        cell_edge_reflections
-        = mesh.topology().get_edge_reflections(cell_index);
-    const Eigen::Ref<const Eigen::Array<bool, 1, Eigen::Dynamic>>
-        cell_face_reflections
-        = mesh.topology().get_face_reflections(cell_index);
-    const Eigen::Ref<const Eigen::Array<std::uint8_t, 1, Eigen::Dynamic>>
-        cell_face_rotations = mesh.topology().get_face_rotations(cell_index);
->>>>>>> b3d4216d
-
     // Tabulate tensor
     auto coeff_cell = coeffs.row(cell_index);
     const Eigen::Ref<const Eigen::Array<bool, Eigen::Dynamic, 1>> e_ref_cell
@@ -277,26 +264,9 @@
       for (int j = 0; j < gdim; ++j)
         coordinate_dofs(i, j) = x_g(cell_g[pos_g[cells[0]] + i], j);
 
-    // Get the permutation of the facet
-<<<<<<< HEAD
-=======
-    const std::uint8_t perm = mesh.topology().get_facet_permutation(
-        cells[0], tdim - 1, local_facet);
->>>>>>> b3d4216d
-
     // Get dof maps for cell
     auto dmap0 = dofmap0.cell_dofs(cells[0]);
     auto dmap1 = dofmap1.cell_dofs(cells[0]);
-<<<<<<< HEAD
-=======
-
-    const Eigen::Ref<const Eigen::Array<bool, 1, Eigen::Dynamic>>
-        cell_edge_reflections = mesh.topology().get_edge_reflections(cells[0]);
-    const Eigen::Ref<const Eigen::Array<bool, 1, Eigen::Dynamic>>
-        cell_face_reflections = mesh.topology().get_face_reflections(cells[0]);
-    const Eigen::Ref<const Eigen::Array<std::uint8_t, 1, Eigen::Dynamic>>
-        cell_face_rotations = mesh.topology().get_face_rotations(cells[0]);
->>>>>>> b3d4216d
 
     // Tabulate tensor
     auto coeff_cell = coeffs.row(cells[0]);
@@ -422,16 +392,8 @@
 
     const std::array<int, 2> local_facet = {local_facet0, local_facet1};
 
-<<<<<<< HEAD
-    const std::array<std::uint8_t, 2> perm = {
-        perms(local_facet[0], cell_index0), perms(local_facet[1], cell_index1)};
-=======
     const std::array<std::uint8_t, 2> perm
-        = {mesh.topology().get_facet_permutation(cells[0], tdim - 1,
-                                                 local_facet[0]),
-           mesh.topology().get_facet_permutation(cells[1], tdim - 1,
-                                                 local_facet[1])};
->>>>>>> b3d4216d
+        = {perms(local_facet[0], cells[0]), perms(local_facet[1], cells[1])};
 
     for (int i = 0; i < num_dofs_g; ++i)
     {
@@ -482,23 +444,13 @@
           = coeff_cell1.segment(offsets[i], num_entries);
     }
 
-<<<<<<< HEAD
-=======
-    const Eigen::Ref<const Eigen::Array<bool, 1, Eigen::Dynamic>>
-        cell_edge_reflections = mesh.topology().get_edge_reflections(cells[0]);
-    const Eigen::Ref<const Eigen::Array<bool, 1, Eigen::Dynamic>>
-        cell_face_reflections = mesh.topology().get_face_reflections(cells[0]);
-    const Eigen::Ref<const Eigen::Array<std::uint8_t, 1, Eigen::Dynamic>>
-        cell_face_rotations = mesh.topology().get_face_rotations(cells[0]);
-
->>>>>>> b3d4216d
     // Tabulate tensor
     const Eigen::Ref<const Eigen::Array<bool, Eigen::Dynamic, 1>> e_ref_cell
-        = cell_edge_reflections.col(cell_index0);
+        = cell_edge_reflections.col(cells[0]);
     const Eigen::Ref<const Eigen::Array<bool, Eigen::Dynamic, 1>> f_ref_cell
-        = cell_face_reflections.col(cell_index0);
+        = cell_face_reflections.col(cells[0]);
     const Eigen::Ref<const Eigen::Array<uint8_t, Eigen::Dynamic, 1>> f_rot_cell
-        = cell_face_rotations.col(cell_index0);
+        = cell_face_rotations.col(cells[0]);
     Ae.setZero(dmapjoint0.size(), dmapjoint1.size());
     fn(Ae.data(), coeff_array.data(), constant_values.data(),
        coordinate_dofs.data(), local_facet.data(), perm.data(),
