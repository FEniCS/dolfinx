--- conflicted
+++ resolved
@@ -531,25 +531,10 @@
 
       if (x0)
       {
-<<<<<<< HEAD
         assert(x.size() <= x0->size());
         apply(
             [dofs_g, x0 = *x0, alpha, values,
              &dofs0 = this->_dofs0](std::int32_t i) -> T
-=======
-        auto g = std::get<std::shared_ptr<const Function<T, U>>>(_g);
-        assert(g);
-        auto dofs1_g
-            = _dofs1_g.empty() ? std::span(_dofs0) : std::span(_dofs1_g);
-        std::span<const T> values = g->x()->array();
-        if (x0)
-        {
-          std::span<const T> _x0 = x0.value();
-          assert(x.size() <= _x0.size());
-          for (std::size_t i = 0; i < _dofs0.size(); ++i)
-          {
-            if (_dofs0[i] < x_size)
->>>>>>> 298f5f01
             {
               assert(dofs_g[i] < static_cast<std::int32_t>(values.size()));
               return alpha * (values[dofs_g[i]] - x0[dofs0[i]]);
@@ -572,7 +557,6 @@
       std::int32_t bs = _function_space->dofmap()->bs();
       if (x0)
       {
-<<<<<<< HEAD
         assert(x.size() <= x0->size());
         apply(
             [x0 = *x0, alpha, bs, &value, &dofs0 = _dofs0](std::int32_t i) -> T
@@ -585,31 +569,6 @@
       {
         apply([alpha, bs, &value, &dofs0 = _dofs0](std::int32_t i) -> T
               { return alpha * value[dofs0[i] % bs]; });
-=======
-        auto g = std::get<std::shared_ptr<const Constant<T>>>(_g);
-        const std::vector<T>& value = g->value;
-        std::int32_t bs = _function_space->dofmap()->bs();
-        if (x0)
-        {
-          assert(x.size() <= x0.value().size());
-          std::ranges::for_each(
-              _dofs0,
-              [x_size, &x, x0 = x0.value(), &value, alpha, bs](auto dof)
-              {
-                if (dof < x_size)
-                  x[dof] = alpha * (value[dof % bs] - x0[dof]);
-              });
-        }
-        else
-        {
-          std::ranges::for_each(_dofs0,
-                                [x_size, bs, alpha, &value, &x](auto dof)
-                                {
-                                  if (dof < x_size)
-                                    x[dof] = alpha * value[dof % bs];
-                                });
-        }
->>>>>>> 298f5f01
       }
     }
     else
