--- conflicted
+++ resolved
@@ -20,13 +20,10 @@
 #include <numeric>
 #include <span>
 #include <vector>
-<<<<<<< HEAD
 #include <xtensor/xadapt.hpp>
 #include <xtensor/xarray.hpp>
 #include <xtensor/xtensor.hpp>
 #include <xtensor/xview.hpp>
-=======
->>>>>>> 290e18c6
 
 namespace dolfinx::fem
 {
@@ -47,7 +44,7 @@
   /// Interpolate a function on a list of cells
   template <typename T>
   void interpolate(Function<T>& u, const Function<T>& v,
-                          const xtl::span<const std::int32_t>& cells);
+                   const std::span<const std::int32_t>& cells);
 
   /// Force recomputation of all intermediate data structures when
   /// interpolation is called next.
@@ -59,7 +56,7 @@
   std::vector<std::int32_t> nPointsToSend;
   std::vector<std::int32_t> sendingOffsets;
   std::vector<std::int32_t> evaluationCells;
-  xt::xtensor<double, 2> pointsToReceive;
+  std::vector<double> pointsToReceive;
   bool valid = false;
 };
 
@@ -856,7 +853,7 @@
 
 template <typename T>
 void M2MInterpolator::interpolate(Function<T>& u, const Function<T>& v,
-                                  const xtl::span<const std::int32_t>& cells)
+                                  const std::span<const std::int32_t>& cells)
 {
   assert(u.function_space());
   assert(v.function_space());
@@ -990,9 +987,7 @@
       MPI_Win_free(&window);
 
       // Allocate memory to receive coordinate points from other processes
-      pointsToReceive.resize(
-          xt::shape({nPointsToReceive / 3,
-                     static_cast<decltype(nPointsToReceive)>(3)}));
+      pointsToReceive.resize(nPointsToReceive);
       // Open a window for other processes to write into, then sync
       MPI_Win_create(pointsToReceive.data(), sizeof(double) * nPointsToReceive,
                      sizeof(double), MPI_INFO_NULL, mesh->comm(), &window);
@@ -1017,7 +1012,7 @@
 
       // Each process will now check at which points it can evaluate
       // the interpolating function, and note that down in evaluationCells
-      evaluationCells.resize(pointsToReceive.shape(0), -1);
+      evaluationCells.resize(nPointsToReceive / 3, -1);
 
       const auto connectivity = v.function_space()->mesh()->geometry().dofmap();
       const auto xv = v.function_space()->mesh()->geometry().x();
@@ -1029,10 +1024,10 @@
           dolfinx::geometry::compute_collisions(bb, pointsToReceive),
           pointsToReceive);
 
-      for (decltype(pointsToReceive.shape(0)) i = 0;
-           i < pointsToReceive.shape(0); ++i)
-      {
-        // If any cell was found at all -- there should be at most one -- note
+      for (decltype(evaluationCells.size()) i = 0; i < evaluationCells.size();
+           ++i)
+      {
+        // If any cells were found at all -- there should be at most one -- note
         // it down
         if (not collidingCells.links(i).empty())
         {
@@ -1045,12 +1040,9 @@
   const auto value_size = u.function_space()->element()->value_size();
 
   // Evaluate the interpolating function where possible
-  xt::xtensor<T, 2> values(
-      xt::shape(
-          {pointsToReceive.shape(0),
-           static_cast<decltype(pointsToReceive.shape(0))>(value_size)}),
-      static_cast<T>(0));
-  v.eval(pointsToReceive, evaluationCells, values);
+  std::vector<T> values(evaluationCells.size() * value_size, static_cast<T>(0));
+  v.eval(pointsToReceive, {evaluationCells.size(), 3}, evaluationCells, values,
+         {evaluationCells.size(), value_size});
 
   // Allocate memory to store function values fetched from other processes
   xt::xtensor<T, 2> valuesToRetrieve(
@@ -1101,9 +1093,7 @@
   MPI_Win_fence(0, window);
   MPI_Win_free(&window);
 
-  xt::xarray<T> myVals(
-      {x.shape(1), static_cast<decltype(x.shape(1))>(value_size)},
-      static_cast<T>(0));
+  std::vector<T> myVals(x.shape(1) * value_size, static_cast<T>(0));
 
   // Auxiliary counters to keep track of which values correspond to which
   // point
@@ -1119,9 +1109,9 @@
       for (int j = 0; j < value_size; ++j)
       {
         // If the value is zero, get a value
-        if (myVals(i, j) == static_cast<T>(0))
-        {
-          myVals(i, j) = valuesToRetrieve(
+        if (myVals[j * x.shape(1) + i] == static_cast<T>(0))
+        {
+          myVals[j * x.shape(1) + i] = valuesToRetrieve(
               retrievingOffsets[p] / value_size + scanningProgress[p], j);
         }
       }
@@ -1131,10 +1121,8 @@
   }
 
   // Finally, interpolate using the computed values
-  xt::xarray<T> myVals_t = xt::transpose(myVals);
-  fem::interpolate(u, myVals_t, cells);
-
-  return;
+  fem::interpolate(u, std::span<const T>(myVals.cbegin(), myVals.cend()),
+                   {value_size, x.shape(1)}, cells);
 }
 
 template <typename T>
