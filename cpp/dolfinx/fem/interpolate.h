// Copyright (C) 2020-2024 Garth N. Wells, Igor A. Baratta, Massimiliano Leoni
// and Jørgen S.Dokken
//
// This file is part of DOLFINx (https://www.fenicsproject.org)
//
// SPDX-License-Identifier:    LGPL-3.0-or-later

#pragma once

#include "CoordinateElement.h"
#include "DofMap.h"
#include "FiniteElement.h"
#include "FunctionSpace.h"
#include <algorithm>
#include <basix/mdspan.hpp>
#include <concepts>
#include <dolfinx/common/IndexMap.h>
#include <dolfinx/common/types.h>
#include <dolfinx/geometry/utils.h>
#include <dolfinx/mesh/Mesh.h>
#include <functional>
#include <numeric>
#include <span>
#include <vector>

namespace dolfinx::fem
{
template <dolfinx::scalar T, std::floating_point U>
class Function;

template <typename T>
concept MDSpan = requires(T x, std::size_t idx) {
  x(idx, idx);
  { x.extent(0) } -> std::integral;
  { x.extent(1) } -> std::integral;
};

/// @brief Compute the evaluation points in the physical space at which
/// an expression should be computed to interpolate it in a finite
/// element space.
///
/// @param[in] element Element to be interpolated into.
/// @param[in] geometry Mesh geometry.
/// @param[in] cells Indices of the cells in the mesh to compute
/// interpolation coordinates for.
/// @return The coordinates in the physical space at which to evaluate
/// an expression. The shape is (3, num_points) and storage is
/// row-major.
template <std::floating_point T>
std::vector<T> interpolation_coords(const fem::FiniteElement<T>& element,
                                    const mesh::Geometry<T>& geometry,
                                    std::span<const std::int32_t> cells)
{
  // Get geometry data and the element coordinate map
  const std::size_t gdim = geometry.dim();
  auto x_dofmap = geometry.dofmap();
  std::span<const T> x_g = geometry.x();

  const CoordinateElement<T>& cmap = geometry.cmap();
  const std::size_t num_dofs_g = cmap.dim();

  // Get the interpolation points on the reference cells
  const auto [X, Xshape] = element.interpolation_points();

  // Evaluate coordinate element basis at reference points
  std::array<std::size_t, 4> phi_shape = cmap.tabulate_shape(0, Xshape[0]);
  std::vector<T> phi_b(
      std::reduce(phi_shape.begin(), phi_shape.end(), 1, std::multiplies{}));
  MDSPAN_IMPL_STANDARD_NAMESPACE::mdspan<
      const T, MDSPAN_IMPL_STANDARD_NAMESPACE::dextents<std::size_t, 4>>
      phi_full(phi_b.data(), phi_shape);
  cmap.tabulate(0, X, Xshape, phi_b);
  auto phi = MDSPAN_IMPL_STANDARD_NAMESPACE::submdspan(
      phi_full, 0, MDSPAN_IMPL_STANDARD_NAMESPACE::full_extent,
      MDSPAN_IMPL_STANDARD_NAMESPACE::full_extent, 0);

  // Push reference coordinates (X) forward to the physical coordinates
  // (x) for each cell
  std::vector<T> coordinate_dofs(num_dofs_g * gdim, 0);
  std::vector<T> x(3 * (cells.size() * Xshape[0]), 0);
  for (std::size_t c = 0; c < cells.size(); ++c)
  {
    // Get geometry data for current cell
    auto x_dofs = MDSPAN_IMPL_STANDARD_NAMESPACE::submdspan(
        x_dofmap, cells[c], MDSPAN_IMPL_STANDARD_NAMESPACE::full_extent);
    for (std::size_t i = 0; i < x_dofs.size(); ++i)
    {
      std::copy_n(std::next(x_g.begin(), 3 * x_dofs[i]), gdim,
                  std::next(coordinate_dofs.begin(), i * gdim));
    }

    // Push forward coordinates (X -> x)
    for (std::size_t p = 0; p < Xshape[0]; ++p)
    {
      for (std::size_t j = 0; j < gdim; ++j)
      {
        T acc = 0;
        for (std::size_t k = 0; k < num_dofs_g; ++k)
          acc += phi(p, k) * coordinate_dofs[k * gdim + j];
        x[j * (cells.size() * Xshape[0]) + c * Xshape[0] + p] = acc;
      }
    }
  }

  return x;
}

/// @brief Interpolate an evaluated expression f(x) in a finite element
/// space.
///
/// @tparam T Scalar type
/// @tparam U Mesh geometry type
/// @param[out] u Function object to interpolate into
/// @param[in] f Evaluation of the function `f(x)` at the physical
/// points `x` given by \ref interpolation_coords. The element used in
/// \ref interpolation_coords should be the same element as associated
/// with `u`. The shape of `f` is  `(value_size, num_points)`, with
/// row-major storage.
/// @param[in] fshape Shape of `f`.
/// @param[in] cells Indices of the cells in the mesh on which to
/// interpolate. Should be the same as the list of cells used when
/// calling \ref interpolation_coords.
template <dolfinx::scalar T, std::floating_point U>
void interpolate(Function<T, U>& u, std::span<const T> f,
                 std::array<std::size_t, 2> fshape,
                 std::span<const std::int32_t> cells);

namespace impl
{
/// @brief Convenience typdef
template <typename T, std::size_t D>
using mdspan_t = MDSPAN_IMPL_STANDARD_NAMESPACE::mdspan<
    T, MDSPAN_IMPL_STANDARD_NAMESPACE::dextents<std::size_t, D>>;

/// @brief Scatter data into non-contiguous memory.
///
/// Scatter blocked data `send_values` to its corresponding `src_rank`
/// and insert the data into `recv_values`. The insert location in
/// `recv_values` is determined by `dest_ranks`. If the j-th dest rank
/// is -1, then `recv_values[j*block_size:(j+1)*block_size]) = 0`.
///
/// @param[in] comm The MPI communicator.
/// @param[in] src_ranks Rank owning the values of each row in
/// `send_values`.
/// @param[in] dest_ranks List of ranks receiving data. Size of array is
/// how many values we are receiving (not unrolled for block_size).
/// @param[in] send_values Values to send back to owner. Shape is
/// `(src_ranks.size(), block_size)`.
/// @param[in,out] recv_values Array to fill with values.  Shape
/// `(dest_ranks.size(), block_size)`. Storage is row-major.
/// @pre It is required that src_ranks are sorted.
/// @note `dest_ranks` can contain repeated entries.
/// @note `dest_ranks` might contain -1 (no process owns the point).
template <dolfinx::scalar T>
void scatter_values(MPI_Comm comm, std::span<const std::int32_t> src_ranks,
                    std::span<const std::int32_t> dest_ranks,
                    mdspan_t<const T, 2> send_values, std::span<T> recv_values)
{
  const std::size_t block_size = send_values.extent(1);
  assert(src_ranks.size() * block_size == send_values.size());
  assert(recv_values.size() == dest_ranks.size() * block_size);

  // Build unique set of the sorted src_ranks
  std::vector<std::int32_t> out_ranks(src_ranks.size());
  out_ranks.assign(src_ranks.begin(), src_ranks.end());
  auto [unique_end, range_end] = std::ranges::unique(out_ranks);
  out_ranks.erase(unique_end, range_end);
  out_ranks.reserve(out_ranks.size() + 1);

  // Remove negative entries from dest_ranks
  std::vector<std::int32_t> in_ranks;
  in_ranks.reserve(dest_ranks.size());
  std::copy_if(dest_ranks.begin(), dest_ranks.end(),
               std::back_inserter(in_ranks),
               [](auto rank) { return rank >= 0; });

  // Create unique set of sorted in-ranks
  {
    std::ranges::sort(in_ranks);
    auto [unique_end, range_end] = std::ranges::unique(in_ranks);
    in_ranks.erase(unique_end, range_end);
  }
  in_ranks.reserve(in_ranks.size() + 1);

  // Create neighborhood communicator
  MPI_Comm reverse_comm;
  MPI_Dist_graph_create_adjacent(
      comm, in_ranks.size(), in_ranks.data(), MPI_UNWEIGHTED, out_ranks.size(),
      out_ranks.data(), MPI_UNWEIGHTED, MPI_INFO_NULL, false, &reverse_comm);

  std::vector<std::int32_t> comm_to_output;
  std::vector<std::int32_t> recv_sizes(in_ranks.size());
  recv_sizes.reserve(1);
  std::vector<std::int32_t> recv_offsets(in_ranks.size() + 1, 0);
  {
    // Build map from parent to neighborhood communicator ranks
    std::vector<std::pair<std::int32_t, std::int32_t>> rank_to_neighbor;
    rank_to_neighbor.reserve(in_ranks.size());
    for (std::size_t i = 0; i < in_ranks.size(); i++)
      rank_to_neighbor.push_back({in_ranks[i], i});
    std::ranges::sort(rank_to_neighbor);

    // Compute receive sizes
    std::ranges::for_each(
        dest_ranks,
        [&dest_ranks, &rank_to_neighbor, &recv_sizes, block_size](auto rank)
        {
          if (rank >= 0)
          {
            auto it = std::ranges::lower_bound(rank_to_neighbor, rank,
                                               std::ranges::less(),
                                               [](auto e) { return e.first; });
            assert(it != rank_to_neighbor.end() and it->first == rank);
            recv_sizes[it->second] += block_size;
          }
        });

    // Compute receiving offsets
    std::partial_sum(recv_sizes.begin(), recv_sizes.end(),
                     std::next(recv_offsets.begin(), 1));

    // Compute map from receiving values to position in recv_values
    comm_to_output.resize(recv_offsets.back() / block_size);
    std::vector<std::int32_t> recv_counter(recv_sizes.size(), 0);
    for (std::size_t i = 0; i < dest_ranks.size(); ++i)
    {
      if (const std::int32_t rank = dest_ranks[i]; rank >= 0)
      {
        auto it = std::ranges::lower_bound(rank_to_neighbor, rank,
                                           std::ranges::less(),
                                           [](auto e) { return e.first; });
        assert(it != rank_to_neighbor.end() and it->first == rank);
        int insert_pos = recv_offsets[it->second] + recv_counter[it->second];
        comm_to_output[insert_pos / block_size] = i * block_size;
        recv_counter[it->second] += block_size;
      }
    }
  }

  std::vector<std::int32_t> send_sizes(out_ranks.size());
  send_sizes.reserve(1);
  {
    // Compute map from parent MPI rank to neighbor rank for outgoing
    // data. `out_ranks` is sorted, so rank_to_neighbor will be sorted
    // too.
    std::vector<std::pair<std::int32_t, std::int32_t>> rank_to_neighbor;
    rank_to_neighbor.reserve(out_ranks.size());
    for (std::size_t i = 0; i < out_ranks.size(); i++)
      rank_to_neighbor.push_back({out_ranks[i], i});

    // Compute send sizes. As `src_ranks` is sorted, we can move 'start'
    // in search forward.
    auto start = rank_to_neighbor.begin();
    std::ranges::for_each(
        src_ranks,
        [&rank_to_neighbor, &send_sizes, block_size, &start](auto rank)
        {
          auto it = std::ranges::lower_bound(start, rank_to_neighbor.end(),
                                             rank, std::ranges::less(),
                                             [](auto e) { return e.first; });
          assert(it != rank_to_neighbor.end() and it->first == rank);
          send_sizes[it->second] += block_size;
          start = it;
        });
  }

  // Compute sending offsets
  std::vector<std::int32_t> send_offsets(send_sizes.size() + 1, 0);
  std::partial_sum(send_sizes.begin(), send_sizes.end(),
                   std::next(send_offsets.begin(), 1));

  // Send values to dest ranks
  std::vector<T> values(recv_offsets.back());
  values.reserve(1);
  MPI_Neighbor_alltoallv(send_values.data_handle(), send_sizes.data(),
                         send_offsets.data(), dolfinx::MPI::mpi_type<T>(),
                         values.data(), recv_sizes.data(), recv_offsets.data(),
                         dolfinx::MPI::mpi_type<T>(), reverse_comm);
  MPI_Comm_free(&reverse_comm);

  // Insert values received from neighborhood communicator in output
  // span
  std::ranges::fill(recv_values, T(0));
  for (std::size_t i = 0; i < comm_to_output.size(); i++)
  {
    auto vals = std::next(recv_values.begin(), comm_to_output[i]);
    auto vals_from = std::next(values.begin(), i * block_size);
    std::copy_n(vals_from, block_size, vals);
  }
};

/// @brief Apply interpolation operator Pi to data to evaluate the dof
/// coefficients.
/// @param[in] Pi The interpolation matrix (shape = (num dofs,
/// num_points * value_size)).
/// @param[in] data Function evaluations, by point, e.g. (f0(x0),
/// f1(x0), f0(x1), f1(x1), ...).
/// @param[out] coeffs The degrees of freedom to compute.
/// @param[in] bs The block size.
template <MDSpan U, MDSpan V, dolfinx::scalar T>
void interpolation_apply(U&& Pi, V&& data, std::span<T> coeffs, int bs)
{
  using X = typename dolfinx::scalar_value_type_t<T>;

  // Compute coefficients = Pi * x (matrix-vector multiply)
  if (bs == 1)
  {
    assert(data.extent(0) * data.extent(1) == Pi.extent(1));
    for (std::size_t i = 0; i < Pi.extent(0); ++i)
    {
      coeffs[i] = 0.0;
      for (std::size_t k = 0; k < data.extent(1); ++k)
        for (std::size_t j = 0; j < data.extent(0); ++j)
          coeffs[i]
              += static_cast<X>(Pi(i, k * data.extent(0) + j)) * data(j, k);
    }
  }
  else
  {
    const std::size_t cols = Pi.extent(1);
    assert(data.extent(0) == Pi.extent(1));
    assert(data.extent(1) == bs);
    for (int k = 0; k < bs; ++k)
    {
      for (std::size_t i = 0; i < Pi.extent(0); ++i)
      {
        T acc = 0;
        for (std::size_t j = 0; j < cols; ++j)
          acc += static_cast<X>(Pi(i, j)) * data(j, k);
        coeffs[bs * i + k] = acc;
      }
    }
  }
}

<<<<<<< HEAD
/// Interpolate from one finite element Function to another on the same
/// mesh. The function is for cases where the finite element basis
/// functions are mapped in the same way, e.g. both use the same Piola
/// map.
/// @param[out] u1 The function to interpolate to
/// @param[in] u0 The function to interpolate from
/// @param[in] cells1 The cells to interpolate on
/// @param[in] cells0 Equivalent cell in u0 for each cell in u1
/// @pre The functions `u1` and `u0` must share the same mesh and the
=======
/// @brief Interpolate from one finite element Function to another on
/// the same mesh.
///
/// The function is for cases where the finite element basis functions
/// are mapped in the same way, e.g. both use the same Piola map.
///
/// @param[out] u1 Function to interpolate into.
/// @param[in] u0 Function to b interpolated from.
/// @param[in] cells1 Cell indices associated with the mesh of `u1` that
/// will be interpolated onto.
/// @param[in] cells0 Cell indices associated with the mesh of `u0` that
/// will be interpolated from. If `cells1[i]` is the index of a cell in
/// the mesh associated with `u1`, then `cells0[i]` is the index of the
/// *same* cell but in the mesh associated with `u0`. `cells0` and
/// `cells1` have be the same size.
///
/// @pre fem::Functions `u1` and `u0` must share the same mesh and the
>>>>>>> c5644696
/// elements must share the same basis function map. Neither is checked
/// by the function.
template <dolfinx::scalar T, std::floating_point U>
void interpolate_same_map(Function<T, U>& u1, const Function<T, U>& u0,
                          std::span<const std::int32_t> cells1,
                          std::span<const std::int32_t> cells0)
{
  auto V0 = u0.function_space();
  assert(V0);
  auto V1 = u1.function_space();
  assert(V1);
  auto mesh0 = V0->mesh();
  assert(mesh0);

  auto mesh1 = V1->mesh();
  assert(mesh1);

  auto element0 = V0->element();
  assert(element0);
  auto element1 = V1->element();
  assert(element1);

  assert(mesh0->topology()->dim());
  const int tdim = mesh0->topology()->dim();
  auto map = mesh0->topology()->index_map(tdim);
  assert(map);
  std::span<T> u1_array = u1.x()->mutable_array();
  std::span<const T> u0_array = u0.x()->array();

  std::span<const std::uint32_t> cell_info0;
  std::span<const std::uint32_t> cell_info1;
  if (element1->needs_dof_transformations()
      or element0->needs_dof_transformations())
  {
    mesh0->topology_mutable()->create_entity_permutations();
    cell_info0 = std::span(mesh0->topology()->get_cell_permutation_info());
    mesh1->topology_mutable()->create_entity_permutations();
    cell_info1 = std::span(mesh1->topology()->get_cell_permutation_info());
  }

  // Get dofmaps
  auto dofmap1 = V1->dofmap();
  auto dofmap0 = V0->dofmap();

  // Get block sizes and dof transformation operators
  const int bs1 = dofmap1->bs();
  const int bs0 = dofmap0->bs();
  auto apply_dof_transformation = element0->template dof_transformation_fn<T>(
      doftransform::transpose, false);
  auto apply_inverse_dof_transform
      = element1->template dof_transformation_fn<T>(
          doftransform::inverse_transpose, false);

  // Create working array
  std::vector<T> local0(element0->space_dimension());
  std::vector<T> local1(element1->space_dimension());

  // Create interpolation operator
  const auto [i_m, im_shape]
      = element1->create_interpolation_operator(*element0);

  // Iterate over mesh and interpolate on each cell
  using X = typename dolfinx::scalar_value_type_t<T>;
  for (std::size_t c = 0; c < cells0.size(); c++)
  {
    // Pack and transform cell dofs to reference ordering
    std::span<const std::int32_t> dofs0 = dofmap0->cell_dofs(cells0[c]);
    for (std::size_t i = 0; i < dofs0.size(); ++i)
      for (int k = 0; k < bs0; ++k)
        local0[bs0 * i + k] = u0_array[bs0 * dofs0[i] + k];

    apply_dof_transformation(local0, cell_info0, cells0[c], 1);

    // FIXME: Get compile-time ranges from Basix
    // Apply interpolation operator
    std::ranges::fill(local1, 0);
    for (std::size_t i = 0; i < im_shape[0]; ++i)
      for (std::size_t j = 0; j < im_shape[1]; ++j)
        local1[i] += static_cast<X>(i_m[im_shape[1] * i + j]) * local0[j];

    apply_inverse_dof_transform(local1, cell_info1, cells1[c], 1);
    std::span<const std::int32_t> dofs1 = dofmap1->cell_dofs(cells1[c]);
    for (std::size_t i = 0; i < dofs1.size(); ++i)
      for (int k = 0; k < bs1; ++k)
        u1_array[bs1 * dofs1[i] + k] = local1[bs1 * i + k];
  }
}

<<<<<<< HEAD
/// Interpolate from one finite element Function to another on the same
/// mesh. This interpolation function is for cases where the finite
/// element basis functions for the two elements are mapped differently,
/// e.g. one may be subject to a Piola mapping and the other to a
/// standard isoparametric mapping.
/// @param[out] u1 The function to interpolate to
/// @param[in] u0 The function to interpolate from
/// @param[in] cells1 The cells to interpolate on
/// @param[in] cells0 Equivalent cell in u0 for each cell in u1
/// @pre The functions `u1` and `u0` must share the same mesh. This is
/// not checked by the function.
template <dolfinx::scalar T, std::floating_point U>
void interpolate_nonmatching_maps(Function<T, U>& u1, const Function<T, U>& u0,
                                  std::span<const std::int32_t> cells1,
=======
/// @brief Interpolate from one finite element Function to another on
/// the same mesh.
///
/// This interpolation function is for cases where the finite element
/// basis functions for the two elements are mapped differently, e.g.
/// one may be subject to a Piola mapping and the other to a standard
/// isoparametric mapping.
///
/// @param[out] u1 Function to interpolate to.
/// @param[in] cells1 Cells to interpolate on.
/// @param[in] u0 Function to interpolate from.
/// @param[in] cells0 Equivalent cell in `u0` for each cell in `u1`.
/// @pre The functions `u1` and `u0` must share the same mesh. This is
/// not checked by the function.
template <dolfinx::scalar T, std::floating_point U>
void interpolate_nonmatching_maps(Function<T, U>& u1,
                                  std::span<const std::int32_t> cells1,
                                  const Function<T, U>& u0,
>>>>>>> c5644696
                                  std::span<const std::int32_t> cells0)
{
  // Get mesh
  auto V0 = u0.function_space();
  assert(V0);
  auto mesh0 = V0->mesh();
  assert(mesh0);

  // Mesh dims
  const int tdim = mesh0->topology()->dim();
  const int gdim = mesh0->geometry().dim();

  // Get elements
  auto V1 = u1.function_space();
  assert(V1);
  auto mesh1 = V1->mesh();
  assert(mesh1);
  auto element0 = V0->element();
  assert(element0);
  auto element1 = V1->element();
  assert(element1);

  std::span<const std::uint32_t> cell_info0;
  std::span<const std::uint32_t> cell_info1;
<<<<<<< HEAD

=======
>>>>>>> c5644696
  if (element1->needs_dof_transformations()
      or element0->needs_dof_transformations())
  {
    mesh0->topology_mutable()->create_entity_permutations();
    cell_info0 = std::span(mesh0->topology()->get_cell_permutation_info());
    mesh1->topology_mutable()->create_entity_permutations();
    cell_info1 = std::span(mesh1->topology()->get_cell_permutation_info());
  }

  // Get dofmaps
  auto dofmap0 = V0->dofmap();
  auto dofmap1 = V1->dofmap();

  const auto [X, Xshape] = element1->interpolation_points();

  // Get block sizes and dof transformation operators
  const int bs0 = element0->block_size();
  const int bs1 = element1->block_size();
  auto apply_dof_transformation0 = element0->template dof_transformation_fn<U>(
      doftransform::standard, false);
  auto apply_inverse_dof_transform1
      = element1->template dof_transformation_fn<T>(
          doftransform::inverse_transpose, false);

  // Get sizes of elements
  const std::size_t dim0 = element0->space_dimension() / bs0;
  const std::size_t value_size_ref0 = element0->reference_value_size() / bs0;
  const std::size_t value_size0 = V0->value_size() / bs0;

  const CoordinateElement<U>& cmap = mesh0->geometry().cmap();
  auto x_dofmap = mesh0->geometry().dofmap();
  const std::size_t num_dofs_g = cmap.dim();
  std::span<const U> x_g = mesh0->geometry().x();

  // Evaluate coordinate map basis at reference interpolation points
  const std::array<std::size_t, 4> phi_shape
      = cmap.tabulate_shape(1, Xshape[0]);
  std::vector<U> phi_b(
      std::reduce(phi_shape.begin(), phi_shape.end(), 1, std::multiplies{}));
  mdspan_t<const U, 4> phi(phi_b.data(), phi_shape);
  cmap.tabulate(1, X, Xshape, phi_b);

  // Evaluate v basis functions at reference interpolation points
  const auto [_basis_derivatives_reference0, b0shape]
      = element0->tabulate(X, Xshape, 0);
  mdspan_t<const U, 4> basis_derivatives_reference0(
      _basis_derivatives_reference0.data(), b0shape);

  // Create working arrays
  std::vector<T> local1(element1->space_dimension());
  std::vector<T> coeffs0(element0->space_dimension());

  std::vector<U> basis0_b(Xshape[0] * dim0 * value_size0);
  impl::mdspan_t<U, 3> basis0(basis0_b.data(), Xshape[0], dim0, value_size0);

  std::vector<U> basis_reference0_b(Xshape[0] * dim0 * value_size_ref0);
  impl::mdspan_t<U, 3> basis_reference0(basis_reference0_b.data(), Xshape[0],
                                        dim0, value_size_ref0);

  std::vector<T> values0_b(Xshape[0] * 1 * V1->value_size());
  impl::mdspan_t<T, 3> values0(values0_b.data(), Xshape[0], 1,
                               V1->value_size());

  std::vector<T> mapped_values_b(Xshape[0] * 1 * V1->value_size());
  impl::mdspan_t<T, 3> mapped_values0(mapped_values_b.data(), Xshape[0], 1,
                                      V1->value_size());

  std::vector<U> coord_dofs_b(num_dofs_g * gdim);
  impl::mdspan_t<U, 2> coord_dofs(coord_dofs_b.data(), num_dofs_g, gdim);

  std::vector<U> J_b(Xshape[0] * gdim * tdim);
  impl::mdspan_t<U, 3> J(J_b.data(), Xshape[0], gdim, tdim);
  std::vector<U> K_b(Xshape[0] * tdim * gdim);
  impl::mdspan_t<U, 3> K(K_b.data(), Xshape[0], tdim, gdim);
  std::vector<U> detJ(Xshape[0]);
  std::vector<U> det_scratch(2 * gdim * tdim);

  // Get interpolation operator
  const auto [_Pi_1, pi_shape] = element1->interpolation_operator();
  impl::mdspan_t<const U, 2> Pi_1(_Pi_1.data(), pi_shape);

  using u_t = impl::mdspan_t<U, 2>;
  using U_t = impl::mdspan_t<const U, 2>;
  using J_t = impl::mdspan_t<const U, 2>;
  using K_t = impl::mdspan_t<const U, 2>;
  auto push_forward_fn0
      = element0->basix_element().template map_fn<u_t, U_t, J_t, K_t>();

  using v_t = impl::mdspan_t<const T, 2>;
  using V_t = impl::mdspan_t<T, 2>;
  auto pull_back_fn1
      = element1->basix_element().template map_fn<V_t, v_t, K_t, J_t>();

  // Iterate over mesh and interpolate on each cell
  std::span<const T> array0 = u0.x()->array();
  std::span<T> array1 = u1.x()->mutable_array();
  for (std::size_t c = 0; c < cells0.size(); c++)
  {
    // Get cell geometry (coordinate dofs)
    auto x_dofs = MDSPAN_IMPL_STANDARD_NAMESPACE::submdspan(
        x_dofmap, cells0[c], MDSPAN_IMPL_STANDARD_NAMESPACE::full_extent);
    for (std::size_t i = 0; i < num_dofs_g; ++i)
    {
      const int pos = 3 * x_dofs[i];
      for (std::size_t j = 0; j < gdim; ++j)
        coord_dofs(i, j) = x_g[pos + j];
    }

    // Compute Jacobians and reference points for current cell
    std::ranges::fill(J_b, 0);
    for (std::size_t p = 0; p < Xshape[0]; ++p)
    {
      auto dphi = MDSPAN_IMPL_STANDARD_NAMESPACE::submdspan(
          phi, std::pair(1, tdim + 1), p,
          MDSPAN_IMPL_STANDARD_NAMESPACE::full_extent, 0);

      auto _J = MDSPAN_IMPL_STANDARD_NAMESPACE::submdspan(
          J, p, MDSPAN_IMPL_STANDARD_NAMESPACE::full_extent,
          MDSPAN_IMPL_STANDARD_NAMESPACE::full_extent);
      cmap.compute_jacobian(dphi, coord_dofs, _J);
      auto _K = MDSPAN_IMPL_STANDARD_NAMESPACE::submdspan(
          K, p, MDSPAN_IMPL_STANDARD_NAMESPACE::full_extent,
          MDSPAN_IMPL_STANDARD_NAMESPACE::full_extent);
      cmap.compute_jacobian_inverse(_J, _K);
      detJ[p] = cmap.compute_jacobian_determinant(_J, det_scratch);
    }

    // Copy evaluated basis on reference, apply DOF transformations, and
    // push forward to physical element
    for (std::size_t k0 = 0; k0 < basis_reference0.extent(0); ++k0)
      for (std::size_t k1 = 0; k1 < basis_reference0.extent(1); ++k1)
        for (std::size_t k2 = 0; k2 < basis_reference0.extent(2); ++k2)
          basis_reference0(k0, k1, k2)
              = basis_derivatives_reference0(0, k0, k1, k2);

    for (std::size_t p = 0; p < Xshape[0]; ++p)
    {
      apply_dof_transformation0(
          std::span(basis_reference0_b.data() + p * dim0 * value_size_ref0,
                    dim0 * value_size_ref0),
          cell_info0, cells0[c], value_size_ref0);
    }

    for (std::size_t i = 0; i < basis0.extent(0); ++i)
    {
      auto _u = MDSPAN_IMPL_STANDARD_NAMESPACE::submdspan(
          basis0, i, MDSPAN_IMPL_STANDARD_NAMESPACE::full_extent,
          MDSPAN_IMPL_STANDARD_NAMESPACE::full_extent);
      auto _U = MDSPAN_IMPL_STANDARD_NAMESPACE::submdspan(
          basis_reference0, i, MDSPAN_IMPL_STANDARD_NAMESPACE::full_extent,
          MDSPAN_IMPL_STANDARD_NAMESPACE::full_extent);
      auto _K = MDSPAN_IMPL_STANDARD_NAMESPACE::submdspan(
          K, i, MDSPAN_IMPL_STANDARD_NAMESPACE::full_extent,
          MDSPAN_IMPL_STANDARD_NAMESPACE::full_extent);
      auto _J = MDSPAN_IMPL_STANDARD_NAMESPACE::submdspan(
          J, i, MDSPAN_IMPL_STANDARD_NAMESPACE::full_extent,
          MDSPAN_IMPL_STANDARD_NAMESPACE::full_extent);
      push_forward_fn0(_u, _U, _J, detJ[i], _K);
    }

    // Copy expansion coefficients for v into local array
    const int dof_bs0 = dofmap0->bs();
    std::span<const std::int32_t> dofs0 = dofmap0->cell_dofs(cells0[c]);
    for (std::size_t i = 0; i < dofs0.size(); ++i)
      for (int k = 0; k < dof_bs0; ++k)
        coeffs0[dof_bs0 * i + k] = array0[dof_bs0 * dofs0[i] + k];

    // Evaluate v at the interpolation points (physical space values)
    using X = typename dolfinx::scalar_value_type_t<T>;
    for (std::size_t p = 0; p < Xshape[0]; ++p)
    {
      for (int k = 0; k < bs0; ++k)
      {
        for (std::size_t j = 0; j < value_size0; ++j)
        {
          T acc = 0;
          for (std::size_t i = 0; i < dim0; ++i)
            acc += coeffs0[bs0 * i + k] * static_cast<X>(basis0(p, i, j));
          values0(p, 0, j * bs0 + k) = acc;
        }
      }
    }

    // Pull back the physical values to the u reference
    for (std::size_t i = 0; i < values0.extent(0); ++i)
    {
      auto _u = MDSPAN_IMPL_STANDARD_NAMESPACE::submdspan(
          values0, i, MDSPAN_IMPL_STANDARD_NAMESPACE::full_extent,
          MDSPAN_IMPL_STANDARD_NAMESPACE::full_extent);
      auto _U = MDSPAN_IMPL_STANDARD_NAMESPACE::submdspan(
          mapped_values0, i, MDSPAN_IMPL_STANDARD_NAMESPACE::full_extent,
          MDSPAN_IMPL_STANDARD_NAMESPACE::full_extent);
      auto _K = MDSPAN_IMPL_STANDARD_NAMESPACE::submdspan(
          K, i, MDSPAN_IMPL_STANDARD_NAMESPACE::full_extent,
          MDSPAN_IMPL_STANDARD_NAMESPACE::full_extent);
      auto _J = MDSPAN_IMPL_STANDARD_NAMESPACE::submdspan(
          J, i, MDSPAN_IMPL_STANDARD_NAMESPACE::full_extent,
          MDSPAN_IMPL_STANDARD_NAMESPACE::full_extent);
      pull_back_fn1(_U, _u, _K, 1.0 / detJ[i], _J);
    }

    auto values = MDSPAN_IMPL_STANDARD_NAMESPACE::submdspan(
        mapped_values0, MDSPAN_IMPL_STANDARD_NAMESPACE::full_extent, 0,
        MDSPAN_IMPL_STANDARD_NAMESPACE::full_extent);
    interpolation_apply(Pi_1, values, std::span(local1), bs1);
    apply_inverse_dof_transform1(local1, cell_info1, cells1[c], 1);

    // Copy local coefficients to the correct position in u dof array
    const int dof_bs1 = dofmap1->bs();
    std::span<const std::int32_t> dofs1 = dofmap1->cell_dofs(c);
    for (std::size_t i = 0; i < dofs1.size(); ++i)
      for (int k = 0; k < dof_bs1; ++k)
        array1[dof_bs1 * dofs1[i] + k] = local1[dof_bs1 * i + k];
  }
}

//----------------------------------------------------------------------------
} // namespace impl

template <dolfinx::scalar T, std::floating_point U>
void interpolate(Function<T, U>& u, std::span<const T> f,
                 std::array<std::size_t, 2> fshape,
                 std::span<const std::int32_t> cells)
{
  using cmdspan2_t = MDSPAN_IMPL_STANDARD_NAMESPACE::mdspan<
      const U, MDSPAN_IMPL_STANDARD_NAMESPACE::dextents<std::size_t, 2>>;
  using cmdspan4_t = MDSPAN_IMPL_STANDARD_NAMESPACE::mdspan<
      const U, MDSPAN_IMPL_STANDARD_NAMESPACE::dextents<std::size_t, 4>>;
  using mdspan2_t = MDSPAN_IMPL_STANDARD_NAMESPACE::mdspan<
      U, MDSPAN_IMPL_STANDARD_NAMESPACE::dextents<std::size_t, 2>>;
  using mdspan3_t = MDSPAN_IMPL_STANDARD_NAMESPACE::mdspan<
      U, MDSPAN_IMPL_STANDARD_NAMESPACE::dextents<std::size_t, 3>>;
  auto element = u.function_space()->element();
  assert(element);
  const int element_bs = element->block_size();
  if (int num_sub = element->num_sub_elements();
      num_sub > 0 and num_sub != element_bs)
  {
    throw std::runtime_error("Cannot directly interpolate a mixed space. "
                             "Interpolate into subspaces.");
  }

  // Get mesh
  assert(u.function_space());
  auto mesh = u.function_space()->mesh();
  assert(mesh);

  const int gdim = mesh->geometry().dim();
  const int tdim = mesh->topology()->dim();
  const bool symmetric = u.function_space()->symmetric();

  if (fshape[0] != (std::size_t)u.function_space()->value_size())
    throw std::runtime_error("Interpolation data has the wrong shape/size.");

  std::span<const std::uint32_t> cell_info;
  if (element->needs_dof_transformations())
  {
    mesh->topology_mutable()->create_entity_permutations();
    cell_info = std::span(mesh->topology()->get_cell_permutation_info());
  }

  const std::size_t f_shape1 = f.size() / u.function_space()->value_size();
  MDSPAN_IMPL_STANDARD_NAMESPACE::mdspan<
      const T, MDSPAN_IMPL_STANDARD_NAMESPACE::dextents<std::size_t, 2>>
      _f(f.data(), fshape);

  // Get dofmap
  const auto dofmap = u.function_space()->dofmap();
  assert(dofmap);
  const int dofmap_bs = dofmap->bs();

  // Loop over cells and compute interpolation dofs
  const int num_scalar_dofs = element->space_dimension() / element_bs;
  const int value_size = u.function_space()->value_size() / element_bs;

  std::span<T> coeffs = u.x()->mutable_array();
  std::vector<T> _coeffs(num_scalar_dofs);

  // This assumes that any element with an identity interpolation matrix
  // is a point evaluation
  if (element->map_ident() && element->interpolation_ident())
  {
    // Point evaluation element *and* the geometric map is the identity,
    // e.g. not Piola mapped

    auto apply_inv_transpose_dof_transformation
        = element->template dof_transformation_fn<T>(
            doftransform::inverse_transpose, true);

    if (symmetric)
    {
      std::size_t matrix_size = 0;
      while (matrix_size * matrix_size < fshape[0])
        ++matrix_size;
      // Loop over cells
      for (std::size_t c = 0; c < cells.size(); ++c)
      {
        // The entries of a symmetric matrix are numbered (for an example 4x4
        // element):
        //  0 * * *
        //  1 2 * *
        //  3 4 5 *
        //  6 7 8 9
        // The loop extracts these elements. In this loop, row is the row of
        // this matrix, and (k - rowstart) is the column
        std::size_t row = 0;
        std::size_t rowstart = 0;
        const std::int32_t cell = cells[c];
        std::span<const std::int32_t> dofs = dofmap->cell_dofs(cell);
        for (int k = 0; k < element_bs; ++k)
        {
          if (k - rowstart > row)
          {
            ++row;
            rowstart = k;
          }
          // num_scalar_dofs is the number of interpolation points per
          // cell in this case (interpolation matrix is identity)
          std::copy_n(
              std::next(f.begin(), (row * matrix_size + k - rowstart) * f_shape1
                                       + c * num_scalar_dofs),
              num_scalar_dofs, _coeffs.begin());
          apply_inv_transpose_dof_transformation(_coeffs, cell_info, cell, 1);
          for (int i = 0; i < num_scalar_dofs; ++i)
          {
            const int dof = i * element_bs + k;
            std::div_t pos = std::div(dof, dofmap_bs);
            coeffs[dofmap_bs * dofs[pos.quot] + pos.rem] = _coeffs[i];
          }
        }
      }
    }
    else
    {
      // Loop over cells
      for (std::size_t c = 0; c < cells.size(); ++c)
      {
        const std::int32_t cell = cells[c];
        std::span<const std::int32_t> dofs = dofmap->cell_dofs(cell);
        for (int k = 0; k < element_bs; ++k)
        {
          // num_scalar_dofs is the number of interpolation points per
          // cell in this case (interpolation matrix is identity)
          std::copy_n(std::next(f.begin(), k * f_shape1 + c * num_scalar_dofs),
                      num_scalar_dofs, _coeffs.begin());
          apply_inv_transpose_dof_transformation(_coeffs, cell_info, cell, 1);
          for (int i = 0; i < num_scalar_dofs; ++i)
          {
            const int dof = i * element_bs + k;
            std::div_t pos = std::div(dof, dofmap_bs);
            coeffs[dofmap_bs * dofs[pos.quot] + pos.rem] = _coeffs[i];
          }
        }
      }
    }
  }
  else if (element->map_ident())
  {
    // Not a point evaluation, but the geometric map is the identity,
    // e.g. not Piola mapped

    if (symmetric)
    {
      throw std::runtime_error(
          "Interpolation into this element not supported.");
    }

    const int element_vs = u.function_space()->value_size() / element_bs;

    if (element_vs > 1 && element_bs > 1)
    {
      throw std::runtime_error(
          "Interpolation into this element not supported.");
    }

    // Get interpolation operator
    const auto [_Pi, pi_shape] = element->interpolation_operator();
    cmdspan2_t Pi(_Pi.data(), pi_shape);
    const std::size_t num_interp_points = Pi.extent(1);
    assert(Pi.extent(0) == num_scalar_dofs);

    auto apply_inv_transpose_dof_transformation
        = element->template dof_transformation_fn<T>(
            doftransform::inverse_transpose, true);

    // Loop over cells
    std::vector<T> ref_data_b(num_interp_points);
    MDSPAN_IMPL_STANDARD_NAMESPACE::mdspan<
        T, MDSPAN_IMPL_STANDARD_NAMESPACE::extents<
               std::size_t, MDSPAN_IMPL_STANDARD_NAMESPACE::dynamic_extent, 1>>
        ref_data(ref_data_b.data(), num_interp_points, 1);
    for (std::size_t c = 0; c < cells.size(); ++c)
    {
      const std::int32_t cell = cells[c];
      std::span<const std::int32_t> dofs = dofmap->cell_dofs(cell);
      for (int k = 0; k < element_bs; ++k)
      {
        for (int i = 0; i < element_vs; ++i)
        {
          std::copy_n(
              std::next(f.begin(), (i + k) * f_shape1
                                       + c * num_interp_points / element_vs),
              num_interp_points / element_vs,
              std::next(ref_data_b.begin(),
                        i * num_interp_points / element_vs));
        }
        impl::interpolation_apply(Pi, ref_data, std::span(_coeffs), 1);
        apply_inv_transpose_dof_transformation(_coeffs, cell_info, cell, 1);
        for (int i = 0; i < num_scalar_dofs; ++i)
        {
          const int dof = i * element_bs + k;
          std::div_t pos = std::div(dof, dofmap_bs);
          coeffs[dofmap_bs * dofs[pos.quot] + pos.rem] = _coeffs[i];
        }
      }
    }
  }
  else
  {
    if (symmetric)
    {
      throw std::runtime_error(
          "Interpolation into this element not supported.");
    }
    // Get the interpolation points on the reference cells
    const auto [X, Xshape] = element->interpolation_points();
    if (X.empty())
    {
      throw std::runtime_error(
          "Interpolation into this space is not yet supported.");
    }

    if (_f.extent(1) != cells.size() * Xshape[0])
      throw std::runtime_error("Interpolation data has the wrong shape.");

    // Get coordinate map
    const CoordinateElement<U>& cmap = mesh->geometry().cmap();

    // Get geometry data
    auto x_dofmap = mesh->geometry().dofmap();
    const int num_dofs_g = cmap.dim();
    std::span<const U> x_g = mesh->geometry().x();

    // Create data structures for Jacobian info
    std::vector<U> J_b(Xshape[0] * gdim * tdim);
    mdspan3_t J(J_b.data(), Xshape[0], gdim, tdim);
    std::vector<U> K_b(Xshape[0] * tdim * gdim);
    mdspan3_t K(K_b.data(), Xshape[0], tdim, gdim);
    std::vector<U> detJ(Xshape[0]);
    std::vector<U> det_scratch(2 * gdim * tdim);

    std::vector<U> coord_dofs_b(num_dofs_g * gdim);
    mdspan2_t coord_dofs(coord_dofs_b.data(), num_dofs_g, gdim);
    const std::size_t value_size_ref
        = element->reference_value_size() / element_bs;
    std::vector<T> ref_data_b(Xshape[0] * 1 * value_size_ref);
    MDSPAN_IMPL_STANDARD_NAMESPACE::mdspan<
        T, MDSPAN_IMPL_STANDARD_NAMESPACE::dextents<std::size_t, 3>>
        ref_data(ref_data_b.data(), Xshape[0], 1, value_size_ref);

    std::vector<T> _vals_b(Xshape[0] * 1 * value_size);
    MDSPAN_IMPL_STANDARD_NAMESPACE::mdspan<
        T, MDSPAN_IMPL_STANDARD_NAMESPACE::dextents<std::size_t, 3>>
        _vals(_vals_b.data(), Xshape[0], 1, value_size);

    // Tabulate 1st derivative of shape functions at interpolation
    // coords
    std::array<std::size_t, 4> phi_shape = cmap.tabulate_shape(1, Xshape[0]);
    std::vector<U> phi_b(
        std::reduce(phi_shape.begin(), phi_shape.end(), 1, std::multiplies{}));
    cmdspan4_t phi(phi_b.data(), phi_shape);
    cmap.tabulate(1, X, Xshape, phi_b);
    auto dphi = MDSPAN_IMPL_STANDARD_NAMESPACE::submdspan(
        phi, std::pair(1, tdim + 1),
        MDSPAN_IMPL_STANDARD_NAMESPACE::full_extent,
        MDSPAN_IMPL_STANDARD_NAMESPACE::full_extent, 0);

    const std::function<void(std::span<T>, std::span<const std::uint32_t>,
                             std::int32_t, int)>
        apply_inverse_transpose_dof_transformation
        = element->template dof_transformation_fn<T>(
            doftransform::inverse_transpose);

    // Get interpolation operator
    const auto [_Pi, pi_shape] = element->interpolation_operator();
    cmdspan2_t Pi(_Pi.data(), pi_shape);

    using u_t = MDSPAN_IMPL_STANDARD_NAMESPACE::mdspan<
        const T, MDSPAN_IMPL_STANDARD_NAMESPACE::dextents<std::size_t, 2>>;
    using U_t = MDSPAN_IMPL_STANDARD_NAMESPACE::mdspan<
        T, MDSPAN_IMPL_STANDARD_NAMESPACE::dextents<std::size_t, 2>>;
    using J_t = MDSPAN_IMPL_STANDARD_NAMESPACE::mdspan<
        const U, MDSPAN_IMPL_STANDARD_NAMESPACE::dextents<std::size_t, 2>>;
    using K_t = MDSPAN_IMPL_STANDARD_NAMESPACE::mdspan<
        const U, MDSPAN_IMPL_STANDARD_NAMESPACE::dextents<std::size_t, 2>>;
    auto pull_back_fn
        = element->basix_element().template map_fn<U_t, u_t, J_t, K_t>();

    for (std::size_t c = 0; c < cells.size(); ++c)
    {
      const std::int32_t cell = cells[c];
      auto x_dofs = MDSPAN_IMPL_STANDARD_NAMESPACE::submdspan(
          x_dofmap, cell, MDSPAN_IMPL_STANDARD_NAMESPACE::full_extent);
      for (int i = 0; i < num_dofs_g; ++i)
      {
        const int pos = 3 * x_dofs[i];
        for (int j = 0; j < gdim; ++j)
          coord_dofs(i, j) = x_g[pos + j];
      }

      // Compute J, detJ and K
      std::ranges::fill(J_b, 0);
      for (std::size_t p = 0; p < Xshape[0]; ++p)
      {
        auto _dphi = MDSPAN_IMPL_STANDARD_NAMESPACE::submdspan(
            dphi, MDSPAN_IMPL_STANDARD_NAMESPACE::full_extent, p,
            MDSPAN_IMPL_STANDARD_NAMESPACE::full_extent);
        auto _J = MDSPAN_IMPL_STANDARD_NAMESPACE::submdspan(
            J, p, MDSPAN_IMPL_STANDARD_NAMESPACE::full_extent,
            MDSPAN_IMPL_STANDARD_NAMESPACE::full_extent);
        cmap.compute_jacobian(_dphi, coord_dofs, _J);
        auto _K = MDSPAN_IMPL_STANDARD_NAMESPACE::submdspan(
            K, p, MDSPAN_IMPL_STANDARD_NAMESPACE::full_extent,
            MDSPAN_IMPL_STANDARD_NAMESPACE::full_extent);
        cmap.compute_jacobian_inverse(_J, _K);
        detJ[p] = cmap.compute_jacobian_determinant(_J, det_scratch);
      }

      std::span<const std::int32_t> dofs = dofmap->cell_dofs(cell);
      for (int k = 0; k < element_bs; ++k)
      {
        // Extract computed expression values for element block k
        for (int m = 0; m < value_size; ++m)
        {
          for (std::size_t k0 = 0; k0 < Xshape[0]; ++k0)
          {
            _vals(k0, 0, m)
                = f[f_shape1 * (k * value_size + m) + c * Xshape[0] + k0];
          }
        }

        // Get element degrees of freedom for block
        for (std::size_t i = 0; i < Xshape[0]; ++i)
        {
          auto _u = MDSPAN_IMPL_STANDARD_NAMESPACE::submdspan(
              _vals, i, MDSPAN_IMPL_STANDARD_NAMESPACE::full_extent,
              MDSPAN_IMPL_STANDARD_NAMESPACE::full_extent);
          auto _U = MDSPAN_IMPL_STANDARD_NAMESPACE::submdspan(
              ref_data, i, MDSPAN_IMPL_STANDARD_NAMESPACE::full_extent,
              MDSPAN_IMPL_STANDARD_NAMESPACE::full_extent);
          auto _K = MDSPAN_IMPL_STANDARD_NAMESPACE::submdspan(
              K, i, MDSPAN_IMPL_STANDARD_NAMESPACE::full_extent,
              MDSPAN_IMPL_STANDARD_NAMESPACE::full_extent);
          auto _J = MDSPAN_IMPL_STANDARD_NAMESPACE::submdspan(
              J, i, MDSPAN_IMPL_STANDARD_NAMESPACE::full_extent,
              MDSPAN_IMPL_STANDARD_NAMESPACE::full_extent);
          pull_back_fn(_U, _u, _K, 1.0 / detJ[i], _J);
        }

        auto ref = MDSPAN_IMPL_STANDARD_NAMESPACE::submdspan(
            ref_data, MDSPAN_IMPL_STANDARD_NAMESPACE::full_extent, 0,
            MDSPAN_IMPL_STANDARD_NAMESPACE::full_extent);
        impl::interpolation_apply(Pi, ref, std::span(_coeffs), element_bs);
        apply_inverse_transpose_dof_transformation(_coeffs, cell_info, cell, 1);

        // Copy interpolation dofs into coefficient vector
        assert(_coeffs.size() == num_scalar_dofs);
        for (int i = 0; i < num_scalar_dofs; ++i)
        {
          const int dof = i * element_bs + k;
          std::div_t pos = std::div(dof, dofmap_bs);
          coeffs[dofmap_bs * dofs[pos.quot] + pos.rem] = _coeffs[i];
        }
      }
    }
  }
}

/// @brief Generate data needed to interpolate finite element Functions
/// across different meshes.
///
/// @param[in] geometry0 Mesh geometry of the space to interpolate into
/// @param[in] element0 Element of the space to interpolate into
/// @param[in] mesh1 Mesh of the function to interpolate from
/// @param[in] cells Indices of the cells in the destination mesh on
/// which to interpolate. Should be the same as the list used when
/// calling \ref interpolation_coords.
/// @param[in] padding Absolute padding of bounding boxes of all
/// entities on `mesh1`. This is used avoid floating point issues when
/// an interpolation point from `mesh0` is on the surface of a cell in
/// `mesh1`. This parameter can also be used for extrapolation, i.e. if
/// cells in `mesh0` is not overlapped by `mesh1`.
///
/// @note Setting the `padding` to a large value will increase the
/// runtime of this function, as one has to determine what entity is
/// closest if there is no intersection.
template <std::floating_point T>
geometry::PointOwnershipData<T> create_interpolation_data(
    const mesh::Geometry<T>& geometry0, const FiniteElement<T>& element0,
    const mesh::Mesh<T>& mesh1, std::span<const std::int32_t> cells, T padding)
{
  // Collect all the points at which values are needed to define the
  // interpolating function
  std::vector<T> coords = interpolation_coords(element0, geometry0, cells);

  // Transpose interpolation coords
  std::vector<T> x(coords.size());
  std::size_t num_points = coords.size() / 3;
  for (std::size_t i = 0; i < num_points; ++i)
    for (std::size_t j = 0; j < 3; ++j)
      x[3 * i + j] = coords[i + j * num_points];

  // Determine ownership of each point
  return geometry::determine_point_ownership<T>(mesh1, x, padding);
}

/// @brief Interpolate a finite element Function defined on a mesh to a
/// finite element Function defined on different (non-matching) mesh.
/// @tparam T Function scalar type.
/// @tparam U mesh::Mesh geometry scalar type.
/// @param u Function to interpolate into.
/// @param v Function to interpolate from.
/// @param cells Cells indices relative to the mesh associated with `u`
/// that will be interpolated into.
/// @param interpolation_data Data required for associating the
/// interpolation points of `u` with cells in `v`. This is computed by
/// fem::create_interpolation_data.
template <dolfinx::scalar T, std::floating_point U>
void interpolate(Function<T, U>& u, const Function<T, U>& v,
                 std::span<const std::int32_t> cells,
                 const geometry::PointOwnershipData<U>& interpolation_data)
{
  auto mesh = u.function_space()->mesh();
  assert(mesh);
  MPI_Comm comm = mesh->comm();
  {
    auto mesh_v = v.function_space()->mesh();
    assert(mesh_v);
    int result;
    MPI_Comm_compare(comm, mesh_v->comm(), &result);
    if (result == MPI_UNEQUAL)
    {
      throw std::runtime_error("Interpolation on different meshes is only "
                               "supported on the same communicator.");
    }
  }

  assert(mesh->topology());
  auto cell_map = mesh->topology()->index_map(mesh->topology()->dim());
  assert(cell_map);
  auto element_u = u.function_space()->element();
  assert(element_u);
  const std::size_t value_size = u.function_space()->value_size();

  const std::vector<int>& dest_ranks = interpolation_data.src_owner;
  const std::vector<int>& src_ranks = interpolation_data.dest_owners;
  const std::vector<U>& recv_points = interpolation_data.dest_points;
  const std::vector<std::int32_t>& evaluation_cells
      = interpolation_data.dest_cells;

  // Evaluate the interpolating function where possible
  std::vector<T> send_values(recv_points.size() / 3 * value_size);
  v.eval(recv_points, {recv_points.size() / 3, (std::size_t)3},
         evaluation_cells, send_values, {recv_points.size() / 3, value_size});

  using dextents2 = MDSPAN_IMPL_STANDARD_NAMESPACE::dextents<std::size_t, 2>;

  // Send values back to owning process
  std::vector<T> values_b(dest_ranks.size() * value_size);
  MDSPAN_IMPL_STANDARD_NAMESPACE::mdspan<const T, dextents2> _send_values(
      send_values.data(), src_ranks.size(), value_size);
  impl::scatter_values(comm, src_ranks, dest_ranks, _send_values,
                       std::span(values_b));

  // Transpose received data
  MDSPAN_IMPL_STANDARD_NAMESPACE::mdspan<const T, dextents2> values(
      values_b.data(), dest_ranks.size(), value_size);
  std::vector<T> valuesT_b(value_size * dest_ranks.size());
  MDSPAN_IMPL_STANDARD_NAMESPACE::mdspan<T, dextents2> valuesT(
      valuesT_b.data(), value_size, dest_ranks.size());
  for (std::size_t i = 0; i < values.extent(0); ++i)
    for (std::size_t j = 0; j < values.extent(1); ++j)
      valuesT(j, i) = values(i, j);

  // Call local interpolation operator
  fem::interpolate<T>(u, valuesT_b, {valuesT.extent(0), valuesT.extent(1)},
                      cells);
}

<<<<<<< HEAD
/// @brief Interpolate from one finite element Function to another one.
/// @param[out] u1 The function to interpolate into
/// @param[in] u0 The function to be interpolated
/// @param[in] cells1 List of cell indices associated with the mesh of `u1` that
/// will be interpolated onto
/// @param[in] cell_map Mapping of cells in mesh associated with `u1` to cells
/// associated with `u0`
/// @param[in] nmm_interpolation_data Auxiliary data to interpolate on
/// nonmatching meshes. This data can be generated with
/// create_nonmatching_meshes_interpolation_data (optional).
template <dolfinx::scalar T, std::floating_point U>
void interpolate(
    Function<T, U>& u1, const Function<T, U>& u0,
    std::span<const std::int32_t> cells1,
    std::span<const std::int32_t> cell_map,
    const std::tuple<std::span<const std::int32_t>,
                     std::span<const std::int32_t>, std::span<const U>,
                     std::span<const std::int32_t>>& nmm_interpolation_data
    = {})
{
=======
/// @brief Interpolate from one finite element Function to another
/// Function on the same (sub)mesh.
///
/// Interpolation can be performed on a subset of mesh cells and
/// Functions may be defined on 'sub-meshes'.
///
/// @param[out] u1 Function to interpolate into.
/// @param[in] cells1 Cell indices associated with the mesh of `u1` that
/// will be interpolated onto.
/// @param[in] u0 Function to b interpolated from.
/// @param[in] cells0 Cell indices associated with the mesh of `u0` that
/// will be interpolated from. If `cells1[i]` is the index of a cell in
/// the mesh associated with `u1`, then `cells0[i]` is the index of the
/// *same* cell but in the mesh associated with `u0`. `cells0` and
/// `cells1` must be the same size.
template <dolfinx::scalar T, std::floating_point U>
void interpolate(Function<T, U>& u1, std::span<const std::int32_t> cells1,
                 const Function<T, U>& u0, std::span<const std::int32_t> cells0)
{
  if (cells0.size() != cells1.size())
    throw std::runtime_error("Length of cell lists do not match.");

>>>>>>> c5644696
  assert(u1.function_space());
  assert(u0.function_space());
  auto mesh = u1.function_space()->mesh();
  assert(mesh);
  assert(cells0.size() == cells1.size());

  auto cell_map0 = mesh->topology()->index_map(mesh->topology()->dim());
  assert(cell_map0);
  std::size_t num_cells0 = cell_map0->size_local() + cell_map0->num_ghosts();
  if (u1.function_space() == u0.function_space()
      and cells1.size() == num_cells0)
  {
    // Same function spaces and on whole mesh
    std::span<T> u1_array = u1.x()->mutable_array();
    std::span<const T> u0_array = u0.x()->array();
<<<<<<< HEAD
    std::copy(u0_array.begin(), u0_array.end(), u1_array.begin());
  }
  else
  {
    std::vector<std::int32_t> cells0;
    cells0.reserve(cells1.size());
    // Get mesh and check that functions share the same mesh
    if (auto mesh_v = u0.function_space()->mesh(); mesh == mesh_v)
    {
      cells0.insert(cells0.end(), cells1.begin(), cells1.end());
    }
    // If meshes are different and input mapping is given
    else if (cell_map.size() > 0)
    {
      std::transform(cells1.begin(), cells1.end(), std::back_inserter(cells0),
                     [&cell_map](std::int32_t c) { return cell_map[c]; });
    }
    // Non-matching meshes
    if (cells0.empty())
    {
      impl::interpolate_nonmatching_meshes(u1, u0, cells1,
                                           nmm_interpolation_data);
      return;
    }

    // Get elements and check value shape
    auto fs0 = u0.function_space();
    auto element0 = fs0->element();
    assert(element0);
    auto fs1 = u1.function_space();
    auto element1 = fs1->element();
    assert(element1);
    if (fs0->value_shape().size() != fs1->value_shape().size()
        or !std::equal(fs0->value_shape().begin(), fs0->value_shape().end(),
                       fs1->value_shape().begin()))
    {
      throw std::runtime_error(
          "Interpolation: elements have different value dimensions");
    }

    if (element1 == element0 or *element1 == *element0)
    {
      // Same element, different dofmaps (or just a subset of cells)

      const int tdim = mesh->topology()->dim();
      auto cell_map1 = mesh->topology()->index_map(tdim);
      assert(cell_map1);

=======
    std::ranges::copy(u0_array, u1_array.begin());
  }
  else
  {
    // Get elements and check value shape
    auto fs0 = u0.function_space();
    auto element0 = fs0->element();
    assert(element0);
    auto fs1 = u1.function_space();
    auto element1 = fs1->element();
    assert(element1);
    if (fs0->value_shape().size() != fs1->value_shape().size()
        or !std::equal(fs0->value_shape().begin(), fs0->value_shape().end(),
                       fs1->value_shape().begin()))
    {
      throw std::runtime_error(
          "Interpolation: elements have different value dimensions");
    }

    if (element1 == element0 or *element1 == *element0)
    {
      // Same element, different dofmaps (or just a subset of cells)
      const int tdim = mesh->topology()->dim();
      auto cell_map1 = mesh->topology()->index_map(tdim);
      assert(cell_map1);
>>>>>>> c5644696
      assert(element1->block_size() == element0->block_size());

      // Get dofmaps
      std::shared_ptr<const DofMap> dofmap0 = u0.function_space()->dofmap();
      assert(dofmap0);
      std::shared_ptr<const DofMap> dofmap1 = u1.function_space()->dofmap();
      assert(dofmap1);

      std::span<T> u1_array = u1.x()->mutable_array();
      std::span<const T> u0_array = u0.x()->array();

      // Iterate over mesh and interpolate on each cell
      const int bs0 = dofmap0->bs();
      const int bs1 = dofmap1->bs();
      for (std::size_t c = 0; c < cells1.size(); ++c)
      {
        std::span<const std::int32_t> dofs0 = dofmap0->cell_dofs(cells0[c]);
        std::span<const std::int32_t> dofs1 = dofmap1->cell_dofs(cells1[c]);
        assert(bs0 * dofs0.size() == bs1 * dofs1.size());
        for (std::size_t i = 0; i < dofs0.size(); ++i)
        {
          for (int k = 0; k < bs0; ++k)
          {
            int index = bs0 * i + k;
            std::div_t dv1 = std::div(index, bs1);
            u1_array[bs1 * dofs1[dv1.quot] + dv1.rem]
                = u0_array[bs0 * dofs0[i] + k];
          }
        }
      }
    }
    else if (element1->map_type() == element0->map_type())
    {
      // Different elements, same basis function map type
      impl::interpolate_same_map(u1, u0, cells1, cells0);
    }
    else
    {
      //  Different elements with different maps for basis functions
<<<<<<< HEAD
      impl::interpolate_nonmatching_maps(u1, u0, cells1, cells0);
=======
      impl::interpolate_nonmatching_maps(u1, cells1, u0, cells0);
>>>>>>> c5644696
    }
  }
}
} // namespace dolfinx::fem<|MERGE_RESOLUTION|>--- conflicted
+++ resolved
@@ -333,17 +333,6 @@
   }
 }
 
-<<<<<<< HEAD
-/// Interpolate from one finite element Function to another on the same
-/// mesh. The function is for cases where the finite element basis
-/// functions are mapped in the same way, e.g. both use the same Piola
-/// map.
-/// @param[out] u1 The function to interpolate to
-/// @param[in] u0 The function to interpolate from
-/// @param[in] cells1 The cells to interpolate on
-/// @param[in] cells0 Equivalent cell in u0 for each cell in u1
-/// @pre The functions `u1` and `u0` must share the same mesh and the
-=======
 /// @brief Interpolate from one finite element Function to another on
 /// the same mesh.
 ///
@@ -361,7 +350,6 @@
 /// `cells1` have be the same size.
 ///
 /// @pre fem::Functions `u1` and `u0` must share the same mesh and the
->>>>>>> c5644696
 /// elements must share the same basis function map. Neither is checked
 /// by the function.
 template <dolfinx::scalar T, std::floating_point U>
@@ -450,22 +438,6 @@
   }
 }
 
-<<<<<<< HEAD
-/// Interpolate from one finite element Function to another on the same
-/// mesh. This interpolation function is for cases where the finite
-/// element basis functions for the two elements are mapped differently,
-/// e.g. one may be subject to a Piola mapping and the other to a
-/// standard isoparametric mapping.
-/// @param[out] u1 The function to interpolate to
-/// @param[in] u0 The function to interpolate from
-/// @param[in] cells1 The cells to interpolate on
-/// @param[in] cells0 Equivalent cell in u0 for each cell in u1
-/// @pre The functions `u1` and `u0` must share the same mesh. This is
-/// not checked by the function.
-template <dolfinx::scalar T, std::floating_point U>
-void interpolate_nonmatching_maps(Function<T, U>& u1, const Function<T, U>& u0,
-                                  std::span<const std::int32_t> cells1,
-=======
 /// @brief Interpolate from one finite element Function to another on
 /// the same mesh.
 ///
@@ -484,7 +456,6 @@
 void interpolate_nonmatching_maps(Function<T, U>& u1,
                                   std::span<const std::int32_t> cells1,
                                   const Function<T, U>& u0,
->>>>>>> c5644696
                                   std::span<const std::int32_t> cells0)
 {
   // Get mesh
@@ -509,10 +480,6 @@
 
   std::span<const std::uint32_t> cell_info0;
   std::span<const std::uint32_t> cell_info1;
-<<<<<<< HEAD
-
-=======
->>>>>>> c5644696
   if (element1->needs_dof_transformations()
       or element0->needs_dof_transformations())
   {
@@ -1202,28 +1169,6 @@
                       cells);
 }
 
-<<<<<<< HEAD
-/// @brief Interpolate from one finite element Function to another one.
-/// @param[out] u1 The function to interpolate into
-/// @param[in] u0 The function to be interpolated
-/// @param[in] cells1 List of cell indices associated with the mesh of `u1` that
-/// will be interpolated onto
-/// @param[in] cell_map Mapping of cells in mesh associated with `u1` to cells
-/// associated with `u0`
-/// @param[in] nmm_interpolation_data Auxiliary data to interpolate on
-/// nonmatching meshes. This data can be generated with
-/// create_nonmatching_meshes_interpolation_data (optional).
-template <dolfinx::scalar T, std::floating_point U>
-void interpolate(
-    Function<T, U>& u1, const Function<T, U>& u0,
-    std::span<const std::int32_t> cells1,
-    std::span<const std::int32_t> cell_map,
-    const std::tuple<std::span<const std::int32_t>,
-                     std::span<const std::int32_t>, std::span<const U>,
-                     std::span<const std::int32_t>>& nmm_interpolation_data
-    = {})
-{
-=======
 /// @brief Interpolate from one finite element Function to another
 /// Function on the same (sub)mesh.
 ///
@@ -1246,7 +1191,6 @@
   if (cells0.size() != cells1.size())
     throw std::runtime_error("Length of cell lists do not match.");
 
->>>>>>> c5644696
   assert(u1.function_space());
   assert(u0.function_space());
   auto mesh = u1.function_space()->mesh();
@@ -1262,32 +1206,10 @@
     // Same function spaces and on whole mesh
     std::span<T> u1_array = u1.x()->mutable_array();
     std::span<const T> u0_array = u0.x()->array();
-<<<<<<< HEAD
-    std::copy(u0_array.begin(), u0_array.end(), u1_array.begin());
+    std::ranges::copy(u0_array, u1_array.begin());
   }
   else
   {
-    std::vector<std::int32_t> cells0;
-    cells0.reserve(cells1.size());
-    // Get mesh and check that functions share the same mesh
-    if (auto mesh_v = u0.function_space()->mesh(); mesh == mesh_v)
-    {
-      cells0.insert(cells0.end(), cells1.begin(), cells1.end());
-    }
-    // If meshes are different and input mapping is given
-    else if (cell_map.size() > 0)
-    {
-      std::transform(cells1.begin(), cells1.end(), std::back_inserter(cells0),
-                     [&cell_map](std::int32_t c) { return cell_map[c]; });
-    }
-    // Non-matching meshes
-    if (cells0.empty())
-    {
-      impl::interpolate_nonmatching_meshes(u1, u0, cells1,
-                                           nmm_interpolation_data);
-      return;
-    }
-
     // Get elements and check value shape
     auto fs0 = u0.function_space();
     auto element0 = fs0->element();
@@ -1306,38 +1228,9 @@
     if (element1 == element0 or *element1 == *element0)
     {
       // Same element, different dofmaps (or just a subset of cells)
-
       const int tdim = mesh->topology()->dim();
       auto cell_map1 = mesh->topology()->index_map(tdim);
       assert(cell_map1);
-
-=======
-    std::ranges::copy(u0_array, u1_array.begin());
-  }
-  else
-  {
-    // Get elements and check value shape
-    auto fs0 = u0.function_space();
-    auto element0 = fs0->element();
-    assert(element0);
-    auto fs1 = u1.function_space();
-    auto element1 = fs1->element();
-    assert(element1);
-    if (fs0->value_shape().size() != fs1->value_shape().size()
-        or !std::equal(fs0->value_shape().begin(), fs0->value_shape().end(),
-                       fs1->value_shape().begin()))
-    {
-      throw std::runtime_error(
-          "Interpolation: elements have different value dimensions");
-    }
-
-    if (element1 == element0 or *element1 == *element0)
-    {
-      // Same element, different dofmaps (or just a subset of cells)
-      const int tdim = mesh->topology()->dim();
-      auto cell_map1 = mesh->topology()->index_map(tdim);
-      assert(cell_map1);
->>>>>>> c5644696
       assert(element1->block_size() == element0->block_size());
 
       // Get dofmaps
@@ -1377,11 +1270,7 @@
     else
     {
       //  Different elements with different maps for basis functions
-<<<<<<< HEAD
-      impl::interpolate_nonmatching_maps(u1, u0, cells1, cells0);
-=======
       impl::interpolate_nonmatching_maps(u1, cells1, u0, cells0);
->>>>>>> c5644696
     }
   }
 }
