// Copyright (C) 2020-2021 Garth N. Wells
//
// This file is part of DOLFINX (https://www.fenicsproject.org)
//
// SPDX-License-Identifier:    LGPL-3.0-or-later

#pragma once

#include "FunctionSpace.h"
#include <Eigen/Core>
#include <dolfinx/common/span.hpp>
#include <dolfinx/fem/DofMap.h>
#include <dolfinx/fem/FiniteElement.h>
#include <dolfinx/mesh/Mesh.h>
#include <functional>

namespace dolfinx::fem
{

template <typename T>
class Function;

/// Compute the evaluation points in the physical space at which an
/// expression should be computed to interpolate it in a finite elemenet
/// space.
///
/// @param[in] element The element to be interpolated into
/// @param[in] mesh The domain
/// @param[in] cells Indices of the cells in the mesh to compute
/// interpolation coordinates for
/// @return The coordinates in the physical space at which to evaluate
/// an expression
Eigen::Array<double, 3, Eigen::Dynamic, Eigen::RowMajor>
interpolation_coords(const fem::FiniteElement& element, const mesh::Mesh& mesh,
                     const tcb::span<std::int32_t>& cells);

/// Interpolate a finite element Function (on possibly non-matching
/// meshes) in another finite element space
/// @param[out] u The function to interpolate into
/// @param[in] v The function to be interpolated
template <typename T>
void interpolate(Function<T>& u, const Function<T>& v);

/// Interpolate an expression in a finite element space
///
/// @param[out] u The function to interpolate into
/// @param[in] f The expression to be interpolated
/// @param[in] x The points at which f should be evaluated, as computed
/// by fem::interpolation_coords. The element used in
/// fem::interpolation_coords should be the same element as associated
/// with u.
/// @param[in] cells Indices of the cells in the mesh on which to
/// interpolate. Should be the same as the list used when calling
/// fem::interpolation_coords.
template <typename T>
void interpolate(
    Function<T>& u,
    const std::function<
        Eigen::Array<T, Eigen::Dynamic, Eigen::Dynamic, Eigen::RowMajor>(
            const Eigen::Ref<const Eigen::Array<double, 3, Eigen::Dynamic,
                                                Eigen::RowMajor>>&)>& f,
    const Eigen::Array<double, 3, Eigen::Dynamic, Eigen::RowMajor>& x,
    const tcb::span<std::int32_t>& cells);

/// Interpolate an expression f(x)
///
/// @note  This interface uses an expression function f that has an
/// in/out argument for the expression values. It is primarily to
/// support C code implementations of the expression, e.g. using Numba.
/// Generally the interface where the expression function is a pure
/// function, i.e. the expression values are the return argument, should
/// be preferred.
///
/// @param[out] u The function to interpolate into
/// @param[in] f The expression to be interpolated
/// @param[in] x The points at which should be evaluated, as
/// computed by fem::interpolation_coords
/// @param[in] cells Indices of the cells in the mesh on which to
/// interpolate. Should be the same as the list used when calling
/// fem::interpolation_coords.
template <typename T>
void interpolate_c(
    Function<T>& u,
    const std::function<void(
        Eigen::Ref<
            Eigen::Array<T, Eigen::Dynamic, Eigen::Dynamic, Eigen::RowMajor>>,
        const Eigen::Ref<const Eigen::Array<double, Eigen::Dynamic, 3,
                                            Eigen::RowMajor>>&)>& f,
    const Eigen::Array<double, 3, Eigen::Dynamic, Eigen::RowMajor>& x,
    const tcb::span<std::int32_t>& cells);

namespace detail
{

template <typename T>
void interpolate_from_any(Function<T>& u, const Function<T>& v)
{
  assert(v.function_space());
  const auto element = u.function_space()->element();
  assert(element);
  if (v.function_space()->element()->hash() != element->hash())
  {
    throw std::runtime_error("Restricting finite elements function in "
                             "different elements not supported.");
  }

  const auto mesh = u.function_space()->mesh();
  assert(mesh);
  assert(v.function_space()->mesh());
  if (mesh->id() != v.function_space()->mesh()->id())
  {
    throw std::runtime_error(
        "Interpolation on different meshes not supported (yet).");
  }
  const int tdim = mesh->topology().dim();

  // Get dofmaps
  assert(v.function_space());
  std::shared_ptr<const fem::DofMap> dofmap_v = v.function_space()->dofmap();
  assert(dofmap_v);
  auto map = mesh->topology().index_map(tdim);
  assert(map);

  std::vector<T>& coeffs = u.x()->mutable_array();

  // Iterate over mesh and interpolate on each cell
  const auto dofmap_u = u.function_space()->dofmap();
  const std::vector<T>& v_array = v.x()->array();
  const int num_cells = map->size_local() + map->num_ghosts();
  const int bs = dofmap_v->bs();
  assert(bs == dofmap_u->bs());
  for (int c = 0; c < num_cells; ++c)
  {
    tcb::span<const std::int32_t> dofs_v = dofmap_v->cell_dofs(c);
    tcb::span<const std::int32_t> cell_dofs = dofmap_u->cell_dofs(c);
    assert(dofs_v.size() == cell_dofs.size());
    for (std::size_t i = 0; i < dofs_v.size(); ++i)
    {
      for (int k = 0; k < bs; ++k)
        coeffs[bs * cell_dofs[i] + k] = v_array[bs * dofs_v[i] + k];
    }
  }
}

} // namespace detail

//----------------------------------------------------------------------------
template <typename T>
void interpolate(Function<T>& u, const Function<T>& v)
{
  assert(u.function_space());
  const auto element = u.function_space()->element();
  assert(element);

  // Check that function ranks match
  if (int rank_v = v.function_space()->element()->value_rank();
      element->value_rank() != rank_v)
  {
    throw std::runtime_error("Cannot interpolate function into function space. "
                             "Rank of function ("
                             + std::to_string(rank_v)
                             + ") does not match rank of function space ("
                             + std::to_string(element->value_rank()) + ")");
  }

  // Check that function dimension match
  for (int i = 0; i < element->value_rank(); ++i)
  {
    if (int v_dim = v.function_space()->element()->value_dimension(i);
        element->value_dimension(i) != v_dim)
    {
      throw std::runtime_error(
          "Cannot interpolate function into function space. "
          "Dimension "
          + std::to_string(i) + " of function (" + std::to_string(v_dim)
          + ") does not match dimension " + std::to_string(i)
          + " of function space(" + std::to_string(element->value_dimension(i))
          + ")");
    }
  }

  detail::interpolate_from_any(u, v);
}
//----------------------------------------------------------------------------
template <typename T>
void interpolate(
    Function<T>& u,
    const std::function<
        Eigen::Array<T, Eigen::Dynamic, Eigen::Dynamic, Eigen::RowMajor>(
            const Eigen::Ref<const Eigen::Array<double, 3, Eigen::Dynamic,
                                                Eigen::RowMajor>>&)>& f,
    const Eigen::Array<double, 3, Eigen::Dynamic, Eigen::RowMajor>& x,
    const tcb::span<std::int32_t>& cells)
{
  const auto element = u.function_space()->element();
  assert(element);
  const int element_bs = element->block_size();
  if (int num_sub = element->num_sub_elements();
      num_sub > 0 and num_sub != element_bs)
  {
    throw std::runtime_error("Cannot directly interpolate a mixed space. "
                             "Interpolate into subspaces.");
  }

  // Get mesh
  assert(u.function_space());
  auto mesh = u.function_space()->mesh();
  assert(mesh);
<<<<<<< HEAD
  const int tdim = mesh->topology().dim();
  const int gdim = mesh->geometry().dim();
  auto cell_map = mesh->topology().index_map(tdim);
  assert(cell_map);
  const int num_cells = cell_map->size_local() + cell_map->num_ghosts();

  // Get mesh geometry data and the element coordinate map
  const graph::AdjacencyList<std::int32_t>& x_dofmap
      = mesh->geometry().dofmap();
  const int num_dofs_g = x_dofmap.num_links(0);
  Eigen::Map<const Eigen::Array<double, Eigen::Dynamic, Eigen::Dynamic,
                                Eigen::RowMajor>>
      x_g(mesh->geometry().x().data(), mesh->geometry().x().rows(),
          mesh->geometry().x().cols());

  const fem::CoordinateElement& cmap = mesh->geometry().cmap();
=======
>>>>>>> fa70fd00

  // TODO: remove this call
  // Get the interpolation points on the reference cells
  const Eigen::Array<double, Eigen::Dynamic, Eigen::Dynamic, Eigen::RowMajor>& X
      = element->interpolation_points();

  mesh->topology_mutable().create_entity_permutations();
  const std::vector<std::uint32_t>& cell_info
      = mesh->topology().get_cell_permutation_info();

  // Evaluate function at physical points. The returned array has a
  // number of rows equal to the number of components of the function,
  // and the number of columns is equal to the number of evaluation
  // points. Scalar case needs special handling as pybind11 will return
  // a column array when we need a row array.
  Eigen::Array<T, Eigen::Dynamic, Eigen::Dynamic, Eigen::RowMajor> values;
  values = f(x);

  // FIXME: This is hack for NumPy/pybind11/Eigen that returns 1D arrays a
  // column vectors. Fix in the pybind11 layer?
  if (element->value_size() == 1 and values.rows() > 1)
    values = values.transpose().eval();

  // Get dofmap
  const auto dofmap = u.function_space()->dofmap();
  assert(dofmap);
  const int dofmap_bs = dofmap->bs();

  // NOTE: The below loop over cells could be skipped for some elements,
  // e.g. Lagrange, where the interpolation is just the identity.

  // Loop over cells and compute interpolation dofs
  const int num_scalar_dofs = element->space_dimension() / element_bs;
  const int value_size = element->value_size() / element_bs;

  // Check that return type from f is the correct shape
  if ((values.rows() != value_size * element_bs)
      or (values.cols() != cells.size() * X.rows()))
  {
    throw std::runtime_error("Interpolation data has the wrong shape.");
  }

  std::vector<T>& coeffs = u.x()->mutable_array();
  std::vector<T> _coeffs(num_scalar_dofs);
  Eigen::Array<T, Eigen::Dynamic, Eigen::Dynamic, Eigen::RowMajor> _vals;
  for (std::int32_t c : cells)
  {
    auto dofs = dofmap->cell_dofs(c);
    for (int k = 0; k < element_bs; ++k)
    {
      // FIXME: expensive - avoid assignment
      // Extract computed expression values for element block k
      _vals = values.block(k * value_size, c * X.rows(), value_size, X.rows());

      // Get element degrees of freedom for block
      element->interpolate(_vals, cell_info[c], tcb::make_span(_coeffs));
      assert(_coeffs.size() == num_scalar_dofs);

      // Copy interpolation dofs into coefficient vector
      for (int i = 0; i < num_scalar_dofs; ++i)
      {
        const int dof = i * element_bs + k;
        std::div_t pos = std::div(dof, dofmap_bs);
        coeffs[dofmap_bs * dofs[pos.quot] + pos.rem] = _coeffs[i];
      }
    }
  }
}
//----------------------------------------------------------------------------
template <typename T>
void interpolate_c(
    Function<T>& u,
    const std::function<void(
        Eigen::Ref<
            Eigen::Array<T, Eigen::Dynamic, Eigen::Dynamic, Eigen::RowMajor>>,
        const Eigen::Ref<const Eigen::Array<double, Eigen::Dynamic, 3,
                                            Eigen::RowMajor>>&)>& f,
    const Eigen::Array<double, 3, Eigen::Dynamic, Eigen::RowMajor>& x,
    const tcb::span<std::int32_t>& cells)
{
  const auto element = u.function_space()->element();
  assert(element);
  std::vector<int> vshape(element->value_rank(), 1);
  for (std::size_t i = 0; i < vshape.size(); ++i)
    vshape[i] = element->value_dimension(i);
  const int value_size = std::accumulate(std::begin(vshape), std::end(vshape),
                                         1, std::multiplies<>());

  auto fn =
      [value_size,
       &f](const Eigen::Ref<
           const Eigen::Array<double, 3, Eigen::Dynamic, Eigen::RowMajor>>& x) {
        Eigen::Array<T, Eigen::Dynamic, Eigen::Dynamic, Eigen::RowMajor> values(
            x.cols(), value_size);
        f(values, x.transpose());
        return values;
      };

  interpolate<T>(u, fn, x, cells);
}
//----------------------------------------------------------------------------

} // namespace dolfinx::fem<|MERGE_RESOLUTION|>--- conflicted
+++ resolved
@@ -206,25 +206,6 @@
   assert(u.function_space());
   auto mesh = u.function_space()->mesh();
   assert(mesh);
-<<<<<<< HEAD
-  const int tdim = mesh->topology().dim();
-  const int gdim = mesh->geometry().dim();
-  auto cell_map = mesh->topology().index_map(tdim);
-  assert(cell_map);
-  const int num_cells = cell_map->size_local() + cell_map->num_ghosts();
-
-  // Get mesh geometry data and the element coordinate map
-  const graph::AdjacencyList<std::int32_t>& x_dofmap
-      = mesh->geometry().dofmap();
-  const int num_dofs_g = x_dofmap.num_links(0);
-  Eigen::Map<const Eigen::Array<double, Eigen::Dynamic, Eigen::Dynamic,
-                                Eigen::RowMajor>>
-      x_g(mesh->geometry().x().data(), mesh->geometry().x().rows(),
-          mesh->geometry().x().cols());
-
-  const fem::CoordinateElement& cmap = mesh->geometry().cmap();
-=======
->>>>>>> fa70fd00
 
   // TODO: remove this call
   // Get the interpolation points on the reference cells
