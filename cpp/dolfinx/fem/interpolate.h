--- conflicted
+++ resolved
@@ -426,10 +426,9 @@
                  std::array<std::size_t, 2> fshape,
                  std::span<const std::int32_t> cells)
 {
-<<<<<<< HEAD
   // NOTE: Some communication has temporarily been added to this
   // function. A fix so this isn't required is in progress
-=======
+
   namespace stdex = std::experimental;
   using cmdspan2_t
       = stdex::mdspan<const double, stdex::dextents<std::size_t, 2>>;
@@ -438,7 +437,6 @@
   using mdspan2_t = stdex::mdspan<double, stdex::dextents<std::size_t, 2>>;
   using mdspan3_t = stdex::mdspan<double, stdex::dextents<std::size_t, 3>>;
 
->>>>>>> 290e18c6
   const std::shared_ptr<const FiniteElement> element
       = u.function_space()->element();
   assert(element);
