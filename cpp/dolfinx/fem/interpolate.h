--- conflicted
+++ resolved
@@ -1,8 +1,4 @@
-<<<<<<< HEAD
-// Copyright (C) 2020-2021 Garth N. Wells, Massimiliano Leoni
-=======
-// Copyright (C) 2020-2021 Garth N. Wells, Igor A. Baratta
->>>>>>> 02f35afa
+// Copyright (C) 2020-2021 Garth N. Wells, Igor A. Baratta, Massimiliano Leoni
 //
 // This file is part of DOLFINx (https://www.fenicsproject.org)
 //
@@ -25,8 +21,6 @@
 #include <xtensor/xview.hpp>
 #include <xtl/xspan.hpp>
 
-#include <dolfinx/common/log.h>
-
 namespace dolfinx::fem
 {
 
@@ -54,38 +48,198 @@
 /// Interpolate an expression in a finite element space
 ///
 /// @param[out] u The function to interpolate into
-/// @param[in] f The expression to be interpolated
-/// @param[in] x The points at which f should be evaluated, as computed
-/// by fem::interpolation_coords. The element used in
-/// fem::interpolation_coords should be the same element as associated
-/// with u.
+/// @param[in] values The values at u's degrees of freedom
+/// @param[in] x The coordinates of u's degrees of freedom
 /// @param[in] cells Indices of the cells in the mesh on which to
 /// interpolate. Should be the same as the list used when calling
 /// fem::interpolation_coords.
 template <typename T>
 void interpolate(
     Function<T>& u,
+    xt::xarray<T>& values,
+    const xt::xtensor<double, 2>& x,
+    const xtl::span<const std::int32_t>& cells)
+{
+  const std::shared_ptr<const FiniteElement> element
+      = u.function_space()->element();
+  assert(element);
+  const int element_bs = element->block_size();
+  if (int num_sub = element->num_sub_elements();
+      num_sub > 0 and num_sub != element_bs)
+  {
+    throw std::runtime_error("Cannot directly interpolate a mixed space. "
+                             "Interpolate into subspaces.");
+  }
+
+  // Get mesh
+  assert(u.function_space());
+  auto mesh = u.function_space()->mesh();
+  assert(mesh);
+
+  const int gdim = mesh->geometry().dim();
+  const int tdim = mesh->topology().dim();
+
+  // Get the interpolation points on the reference cells
+  const xt::xtensor<double, 2>& X = element->interpolation_points();
+
+  if (X.shape(0) == 0)
+  {
+    throw std::runtime_error(
+        "Interpolation into this space is not yet supported.");
+  }
+
+  xtl::span<const std::uint32_t> cell_info;
+  if (element->needs_dof_transformations())
+  {
+    mesh->topology_mutable().create_entity_permutations();
+    cell_info = xtl::span(mesh->topology().get_cell_permutation_info());
+  }
+
+  if (values.dimension() == 1)
+  {
+    if (element->value_size() != 1)
+      throw std::runtime_error("Interpolation data has the wrong shape.");
+    values.reshape(
+        {static_cast<std::size_t>(element->value_size()), x.shape(1)});
+  }
+
+  if (values.shape(0) != element->value_size())
+    throw std::runtime_error("Interpolation data has the wrong shape.");
+
+  if (values.shape(1) != cells.size() * X.shape(0))
+    throw std::runtime_error("Interpolation data has the wrong shape.");
+
+  // Get dofmap
+  const auto dofmap = u.function_space()->dofmap();
+  assert(dofmap);
+  const int dofmap_bs = dofmap->bs();
+
+  // Loop over cells and compute interpolation dofs
+  const int num_scalar_dofs = element->space_dimension() / element_bs;
+  const int value_size = element->value_size() / element_bs;
+
+  std::vector<T>& coeffs = u.x()->mutable_array();
+  std::vector<T> _coeffs(num_scalar_dofs);
+
+  const std::function<void(const xtl::span<T>&,
+                           const xtl::span<const std::uint32_t>&, std::int32_t,
+                           int)>
+      apply_inverse_transpose_dof_transformation
+      = element->get_dof_transformation_function<T>(true, true, true);
+
+  // This assumes that any element with an identity interpolation matrix is a
+  // point evaluation
+  if (element->interpolation_ident())
+  {
+    for (std::int32_t c : cells)
+    {
+      xtl::span<const std::int32_t> dofs = dofmap->cell_dofs(c);
+      for (int k = 0; k < element_bs; ++k)
+      {
+        for (int i = 0; i < num_scalar_dofs; ++i)
+          _coeffs[i] = values(k, c * num_scalar_dofs + i);
+        apply_inverse_transpose_dof_transformation(_coeffs, cell_info, c, 1);
+        for (int i = 0; i < num_scalar_dofs; ++i)
+        {
+          const int dof = i * element_bs + k;
+          std::div_t pos = std::div(dof, dofmap_bs);
+          coeffs[dofmap_bs * dofs[pos.quot] + pos.rem] = _coeffs[i];
+        }
+      }
+    }
+  }
+  else
+  {
+    // Get coordinate map
+    const fem::CoordinateElement& cmap = mesh->geometry().cmap();
+
+    // Get geometry data
+    const graph::AdjacencyList<std::int32_t>& x_dofmap
+        = mesh->geometry().dofmap();
+    // FIXME: Add proper interface for num coordinate dofs
+    const int num_dofs_g = x_dofmap.num_links(0);
+    const xt::xtensor<double, 2>& x_g = mesh->geometry().x();
+
+    // Create data structures for Jacobian info
+    xt::xtensor<double, 3> J = xt::empty<double>({int(X.shape(0)), gdim, tdim});
+    xt::xtensor<double, 3> K = xt::empty<double>({int(X.shape(0)), tdim, gdim});
+    xt::xtensor<double, 1> detJ = xt::empty<double>({X.shape(0)});
+
+    xt::xtensor<double, 2> coordinate_dofs
+        = xt::empty<double>({num_dofs_g, gdim});
+
+    xt::xtensor<T, 3> reference_data({X.shape(0), 1, value_size});
+    xt::xtensor<T, 3> _vals({X.shape(0), 1, value_size});
+
+    // Tabulate 1st order derivatives of shape functions at interpolation coords
+    xt::xtensor<double, 4> dphi
+        = xt::view(cmap.tabulate(1, X), xt::range(1, tdim + 1), xt::all(),
+                   xt::all(), xt::all());
+
+    const std::function<void(const xtl::span<T>&,
+                             const xtl::span<const std::uint32_t>&,
+                             std::int32_t, int)>
+        apply_inverse_transpose_dof_transformation
+        = element->get_dof_transformation_function<T>(true, true);
+
+    for (std::int32_t c : cells)
+    {
+      auto x_dofs = x_dofmap.links(c);
+      for (int i = 0; i < num_dofs_g; ++i)
+        for (int j = 0; j < gdim; ++j)
+          coordinate_dofs(i, j) = x_g(x_dofs[i], j);
+
+      // Compute J, detJ and K
+      cmap.compute_jacobian(dphi, coordinate_dofs, J);
+      cmap.compute_jacobian_inverse(J, K);
+      cmap.compute_jacobian_determinant(J, detJ);
+
+      xtl::span<const std::int32_t> dofs = dofmap->cell_dofs(c);
+      for (int k = 0; k < element_bs; ++k)
+      {
+        // Extract computed expression values for element block k
+        for (int m = 0; m < value_size; ++m)
+        {
+          std::copy_n(&values(k * value_size + m, c * X.shape(0)), X.shape(0),
+                      xt::view(_vals, xt::all(), 0, m).begin());
+        }
+
+        // Get element degrees of freedom for block
+        element->map_pull_back(_vals, J, detJ, K, reference_data);
+
+        xt::xtensor<T, 2> ref_data
+            = xt::transpose(xt::view(reference_data, xt::all(), 0, xt::all()));
+        element->interpolate(ref_data, tcb::make_span(_coeffs));
+        apply_inverse_transpose_dof_transformation(_coeffs, cell_info, c, 1);
+
+        assert(_coeffs.size() == num_scalar_dofs);
+
+        // Copy interpolation dofs into coefficient vector
+        for (int i = 0; i < num_scalar_dofs; ++i)
+        {
+          const int dof = i * element_bs + k;
+          std::div_t pos = std::div(dof, dofmap_bs);
+          coeffs[dofmap_bs * dofs[pos.quot] + pos.rem] = _coeffs[i];
+        }
+      }
+    }
+  }
+}
+//----------------------------------------------------------------------------
+template <typename T>
+void interpolate(
+    Function<T>& u,
     const std::function<xt::xarray<T>(const xt::xtensor<double, 2>&)>& f,
-<<<<<<< HEAD
-    const xt::xtensor<double, 2>& x,
-    const xtl::span<const std::int32_t>& cells);
-
-/// Interpolate function values in a finite element space
-///
-/// @param[out] u The function to interpolate into
-/// @param[in] values The values of the interpolated function at points @p x
-/// @param[in] x The points at which the interpolated function was evaluated,
-/// as computed by fem::interpolation_coords. The element used in
-/// fem::interpolation_coords should be the same element as associated
-/// with u.
-/// @param[in] cells Indices of the cells in the mesh on which to
-/// interpolate. Should be the same as the list used when calling
-/// fem::interpolation_coords.
-template <typename T>
-void interpolate(Function<T>& u, xt::xarray<T>& values,
-                 const xt::xtensor<double, 2>& x,
-                 const xtl::span<const std::int32_t>& cells);
-
+    const xt::xtensor<double, 2>& x, const xtl::span<const std::int32_t>& cells)
+{
+  // Evaluate function at physical points. The returned array has a
+  // number of rows equal to the number of components of the function,
+  // and the number of columns is equal to the number of evaluation
+  // points.
+  xt::xarray<T> values = f(x);
+  interpolate(u, values, x, cells);
+}
+//----------------------------------------------------------------------------
 /// Interpolate an expression f(x)
 ///
 /// @note  This interface uses an expression function f that has an
@@ -106,24 +260,34 @@
 void interpolate_c(
     Function<T>& u,
     const std::function<void(xt::xarray<T>&, const xt::xtensor<double, 2>&)>& f,
-    const xt::xtensor<double, 2>& x,
-    const xtl::span<const std::int32_t>& cells);
-
-namespace detail
+    const xt::xtensor<double, 2>& x, const xtl::span<const std::int32_t>& cells)
 {
-
+  const std::shared_ptr<const FiniteElement> element
+      = u.function_space()->element();
+  assert(element);
+  std::vector<int> vshape(element->value_rank(), 1);
+  for (std::size_t i = 0; i < vshape.size(); ++i)
+    vshape[i] = element->value_dimension(i);
+  const std::size_t value_size = std::reduce(
+      std::begin(vshape), std::end(vshape), 1, std::multiplies<>());
+
+  auto fn = [value_size, &f](const xt::xtensor<double, 2>& x)
+  {
+    xt::xarray<T> values = xt::empty<T>({value_size, x.shape(1)});
+    f(values, x);
+    return values;
+  };
+
+  interpolate<T>(u, fn, x, cells);
+}
+
+/// Interpolate from one finite element Function to another one
+/// @param[out] u The function to interpolate into
+/// @param[in] v The function to be interpolated
 template <typename T>
-void interpolate_from_any(Function<T>& u, const Function<T>& v)
+void interpolate(Function<T>& u, const Function<T>& v)
 {
   assert(v.function_space());
-  const auto element = u.function_space()->element();
-  assert(element);
-  if (v.function_space()->element()->hash() != element->hash())
-  {
-    throw std::runtime_error("Restricting finite elements function in "
-                             "different elements not supported.");
-  }
-
   const auto mesh = u.function_space()->mesh();
   assert(mesh);
   assert(v.function_space()->mesh());
@@ -366,322 +530,6 @@
 
     return;
   }
-  const int tdim = mesh->topology().dim();
-
-  // Get dofmaps
-  assert(v.function_space());
-  std::shared_ptr<const fem::DofMap> dofmap_v = v.function_space()->dofmap();
-  assert(dofmap_v);
-  auto map = mesh->topology().index_map(tdim);
-  assert(map);
-
-  std::vector<T>& coeffs = u.x()->mutable_array();
-
-  // Iterate over mesh and interpolate on each cell
-  const auto dofmap_u = u.function_space()->dofmap();
-  const std::vector<T>& v_array = v.x()->array();
-  const int num_cells = map->size_local() + map->num_ghosts();
-  const int bs = dofmap_v->bs();
-  assert(bs == dofmap_u->bs());
-  for (int c = 0; c < num_cells; ++c)
-  {
-    xtl::span<const std::int32_t> dofs_v = dofmap_v->cell_dofs(c);
-    xtl::span<const std::int32_t> cell_dofs = dofmap_u->cell_dofs(c);
-    assert(dofs_v.size() == cell_dofs.size());
-    for (std::size_t i = 0; i < dofs_v.size(); ++i)
-    {
-      for (int k = 0; k < bs; ++k)
-        coeffs[bs * cell_dofs[i] + k] = v_array[bs * dofs_v[i] + k];
-    }
-  }
-}
-
-} // namespace detail
-
-//----------------------------------------------------------------------------
-template <typename T>
-void interpolate(Function<T>& u, const Function<T>& v)
-{
-  assert(u.function_space());
-  const std::shared_ptr<const FiniteElement> element
-      = u.function_space()->element();
-  assert(element);
-
-  // Check that function ranks match
-  if (int rank_v = v.function_space()->element()->value_rank();
-      element->value_rank() != rank_v)
-  {
-    throw std::runtime_error("Cannot interpolate function into function space. "
-                             "Rank of function ("
-                             + std::to_string(rank_v)
-                             + ") does not match rank of function space ("
-                             + std::to_string(element->value_rank()) + ")");
-  }
-
-  // Check that function dimension match
-  for (int i = 0; i < element->value_rank(); ++i)
-  {
-    if (int v_dim = v.function_space()->element()->value_dimension(i);
-        element->value_dimension(i) != v_dim)
-    {
-      throw std::runtime_error(
-          "Cannot interpolate function into function space. "
-          "Dimension "
-          + std::to_string(i) + " of function (" + std::to_string(v_dim)
-          + ") does not match dimension " + std::to_string(i)
-          + " of function space (" + std::to_string(element->value_dimension(i))
-          + ")");
-    }
-  }
-
-  detail::interpolate_from_any(u, v);
-}
-//----------------------------------------------------------------------------
-template <typename T>
-void interpolate(Function<T>& u, xt::xarray<T>& values,
-                 const xt::xtensor<double, 2>& x,
-                 const xtl::span<const std::int32_t>& cells)
-=======
-    const xt::xtensor<double, 2>& x, const xtl::span<const std::int32_t>& cells)
->>>>>>> 02f35afa
-{
-  const std::shared_ptr<const FiniteElement> element
-      = u.function_space()->element();
-  assert(element);
-  const int element_bs = element->block_size();
-  if (int num_sub = element->num_sub_elements();
-      num_sub > 0 and num_sub != element_bs)
-  {
-    throw std::runtime_error("Cannot directly interpolate a mixed space. "
-                             "Interpolate into subspaces.");
-  }
-
-  // Get mesh
-  assert(u.function_space());
-  auto mesh = u.function_space()->mesh();
-  assert(mesh);
-
-  const int gdim = mesh->geometry().dim();
-  const int tdim = mesh->topology().dim();
-
-  // Get the interpolation points on the reference cells
-  const xt::xtensor<double, 2>& X = element->interpolation_points();
-
-  if (X.shape(0) == 0)
-  {
-    throw std::runtime_error(
-        "Interpolation into this space is not yet supported.");
-  }
-
-  xtl::span<const std::uint32_t> cell_info;
-  if (element->needs_dof_transformations())
-  {
-    mesh->topology_mutable().create_entity_permutations();
-    cell_info = xtl::span(mesh->topology().get_cell_permutation_info());
-  }
-
-  if (values.dimension() == 1)
-  {
-    if (element->value_size() != 1)
-      throw std::runtime_error("Interpolation data has the wrong shape.");
-    values.reshape(
-        {static_cast<std::size_t>(element->value_size()), x.shape(1)});
-  }
-
-  if (values.shape(0) != static_cast<std::size_t>(element->value_size()))
-    throw std::runtime_error("Interpolation data has the wrong shape.");
-
-  if (values.shape(1) != cells.size() * X.shape(0))
-    throw std::runtime_error("Interpolation data has the wrong shape.");
-
-  // Get dofmap
-  const auto dofmap = u.function_space()->dofmap();
-  assert(dofmap);
-  const int dofmap_bs = dofmap->bs();
-
-  // Loop over cells and compute interpolation dofs
-  const int num_scalar_dofs = element->space_dimension() / element_bs;
-  const int value_size = element->value_size() / element_bs;
-
-  std::vector<T>& coeffs = u.x()->mutable_array();
-  std::vector<T> _coeffs(num_scalar_dofs);
-
-  const std::function<void(const xtl::span<T>&,
-                           const xtl::span<const std::uint32_t>&, std::int32_t,
-                           int)>
-      apply_inverse_transpose_dof_transformation
-      = element->get_dof_transformation_function<T>(true, true, true);
-
-  // This assumes that any element with an identity interpolation matrix is a
-  // point evaluation
-  if (element->interpolation_ident())
-  {
-    for (std::int32_t c : cells)
-    {
-      xtl::span<const std::int32_t> dofs = dofmap->cell_dofs(c);
-      for (int k = 0; k < element_bs; ++k)
-      {
-        for (int i = 0; i < num_scalar_dofs; ++i)
-          _coeffs[i] = values(k, c * num_scalar_dofs + i);
-        apply_inverse_transpose_dof_transformation(_coeffs, cell_info, c, 1);
-        for (int i = 0; i < num_scalar_dofs; ++i)
-        {
-          const int dof = i * element_bs + k;
-          std::div_t pos = std::div(dof, dofmap_bs);
-          coeffs[dofmap_bs * dofs[pos.quot] + pos.rem] = _coeffs[i];
-        }
-      }
-    }
-  }
-  else
-  {
-    // Get coordinate map
-    const fem::CoordinateElement& cmap = mesh->geometry().cmap();
-
-    // Get geometry data
-    const graph::AdjacencyList<std::int32_t>& x_dofmap
-        = mesh->geometry().dofmap();
-    // FIXME: Add proper interface for num coordinate dofs
-    const int num_dofs_g = x_dofmap.num_links(0);
-    const xt::xtensor<double, 2>& x_g = mesh->geometry().x();
-
-    // Create data structures for Jacobian info
-    xt::xtensor<double, 3> J = xt::empty<double>({int(X.shape(0)), gdim, tdim});
-    xt::xtensor<double, 3> K = xt::empty<double>({int(X.shape(0)), tdim, gdim});
-    xt::xtensor<double, 1> detJ = xt::empty<double>({X.shape(0)});
-
-    xt::xtensor<double, 2> coordinate_dofs
-        = xt::empty<double>({num_dofs_g, gdim});
-
-    xt::xtensor<T, 3> reference_data({X.shape(0), 1, value_size});
-    xt::xtensor<T, 3> _vals({X.shape(0), 1, value_size});
-
-    // Tabulate 1st order derivatives of shape functions at interpolation coords
-    xt::xtensor<double, 4> dphi
-        = xt::view(cmap.tabulate(1, X), xt::range(1, tdim + 1), xt::all(),
-                   xt::all(), xt::all());
-
-    const std::function<void(const xtl::span<T>&,
-                             const xtl::span<const std::uint32_t>&,
-                             std::int32_t, int)>
-        apply_inverse_transpose_dof_transformation
-        = element->get_dof_transformation_function<T>(true, true);
-
-    for (std::int32_t c : cells)
-    {
-      auto x_dofs = x_dofmap.links(c);
-      for (int i = 0; i < num_dofs_g; ++i)
-        for (int j = 0; j < gdim; ++j)
-          coordinate_dofs(i, j) = x_g(x_dofs[i], j);
-
-      // Compute J, detJ and K
-      cmap.compute_jacobian(dphi, coordinate_dofs, J);
-      cmap.compute_jacobian_inverse(J, K);
-      cmap.compute_jacobian_determinant(J, detJ);
-
-      xtl::span<const std::int32_t> dofs = dofmap->cell_dofs(c);
-      for (int k = 0; k < element_bs; ++k)
-      {
-        // Extract computed expression values for element block k
-        for (int m = 0; m < value_size; ++m)
-        {
-          std::copy_n(&values(k * value_size + m, c * X.shape(0)), X.shape(0),
-                      xt::view(_vals, xt::all(), 0, m).begin());
-        }
-
-        // Get element degrees of freedom for block
-        element->map_pull_back(_vals, J, detJ, K, reference_data);
-
-        xt::xtensor<T, 2> ref_data
-            = xt::transpose(xt::view(reference_data, xt::all(), 0, xt::all()));
-        element->interpolate(ref_data, tcb::make_span(_coeffs));
-        apply_inverse_transpose_dof_transformation(_coeffs, cell_info, c, 1);
-
-        assert(_coeffs.size() == num_scalar_dofs);
-
-        // Copy interpolation dofs into coefficient vector
-        for (int i = 0; i < num_scalar_dofs; ++i)
-        {
-          const int dof = i * element_bs + k;
-          std::div_t pos = std::div(dof, dofmap_bs);
-          coeffs[dofmap_bs * dofs[pos.quot] + pos.rem] = _coeffs[i];
-        }
-      }
-    }
-  }
-}
-
-/// Interpolate an expression f(x)
-///
-/// @note  This interface uses an expression function f that has an
-/// in/out argument for the expression values. It is primarily to
-/// support C code implementations of the expression, e.g. using Numba.
-/// Generally the interface where the expression function is a pure
-/// function, i.e. the expression values are the return argument, should
-/// be preferred.
-///
-/// @param[out] u The function to interpolate into
-/// @param[in] f The expression to be interpolated
-/// @param[in] x The points at which should be evaluated, as
-/// computed by fem::interpolation_coords
-/// @param[in] cells Indices of the cells in the mesh on which to
-/// interpolate. Should be the same as the list used when calling
-/// fem::interpolation_coords.
-template <typename T>
-void interpolate(
-    Function<T>& u,
-    const std::function<xt::xarray<T>(const xt::xtensor<double, 2>&)>& f,
-    const xt::xtensor<double, 2>& x, const xtl::span<const std::int32_t>& cells)
-{
-  // Evaluate function at physical points. The returned array has a
-  // number of rows equal to the number of components of the function,
-  // and the number of columns is equal to the number of evaluation
-  // points.
-  xt::xarray<T> values = f(x);
-  interpolate(u, values, x, cells);
-}
-//----------------------------------------------------------------------------
-template <typename T>
-void interpolate_c(
-    Function<T>& u,
-    const std::function<void(xt::xarray<T>&, const xt::xtensor<double, 2>&)>& f,
-    const xt::xtensor<double, 2>& x, const xtl::span<const std::int32_t>& cells)
-{
-  const std::shared_ptr<const FiniteElement> element
-      = u.function_space()->element();
-  assert(element);
-  std::vector<int> vshape(element->value_rank(), 1);
-  for (std::size_t i = 0; i < vshape.size(); ++i)
-    vshape[i] = element->value_dimension(i);
-  const std::size_t value_size = std::reduce(
-      std::begin(vshape), std::end(vshape), 1, std::multiplies<>());
-
-  auto fn = [value_size, &f](const xt::xtensor<double, 2>& x)
-  {
-    xt::xarray<T> values = xt::empty<T>({value_size, x.shape(1)});
-    f(values, x);
-    return values;
-  };
-
-  interpolate<T>(u, fn, x, cells);
-}
-
-/// Interpolate from one finite element Function to another on the same
-/// mesh
-/// @param[out] u The function to interpolate into
-/// @param[in] v The function to be interpolated
-template <typename T>
-void interpolate(Function<T>& u, const Function<T>& v)
-{
-  assert(v.function_space());
-  const auto mesh = u.function_space()->mesh();
-  assert(mesh);
-  assert(v.function_space()->mesh());
-  if (mesh != v.function_space()->mesh())
-  {
-    throw std::runtime_error(
-        "Interpolation on different meshes not supported (yet).");
-  }
 
   const int tdim = mesh->topology().dim();
   const std::shared_ptr<const FiniteElement> element_to
