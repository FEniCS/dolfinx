// Copyright (C) 2020-2021 Garth N. Wells, Igor A. Baratta
//
// This file is part of DOLFINx (https://www.fenicsproject.org)
//
// SPDX-License-Identifier:    LGPL-3.0-or-later

#pragma once

#include "CoordinateElement.h"
#include "DofMap.h"
#include "FiniteElement.h"
#include <functional>
#include <numeric>
#include <vector>
#include <xtensor/xarray.hpp>
#include <xtensor/xtensor.hpp>
#include <xtensor/xview.hpp>
#include <xtl/xspan.hpp>

namespace dolfinx::mesh
{
class Mesh;
} // namespace dolfinx::mesh

namespace dolfinx::fem
{

template <typename T>
class Function;

namespace impl
{
/// Apply interpolation operator Pi to data to evaluate the dos
/// coefficients
/// @param[in] Pi The interpolation matrix (shape = (num dofs,
/// num_points * value_size))
/// @param[in] data Function evaluations, by point, e.g. (f0(x0),
/// f1(x0), f0(x1), f1(x1), ...)
/// @param[out] coeffs The degrees of freedom to compute
/// @param[in] bs The block size
template <typename U, typename V, typename T>
void interpolation_apply(const U& Pi, const V& data, std::vector<T>& coeffs,
                         int bs)
{
  // Compute coefficients = Pi * x (matrix-vector multiply)
  if (bs == 1)
  {
    assert(data.shape(0) * data.shape(1) == Pi.shape(1));
    for (std::size_t i = 0; i < Pi.shape(0); ++i)
    {
      coeffs[i] = 0.0;
      for (std::size_t k = 0; k < data.shape(1); ++k)
        for (std::size_t j = 0; j < data.shape(0); ++j)
          coeffs[i] += Pi(i, k * data.shape(0) + j) * data(j, k);
    }
  }
  else
  {
    const std::size_t cols = Pi.shape(1);
    assert(data.shape(0) == Pi.shape(1));
    assert(data.shape(1) == bs);
    for (int k = 0; k < bs; ++k)
    {
      for (std::size_t i = 0; i < Pi.shape(0); ++i)
      {
        T acc = 0;
        for (std::size_t j = 0; j < cols; ++j)
          acc += Pi(i, j) * data(j, k);
        coeffs[bs * i + k] = acc;
      }
    }
  }
}

/// Interpolate from one finite element Function to another on the same
/// mesh. The function is for cases where the finite element basis
/// functions are mapped in the same way, e.g. both use the same Piola
/// map.
/// @param[out] u1 The function to interpolate to
/// @param[in] u0 The function to interpolate from
/// @pre The functions `u1` and `u0` must share the same mesh and the
/// elements must share the same basis function map. Neither is checked
/// by the function.
template <typename T>
void interpolate_same_map(Function<T>& u1, const Function<T>& u0)
{
  assert(u0.function_space());
  auto mesh = u0.function_space()->mesh();
  assert(mesh);

  std::shared_ptr<const FiniteElement> element1
      = u1.function_space()->element();
  assert(element1);
  std::shared_ptr<const FiniteElement> element0
      = u0.function_space()->element();
  assert(element0);

  const int tdim = mesh->topology().dim();
  auto map = mesh->topology().index_map(tdim);
  assert(map);
  xtl::span<T> u1_array = u1.x()->mutable_array();
  xtl::span<const T> u0_array = u0.x()->array();

  xtl::span<const std::uint32_t> cell_info;
  if (element1->needs_dof_transformations()
      or element0->needs_dof_transformations())
  {
    mesh->topology_mutable().create_entity_permutations();
    cell_info = xtl::span(mesh->topology().get_cell_permutation_info());
  }

  // Get dofmaps
  auto dofmap1 = u1.function_space()->dofmap();
  auto dofmap0 = u0.function_space()->dofmap();

  // Create interpolation operator
  const xt::xtensor<double, 2> i_m
      = element1->create_interpolation_operator(*element0);

  // Get block sizes and dof transformation operators
  const int bs1 = element1->block_size();
  const int bs0 = element0->block_size();
  const auto apply_dof_transformation
      = element0->get_dof_transformation_function<T>(false, true, false);
  const auto apply_inverse_dof_transform
      = element1->get_dof_transformation_function<T>(true, true, false);

  // Creat working array
  std::vector<T> local0(element0->space_dimension());
  std::vector<T> local1(element1->space_dimension());

  // Iterate over mesh and interpolate on each cell
  const int num_cells = map->size_local() + map->num_ghosts();
  for (int c = 0; c < num_cells; ++c)
  {
    xtl::span<const std::int32_t> dofs0 = dofmap0->cell_dofs(c);
    for (std::size_t i = 0; i < dofs0.size(); i++)
      for (int k = 0; k < bs0; ++k)
        local0[bs0 * i + k] = u0_array[bs0 * dofs0[i] + k];

    apply_dof_transformation(local0, cell_info, c, 1);

    // FIXME: Get compile-time ranges from Basix
    // Apply interpolation operator
    std::fill(local1.begin(), local1.end(), 0);
    for (std::size_t i = 0; i < i_m.shape(0); ++i)
      for (std::size_t j = 0; j < i_m.shape(1); ++j)
        local1[i] += i_m(i, j) * local0[j];

    apply_inverse_dof_transform(local1, cell_info, c, 1);

    xtl::span<const std::int32_t> dofs1 = dofmap1->cell_dofs(c);
    for (std::size_t i = 0; i < dofs1.size(); ++i)
      for (int k = 0; k < bs1; ++k)
        u1_array[bs1 * dofs1[i] + k] = local1[bs1 * i + k];
  }
}

/// Interpolate from one finite element Function to another on the same
/// mesh. The function is for cases where the finite element basis
/// functions for the two elements are mapped differently, e.g. one may
/// be Piola mapped and the other with a standard isoparametric map.
/// @param[out] u1 The function to interpolate to
/// @param[in] u0 The function to interpolate from
/// @pre The functions `u1` and `u0` must share the same mesh. This is
/// not checked by the function.
template <typename T>
void interpolate_nonmatching_maps(Function<T>& u1, const Function<T>& u0)
{
  // Get mesh
  assert(u0.function_space());
  auto mesh = u0.function_space()->mesh();
  assert(mesh);

  // Mesh dims
  const int tdim = mesh->topology().dim();
  const int gdim = mesh->geometry().dim();

  // Get elements
  std::shared_ptr<const FiniteElement> element0
      = u0.function_space()->element();
  assert(element0);
  std::shared_ptr<const FiniteElement> element1
      = u1.function_space()->element();
  assert(element1);

  xtl::span<const std::uint32_t> cell_info;
  if (element1->needs_dof_transformations()
      or element0->needs_dof_transformations())
  {
    mesh->topology_mutable().create_entity_permutations();
    cell_info = xtl::span(mesh->topology().get_cell_permutation_info());
  }

  // Get dofmaps
  auto dofmap0 = u0.function_space()->dofmap();
  auto dofmap1 = u1.function_space()->dofmap();

  const xt::xtensor<double, 2> X = element1->interpolation_points();

  // Get block sizes and dof transformation operators
  const int bs0 = element0->block_size();
  const int bs1 = element1->block_size();
  const auto apply_dof_transformation0
      = element0->get_dof_transformation_function<double>(false, false, false);
  const auto apply_inverse_dof_transform1
      = element1->get_dof_transformation_function<T>(true, true, false);

  // Get sizes of elements
  const std::size_t dim0 = element0->space_dimension() / bs0;
  const std::size_t value_size_ref0 = element0->reference_value_size() / bs0;
  const std::size_t value_size0 = element0->value_size() / bs0;

  // Get geometry data
  const fem::CoordinateElement& cmap = mesh->geometry().cmap();
  const graph::AdjacencyList<std::int32_t>& x_dofmap
      = mesh->geometry().dofmap();
  // FIXME: Add proper interface for num coordinate dofs
  const std::size_t num_dofs_g = x_dofmap.num_links(0);
  const xt::xtensor<double, 2>& x_g = mesh->geometry().x();

  // Evaluate coordinate map basis at reference interpolation points
  xt::xtensor<double, 4> phi(cmap.tabulate_shape(1, X.shape(0)));
  xt::xtensor<double, 2> dphi;
  cmap.tabulate(1, X, phi);
  dphi = xt::view(phi, xt::range(1, tdim + 1), 0, xt::all(), 0);

  // Evaluate v basis functions at reference interpolation points
  xt::xtensor<double, 4> basis_derivatives_reference0(
      {1, X.shape(0), dim0, value_size_ref0});
  element0->tabulate(basis_derivatives_reference0, X, 0);

  // Create working arrays
  std::vector<T> local1(element1->space_dimension());
  std::vector<T> coeffs0(element0->space_dimension());
  xt::xtensor<double, 3> basis0({X.shape(0), dim0, value_size0});
  xt::xtensor<double, 3> basis_reference0({X.shape(0), dim0, value_size_ref0});
  xt::xtensor<T, 3> values0({X.shape(0), 1, element1->value_size()});
  xt::xtensor<T, 3> mapped_values0({X.shape(0), 1, element1->value_size()});
  xt::xtensor<double, 2> coordinate_dofs({num_dofs_g, gdim});
  xt::xtensor<double, 3> J({X.shape(0), gdim, tdim});
  xt::xtensor<double, 3> K({X.shape(0), tdim, gdim});
  std::vector<double> detJ(X.shape(0));

  // Get interpolation operator
  const xt::xtensor<double, 2>& Pi_1 = element1->interpolation_operator();

  using u_t = xt::xview<decltype(basis_reference0)&, std::size_t,
                        xt::xall<std::size_t>, xt::xall<std::size_t>>;
  using U_t = xt::xview<decltype(basis_reference0)&, std::size_t,
                        xt::xall<std::size_t>, xt::xall<std::size_t>>;
  using J_t = xt::xview<decltype(J)&, std::size_t, xt::xall<std::size_t>,
                        xt::xall<std::size_t>>;
  using K_t = xt::xview<decltype(K)&, std::size_t, xt::xall<std::size_t>,
                        xt::xall<std::size_t>>;
  auto push_forward_fn0 = element0->map_fn<u_t, U_t, J_t, K_t>();

  using u1_t = xt::xview<decltype(values0)&, std::size_t, xt::xall<std::size_t>,
                         xt::xall<std::size_t>>;
  using U1_t = xt::xview<decltype(mapped_values0)&, std::size_t,
                         xt::xall<std::size_t>, xt::xall<std::size_t>>;
  auto pull_back_fn1 = element1->map_fn<U1_t, u1_t, K_t, J_t>();

  // Iterate over mesh and interpolate on each cell
  xtl::span<const T> array0 = u0.x()->array();
  xtl::span<T> array1 = u1.x()->mutable_array();
  auto cell_map = mesh->topology().index_map(tdim);
  assert(cell_map);
  const int num_cells = cell_map->size_local() + cell_map->num_ghosts();
  for (int c = 0; c < num_cells; ++c)
  {
    // Get cell geometry (coordinate dofs)
    auto x_dofs = x_dofmap.links(c);
    for (std::size_t i = 0; i < num_dofs_g; ++i)
      for (std::size_t j = 0; j < gdim; ++j)
        coordinate_dofs(i, j) = x_g(x_dofs[i], j);

    // Compute Jacobians and reference points for current cell
    J.fill(0);
    for (std::size_t p = 0; p < X.shape(0); ++p)
    {
      auto _J = xt::view(J, p, xt::all(), xt::all());
      cmap.compute_jacobian(dphi, coordinate_dofs, _J);
      cmap.compute_jacobian_inverse(_J, xt::view(K, p, xt::all(), xt::all()));
      detJ[p] = cmap.compute_jacobian_determinant(_J);
    }

    // Get evaluated basis on reference, apply DOF transformations, and
    // push forward to physical element
    basis_reference0 = xt::view(basis_derivatives_reference0, 0, xt::all(),
                                xt::all(), xt::all());
    for (std::size_t p = 0; p < X.shape(0); ++p)
    {
      apply_dof_transformation0(
          xtl::span(basis_reference0.data() + p * dim0 * value_size_ref0,
                    dim0 * value_size_ref0),
          cell_info, c, value_size_ref0);
    }

    for (std::size_t i = 0; i < basis0.shape(0); ++i)
    {
      auto _K = xt::view(K, i, xt::all(), xt::all());
      auto _J = xt::view(J, i, xt::all(), xt::all());
      auto _u = xt::view(basis0, i, xt::all(), xt::all());
      auto _U = xt::view(basis_reference0, i, xt::all(), xt::all());
      push_forward_fn0(_u, _U, _J, detJ[i], _K);
    }

    // Copy expansion coefficients for v into local array
    xtl::span<const std::int32_t> dofs0 = dofmap0->cell_dofs(c);
    for (std::size_t i = 0; i < dofs0.size(); ++i)
      for (int k = 0; k < bs0; ++k)
        coeffs0[bs0 * i + k] = array0[bs0 * dofs0[i] + k];

    // Evaluate v at the interpolation points (physical space values)
    for (std::size_t p = 0; p < X.shape(0); ++p)
    {
      for (int k = 0; k < bs0; ++k)
      {
        for (std::size_t j = 0; j < value_size0; ++j)
        {
          T acc = 0;
          for (std::size_t i = 0; i < dim0; ++i)
            acc += coeffs0[bs0 * i + k] * basis0(p, i, j);
          values0(p, 0, j * bs0 + k) = acc;
        }
      }
    }

    // Pull back the physical values to the u reference
    for (std::size_t i = 0; i < values0.shape(0); ++i)
    {
      auto _K = xt::view(K, i, xt::all(), xt::all());
      auto _J = xt::view(J, i, xt::all(), xt::all());
      auto _u = xt::view(values0, i, xt::all(), xt::all());
      auto _U = xt::view(mapped_values0, i, xt::all(), xt::all());
      pull_back_fn1(_U, _u, _K, 1.0 / detJ[i], _J);
    }

    auto _mapped_values0 = xt::view(mapped_values0, xt::all(), 0, xt::all());
    interpolation_apply(Pi_1, _mapped_values0, local1, bs1);
    apply_inverse_dof_transform1(local1, cell_info, c, 1);

    // Copy local coefficients to the correct position in u dof array
    xtl::span<const std::int32_t> dofs1 = dofmap1->cell_dofs(c);
    for (std::size_t i = 0; i < dofs1.size(); ++i)
      for (int k = 0; k < bs1; ++k)
        array1[bs1 * dofs1[i] + k] = local1[bs1 * i + k];
  }
}
} // namespace impl

/// Compute the evaluation points in the physical space at which an
/// expression should be computed to interpolate it in a finite elemenet
/// space.
///
/// @param[in] element The element to be interpolated into
/// @param[in] mesh The domain
/// @param[in] cells Indices of the cells in the mesh to compute
/// interpolation coordinates for
/// @return The coordinates in the physical space at which to evaluate
/// an expression
xt::xtensor<double, 2>
interpolation_coords(const fem::FiniteElement& element, const mesh::Mesh& mesh,
                     const xtl::span<const std::int32_t>& cells);

/// Interpolate an expression in a finite element space
///
/// @param[out] u The function to interpolate into
/// @param[in] f The expression to be interpolated
/// @param[in] x The points at which f should be evaluated, as computed
/// by fem::interpolation_coords. The element used in
/// fem::interpolation_coords should be the same element as associated
/// with u.
/// @param[in] cells Indices of the cells in the mesh on which to
/// interpolate. Should be the same as the list used when calling
/// fem::interpolation_coords.
template <typename T>
void interpolate(
    Function<T>& u,
    const std::function<xt::xarray<T>(const xt::xtensor<double, 2>&)>& f,
    const xt::xtensor<double, 2>& x, const xtl::span<const std::int32_t>& cells)
{
  const std::shared_ptr<const FiniteElement> element
      = u.function_space()->element();
  assert(element);
  const int element_bs = element->block_size();
  if (int num_sub = element->num_sub_elements();
      num_sub > 0 and num_sub != element_bs)
  {
    throw std::runtime_error("Cannot directly interpolate a mixed space. "
                             "Interpolate into subspaces.");
  }

  // Get mesh
  assert(u.function_space());
  auto mesh = u.function_space()->mesh();
  assert(mesh);

  const int gdim = mesh->geometry().dim();
  const int tdim = mesh->topology().dim();

  // Get the interpolation points on the reference cells
  const xt::xtensor<double, 2>& X = element->interpolation_points();

  if (X.shape(0) == 0)
  {
    throw std::runtime_error(
        "Interpolation into this space is not yet supported.");
  }

  xtl::span<const std::uint32_t> cell_info;
  if (element->needs_dof_transformations())
  {
    mesh->topology_mutable().create_entity_permutations();
    cell_info = xtl::span(mesh->topology().get_cell_permutation_info());
  }

  // Evaluate function at physical points. The returned array has a
  // number of rows equal to the number of components of the function,
  // and the number of columns is equal to the number of evaluation
  // points.
  xt::xarray<T> values = f(x);

  if (values.dimension() == 1)
  {
    if (element->value_size() != 1)
      throw std::runtime_error("Interpolation data has the wrong shape.");
    values.reshape(
        {static_cast<std::size_t>(element->value_size()), x.shape(1)});
  }

  if (values.shape(0) != element->value_size())
    throw std::runtime_error("Interpolation data has the wrong shape.");

  if (values.shape(1) != cells.size() * X.shape(0))
    throw std::runtime_error("Interpolation data has the wrong shape.");

  // Get dofmap
  const auto dofmap = u.function_space()->dofmap();
  assert(dofmap);
  const int dofmap_bs = dofmap->bs();

  // Loop over cells and compute interpolation dofs
  const int num_scalar_dofs = element->space_dimension() / element_bs;
  const int value_size = element->value_size() / element_bs;

  xtl::span<T> coeffs = u.x()->mutable_array();
  std::vector<T> _coeffs(num_scalar_dofs);

  const std::function<void(const xtl::span<T>&,
                           const xtl::span<const std::uint32_t>&, std::int32_t,
                           int)>
      apply_inverse_transpose_dof_transformation
      = element->get_dof_transformation_function<T>(true, true, true);

  // This assumes that any element with an identity interpolation matrix
  // is a point evaluation
  if (element->interpolation_ident())
  {
    for (std::int32_t c : cells)
    {
      xtl::span<const std::int32_t> dofs = dofmap->cell_dofs(c);
      for (int k = 0; k < element_bs; ++k)
      {
        for (int i = 0; i < num_scalar_dofs; ++i)
          _coeffs[i] = values(k, c * num_scalar_dofs + i);
        apply_inverse_transpose_dof_transformation(_coeffs, cell_info, c, 1);
        for (int i = 0; i < num_scalar_dofs; ++i)
        {
          const int dof = i * element_bs + k;
          std::div_t pos = std::div(dof, dofmap_bs);
          coeffs[dofmap_bs * dofs[pos.quot] + pos.rem] = _coeffs[i];
        }
      }
    }
  }
  else
  {
    // Get coordinate map
    const fem::CoordinateElement& cmap = mesh->geometry().cmap();

    // Get geometry data
    const graph::AdjacencyList<std::int32_t>& x_dofmap
        = mesh->geometry().dofmap();
    // FIXME: Add proper interface for num coordinate dofs
    const int num_dofs_g = x_dofmap.num_links(0);
    const xt::xtensor<double, 2>& x_g = mesh->geometry().x();

    // Create data structures for Jacobian info
    xt::xtensor<double, 3> J = xt::empty<double>({int(X.shape(0)), gdim, tdim});
    xt::xtensor<double, 3> K = xt::empty<double>({int(X.shape(0)), tdim, gdim});
    xt::xtensor<double, 1> detJ = xt::empty<double>({X.shape(0)});

    xt::xtensor<double, 2> coordinate_dofs
        = xt::empty<double>({num_dofs_g, gdim});

    xt::xtensor<T, 3> reference_data({X.shape(0), 1, value_size});
    xt::xtensor<T, 3> _vals({X.shape(0), 1, value_size});

    // Tabulate 1st order derivatives of shape functions at interpolation coords
    xt::xtensor<double, 3> dphi = xt::view(
        cmap.tabulate(1, X), xt::range(1, tdim + 1), xt::all(), xt::all(), 0);

    const std::function<void(const xtl::span<T>&,
                             const xtl::span<const std::uint32_t>&,
                             std::int32_t, int)>
        apply_inverse_transpose_dof_transformation
        = element->get_dof_transformation_function<T>(true, true);

    // Get interpolation operator
    const xt::xtensor<double, 2>& Pi = element->interpolation_operator();

    using U_t = xt::xview<decltype(reference_data)&, std::size_t,
                          xt::xall<std::size_t>, xt::xall<std::size_t>>;
    using J_t = xt::xview<decltype(J)&, std::size_t, xt::xall<std::size_t>,
                          xt::xall<std::size_t>>;
    auto pull_back_fn = element->map_fn<U_t, U_t, J_t, J_t>();

    for (std::int32_t c : cells)
    {
      auto x_dofs = x_dofmap.links(c);
      for (int i = 0; i < num_dofs_g; ++i)
        for (int j = 0; j < gdim; ++j)
          coordinate_dofs(i, j) = x_g(x_dofs[i], j);

      // Compute J, detJ and K
      J.fill(0);
      for (std::size_t p = 0; p < X.shape(0); ++p)
      {
        cmap.compute_jacobian(xt::view(dphi, xt::all(), p, xt::all()),
                              coordinate_dofs,
                              xt::view(J, p, xt::all(), xt::all()));
        cmap.compute_jacobian_inverse(xt::view(J, p, xt::all(), xt::all()),
                                      xt::view(K, p, xt::all(), xt::all()));
        detJ[p] = cmap.compute_jacobian_determinant(
            xt::view(J, p, xt::all(), xt::all()));
      }

      xtl::span<const std::int32_t> dofs = dofmap->cell_dofs(c);
      for (int k = 0; k < element_bs; ++k)
      {
        // Extract computed expression values for element block k
        for (int m = 0; m < value_size; ++m)
        {
          std::copy_n(&values(k * value_size + m, c * X.shape(0)), X.shape(0),
                      xt::view(_vals, xt::all(), 0, m).begin());
        }

        // Get element degrees of freedom for block
        for (std::size_t i = 0; i < X.shape(0); ++i)
        {
          auto _K = xt::view(K, i, xt::all(), xt::all());
          auto _J = xt::view(J, i, xt::all(), xt::all());
          auto _u = xt::view(_vals, i, xt::all(), xt::all());
          auto _U = xt::view(reference_data, i, xt::all(), xt::all());
          pull_back_fn(_U, _u, _K, 1.0 / detJ[i], _J);
        }

<<<<<<< HEAD
        xt::xtensor<T, 2> ref_data
            = xt::transpose(xt::view(reference_data, xt::all(), 0, xt::all()));
        // element->interpolate(ref_data, tcb::make_span(_coeffs));
=======
        auto ref_data = xt::view(reference_data, xt::all(), 0, xt::all());
>>>>>>> d040f480
        impl::interpolation_apply(Pi, ref_data, _coeffs, element_bs);
        apply_inverse_transpose_dof_transformation(_coeffs, cell_info, c, 1);

        // Copy interpolation dofs into coefficient vector
        assert(_coeffs.size() == num_scalar_dofs);
        for (int i = 0; i < num_scalar_dofs; ++i)
        {
          const int dof = i * element_bs + k;
          std::div_t pos = std::div(dof, dofmap_bs);
          coeffs[dofmap_bs * dofs[pos.quot] + pos.rem] = _coeffs[i];
        }
      }
    }
  }
}

/// Interpolate an expression f(x)
///
/// @note  This interface uses an expression function f that has an
/// in/out argument for the expression values. It is primarily to
/// support C code implementations of the expression, e.g. using Numba.
/// Generally the interface where the expression function is a pure
/// function, i.e. the expression values are the return argument, should
/// be preferred.
///
/// @param[out] u The function to interpolate into
/// @param[in] f The expression to be interpolated
/// @param[in] x The points at which should be evaluated, as
/// computed by fem::interpolation_coords
/// @param[in] cells Indices of the cells in the mesh on which to
/// interpolate. Should be the same as the list used when calling
/// fem::interpolation_coords.
template <typename T>
void interpolate_c(
    Function<T>& u,
    const std::function<void(xt::xarray<T>&, const xt::xtensor<double, 2>&)>& f,
    const xt::xtensor<double, 2>& x, const xtl::span<const std::int32_t>& cells)
{
  const std::shared_ptr<const FiniteElement> element
      = u.function_space()->element();
  assert(element);
  std::vector<int> vshape(element->value_rank(), 1);
  for (std::size_t i = 0; i < vshape.size(); ++i)
    vshape[i] = element->value_dimension(i);
  const std::size_t value_size = std::reduce(
      std::begin(vshape), std::end(vshape), 1, std::multiplies<>());

  auto fn = [value_size, &f](const xt::xtensor<double, 2>& x)
  {
    xt::xarray<T> values = xt::empty<T>({value_size, x.shape(1)});
    f(values, x);
    return values;
  };

  interpolate<T>(u, fn, x, cells);
}

/// Interpolate from one finite element Function to another on the same
/// mesh
/// @param[out] u The function to interpolate into
/// @param[in] v The function to be interpolated
template <typename T>
void interpolate(Function<T>& u, const Function<T>& v)
{
  assert(u.function_space());
  assert(v.function_space());
  if (u.function_space() == v.function_space())
  {
    // Same function spaces
    xtl::span<T> u1_array = u.x()->mutable_array();
    xtl::span<const T> u0_array = v.x()->array();
    std::copy(u0_array.begin(), u0_array.end(), u1_array.begin());
  }
  else
  {
    // Get mesh and check that functions share the same mesh
    const auto mesh = u.function_space()->mesh();
    assert(mesh);
    if (mesh != v.function_space()->mesh())
    {
      throw std::runtime_error(
          "Interpolation on different meshes not supported (yet).");
    }

    // Get elements
    auto element0 = v.function_space()->element();
    assert(element0);
    auto element1 = u.function_space()->element();
    assert(element1);
    if (element1->hash() == element0->hash())
    {
      // Same element, different dofmaps

      const int tdim = mesh->topology().dim();
      auto cell_map = mesh->topology().index_map(tdim);
      assert(cell_map);

      // Get dofmaps
      std::shared_ptr<const fem::DofMap> dofmap0 = v.function_space()->dofmap();
      assert(dofmap0);
      std::shared_ptr<const fem::DofMap> dofmap1 = u.function_space()->dofmap();
      assert(dofmap1);

      xtl::span<T> u1_array = u.x()->mutable_array();
      xtl::span<const T> u0_array = v.x()->array();

      // Iterate over mesh and interpolate on each cell
      const int num_cells = cell_map->size_local() + cell_map->num_ghosts();
      const int bs = dofmap0->bs();
      assert(bs == dofmap1->bs());
      for (int c = 0; c < num_cells; ++c)
      {
        xtl::span<const std::int32_t> dofs0 = dofmap0->cell_dofs(c);
        xtl::span<const std::int32_t> dofs1 = dofmap1->cell_dofs(c);
        assert(dofs0.size() == dofs1.size());
        for (std::size_t i = 0; i < dofs0.size(); ++i)
          for (int k = 0; k < bs; ++k)
            u1_array[bs * dofs1[i] + k] = u0_array[bs * dofs0[i] + k];
      }
    }
    else if (element1->map_type() == element0->map_type())
    {
      // Different elements, same basis function map type
      impl::interpolate_same_map(u, v);
    }
    else
    {
      //  Different elements with different maps for basis functions
      impl::interpolate_nonmatching_maps(u, v);
    }
  }
}

} // namespace dolfinx::fem<|MERGE_RESOLUTION|>--- conflicted
+++ resolved
@@ -557,13 +557,7 @@
           pull_back_fn(_U, _u, _K, 1.0 / detJ[i], _J);
         }
 
-<<<<<<< HEAD
-        xt::xtensor<T, 2> ref_data
-            = xt::transpose(xt::view(reference_data, xt::all(), 0, xt::all()));
-        // element->interpolate(ref_data, tcb::make_span(_coeffs));
-=======
         auto ref_data = xt::view(reference_data, xt::all(), 0, xt::all());
->>>>>>> d040f480
         impl::interpolation_apply(Pi, ref_data, _coeffs, element_bs);
         apply_inverse_transpose_dof_transformation(_coeffs, cell_info, c, 1);
 
