// Copyright (C) 2020-2022 Garth N. Wells, Igor A. Baratta, Massimiliano Leoni
// and Jørgen S.Dokken
//
// This file is part of DOLFINx (https://www.fenicsproject.org)
//
// SPDX-License-Identifier:    LGPL-3.0-or-later

#pragma once

#include "CoordinateElement.h"
#include "DofMap.h"
#include "FiniteElement.h"
#include "FunctionSpace.h"
#include <basix/mdspan.hpp>
#include <concepts>
#include <dolfinx/common/IndexMap.h>
#include <dolfinx/common/types.h>
#include <dolfinx/geometry/BoundingBoxTree.h>
#include <dolfinx/geometry/utils.h>
#include <dolfinx/mesh/Mesh.h>
#include <functional>
#include <numeric>
#include <span>
#include <vector>

namespace dolfinx::fem
{
template <dolfinx::scalar T, std::floating_point U>
class Function;

template <typename T>
concept MDSpan = requires(T x, std::size_t idx) {
  x(idx, idx);
  { x.extent(0) } -> std::integral;

  { x.extent(1) } -> std::integral;
};

/// @brief Compute the evaluation points in the physical space at which
/// an expression should be computed to interpolate it in a finite
/// element space.
///
/// @param[in] element The element to be interpolated into
/// @param[in] geometry Mesh geometry
/// @param[in] cells Indices of the cells in the mesh to compute
/// interpolation coordinates for
/// @return The coordinates in the physical space at which to evaluate
/// an expression. The shape is (3, num_points) and storage is row-major.
template <std::floating_point T>
std::vector<T> interpolation_coords(const fem::FiniteElement<T>& element,
                                    const mesh::Geometry<T>& geometry,
                                    std::span<const std::int32_t> cells)
{
  // Get geometry data and the element coordinate map
  const std::size_t gdim = geometry.dim();
  auto x_dofmap = geometry.dofmap();
  std::span<const T> x_g = geometry.x();

  const CoordinateElement<T>& cmap = geometry.cmap();
  const std::size_t num_dofs_g = cmap.dim();

  // Get the interpolation points on the reference cells
  const auto [X, Xshape] = element.interpolation_points();

  // Evaluate coordinate element basis at reference points
  std::array<std::size_t, 4> phi_shape = cmap.tabulate_shape(0, Xshape[0]);
  std::vector<T> phi_b(
      std::reduce(phi_shape.begin(), phi_shape.end(), 1, std::multiplies{}));
  MDSPAN_IMPL_STANDARD_NAMESPACE::mdspan<
      const T, MDSPAN_IMPL_STANDARD_NAMESPACE::dextents<std::size_t, 4>>
      phi_full(phi_b.data(), phi_shape);
  cmap.tabulate(0, X, Xshape, phi_b);
  auto phi = MDSPAN_IMPL_STANDARD_NAMESPACE::submdspan(
      phi_full, 0, MDSPAN_IMPL_STANDARD_NAMESPACE::full_extent,
      MDSPAN_IMPL_STANDARD_NAMESPACE::full_extent, 0);

  // Push reference coordinates (X) forward to the physical coordinates
  // (x) for each cell
  std::vector<T> coordinate_dofs(num_dofs_g * gdim, 0);
  std::vector<T> x(3 * (cells.size() * Xshape[0]), 0);
  for (std::size_t c = 0; c < cells.size(); ++c)
  {
    // Get geometry data for current cell
    auto x_dofs = MDSPAN_IMPL_STANDARD_NAMESPACE::submdspan(
        x_dofmap, cells[c], MDSPAN_IMPL_STANDARD_NAMESPACE::full_extent);
    for (std::size_t i = 0; i < x_dofs.size(); ++i)
    {
      std::copy_n(std::next(x_g.begin(), 3 * x_dofs[i]), gdim,
                  std::next(coordinate_dofs.begin(), i * gdim));
    }

    // Push forward coordinates (X -> x)
    for (std::size_t p = 0; p < Xshape[0]; ++p)
    {
      for (std::size_t j = 0; j < gdim; ++j)
      {
        T acc = 0;
        for (std::size_t k = 0; k < num_dofs_g; ++k)
          acc += phi(p, k) * coordinate_dofs[k * gdim + j];
        x[j * (cells.size() * Xshape[0]) + c * Xshape[0] + p] = acc;
      }
    }
  }

  return x;
}

/// @brief Interpolate an expression f(x) in a finite element space.
///
/// @param[out] u The Function object to interpolate into
/// @param[in] f Evaluation of the function `f(x)` at the physical
/// points `x` given by fem::interpolation_coords. The element used in
/// fem::interpolation_coords should be the same element as associated
/// with `u`. The shape of `f` should be (value_size, num_points), with
/// row-major storage.
/// @param[in] fshape The shape of `f`.
/// @param[in] cells Indices of the cells in the mesh on which to
/// interpolate. Should be the same as the list used when calling
/// fem::interpolation_coords.
/// @tparam T Scalar type
/// @tparam U Mesh geometry type
template <dolfinx::scalar T, std::floating_point U>
void interpolate(Function<T, U>& u, std::span<const T> f,
                 std::array<std::size_t, 2> fshape,
                 std::span<const std::int32_t> cells);

namespace impl
{
/// @brief Convenience typdef
template <typename T, std::size_t D>
using mdspan_t = MDSPAN_IMPL_STANDARD_NAMESPACE::mdspan<
    T, MDSPAN_IMPL_STANDARD_NAMESPACE::dextents<std::size_t, D>>;

/// @brief Scatter data into non-contiguous memory.
///
/// Scatter blocked data `send_values` to its corresponding `src_rank` and
/// insert the data into `recv_values`. The insert location in
/// `recv_values` is determined by `dest_ranks`. If the j-th dest rank
/// is -1, then `recv_values[j*block_size:(j+1)*block_size]) = 0`.
///
/// @param[in] comm The mpi communicator
/// @param[in] src_ranks The rank owning the values of each row in
/// send_values
/// @param[in] dest_ranks List of ranks receiving data. Size of array is
/// how many values we are receiving (not unrolled for block_size).
/// @param[in] send_values The values to send back to owner. Shape
/// (src_ranks.size(), block_size).
/// @param[in,out] recv_values Array to fill with values.  Shape
/// (dest_ranks.size(), block_size). Storage is row-major.
/// @pre It is required that src_ranks are sorted.
/// @note dest_ranks can contain repeated entries
/// @note dest_ranks might contain -1 (no process owns the point)
template <dolfinx::scalar T>
void scatter_values(
    MPI_Comm comm, std::span<const std::int32_t> src_ranks,
    std::span<const std::int32_t> dest_ranks,
    MDSPAN_IMPL_STANDARD_NAMESPACE::mdspan<
        const T, MDSPAN_IMPL_STANDARD_NAMESPACE::dextents<std::size_t, 2>>
        send_values,
    std::span<T> recv_values)
{
  const std::size_t block_size = send_values.extent(1);
  assert(src_ranks.size() * block_size == send_values.size());
  assert(recv_values.size() == dest_ranks.size() * block_size);

  // Build unique set of the sorted src_ranks
  std::vector<std::int32_t> out_ranks(src_ranks.size());
  out_ranks.assign(src_ranks.begin(), src_ranks.end());
  out_ranks.erase(std::unique(out_ranks.begin(), out_ranks.end()),
                  out_ranks.end());
  out_ranks.reserve(out_ranks.size() + 1);

  // Remove negative entries from dest_ranks
  std::vector<std::int32_t> in_ranks;
  in_ranks.reserve(dest_ranks.size());
  std::copy_if(dest_ranks.begin(), dest_ranks.end(),
               std::back_inserter(in_ranks),
               [](auto rank) { return rank >= 0; });

  // Create unique set of sorted in-ranks
  std::sort(in_ranks.begin(), in_ranks.end());
  in_ranks.erase(std::unique(in_ranks.begin(), in_ranks.end()), in_ranks.end());
  in_ranks.reserve(in_ranks.size() + 1);

  // Create neighborhood communicator
  MPI_Comm reverse_comm;
  MPI_Dist_graph_create_adjacent(
      comm, in_ranks.size(), in_ranks.data(), MPI_UNWEIGHTED, out_ranks.size(),
      out_ranks.data(), MPI_UNWEIGHTED, MPI_INFO_NULL, false, &reverse_comm);

  std::vector<std::int32_t> comm_to_output;
  std::vector<std::int32_t> recv_sizes(in_ranks.size());
  recv_sizes.reserve(1);
  std::vector<std::int32_t> recv_offsets(in_ranks.size() + 1, 0);
  {
    // Build map from parent to neighborhood communicator ranks
    std::map<std::int32_t, std::int32_t> rank_to_neighbor;
    for (std::size_t i = 0; i < in_ranks.size(); i++)
      rank_to_neighbor[in_ranks[i]] = i;

    // Compute receive sizes
    std::for_each(
        dest_ranks.begin(), dest_ranks.end(),
        [&dest_ranks, &rank_to_neighbor, &recv_sizes, block_size](auto rank)
        {
          if (rank >= 0)
          {
            const int neighbor = rank_to_neighbor[rank];
            recv_sizes[neighbor] += block_size;
          }
        });

    // Compute receiving offsets
    std::partial_sum(recv_sizes.begin(), recv_sizes.end(),
                     std::next(recv_offsets.begin(), 1));

    // Compute map from receiving values to position in recv_values
    comm_to_output.resize(recv_offsets.back() / block_size);
    std::vector<std::int32_t> recv_counter(recv_sizes.size(), 0);
    for (std::size_t i = 0; i < dest_ranks.size(); ++i)
    {
      if (const std::int32_t rank = dest_ranks[i]; rank >= 0)
      {
        const int neighbor = rank_to_neighbor[rank];
        int insert_pos = recv_offsets[neighbor] + recv_counter[neighbor];
        comm_to_output[insert_pos / block_size] = i * block_size;
        recv_counter[neighbor] += block_size;
      }
    }
  }

  std::vector<std::int32_t> send_sizes(out_ranks.size());
  send_sizes.reserve(1);
  {
    // Compute map from parent mpi rank to neigbor rank for outgoing data
    std::map<std::int32_t, std::int32_t> rank_to_neighbor;
    for (std::size_t i = 0; i < out_ranks.size(); i++)
      rank_to_neighbor[out_ranks[i]] = i;

    // Compute send sizes
    std::for_each(src_ranks.begin(), src_ranks.end(),
                  [&rank_to_neighbor, &send_sizes, block_size](auto rank)
                  { send_sizes[rank_to_neighbor[rank]] += block_size; });
  }

  // Compute sending offsets
  std::vector<std::int32_t> send_offsets(send_sizes.size() + 1, 0);
  std::partial_sum(send_sizes.begin(), send_sizes.end(),
                   std::next(send_offsets.begin(), 1));

  // Send values to dest ranks
  std::vector<T> values(recv_offsets.back());
  values.reserve(1);
  MPI_Neighbor_alltoallv(send_values.data_handle(), send_sizes.data(),
                         send_offsets.data(), dolfinx::MPI::mpi_type<T>(),
                         values.data(), recv_sizes.data(), recv_offsets.data(),
                         dolfinx::MPI::mpi_type<T>(), reverse_comm);
  MPI_Comm_free(&reverse_comm);

  // Insert values received from neighborhood communicator in output span
  std::fill(recv_values.begin(), recv_values.end(), T(0));
  for (std::size_t i = 0; i < comm_to_output.size(); i++)
  {
    auto vals = std::next(recv_values.begin(), comm_to_output[i]);
    auto vals_from = std::next(values.begin(), i * block_size);
    std::copy_n(vals_from, block_size, vals);
  }
};

/// @brief Apply interpolation operator Pi to data to evaluate the dof
/// coefficients.
/// @param[in] Pi The interpolation matrix (shape = (num dofs,
/// num_points * value_size)).
/// @param[in] data Function evaluations, by point, e.g. (f0(x0),
/// f1(x0), f0(x1), f1(x1), ...).
/// @param[out] coeffs The degrees of freedom to compute.
/// @param[in] bs The block size.
template <MDSpan U, MDSpan V, dolfinx::scalar T>
void interpolation_apply(U&& Pi, V&& data, std::span<T> coeffs, int bs)
{
  using X = typename dolfinx::scalar_value_type_t<T>;

  // Compute coefficients = Pi * x (matrix-vector multiply)
  if (bs == 1)
  {
    assert(data.extent(0) * data.extent(1) == Pi.extent(1));
    for (std::size_t i = 0; i < Pi.extent(0); ++i)
    {
      coeffs[i] = 0.0;
      for (std::size_t k = 0; k < data.extent(1); ++k)
        for (std::size_t j = 0; j < data.extent(0); ++j)
          coeffs[i]
              += static_cast<X>(Pi(i, k * data.extent(0) + j)) * data(j, k);
    }
  }
  else
  {
    const std::size_t cols = Pi.extent(1);
    assert(data.extent(0) == Pi.extent(1));
    assert(data.extent(1) == bs);
    for (int k = 0; k < bs; ++k)
    {
      for (std::size_t i = 0; i < Pi.extent(0); ++i)
      {
        T acc = 0;
        for (std::size_t j = 0; j < cols; ++j)
          acc += static_cast<X>(Pi(i, j)) * data(j, k);
        coeffs[bs * i + k] = acc;
      }
    }
  }
}

/// Interpolate from one finite element Function to another on the same
/// mesh. The function is for cases where the finite element basis
/// functions are mapped in the same way, e.g. both use the same Piola
/// map.
/// @param[out] u1 The function to interpolate to
/// @param[in] u0 The function to interpolate from
/// @param[in] cells1 The cells to interpolate on
/// @param[in] cells0 Equivalent cell in u0 for each cell in u1
/// @pre The functions `u1` and `u0` must share the same mesh and the
/// elements must share the same basis function map. Neither is checked
/// by the function.
template <dolfinx::scalar T, std::floating_point U>
void interpolate_same_map(Function<T, U>& u1, const Function<T, U>& u0,
                          std::span<const std::int32_t> cells1,
                          std::span<const std::int32_t> cells0)
{
  auto V0 = u0.function_space();
  assert(V0);
  auto V1 = u1.function_space();
  assert(V1);
  auto mesh0 = V0->mesh();
  assert(mesh0);

  auto mesh1 = V1->mesh();
  assert(mesh1);

  auto element0 = V0->element();
  assert(element0);
  auto element1 = V1->element();
  assert(element1);

  assert(mesh0->topology()->dim());
  const int tdim = mesh0->topology()->dim();
  auto map = mesh0->topology()->index_map(tdim);
  assert(map);
  std::span<T> u1_array = u1.x()->mutable_array();
  std::span<const T> u0_array = u0.x()->array();

  std::span<const std::uint32_t> cell_info0;
  std::span<const std::uint32_t> cell_info1;
  if (element1->needs_dof_transformations()
      or element0->needs_dof_transformations())
  {
    mesh0->topology_mutable()->create_entity_permutations();
    cell_info0 = std::span(mesh0->topology()->get_cell_permutation_info());
    mesh1->topology_mutable()->create_entity_permutations();
    cell_info1 = std::span(mesh1->topology()->get_cell_permutation_info());
  }

  // Get dofmaps
  auto dofmap1 = V1->dofmap();
  auto dofmap0 = V0->dofmap();

  // Get block sizes and dof transformation operators
  const int bs1 = dofmap1->bs();
  const int bs0 = dofmap0->bs();

  // Transform conforming dofs to reference dofs function
  auto apply_dof_transformation = element0->template dof_transformation_fn<T>(
      doftransform::transpose, false);

  // Transform reference dofs to conforming dofs function
  auto apply_inverse_dof_transform
      = element1->template dof_transformation_fn<T>(
          doftransform::inverse_transpose, false);

  // Create working arrays
  std::vector<T> local0(element0->space_dimension());
  std::vector<T> local1(element1->space_dimension());

  // Create interpolation operator
  const auto [i_m, im_shape]
      = element1->create_interpolation_operator(*element0);

  // Iterate over mesh and interpolate on each cell
  using X = typename dolfinx::scalar_value_type_t<T>;
  for (std::size_t c = 0; c < cells0.size(); c++)
  {
<<<<<<< HEAD
    std::span<const std::int32_t> dofs0 = dofmap0->cell_dofs(cells0[c]);
    for (std::size_t i = 0; i < dofs0.size(); ++i)
      for (int k = 0; k < bs0; ++k)
        local0[bs0 * i + k] = u0_array[bs0 * dofs0[i] + k];

    apply_dof_transformation(local0, cell_info0, cells0[c], 1);
=======
    // Pack and transform cell dofs to reference ordering
    std::span<const std::int32_t> dofs0 = dofmap0->cell_dofs(c);
    for (std::size_t i = 0; i < dofs0.size(); ++i)
      for (int k = 0; k < bs0; ++k)
        local0[bs0 * i + k] = u0_array[bs0 * dofs0[i] + k];
    apply_dof_transformation(local0, cell_info, c, 1);
>>>>>>> e520be25

    // FIXME: Get compile-time ranges from Basix

    // Apply interpolation operator
    std::fill(local1.begin(), local1.end(), 0);
    for (std::size_t i = 0; i < im_shape[0]; ++i)
      for (std::size_t j = 0; j < im_shape[1]; ++j)
        local1[i] += static_cast<X>(i_m[im_shape[1] * i + j]) * local0[j];

<<<<<<< HEAD
    apply_inverse_dof_transform(local1, cell_info1, cells1[c], 1);
    std::span<const std::int32_t> dofs1 = dofmap1->cell_dofs(cells1[c]);
=======
    // Transform cells dofs back to conforming physical ordering and
    // scatter
    apply_inverse_dof_transform(local1, cell_info, c, 1);
    std::span<const std::int32_t> dofs1 = dofmap1->cell_dofs(c);
>>>>>>> e520be25
    for (std::size_t i = 0; i < dofs1.size(); ++i)
      for (int k = 0; k < bs1; ++k)
        u1_array[bs1 * dofs1[i] + k] = local1[bs1 * i + k];
  }
}

/// Interpolate from one finite element Function to another on the same
/// mesh. This interpolation function is for cases where the finite
/// element basis functions for the two elements are mapped differently,
/// e.g. one may be subject to a Piola mapping and the other to a
/// standard isoparametric mapping.
/// @param[out] u1 The function to interpolate to
/// @param[in] u0 The function to interpolate from
/// @param[in] cells1 The cells to interpolate on
/// @param[in] cells0 Equivalent cell in u0 for each cell in u1
/// @pre The functions `u1` and `u0` must share the same mesh. This is
/// not checked by the function.
template <dolfinx::scalar T, std::floating_point U>
void interpolate_nonmatching_maps(Function<T, U>& u1, const Function<T, U>& u0,
                                  std::span<const std::int32_t> cells1,
                                  std::span<const std::int32_t> cells0)
{
  // Get mesh
  auto V0 = u0.function_space();
  assert(V0);
  auto mesh0 = V0->mesh();
  assert(mesh0);

  // Mesh dims
  const int tdim = mesh0->topology()->dim();
  const int gdim = mesh0->geometry().dim();

  // Get elements
  auto V1 = u1.function_space();
  assert(V1);
  auto mesh1 = V1->mesh();
  assert(mesh1);
  auto element0 = V0->element();
  assert(element0);
  auto element1 = V1->element();
  assert(element1);

  std::span<const std::uint32_t> cell_info0;
  std::span<const std::uint32_t> cell_info1;

  if (element1->needs_dof_transformations()
      or element0->needs_dof_transformations())
  {
    mesh0->topology_mutable()->create_entity_permutations();
    cell_info0 = std::span(mesh0->topology()->get_cell_permutation_info());
    mesh1->topology_mutable()->create_entity_permutations();
    cell_info1 = std::span(mesh1->topology()->get_cell_permutation_info());
  }

  // Get dofmaps
  auto dofmap0 = V0->dofmap();
  auto dofmap1 = V1->dofmap();

  const auto [X, Xshape] = element1->interpolation_points();

  // Get block sizes and dof transformation operators
  const int bs0 = element0->block_size();
  const int bs1 = element1->block_size();

  // Transform from reference basis function layout to conforming layout
  // function
  auto apply_dof_transformation0 = element0->template dof_transformation_fn<U>(
      doftransform::standard, false);

  // Transform from reference degree-of-freedom to conforming layout
  // function
  auto apply_inverse_dof_transform1
      = element1->template dof_transformation_fn<T>(
          doftransform::inverse_transpose, false);

  // Get sizes of elements
  const std::size_t dim0 = element0->space_dimension() / bs0;
  const std::size_t value_size_ref0 = element0->reference_value_size() / bs0;
  const std::size_t value_size0 = V0->value_size() / bs0;

  const CoordinateElement<U>& cmap = mesh0->geometry().cmap();
  auto x_dofmap = mesh0->geometry().dofmap();
  const std::size_t num_dofs_g = cmap.dim();
  std::span<const U> x_g = mesh0->geometry().x();

  // Evaluate coordinate map basis at reference interpolation points
  const std::array<std::size_t, 4> phi_shape
      = cmap.tabulate_shape(1, Xshape[0]);
  std::vector<U> phi_b(
      std::reduce(phi_shape.begin(), phi_shape.end(), 1, std::multiplies{}));
  mdspan_t<const U, 4> phi(phi_b.data(), phi_shape);
  cmap.tabulate(1, X, Xshape, phi_b);

  // Evaluate v basis functions at reference interpolation points
  const auto [_basis_derivatives_reference0, b0shape]
      = element0->tabulate(X, Xshape, 0);
  mdspan_t<const U, 4> basis_derivatives_reference0(
      _basis_derivatives_reference0.data(), b0shape);

  // Create working arrays
  std::vector<T> local1(element1->space_dimension());
  std::vector<T> coeffs0(element0->space_dimension());

  std::vector<U> basis0_b(Xshape[0] * dim0 * value_size0);
  impl::mdspan_t<U, 3> basis0(basis0_b.data(), Xshape[0], dim0, value_size0);

  std::vector<U> basis_reference0_b(Xshape[0] * dim0 * value_size_ref0);
  impl::mdspan_t<U, 3> basis_reference0(basis_reference0_b.data(), Xshape[0],
                                        dim0, value_size_ref0);

  std::vector<T> values0_b(Xshape[0] * 1 * V1->value_size());
  impl::mdspan_t<T, 3> values0(values0_b.data(), Xshape[0], 1,
                               V1->value_size());

  std::vector<T> mapped_values_b(Xshape[0] * 1 * V1->value_size());
  impl::mdspan_t<T, 3> mapped_values0(mapped_values_b.data(), Xshape[0], 1,
                                      V1->value_size());

  std::vector<U> coord_dofs_b(num_dofs_g * gdim);
  impl::mdspan_t<U, 2> coord_dofs(coord_dofs_b.data(), num_dofs_g, gdim);

  std::vector<U> J_b(Xshape[0] * gdim * tdim);
  impl::mdspan_t<U, 3> J(J_b.data(), Xshape[0], gdim, tdim);
  std::vector<U> K_b(Xshape[0] * tdim * gdim);
  impl::mdspan_t<U, 3> K(K_b.data(), Xshape[0], tdim, gdim);
  std::vector<U> detJ(Xshape[0]);
  std::vector<U> det_scratch(2 * gdim * tdim);

  // Get interpolation operator
  const auto [_Pi_1, pi_shape] = element1->interpolation_operator();
  impl::mdspan_t<const U, 2> Pi_1(_Pi_1.data(), pi_shape);

  using u_t = impl::mdspan_t<U, 2>;
  using U_t = MDSPAN_IMPL_STANDARD_NAMESPACE::mdspan<
      const U, MDSPAN_IMPL_STANDARD_NAMESPACE::dextents<std::size_t, 2>>;
  using J_t = MDSPAN_IMPL_STANDARD_NAMESPACE::mdspan<
      const U, MDSPAN_IMPL_STANDARD_NAMESPACE::dextents<std::size_t, 2>>;
  using K_t = MDSPAN_IMPL_STANDARD_NAMESPACE::mdspan<
      const U, MDSPAN_IMPL_STANDARD_NAMESPACE::dextents<std::size_t, 2>>;
  auto push_forward_fn0
      = element0->basix_element().template map_fn<u_t, U_t, J_t, K_t>();

  using v_t = MDSPAN_IMPL_STANDARD_NAMESPACE::mdspan<
      const T, MDSPAN_IMPL_STANDARD_NAMESPACE::dextents<std::size_t, 2>>;
  using V_t = MDSPAN_IMPL_STANDARD_NAMESPACE::mdspan<
      T, MDSPAN_IMPL_STANDARD_NAMESPACE::dextents<std::size_t, 2>>;
  auto pull_back_fn1
      = element1->basix_element().template map_fn<V_t, v_t, K_t, J_t>();

  // Iterate over mesh and interpolate on each cell
  std::span<const T> array0 = u0.x()->array();
  std::span<T> array1 = u1.x()->mutable_array();
  for (std::size_t c = 0; c < cells0.size(); c++)
  {
    // Get cell geometry (coordinate dofs)
    auto x_dofs = MDSPAN_IMPL_STANDARD_NAMESPACE::submdspan(
        x_dofmap, cells0[c], MDSPAN_IMPL_STANDARD_NAMESPACE::full_extent);
    for (std::size_t i = 0; i < num_dofs_g; ++i)
    {
      const int pos = 3 * x_dofs[i];
      for (std::size_t j = 0; j < gdim; ++j)
        coord_dofs(i, j) = x_g[pos + j];
    }

    // Compute Jacobians and reference points for current cell
    std::fill(J_b.begin(), J_b.end(), 0);
    for (std::size_t p = 0; p < Xshape[0]; ++p)
    {
      auto dphi = MDSPAN_IMPL_STANDARD_NAMESPACE::submdspan(
          phi, std::pair(1, tdim + 1), p,
          MDSPAN_IMPL_STANDARD_NAMESPACE::full_extent, 0);

      auto _J = MDSPAN_IMPL_STANDARD_NAMESPACE::submdspan(
          J, p, MDSPAN_IMPL_STANDARD_NAMESPACE::full_extent,
          MDSPAN_IMPL_STANDARD_NAMESPACE::full_extent);
      cmap.compute_jacobian(dphi, coord_dofs, _J);
      auto _K = MDSPAN_IMPL_STANDARD_NAMESPACE::submdspan(
          K, p, MDSPAN_IMPL_STANDARD_NAMESPACE::full_extent,
          MDSPAN_IMPL_STANDARD_NAMESPACE::full_extent);
      cmap.compute_jacobian_inverse(_J, _K);
      detJ[p] = cmap.compute_jacobian_determinant(_J, det_scratch);
    }

    // Copy evaluated basis on reference, apply DOF transformations, and
    // push forward to physical element
    for (std::size_t k0 = 0; k0 < basis_reference0.extent(0); ++k0)
      for (std::size_t k1 = 0; k1 < basis_reference0.extent(1); ++k1)
        for (std::size_t k2 = 0; k2 < basis_reference0.extent(2); ++k2)
          basis_reference0(k0, k1, k2)
              = basis_derivatives_reference0(0, k0, k1, k2);

    for (std::size_t p = 0; p < Xshape[0]; ++p)
    {
      // Transform basis function data from reference layout to
      // conforming layout
      apply_dof_transformation0(
          std::span(basis_reference0_b.data() + p * dim0 * value_size_ref0,
                    dim0 * value_size_ref0),
          cell_info0, cells0[c], value_size_ref0);
    }

    for (std::size_t i = 0; i < basis0.extent(0); ++i)
    {
      auto _u = MDSPAN_IMPL_STANDARD_NAMESPACE::submdspan(
          basis0, i, MDSPAN_IMPL_STANDARD_NAMESPACE::full_extent,
          MDSPAN_IMPL_STANDARD_NAMESPACE::full_extent);
      auto _U = MDSPAN_IMPL_STANDARD_NAMESPACE::submdspan(
          basis_reference0, i, MDSPAN_IMPL_STANDARD_NAMESPACE::full_extent,
          MDSPAN_IMPL_STANDARD_NAMESPACE::full_extent);
      auto _K = MDSPAN_IMPL_STANDARD_NAMESPACE::submdspan(
          K, i, MDSPAN_IMPL_STANDARD_NAMESPACE::full_extent,
          MDSPAN_IMPL_STANDARD_NAMESPACE::full_extent);
      auto _J = MDSPAN_IMPL_STANDARD_NAMESPACE::submdspan(
          J, i, MDSPAN_IMPL_STANDARD_NAMESPACE::full_extent,
          MDSPAN_IMPL_STANDARD_NAMESPACE::full_extent);
      push_forward_fn0(_u, _U, _J, detJ[i], _K);
    }

    // Copy expansion coefficients for v into local array
    const int dof_bs0 = dofmap0->bs();
    std::span<const std::int32_t> dofs0 = dofmap0->cell_dofs(cells0[c]);
    for (std::size_t i = 0; i < dofs0.size(); ++i)
      for (int k = 0; k < dof_bs0; ++k)
        coeffs0[dof_bs0 * i + k] = array0[dof_bs0 * dofs0[i] + k];

    // Evaluate v at the interpolation points (physical space values)
    using X = typename dolfinx::scalar_value_type_t<T>;
    for (std::size_t p = 0; p < Xshape[0]; ++p)
    {
      for (int k = 0; k < bs0; ++k)
      {
        for (std::size_t j = 0; j < value_size0; ++j)
        {
          T acc = 0;
          for (std::size_t i = 0; i < dim0; ++i)
            acc += coeffs0[bs0 * i + k] * static_cast<X>(basis0(p, i, j));
          values0(p, 0, j * bs0 + k) = acc;
        }
      }
    }

    // Pull back the physical values to the u reference
    for (std::size_t i = 0; i < values0.extent(0); ++i)
    {
      auto _u = MDSPAN_IMPL_STANDARD_NAMESPACE::submdspan(
          values0, i, MDSPAN_IMPL_STANDARD_NAMESPACE::full_extent,
          MDSPAN_IMPL_STANDARD_NAMESPACE::full_extent);
      auto _U = MDSPAN_IMPL_STANDARD_NAMESPACE::submdspan(
          mapped_values0, i, MDSPAN_IMPL_STANDARD_NAMESPACE::full_extent,
          MDSPAN_IMPL_STANDARD_NAMESPACE::full_extent);
      auto _K = MDSPAN_IMPL_STANDARD_NAMESPACE::submdspan(
          K, i, MDSPAN_IMPL_STANDARD_NAMESPACE::full_extent,
          MDSPAN_IMPL_STANDARD_NAMESPACE::full_extent);
      auto _J = MDSPAN_IMPL_STANDARD_NAMESPACE::submdspan(
          J, i, MDSPAN_IMPL_STANDARD_NAMESPACE::full_extent,
          MDSPAN_IMPL_STANDARD_NAMESPACE::full_extent);
      pull_back_fn1(_U, _u, _K, 1.0 / detJ[i], _J);
    }

    auto values = MDSPAN_IMPL_STANDARD_NAMESPACE::submdspan(
        mapped_values0, MDSPAN_IMPL_STANDARD_NAMESPACE::full_extent, 0,
        MDSPAN_IMPL_STANDARD_NAMESPACE::full_extent);
    interpolation_apply(Pi_1, values, std::span(local1), bs1);
<<<<<<< HEAD
    apply_inverse_dof_transform1(local1, cell_info1, cells1[c], 1);
=======

    // Transform from reference dof layout to conforming dof layoyut
    apply_inverse_dof_transform1(local1, cell_info, c, 1);
>>>>>>> e520be25

    // Copy local coefficients to the correct position in u dof array
    const int dof_bs1 = dofmap1->bs();
    std::span<const std::int32_t> dofs1 = dofmap1->cell_dofs(c);
    for (std::size_t i = 0; i < dofs1.size(); ++i)
      for (int k = 0; k < dof_bs1; ++k)
        array1[dof_bs1 * dofs1[i] + k] = local1[dof_bs1 * i + k];
  }
}

template <dolfinx::scalar T, std::floating_point U>
void interpolate_nonmatching_meshes(
    Function<T, U>& u, const Function<T, U>& v,
    std::span<const std::int32_t> cells,
    const std::tuple<std::span<const std::int32_t>,
                     std::span<const std::int32_t>, std::span<const U>,
                     std::span<const std::int32_t>>& nmm_interpolation_data)
{
  auto mesh = u.function_space()->mesh();
  assert(mesh);
  MPI_Comm comm = mesh->comm();

  {
    auto mesh_v = v.function_space()->mesh();
    assert(mesh_v);
    int result;
    MPI_Comm_compare(comm, mesh_v->comm(), &result);
    if (result == MPI_UNEQUAL)
    {
      throw std::runtime_error("Interpolation on different meshes is only "
                               "supported with the same communicator.");
    }
  }

  assert(mesh->topology());
  auto cell_map = mesh->topology()->index_map(mesh->topology()->dim());
  assert(cell_map);

  auto element_u = u.function_space()->element();
  assert(element_u);
  const std::size_t value_size = u.function_space()->value_size();

  const auto& [dest_ranks, src_ranks, recv_points, evaluation_cells]
      = nmm_interpolation_data;

  // Evaluate the interpolating function where possible
  std::vector<T> send_values(recv_points.size() / 3 * value_size);
  v.eval(recv_points, {recv_points.size() / 3, (std::size_t)3},
         evaluation_cells, send_values, {recv_points.size() / 3, value_size});

  // Send values back to owning process
  std::vector<T> values_b(dest_ranks.size() * value_size);
  MDSPAN_IMPL_STANDARD_NAMESPACE::mdspan<
      const T, MDSPAN_IMPL_STANDARD_NAMESPACE::dextents<std::size_t, 2>>
      _send_values(send_values.data(), src_ranks.size(), value_size);
  impl::scatter_values(comm, src_ranks, dest_ranks, _send_values,
                       std::span(values_b));

  // Transpose received data
  MDSPAN_IMPL_STANDARD_NAMESPACE::mdspan<
      const T, MDSPAN_IMPL_STANDARD_NAMESPACE::dextents<std::size_t, 2>>
      values(values_b.data(), dest_ranks.size(), value_size);
  std::vector<T> valuesT_b(value_size * dest_ranks.size());
  MDSPAN_IMPL_STANDARD_NAMESPACE::mdspan<
      T, MDSPAN_IMPL_STANDARD_NAMESPACE::dextents<std::size_t, 2>>
      valuesT(valuesT_b.data(), value_size, dest_ranks.size());
  for (std::size_t i = 0; i < values.extent(0); ++i)
    for (std::size_t j = 0; j < values.extent(1); ++j)
      valuesT(j, i) = values(i, j);

  // Call local interpolation operator
  fem::interpolate<T>(u, valuesT_b, {valuesT.extent(0), valuesT.extent(1)},
                      cells);
}
//----------------------------------------------------------------------------
} // namespace impl

template <dolfinx::scalar T, std::floating_point U>
void interpolate(Function<T, U>& u, std::span<const T> f,
                 std::array<std::size_t, 2> fshape,
                 std::span<const std::int32_t> cells)
{
  using cmdspan2_t = MDSPAN_IMPL_STANDARD_NAMESPACE::mdspan<
      const U, MDSPAN_IMPL_STANDARD_NAMESPACE::dextents<std::size_t, 2>>;
  using cmdspan4_t = MDSPAN_IMPL_STANDARD_NAMESPACE::mdspan<
      const U, MDSPAN_IMPL_STANDARD_NAMESPACE::dextents<std::size_t, 4>>;
  using mdspan2_t = MDSPAN_IMPL_STANDARD_NAMESPACE::mdspan<
      U, MDSPAN_IMPL_STANDARD_NAMESPACE::dextents<std::size_t, 2>>;
  using mdspan3_t = MDSPAN_IMPL_STANDARD_NAMESPACE::mdspan<
      U, MDSPAN_IMPL_STANDARD_NAMESPACE::dextents<std::size_t, 3>>;
  auto element = u.function_space()->element();
  assert(element);
  const int element_bs = element->block_size();
  if (int num_sub = element->num_sub_elements();
      num_sub > 0 and num_sub != element_bs)
  {
    throw std::runtime_error("Cannot directly interpolate a mixed space. "
                             "Interpolate into subspaces.");
  }

  // Get mesh
  assert(u.function_space());
  auto mesh = u.function_space()->mesh();
  assert(mesh);

  const int gdim = mesh->geometry().dim();
  const int tdim = mesh->topology()->dim();

  if (fshape[0] != (std::size_t)u.function_space()->value_size())
    throw std::runtime_error("Interpolation data has the wrong shape/size.");

  std::span<const std::uint32_t> cell_info;
  if (element->needs_dof_transformations())
  {
    mesh->topology_mutable()->create_entity_permutations();
    cell_info = std::span(mesh->topology()->get_cell_permutation_info());
  }

  const std::size_t f_shape1 = f.size() / u.function_space()->value_size();
  MDSPAN_IMPL_STANDARD_NAMESPACE::mdspan<
      const T, MDSPAN_IMPL_STANDARD_NAMESPACE::dextents<std::size_t, 2>>
      _f(f.data(), fshape);

  // Get dofmap
  const auto dofmap = u.function_space()->dofmap();
  assert(dofmap);
  const int dofmap_bs = dofmap->bs();

  // Loop over cells and compute interpolation dofs
  const int num_scalar_dofs = element->space_dimension() / element_bs;
  const int value_size = u.function_space()->value_size() / element_bs;

  std::span<T> coeffs = u.x()->mutable_array();
  std::vector<T> _coeffs(num_scalar_dofs);

  // This assumes that any element with an identity interpolation matrix
  // is a point evaluation
  if (element->map_ident() && element->interpolation_ident())
  {
    // Point evaluation element *and* the geometric map is the identity,
    // e.g. not Piola mapped

    // Transform from reference degrees-of-freedom to conforming
    // degrees-of-freedom function
    auto apply_inv_transpose_dof_transformation
        = element->template dof_transformation_fn<T>(
            doftransform::inverse_transpose, true);

    // Loop over cells
    for (std::size_t c = 0; c < cells.size(); ++c)
    {
      const std::int32_t cell = cells[c];
      std::span<const std::int32_t> dofs = dofmap->cell_dofs(cell);
      for (int k = 0; k < element_bs; ++k)
      {
        // num_scalar_dofs is the number of interpolation points per
        // cell in this case (interpolation matrix is identity)
        std::copy_n(std::next(f.begin(), k * f_shape1 + c * num_scalar_dofs),
                    num_scalar_dofs, _coeffs.begin());
        apply_inv_transpose_dof_transformation(_coeffs, cell_info, cell, 1);
        for (int i = 0; i < num_scalar_dofs; ++i)
        {
          const int dof = i * element_bs + k;
          std::div_t pos = std::div(dof, dofmap_bs);
          coeffs[dofmap_bs * dofs[pos.quot] + pos.rem] = _coeffs[i];
        }
      }
    }
  }
  else if (element->map_ident())
  {
    // Not a point evaluation, but the geometric map is the identity,
    // e.g. not Piola mapped

    const int element_vs = u.function_space()->value_size() / element_bs;

    if (element_vs > 1 && element_bs > 1)
    {
      throw std::runtime_error(
          "Interpolation into this element not supported.");
    }

    // Get interpolation operator
    const auto [_Pi, pi_shape] = element->interpolation_operator();
    cmdspan2_t Pi(_Pi.data(), pi_shape);
    const std::size_t num_interp_points = Pi.extent(1);
    assert(Pi.extent(0) == num_scalar_dofs);

    // Transform reference degrees-of-freedom to conforming
    // degrees-of-freedom functions
    auto apply_inv_transpose_dof_transformation
        = element->template dof_transformation_fn<T>(
            doftransform::inverse_transpose, true);

    // Loop over cells
    std::vector<T> ref_data_b(num_interp_points);
    MDSPAN_IMPL_STANDARD_NAMESPACE::mdspan<
        T, MDSPAN_IMPL_STANDARD_NAMESPACE::extents<
               std::size_t, MDSPAN_IMPL_STANDARD_NAMESPACE::dynamic_extent, 1>>
        ref_data(ref_data_b.data(), num_interp_points, 1);
    for (std::size_t c = 0; c < cells.size(); ++c)
    {
      const std::int32_t cell = cells[c];
      std::span<const std::int32_t> dofs = dofmap->cell_dofs(cell);
      for (int k = 0; k < element_bs; ++k)
      {
        for (int i = 0; i < element_vs; ++i)
        {
          std::copy_n(
              std::next(f.begin(), (i + k) * f_shape1
                                       + c * num_interp_points / element_vs),
              num_interp_points / element_vs,
              std::next(ref_data_b.begin(),
                        i * num_interp_points / element_vs));
        }
        impl::interpolation_apply(Pi, ref_data, std::span(_coeffs), 1);
        apply_inv_transpose_dof_transformation(_coeffs, cell_info, cell, 1);
        for (int i = 0; i < num_scalar_dofs; ++i)
        {
          const int dof = i * element_bs + k;
          std::div_t pos = std::div(dof, dofmap_bs);
          coeffs[dofmap_bs * dofs[pos.quot] + pos.rem] = _coeffs[i];
        }
      }
    }
  }
  else
  {
    // Get the interpolation points on the reference cells
    const auto [X, Xshape] = element->interpolation_points();
    if (X.empty())
    {
      throw std::runtime_error(
          "Interpolation into this space is not yet supported.");
    }

    if (_f.extent(1) != cells.size() * Xshape[0])
      throw std::runtime_error("Interpolation data has the wrong shape.");

    // Get coordinate map
    const CoordinateElement<U>& cmap = mesh->geometry().cmap();

    // Get geometry data
    auto x_dofmap = mesh->geometry().dofmap();
    const int num_dofs_g = cmap.dim();
    std::span<const U> x_g = mesh->geometry().x();

    // Create data structures for Jacobian info
    std::vector<U> J_b(Xshape[0] * gdim * tdim);
    mdspan3_t J(J_b.data(), Xshape[0], gdim, tdim);
    std::vector<U> K_b(Xshape[0] * tdim * gdim);
    mdspan3_t K(K_b.data(), Xshape[0], tdim, gdim);
    std::vector<U> detJ(Xshape[0]);
    std::vector<U> det_scratch(2 * gdim * tdim);

    std::vector<U> coord_dofs_b(num_dofs_g * gdim);
    mdspan2_t coord_dofs(coord_dofs_b.data(), num_dofs_g, gdim);

    std::vector<T> ref_data_b(Xshape[0] * 1 * value_size);
    MDSPAN_IMPL_STANDARD_NAMESPACE::mdspan<
        T, MDSPAN_IMPL_STANDARD_NAMESPACE::dextents<std::size_t, 3>>
        ref_data(ref_data_b.data(), Xshape[0], 1, value_size);

    std::vector<T> _vals_b(Xshape[0] * 1 * value_size);
    MDSPAN_IMPL_STANDARD_NAMESPACE::mdspan<
        T, MDSPAN_IMPL_STANDARD_NAMESPACE::dextents<std::size_t, 3>>
        _vals(_vals_b.data(), Xshape[0], 1, value_size);

    // Tabulate 1st derivative of shape functions at interpolation
    // coords
    std::array<std::size_t, 4> phi_shape = cmap.tabulate_shape(1, Xshape[0]);
    std::vector<U> phi_b(
        std::reduce(phi_shape.begin(), phi_shape.end(), 1, std::multiplies{}));
    cmdspan4_t phi(phi_b.data(), phi_shape);
    cmap.tabulate(1, X, Xshape, phi_b);
    auto dphi = MDSPAN_IMPL_STANDARD_NAMESPACE::submdspan(
        phi, std::pair(1, tdim + 1),
        MDSPAN_IMPL_STANDARD_NAMESPACE::full_extent,
        MDSPAN_IMPL_STANDARD_NAMESPACE::full_extent, 0);

    // Transform from reference degrees-of-freedom to conforming
    // degrees-of-freedom
    auto apply_inverse_transpose_dof_transformation
        = element->template dof_transformation_fn<T>(
            doftransform::inverse_transpose);

    // Get interpolation operator
    const auto [_Pi, pi_shape] = element->interpolation_operator();
    cmdspan2_t Pi(_Pi.data(), pi_shape);

    using u_t = MDSPAN_IMPL_STANDARD_NAMESPACE::mdspan<
        const T, MDSPAN_IMPL_STANDARD_NAMESPACE::dextents<std::size_t, 2>>;
    using U_t = MDSPAN_IMPL_STANDARD_NAMESPACE::mdspan<
        T, MDSPAN_IMPL_STANDARD_NAMESPACE::dextents<std::size_t, 2>>;
    using J_t = MDSPAN_IMPL_STANDARD_NAMESPACE::mdspan<
        const U, MDSPAN_IMPL_STANDARD_NAMESPACE::dextents<std::size_t, 2>>;
    using K_t = MDSPAN_IMPL_STANDARD_NAMESPACE::mdspan<
        const U, MDSPAN_IMPL_STANDARD_NAMESPACE::dextents<std::size_t, 2>>;
    auto pull_back_fn
        = element->basix_element().template map_fn<U_t, u_t, J_t, K_t>();

    for (std::size_t c = 0; c < cells.size(); ++c)
    {
      const std::int32_t cell = cells[c];
      auto x_dofs = MDSPAN_IMPL_STANDARD_NAMESPACE::submdspan(
          x_dofmap, cell, MDSPAN_IMPL_STANDARD_NAMESPACE::full_extent);
      for (int i = 0; i < num_dofs_g; ++i)
      {
        const int pos = 3 * x_dofs[i];
        for (int j = 0; j < gdim; ++j)
          coord_dofs(i, j) = x_g[pos + j];
      }

      // Compute J, detJ and K
      std::fill(J_b.begin(), J_b.end(), 0);
      for (std::size_t p = 0; p < Xshape[0]; ++p)
      {
        auto _dphi = MDSPAN_IMPL_STANDARD_NAMESPACE::submdspan(
            dphi, MDSPAN_IMPL_STANDARD_NAMESPACE::full_extent, p,
            MDSPAN_IMPL_STANDARD_NAMESPACE::full_extent);
        auto _J = MDSPAN_IMPL_STANDARD_NAMESPACE::submdspan(
            J, p, MDSPAN_IMPL_STANDARD_NAMESPACE::full_extent,
            MDSPAN_IMPL_STANDARD_NAMESPACE::full_extent);
        cmap.compute_jacobian(_dphi, coord_dofs, _J);
        auto _K = MDSPAN_IMPL_STANDARD_NAMESPACE::submdspan(
            K, p, MDSPAN_IMPL_STANDARD_NAMESPACE::full_extent,
            MDSPAN_IMPL_STANDARD_NAMESPACE::full_extent);
        cmap.compute_jacobian_inverse(_J, _K);
        detJ[p] = cmap.compute_jacobian_determinant(_J, det_scratch);
      }

      std::span<const std::int32_t> dofs = dofmap->cell_dofs(cell);
      for (int k = 0; k < element_bs; ++k)
      {
        // Extract computed expression values for element block k
        for (int m = 0; m < value_size; ++m)
        {
          for (std::size_t k0 = 0; k0 < Xshape[0]; ++k0)
          {
            _vals(k0, 0, m)
                = f[f_shape1 * (k * value_size + m) + c * Xshape[0] + k0];
          }
        }

        // Get element degrees of freedom for block
        for (std::size_t i = 0; i < Xshape[0]; ++i)
        {
          auto _u = MDSPAN_IMPL_STANDARD_NAMESPACE::submdspan(
              _vals, i, MDSPAN_IMPL_STANDARD_NAMESPACE::full_extent,
              MDSPAN_IMPL_STANDARD_NAMESPACE::full_extent);
          auto _U = MDSPAN_IMPL_STANDARD_NAMESPACE::submdspan(
              ref_data, i, MDSPAN_IMPL_STANDARD_NAMESPACE::full_extent,
              MDSPAN_IMPL_STANDARD_NAMESPACE::full_extent);
          auto _K = MDSPAN_IMPL_STANDARD_NAMESPACE::submdspan(
              K, i, MDSPAN_IMPL_STANDARD_NAMESPACE::full_extent,
              MDSPAN_IMPL_STANDARD_NAMESPACE::full_extent);
          auto _J = MDSPAN_IMPL_STANDARD_NAMESPACE::submdspan(
              J, i, MDSPAN_IMPL_STANDARD_NAMESPACE::full_extent,
              MDSPAN_IMPL_STANDARD_NAMESPACE::full_extent);
          pull_back_fn(_U, _u, _K, 1.0 / detJ[i], _J);
        }

        auto ref = MDSPAN_IMPL_STANDARD_NAMESPACE::submdspan(
            ref_data, MDSPAN_IMPL_STANDARD_NAMESPACE::full_extent, 0,
            MDSPAN_IMPL_STANDARD_NAMESPACE::full_extent);
        impl::interpolation_apply(Pi, ref, std::span(_coeffs), element_bs);
        apply_inverse_transpose_dof_transformation(_coeffs, cell_info, cell, 1);

        // Copy interpolation dofs into coefficient vector
        assert(_coeffs.size() == num_scalar_dofs);
        for (int i = 0; i < num_scalar_dofs; ++i)
        {
          const int dof = i * element_bs + k;
          std::div_t pos = std::div(dof, dofmap_bs);
          coeffs[dofmap_bs * dofs[pos.quot] + pos.rem] = _coeffs[i];
        }
      }
    }
  }
}

/// @brief Generate data needed to interpolate discrete functions across
/// different meshes.
/// @param[in] geometry0 Mesh geometry of the space to interpolate into
/// @param[in] element0 Element of the space to interpolate into
/// @param[in] mesh1 Mesh of the function to interpolate from
/// @param[in] cells Indices of the cells in the destination mesh on
/// which to interpolate. Should be the same as the list used when
/// calling fem::interpolation_coords.
/// @param[in] padding Absolute padding of bounding boxes of all
/// entities on `mesh1`. This is used avoid floating point issues when
/// an interpolation point from `mesh0` is on the surface of a cell in
/// `mesh1`. This parameter can also be used for extrapolation, i.e. if
/// cells in `mesh0` is not overlapped by `mesh1`.
///
/// @note Setting the `padding` to a large value will increase runtime
/// of this function, as one has to determine what entity is closest if
/// there is no intersection.
template <std::floating_point T>
std::tuple<std::vector<std::int32_t>, std::vector<std::int32_t>, std::vector<T>,
           std::vector<std::int32_t>>
create_nonmatching_meshes_interpolation_data(
    const mesh::Geometry<T>& geometry0, const FiniteElement<T>& element0,
    const mesh::Mesh<T>& mesh1, std::span<const std::int32_t> cells, T padding)
{
  // Collect all the points at which values are needed to define the
  // interpolating function
  const std::vector<T> coords
      = interpolation_coords(element0, geometry0, cells);

  // Transpose interpolation coords
  std::vector<T> x(coords.size());
  std::size_t num_points = coords.size() / 3;
  for (std::size_t i = 0; i < num_points; ++i)
    for (std::size_t j = 0; j < 3; ++j)
      x[3 * i + j] = coords[i + j * num_points];

  // Determine ownership of each point
  return geometry::determine_point_ownership<T>(mesh1, x, padding);
}

/// @brief Generate data needed to interpolate discrete functions
/// defined on different meshes. Interpolate on all cells in the mesh.
/// @param[in] mesh0 Mesh of the space to interpolate into
/// @param[in] element0 Element of the space to interpolate into
/// @param[in] mesh1 Mesh of the function to interpolate from
/// @param[in] padding Absolute padding of bounding boxes of all entities on
/// `mesh1`. This is used avoid floating point issues when an interpolation
/// point from `mesh0` is on the surface of a cell in `mesh1`. This parameter
/// can also be used for extrapolation, i.e. if cells in `mesh0` is not
/// overlapped by `mesh1`.
/// @note Setting the `padding` to a large value will increase runtime of this
/// function, as one has to determine what entity is closest if there is no
/// intersection.
template <std::floating_point T>
std::tuple<std::vector<std::int32_t>, std::vector<std::int32_t>, std::vector<T>,
           std::vector<std::int32_t>>
create_nonmatching_meshes_interpolation_data(const mesh::Mesh<T>& mesh0,
                                             const FiniteElement<T>& element0,
                                             const mesh::Mesh<T>& mesh1,
                                             T padding)
{
  int tdim = mesh0.topology()->dim();
  auto cell_map = mesh0.topology()->index_map(tdim);
  assert(cell_map);
  std::int32_t num_cells = cell_map->size_local() + cell_map->num_ghosts();
  std::vector<std::int32_t> cells(num_cells, 0);
  std::iota(cells.begin(), cells.end(), 0);
  return create_nonmatching_meshes_interpolation_data(
      mesh0.geometry(), element0, mesh1, cells, padding);
}

/// @brief Interpolate from one finite element Function to another one.
/// @param[out] u1 The function to interpolate into
/// @param[in] u0 The function to be interpolated
/// @param[in] cells1 List of cell indices associated with the mesh of `u1` that
/// will be interpolated onto
/// @param[in] cell_map Mapping of cells in mesh associated with `u1` to cells
/// associated with `u0`
/// @param[in] nmm_interpolation_data Auxiliary data to interpolate on
/// nonmatching meshes. This data can be generated with
/// create_nonmatching_meshes_interpolation_data (optional).
template <dolfinx::scalar T, std::floating_point U>
void interpolate(
    Function<T, U>& u1, const Function<T, U>& u0,
    std::span<const std::int32_t> cells1,
    std::span<const std::int32_t> cell_map,
    const std::tuple<std::span<const std::int32_t>,
                     std::span<const std::int32_t>, std::span<const U>,
                     std::span<const std::int32_t>>& nmm_interpolation_data
    = {})
{
  assert(u1.function_space());
  assert(u0.function_space());
  auto mesh = u1.function_space()->mesh();
  assert(mesh);

  auto cell_map0 = mesh->topology()->index_map(mesh->topology()->dim());
  assert(cell_map0);
  std::size_t num_cells0 = cell_map0->size_local() + cell_map0->num_ghosts();
  if (u1.function_space() == u0.function_space()
      and cells1.size() == num_cells0)
  {
    // Same function spaces and on whole mesh
    std::span<T> u1_array = u1.x()->mutable_array();
    std::span<const T> u0_array = u0.x()->array();
    std::copy(u0_array.begin(), u0_array.end(), u1_array.begin());
  }
  else
  {
    std::vector<std::int32_t> cells0;
    cells0.reserve(cells1.size());
    // Get mesh and check that functions share the same mesh
    if (auto mesh_v = u0.function_space()->mesh(); mesh == mesh_v)
    {
      cells0.insert(cells0.end(), cells1.begin(), cells1.end());
    }
    // If meshes are different and input mapping is given
    else if (cell_map.size() > 0)
    {
      std::transform(cells1.begin(), cells1.end(), std::back_inserter(cells0),
                     [&cell_map](std::int32_t c) { return cell_map[c]; });
    }
    // Non-matching meshes
    if (cells0.empty())
    {
      impl::interpolate_nonmatching_meshes(u1, u0, cells1,
                                           nmm_interpolation_data);
      return;
    }

    // Get elements and check value shape
    auto fs0 = u0.function_space();
    auto element0 = fs0->element();
    assert(element0);
    auto fs1 = u1.function_space();
    auto element1 = fs1->element();
    assert(element1);
    if (fs0->value_shape().size() != fs1->value_shape().size()
        or !std::equal(fs0->value_shape().begin(), fs0->value_shape().end(),
                       fs1->value_shape().begin()))
    {
      throw std::runtime_error(
          "Interpolation: elements have different value dimensions");
    }

    if (element1 == element0 or *element1 == *element0)
    {
      // Same element, different dofmaps (or just a subset of cells)

      const int tdim = mesh->topology()->dim();
      auto cell_map1 = mesh->topology()->index_map(tdim);
      assert(cell_map1);

      assert(element1->block_size() == element0->block_size());

      // Get dofmaps
      std::shared_ptr<const DofMap> dofmap0 = u0.function_space()->dofmap();
      assert(dofmap0);
      std::shared_ptr<const DofMap> dofmap1 = u1.function_space()->dofmap();
      assert(dofmap1);

      std::span<T> u1_array = u1.x()->mutable_array();
      std::span<const T> u0_array = u0.x()->array();

      // Iterate over mesh and interpolate on each cell
      const int bs0 = dofmap0->bs();
      const int bs1 = dofmap1->bs();
      for (std::size_t c = 0; c < cells1.size(); ++c)
      {
        std::span<const std::int32_t> dofs0 = dofmap0->cell_dofs(cells0[c]);
        std::span<const std::int32_t> dofs1 = dofmap1->cell_dofs(cells1[c]);
        assert(bs0 * dofs0.size() == bs1 * dofs1.size());
        for (std::size_t i = 0; i < dofs0.size(); ++i)
        {
          for (int k = 0; k < bs0; ++k)
          {
            int index = bs0 * i + k;
            std::div_t dv1 = std::div(index, bs1);
            u1_array[bs1 * dofs1[dv1.quot] + dv1.rem]
                = u0_array[bs0 * dofs0[i] + k];
          }
        }
      }
    }
    else if (element1->map_type() == element0->map_type())
    {
      // Different elements, same basis function map type
      impl::interpolate_same_map(u1, u0, cells1, cells0);
    }
    else
    {
      //  Different elements with different maps for basis functions
      impl::interpolate_nonmatching_maps(u1, u0, cells1, cells0);
    }
  }
}
} // namespace dolfinx::fem<|MERGE_RESOLUTION|>--- conflicted
+++ resolved
@@ -31,9 +31,13 @@
 template <typename T>
 concept MDSpan = requires(T x, std::size_t idx) {
   x(idx, idx);
-  { x.extent(0) } -> std::integral;
-
-  { x.extent(1) } -> std::integral;
+  {
+    x.extent(0)
+  } -> std::integral;
+
+  {
+    x.extent(1)
+  } -> std::integral;
 };
 
 /// @brief Compute the evaluation points in the physical space at which
@@ -367,17 +371,13 @@
   // Get block sizes and dof transformation operators
   const int bs1 = dofmap1->bs();
   const int bs0 = dofmap0->bs();
-
-  // Transform conforming dofs to reference dofs function
   auto apply_dof_transformation = element0->template dof_transformation_fn<T>(
       doftransform::transpose, false);
-
-  // Transform reference dofs to conforming dofs function
   auto apply_inverse_dof_transform
       = element1->template dof_transformation_fn<T>(
           doftransform::inverse_transpose, false);
 
-  // Create working arrays
+  // Create working array
   std::vector<T> local0(element0->space_dimension());
   std::vector<T> local1(element1->space_dimension());
 
@@ -389,39 +389,23 @@
   using X = typename dolfinx::scalar_value_type_t<T>;
   for (std::size_t c = 0; c < cells0.size(); c++)
   {
-<<<<<<< HEAD
+    // Pack and transform cell dofs to reference ordering
     std::span<const std::int32_t> dofs0 = dofmap0->cell_dofs(cells0[c]);
     for (std::size_t i = 0; i < dofs0.size(); ++i)
       for (int k = 0; k < bs0; ++k)
         local0[bs0 * i + k] = u0_array[bs0 * dofs0[i] + k];
 
     apply_dof_transformation(local0, cell_info0, cells0[c], 1);
-=======
-    // Pack and transform cell dofs to reference ordering
-    std::span<const std::int32_t> dofs0 = dofmap0->cell_dofs(c);
-    for (std::size_t i = 0; i < dofs0.size(); ++i)
-      for (int k = 0; k < bs0; ++k)
-        local0[bs0 * i + k] = u0_array[bs0 * dofs0[i] + k];
-    apply_dof_transformation(local0, cell_info, c, 1);
->>>>>>> e520be25
 
     // FIXME: Get compile-time ranges from Basix
-
     // Apply interpolation operator
     std::fill(local1.begin(), local1.end(), 0);
     for (std::size_t i = 0; i < im_shape[0]; ++i)
       for (std::size_t j = 0; j < im_shape[1]; ++j)
         local1[i] += static_cast<X>(i_m[im_shape[1] * i + j]) * local0[j];
 
-<<<<<<< HEAD
     apply_inverse_dof_transform(local1, cell_info1, cells1[c], 1);
     std::span<const std::int32_t> dofs1 = dofmap1->cell_dofs(cells1[c]);
-=======
-    // Transform cells dofs back to conforming physical ordering and
-    // scatter
-    apply_inverse_dof_transform(local1, cell_info, c, 1);
-    std::span<const std::int32_t> dofs1 = dofmap1->cell_dofs(c);
->>>>>>> e520be25
     for (std::size_t i = 0; i < dofs1.size(); ++i)
       for (int k = 0; k < bs1; ++k)
         u1_array[bs1 * dofs1[i] + k] = local1[bs1 * i + k];
@@ -485,14 +469,8 @@
   // Get block sizes and dof transformation operators
   const int bs0 = element0->block_size();
   const int bs1 = element1->block_size();
-
-  // Transform from reference basis function layout to conforming layout
-  // function
   auto apply_dof_transformation0 = element0->template dof_transformation_fn<U>(
       doftransform::standard, false);
-
-  // Transform from reference degree-of-freedom to conforming layout
-  // function
   auto apply_inverse_dof_transform1
       = element1->template dof_transformation_fn<T>(
           doftransform::inverse_transpose, false);
@@ -615,8 +593,6 @@
 
     for (std::size_t p = 0; p < Xshape[0]; ++p)
     {
-      // Transform basis function data from reference layout to
-      // conforming layout
       apply_dof_transformation0(
           std::span(basis_reference0_b.data() + p * dim0 * value_size_ref0,
                     dim0 * value_size_ref0),
@@ -685,13 +661,7 @@
         mapped_values0, MDSPAN_IMPL_STANDARD_NAMESPACE::full_extent, 0,
         MDSPAN_IMPL_STANDARD_NAMESPACE::full_extent);
     interpolation_apply(Pi_1, values, std::span(local1), bs1);
-<<<<<<< HEAD
     apply_inverse_dof_transform1(local1, cell_info1, cells1[c], 1);
-=======
-
-    // Transform from reference dof layout to conforming dof layoyut
-    apply_inverse_dof_transform1(local1, cell_info, c, 1);
->>>>>>> e520be25
 
     // Copy local coefficients to the correct position in u dof array
     const int dof_bs1 = dofmap1->bs();
@@ -834,8 +804,6 @@
     // Point evaluation element *and* the geometric map is the identity,
     // e.g. not Piola mapped
 
-    // Transform from reference degrees-of-freedom to conforming
-    // degrees-of-freedom function
     auto apply_inv_transpose_dof_transformation
         = element->template dof_transformation_fn<T>(
             doftransform::inverse_transpose, true);
@@ -880,8 +848,6 @@
     const std::size_t num_interp_points = Pi.extent(1);
     assert(Pi.extent(0) == num_scalar_dofs);
 
-    // Transform reference degrees-of-freedom to conforming
-    // degrees-of-freedom functions
     auto apply_inv_transpose_dof_transformation
         = element->template dof_transformation_fn<T>(
             doftransform::inverse_transpose, true);
@@ -972,9 +938,9 @@
         MDSPAN_IMPL_STANDARD_NAMESPACE::full_extent,
         MDSPAN_IMPL_STANDARD_NAMESPACE::full_extent, 0);
 
-    // Transform from reference degrees-of-freedom to conforming
-    // degrees-of-freedom
-    auto apply_inverse_transpose_dof_transformation
+    const std::function<void(std::span<T>, std::span<const std::uint32_t>,
+                             std::int32_t, int)>
+        apply_inverse_transpose_dof_transformation
         = element->template dof_transformation_fn<T>(
             doftransform::inverse_transpose);
 
