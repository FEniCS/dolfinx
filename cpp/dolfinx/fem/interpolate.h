// Copyright (C) 2020-2021 Garth N. Wells, Igor A. Baratta, Massimiliano Leoni
// and Jørgen S.Dokken
//
// This file is part of DOLFINx (https://www.fenicsproject.org)
//
// SPDX-License-Identifier:    LGPL-3.0-or-later

#pragma once

#include <dolfinx/geometry/BoundingBoxTree.h>
#include <dolfinx/geometry/utils.h>
#include <dolfinx/mesh/Mesh.h>
#include "CoordinateElement.h"
#include "DofMap.h"
#include "FiniteElement.h"
#include "FunctionSpace.h"
#include <dolfinx/common/IndexMap.h>
#include <dolfinx/mesh/Mesh.h>
#include <functional>
#include <numeric>
#include <span>
#include <vector>
#include <xtensor/xadapt.hpp>
#include <xtensor/xarray.hpp>
#include <xtensor/xtensor.hpp>
#include <xtensor/xview.hpp>

namespace dolfinx::fem
{
template <typename T>
class Function;

/// This class offers functionalities to interpolate functions defined on
/// different meshes.
/// The class caches as much data as possible to allow for fast repeated
/// interpolation and the user can manually force recomputation by
/// invalidating the instance.
class M2MInterpolator
{
public:
  /// Interpolate a function on the whole domain
  template <typename T>
  void interpolate(Function<T>& u, const Function<T>& v);
  /// Interpolate a function on a list of cells
  template <typename T>
  void interpolate(Function<T>& u, const Function<T>& v,
<<<<<<< HEAD
                          const xtl::span<const std::int32_t>& cells);
=======
                   const std::span<const std::int32_t>& cells);
>>>>>>> bd818869

  /// Force recomputation of all intermediate data structures when
  /// interpolation is called next.
  void invalidate() { valid = false; }

private:
  std::vector<std::vector<double>> pointsToSend;
  std::unique_ptr<graph::AdjacencyList<std::int32_t>> collisions = nullptr;
  std::vector<std::int32_t> nPointsToSend;
  std::vector<std::int32_t> sendingOffsets;
  std::vector<std::int32_t> evaluationCells;
  std::vector<double> pointsToReceive;
  bool valid = false;
};

namespace impl
{
/// @brief Apply interpolation operator Pi to data to evaluate the dof
/// coefficients
/// @param[in] Pi The interpolation matrix (shape = (num dofs,
/// num_points * value_size))
/// @param[in] data Function evaluations, by point, e.g. (f0(x0),
/// f1(x0), f0(x1), f1(x1), ...)
/// @param[out] coeffs The degrees of freedom to compute
/// @param[in] bs The block size
template <typename U, typename V, typename T>
void interpolation_apply(const U& Pi, const V& data, std::span<T> coeffs,
                         int bs)
{
  static_assert(U::rank() == 2, "Must be rank 2");
  static_assert(V::rank() == 2, "Must be rank 2");

  // Compute coefficients = Pi * x (matrix-vector multiply)
  if (bs == 1)
  {
    assert(data.extent(0) * data.extent(1) == Pi.extent(1));
    for (std::size_t i = 0; i < Pi.extent(0); ++i)
    {
      coeffs[i] = 0.0;
      for (std::size_t k = 0; k < data.extent(1); ++k)
        for (std::size_t j = 0; j < data.extent(0); ++j)
          coeffs[i] += Pi(i, k * data.extent(0) + j) * data(j, k);
    }
  }
  else
  {
    const std::size_t cols = Pi.extent(1);
    assert(data.extent(0) == Pi.extent(1));
    assert(data.extent(1) == bs);
    for (int k = 0; k < bs; ++k)
    {
      for (std::size_t i = 0; i < Pi.extent(0); ++i)
      {
        T acc = 0;
        for (std::size_t j = 0; j < cols; ++j)
          acc += Pi(i, j) * data(j, k);
        coeffs[bs * i + k] = acc;
      }
    }
  }
}

/// Interpolate from one finite element Function to another on the same
/// mesh. The function is for cases where the finite element basis
/// functions are mapped in the same way, e.g. both use the same Piola
/// map.
/// @param[out] u1 The function to interpolate to
/// @param[in] u0 The function to interpolate from
/// @param[in] cells The cells to interpolate on
/// @pre The functions `u1` and `u0` must share the same mesh and the
/// elements must share the same basis function map. Neither is checked
/// by the function.
template <typename T>
void interpolate_same_map(Function<T>& u1, const Function<T>& u0,
                          std::span<const std::int32_t> cells)
{
  auto V0 = u0.function_space();
  assert(V0);
  auto V1 = u1.function_space();
  assert(V1);
  auto mesh = V0->mesh();
  assert(mesh);

  std::shared_ptr<const FiniteElement> element0 = V0->element();
  assert(element0);
  std::shared_ptr<const FiniteElement> element1 = V1->element();
  assert(element1);

  const int tdim = mesh->topology().dim();
  auto map = mesh->topology().index_map(tdim);
  assert(map);
  std::span<T> u1_array = u1.x()->mutable_array();
  std::span<const T> u0_array = u0.x()->array();

  std::span<const std::uint32_t> cell_info;
  if (element1->needs_dof_transformations()
      or element0->needs_dof_transformations())
  {
    mesh->topology_mutable().create_entity_permutations();
    cell_info = std::span(mesh->topology().get_cell_permutation_info());
  }

  // Get dofmaps
  auto dofmap1 = V1->dofmap();
  auto dofmap0 = V0->dofmap();

  // Get block sizes and dof transformation operators
  const int bs1 = dofmap1->bs();
  const int bs0 = dofmap0->bs();
  auto apply_dof_transformation
      = element0->get_dof_transformation_function<T>(false, true, false);
  auto apply_inverse_dof_transform
      = element1->get_dof_transformation_function<T>(true, true, false);

  // Creat working array
  std::vector<T> local0(element0->space_dimension());
  std::vector<T> local1(element1->space_dimension());

  // Create interpolation operator
  const auto [i_m, im_shape]
      = element1->create_interpolation_operator(*element0);

  // Iterate over mesh and interpolate on each cell
  for (auto c : cells)
  {
    std::span<const std::int32_t> dofs0 = dofmap0->cell_dofs(c);
    for (std::size_t i = 0; i < dofs0.size(); ++i)
      for (int k = 0; k < bs0; ++k)
        local0[bs0 * i + k] = u0_array[bs0 * dofs0[i] + k];

    apply_dof_transformation(local0, cell_info, c, 1);

    // FIXME: Get compile-time ranges from Basix
    // Apply interpolation operator
    std::fill(local1.begin(), local1.end(), 0);
    for (std::size_t i = 0; i < im_shape[0]; ++i)
      for (std::size_t j = 0; j < im_shape[1]; ++j)
        local1[i] += i_m[im_shape[1] * i + j] * local0[j];

    apply_inverse_dof_transform(local1, cell_info, c, 1);

    std::span<const std::int32_t> dofs1 = dofmap1->cell_dofs(c);
    for (std::size_t i = 0; i < dofs1.size(); ++i)
      for (int k = 0; k < bs1; ++k)
        u1_array[bs1 * dofs1[i] + k] = local1[bs1 * i + k];
  }
}

/// Interpolate from one finite element Function to another on the same
/// mesh. The function is for cases where the finite element basis
/// functions for the two elements are mapped differently, e.g. one may
/// be Piola mapped and the other with a standard isoparametric map.
/// @param[out] u1 The function to interpolate to
/// @param[in] u0 The function to interpolate from
/// @param[in] cells The cells to interpolate on
/// @pre The functions `u1` and `u0` must share the same mesh. This is
/// not checked by the function.
template <typename T>
void interpolate_nonmatching_maps(Function<T>& u1, const Function<T>& u0,
                                  std::span<const std::int32_t> cells)
{
  // Get mesh
  auto V0 = u0.function_space();
  assert(V0);
  auto mesh = V0->mesh();
  assert(mesh);

  // Mesh dims
  const int tdim = mesh->topology().dim();
  const int gdim = mesh->geometry().dim();

  // Get elements
  auto V1 = u1.function_space();
  assert(V1);
  std::shared_ptr<const FiniteElement> element0 = V0->element();
  assert(element0);
  std::shared_ptr<const FiniteElement> element1 = V1->element();
  assert(element1);

  std::span<const std::uint32_t> cell_info;
  if (element1->needs_dof_transformations()
      or element0->needs_dof_transformations())
  {
    mesh->topology_mutable().create_entity_permutations();
    cell_info = std::span(mesh->topology().get_cell_permutation_info());
  }

  // Get dofmaps
  auto dofmap0 = V0->dofmap();
  auto dofmap1 = V1->dofmap();

  const auto [X, Xshape] = element1->interpolation_points();

  // Get block sizes and dof transformation operators
  const int bs0 = element0->block_size();
  const int bs1 = element1->block_size();
  const auto apply_dof_transformation0
      = element0->get_dof_transformation_function<double>(false, false, false);
  const auto apply_inverse_dof_transform1
      = element1->get_dof_transformation_function<T>(true, true, false);

  // Get sizes of elements
  const std::size_t dim0 = element0->space_dimension() / bs0;
  const std::size_t value_size_ref0 = element0->reference_value_size() / bs0;
  const std::size_t value_size0 = element0->value_size() / bs0;

  // Get geometry data
  const CoordinateElement& cmap = mesh->geometry().cmap();
  const graph::AdjacencyList<std::int32_t>& x_dofmap
      = mesh->geometry().dofmap();
  const std::size_t num_dofs_g = cmap.dim();
  std::span<const double> x_g = mesh->geometry().x();

  namespace stdex = std::experimental;
  using cmdspan2_t
      = stdex::mdspan<const double, stdex::dextents<std::size_t, 2>>;
  using cmdspan4_t
      = stdex::mdspan<const double, stdex::dextents<std::size_t, 4>>;
  using mdspan2_t = stdex::mdspan<double, stdex::dextents<std::size_t, 2>>;
  using mdspan3_t = stdex::mdspan<double, stdex::dextents<std::size_t, 3>>;
  using mdspan3T_t = stdex::mdspan<T, stdex::dextents<std::size_t, 3>>;

  // Evaluate coordinate map basis at reference interpolation points
  const std::array<std::size_t, 4> phi_shape
      = cmap.tabulate_shape(1, Xshape[0]);
  std::vector<double> phi_b(
      std::reduce(phi_shape.begin(), phi_shape.end(), 1, std::multiplies{}));
  cmdspan4_t phi(phi_b.data(), phi_shape);
  cmap.tabulate(1, X, Xshape, phi_b);
  auto dphi
      = stdex::submdspan(phi, std::pair(1, tdim + 1), 0, stdex::full_extent, 0);

  // Evaluate v basis functions at reference interpolation points
  const auto [_basis_derivatives_reference0, b0shape]
      = element0->tabulate(X, Xshape, 0);
  cmdspan4_t basis_derivatives_reference0(_basis_derivatives_reference0.data(),
                                          b0shape);

  // Create working arrays
  std::vector<T> local1(element1->space_dimension());
  std::vector<T> coeffs0(element0->space_dimension());

  std::vector<double> basis0_b(Xshape[0] * dim0 * value_size0);
  mdspan3_t basis0(basis0_b.data(), Xshape[0], dim0, value_size0);

  std::vector<double> basis_reference0_b(Xshape[0] * dim0 * value_size_ref0);
  mdspan3_t basis_reference0(basis_reference0_b.data(), Xshape[0], dim0,
                             value_size_ref0);

  std::vector<T> values0_b(Xshape[0] * 1 * element1->value_size());
  mdspan3T_t values0(values0_b.data(), Xshape[0], 1, element1->value_size());

  std::vector<T> mapped_values_b(Xshape[0] * 1 * element1->value_size());
  mdspan3T_t mapped_values0(mapped_values_b.data(), Xshape[0], 1,
                            element1->value_size());

  std::vector<double> coord_dofs_b(num_dofs_g * gdim);
  mdspan2_t coord_dofs(coord_dofs_b.data(), num_dofs_g, gdim);

  std::vector<double> J_b(Xshape[0] * gdim * tdim);
  mdspan3_t J(J_b.data(), Xshape[0], gdim, tdim);
  std::vector<double> K_b(Xshape[0] * tdim * gdim);
  mdspan3_t K(K_b.data(), Xshape[0], tdim, gdim);
  std::vector<double> detJ(Xshape[0]);
  std::vector<double> det_scratch(2 * gdim * tdim);

  // Get interpolation operator
  const auto [_Pi_1, pi_shape] = element1->interpolation_operator();
  cmdspan2_t Pi_1(_Pi_1.data(), pi_shape);

  using u_t = stdex::mdspan<double, stdex::dextents<std::size_t, 2>>;
  using U_t = stdex::mdspan<const double, stdex::dextents<std::size_t, 2>>;
  using J_t = stdex::mdspan<const double, stdex::dextents<std::size_t, 2>>;
  using K_t = stdex::mdspan<const double, stdex::dextents<std::size_t, 2>>;
  auto push_forward_fn0
      = element0->basix_element().map_fn<u_t, U_t, J_t, K_t>();

  using v_t = stdex::mdspan<const T, stdex::dextents<std::size_t, 2>>;
  using V_t = stdex::mdspan<T, stdex::dextents<std::size_t, 2>>;
  auto pull_back_fn1 = element1->basix_element().map_fn<V_t, v_t, K_t, J_t>();

  // Iterate over mesh and interpolate on each cell
  std::span<const T> array0 = u0.x()->array();
  std::span<T> array1 = u1.x()->mutable_array();
  for (auto c : cells)
  {
    // Get cell geometry (coordinate dofs)
    auto x_dofs = x_dofmap.links(c);
    for (std::size_t i = 0; i < num_dofs_g; ++i)
    {
      const int pos = 3 * x_dofs[i];
      for (std::size_t j = 0; j < gdim; ++j)
        coord_dofs(i, j) = x_g[pos + j];
    }

    // TODO: the below has a bug for non-affine cells - the geometry
    // basis should be evaluated at every point. See
    // https://github.com/FEniCS/dolfinx/issues/2275.

    // Compute Jacobians and reference points for current cell
    std::fill(J_b.begin(), J_b.end(), 0);
    for (std::size_t p = 0; p < Xshape[0]; ++p)
    {
      auto _J = stdex::submdspan(J, p, stdex::full_extent, stdex::full_extent);
      cmap.compute_jacobian(dphi, coord_dofs, _J);
      auto _K = stdex::submdspan(K, p, stdex::full_extent, stdex::full_extent);
      cmap.compute_jacobian_inverse(_J, _K);
      detJ[p] = cmap.compute_jacobian_determinant(_J, det_scratch);
    }

    // Copy evaluated basis on reference, apply DOF transformations, and
    // push forward to physical element
    for (std::size_t k0 = 0; k0 < basis_reference0.extent(0); ++k0)
      for (std::size_t k1 = 0; k1 < basis_reference0.extent(1); ++k1)
        for (std::size_t k2 = 0; k2 < basis_reference0.extent(2); ++k2)
          basis_reference0(k0, k1, k2)
              = basis_derivatives_reference0(0, k0, k1, k2);

    for (std::size_t p = 0; p < Xshape[0]; ++p)
    {
      apply_dof_transformation0(
          std::span(basis_reference0_b.data() + p * dim0 * value_size_ref0,
                    dim0 * value_size_ref0),
          cell_info, c, value_size_ref0);
    }

    for (std::size_t i = 0; i < basis0.extent(0); ++i)
    {
      auto _u
          = stdex::submdspan(basis0, i, stdex::full_extent, stdex::full_extent);
      auto _U = stdex::submdspan(basis_reference0, i, stdex::full_extent,
                                 stdex::full_extent);
      auto _K = stdex::submdspan(K, i, stdex::full_extent, stdex::full_extent);
      auto _J = stdex::submdspan(J, i, stdex::full_extent, stdex::full_extent);
      push_forward_fn0(_u, _U, _J, detJ[i], _K);
    }

    // Copy expansion coefficients for v into local array
    const int dof_bs0 = dofmap0->bs();
    std::span<const std::int32_t> dofs0 = dofmap0->cell_dofs(c);
    for (std::size_t i = 0; i < dofs0.size(); ++i)
      for (int k = 0; k < dof_bs0; ++k)
        coeffs0[dof_bs0 * i + k] = array0[dof_bs0 * dofs0[i] + k];

    // Evaluate v at the interpolation points (physical space values)
    for (std::size_t p = 0; p < Xshape[0]; ++p)
    {
      for (int k = 0; k < bs0; ++k)
      {
        for (std::size_t j = 0; j < value_size0; ++j)
        {
          T acc = 0;
          for (std::size_t i = 0; i < dim0; ++i)
            acc += coeffs0[bs0 * i + k] * basis0(p, i, j);
          values0(p, 0, j * bs0 + k) = acc;
        }
      }
    }

    // Pull back the physical values to the u reference
    for (std::size_t i = 0; i < values0.extent(0); ++i)
    {
      auto _u = stdex::submdspan(values0, i, stdex::full_extent,
                                 stdex::full_extent);
      auto _U = stdex::submdspan(mapped_values0, i, stdex::full_extent,
                                 stdex::full_extent);
      auto _K = stdex::submdspan(K, i, stdex::full_extent, stdex::full_extent);
      auto _J = stdex::submdspan(J, i, stdex::full_extent, stdex::full_extent);
      pull_back_fn1(_U, _u, _K, 1.0 / detJ[i], _J);
    }

    auto values = stdex::submdspan(mapped_values0, stdex::full_extent, 0,
                                   stdex::full_extent);
    interpolation_apply(Pi_1, values, std::span(local1), bs1);
    apply_inverse_dof_transform1(local1, cell_info, c, 1);

    // Copy local coefficients to the correct position in u dof array
    const int dof_bs1 = dofmap1->bs();
    std::span<const std::int32_t> dofs1 = dofmap1->cell_dofs(c);
    for (std::size_t i = 0; i < dofs1.size(); ++i)
      for (int k = 0; k < dof_bs1; ++k)
        array1[dof_bs1 * dofs1[i] + k] = local1[dof_bs1 * i + k];
  }
}
} // namespace impl

/// Compute the evaluation points in the physical space at which an
/// expression should be computed to interpolate it in a finite element
/// space.
///
/// @param[in] element The element to be interpolated into
/// @param[in] mesh The domain
/// @param[in] cells Indices of the cells in the mesh to compute
/// interpolation coordinates for
/// @return The coordinates in the physical space at which to evaluate
/// an expression. The shape is (3, num_points) and storage is row-major.
std::vector<double> interpolation_coords(const FiniteElement& element,
                                         const mesh::Mesh& mesh,
                                         std::span<const std::int32_t> cells);

/// Interpolate an expression f(x) in a finite element space
///
/// @param[out] u The function to interpolate into
/// @param[in] f Evaluation of the function `f(x)` at the physical
/// points `x` given by fem::interpolation_coords. The element used in
/// fem::interpolation_coords should be the same element as associated
/// with `u`. The shape of `f` should be (value_size, num_points), with
/// row-major storage.
/// @param[in] fshape The shape of `f`.
/// @param[in] cells Indices of the cells in the mesh on which to
/// interpolate. Should be the same as the list used when calling
/// fem::interpolation_coords.
template <typename T>
void interpolate(Function<T>& u, std::span<const T> f,
                 std::array<std::size_t, 2> fshape,
                 std::span<const std::int32_t> cells)
{
  namespace stdex = std::experimental;
  using cmdspan2_t
      = stdex::mdspan<const double, stdex::dextents<std::size_t, 2>>;
  using cmdspan4_t
      = stdex::mdspan<const double, stdex::dextents<std::size_t, 4>>;
  using mdspan2_t = stdex::mdspan<double, stdex::dextents<std::size_t, 2>>;
  using mdspan3_t = stdex::mdspan<double, stdex::dextents<std::size_t, 3>>;

  const std::shared_ptr<const FiniteElement> element
      = u.function_space()->element();
  assert(element);
  const int element_bs = element->block_size();
  if (int num_sub = element->num_sub_elements();
      num_sub > 0 and num_sub != element_bs)
  {
    throw std::runtime_error("Cannot directly interpolate a mixed space. "
                             "Interpolate into subspaces.");
  }

  if (fshape[0] != (std::size_t)element->value_size())
    throw std::runtime_error("Interpolation data has the wrong shape/size.");

  // Get mesh
  assert(u.function_space());
  auto mesh = u.function_space()->mesh();
  assert(mesh);

  const int gdim = mesh->geometry().dim();
  const int tdim = mesh->topology().dim();

  std::span<const std::uint32_t> cell_info;
  if (element->needs_dof_transformations())
  {
    mesh->topology_mutable().create_entity_permutations();
    cell_info = std::span(mesh->topology().get_cell_permutation_info());
  }

  const std::size_t f_shape1 = f.size() / element->value_size();
  stdex::mdspan<const T, stdex::dextents<std::size_t, 2>> _f(f.data(), fshape);

  // Get dofmap
  const auto dofmap = u.function_space()->dofmap();
  assert(dofmap);
  const int dofmap_bs = dofmap->bs();

  // Loop over cells and compute interpolation dofs
  const int num_scalar_dofs = element->space_dimension() / element_bs;
  const int value_size = element->value_size() / element_bs;

  std::span<T> coeffs = u.x()->mutable_array();
  std::vector<T> _coeffs(num_scalar_dofs);

  // This assumes that any element with an identity interpolation matrix
  // is a point evaluation
  if (element->interpolation_ident())
  {
    // Point evaluation element *and* the geometric map is the identity,
    // e.g. not Piola mapped

    if (!element->map_ident())
      throw std::runtime_error("Element does not have identity map.");

    auto apply_inv_transpose_dof_transformation
        = element->get_dof_transformation_function<T>(true, true, true);

    // Loop over cells
    for (std::size_t c = 0; c < cells.size(); ++c)
    {
      const std::int32_t cell = cells[c];
      std::span<const std::int32_t> dofs = dofmap->cell_dofs(cell);
      for (int k = 0; k < element_bs; ++k)
      {
        // num_scalar_dofs is the number of interpolation points per
        // cell in this case (interpolation matrix is identity)
        std::copy_n(std::next(f.begin(), k * f_shape1 + c * num_scalar_dofs),
                    num_scalar_dofs, _coeffs.begin());
        apply_inv_transpose_dof_transformation(_coeffs, cell_info, cell, 1);
        for (int i = 0; i < num_scalar_dofs; ++i)
        {
          const int dof = i * element_bs + k;
          std::div_t pos = std::div(dof, dofmap_bs);
          coeffs[dofmap_bs * dofs[pos.quot] + pos.rem] = _coeffs[i];
        }
      }
    }
  }
  else if (element->map_ident())
  {
    // Not a point evaluation, but the geometric map is the identity,
    // e.g. not Piola mapped

    if (_f.extent(0) != 1)
      throw std::runtime_error("Interpolation data has the wrong shape.");

    // Get interpolation operator
    const auto [_Pi, pi_shape] = element->interpolation_operator();
    cmdspan2_t Pi(_Pi.data(), pi_shape);
    const std::size_t num_interp_points = Pi.extent(1);
    assert(Pi.extent(0) == num_scalar_dofs);

    auto apply_inv_transpose_dof_transformation
        = element->get_dof_transformation_function<T>(true, true, true);

    // Loop over cells
    std::vector<T> ref_data_b(num_interp_points);
    stdex::mdspan<T, stdex::extents<std::size_t, stdex::dynamic_extent, 1>>
        ref_data(ref_data_b.data(), num_interp_points, 1);
    for (std::size_t c = 0; c < cells.size(); ++c)
    {
      const std::int32_t cell = cells[c];
      std::span<const std::int32_t> dofs = dofmap->cell_dofs(cell);
      for (int k = 0; k < element_bs; ++k)
      {
        std::copy_n(std::next(f.begin(), k * f_shape1 + c * num_interp_points),
                    num_interp_points, ref_data_b.begin());
        impl::interpolation_apply(Pi, ref_data, std::span(_coeffs), element_bs);
        apply_inv_transpose_dof_transformation(_coeffs, cell_info, cell, 1);
        for (int i = 0; i < num_scalar_dofs; ++i)
        {
          const int dof = i * element_bs + k;
          std::div_t pos = std::div(dof, dofmap_bs);
          coeffs[dofmap_bs * dofs[pos.quot] + pos.rem] = _coeffs[i];
        }
      }
    }
  }
  else
  {
    // Get the interpolation points on the reference cells
    const auto [X, Xshape] = element->interpolation_points();
    if (X.empty())
    {
      throw std::runtime_error(
          "Interpolation into this space is not yet supported.");
    }

    if (_f.extent(1) != cells.size() * Xshape[0])
      throw std::runtime_error("Interpolation data has the wrong shape.");

    // Get coordinate map
    const CoordinateElement& cmap = mesh->geometry().cmap();

    // Get geometry data
    const graph::AdjacencyList<std::int32_t>& x_dofmap
        = mesh->geometry().dofmap();
    const int num_dofs_g = cmap.dim();
    std::span<const double> x_g = mesh->geometry().x();

    // Create data structures for Jacobian info
    std::vector<double> J_b(Xshape[0] * gdim * tdim);
    mdspan3_t J(J_b.data(), Xshape[0], gdim, tdim);
    std::vector<double> K_b(Xshape[0] * tdim * gdim);
    mdspan3_t K(K_b.data(), Xshape[0], tdim, gdim);
    std::vector<double> detJ(Xshape[0]);
    std::vector<double> det_scratch(2 * gdim * tdim);

    std::vector<double> coord_dofs_b(num_dofs_g * gdim);
    mdspan2_t coord_dofs(coord_dofs_b.data(), num_dofs_g, gdim);

    std::vector<T> ref_data_b(Xshape[0] * 1 * value_size);
    stdex::mdspan<T, stdex::dextents<std::size_t, 3>> ref_data(
        ref_data_b.data(), Xshape[0], 1, value_size);

    std::vector<T> _vals_b(Xshape[0] * 1 * value_size);
    stdex::mdspan<T, stdex::dextents<std::size_t, 3>> _vals(
        _vals_b.data(), Xshape[0], 1, value_size);

    // Tabulate 1st derivative of shape functions at interpolation
    // coords
    std::array<std::size_t, 4> phi_shape = cmap.tabulate_shape(1, Xshape[0]);
    std::vector<double> phi_b(
        std::reduce(phi_shape.begin(), phi_shape.end(), 1, std::multiplies{}));
    cmdspan4_t phi(phi_b.data(), phi_shape);
    cmap.tabulate(1, X, Xshape, phi_b);
    auto dphi = stdex::submdspan(phi, std::pair(1, tdim + 1),
                                 stdex::full_extent, stdex::full_extent, 0);

    const std::function<void(const std::span<T>&,
                             const std::span<const std::uint32_t>&,
                             std::int32_t, int)>
        apply_inverse_transpose_dof_transformation
        = element->get_dof_transformation_function<T>(true, true);

    // Get interpolation operator
    const auto [_Pi, pi_shape] = element->interpolation_operator();
    cmdspan2_t Pi(_Pi.data(), pi_shape);

    namespace stdex = std::experimental;
    using u_t = stdex::mdspan<const T, stdex::dextents<std::size_t, 2>>;
    using U_t = stdex::mdspan<T, stdex::dextents<std::size_t, 2>>;
    using J_t = stdex::mdspan<const double, stdex::dextents<std::size_t, 2>>;
    using K_t = stdex::mdspan<const double, stdex::dextents<std::size_t, 2>>;
    auto pull_back_fn = element->basix_element().map_fn<U_t, u_t, J_t, K_t>();

    for (std::size_t c = 0; c < cells.size(); ++c)
    {
      const std::int32_t cell = cells[c];
      auto x_dofs = x_dofmap.links(cell);
      for (int i = 0; i < num_dofs_g; ++i)
      {
        const int pos = 3 * x_dofs[i];
        for (int j = 0; j < gdim; ++j)
          coord_dofs(i, j) = x_g[pos + j];
      }

      // Compute J, detJ and K
      std::fill(J_b.begin(), J_b.end(), 0);
      for (std::size_t p = 0; p < Xshape[0]; ++p)
      {
        auto _dphi
            = stdex::submdspan(dphi, stdex::full_extent, p, stdex::full_extent);
        auto _J
            = stdex::submdspan(J, p, stdex::full_extent, stdex::full_extent);
        cmap.compute_jacobian(_dphi, coord_dofs, _J);
        auto _K
            = stdex::submdspan(K, p, stdex::full_extent, stdex::full_extent);
        cmap.compute_jacobian_inverse(_J, _K);
        detJ[p] = cmap.compute_jacobian_determinant(_J, det_scratch);
      }

      std::span<const std::int32_t> dofs = dofmap->cell_dofs(cell);
      for (int k = 0; k < element_bs; ++k)
      {
        // Extract computed expression values for element block k
        for (int m = 0; m < value_size; ++m)
        {
          for (std::size_t k0 = 0; k0 < Xshape[0]; ++k0)
          {
            _vals(k0, 0, m)
                = f[f_shape1 * (k * value_size + m) + c * Xshape[0] + k0];
          }
        }

        // Get element degrees of freedom for block
        for (std::size_t i = 0; i < Xshape[0]; ++i)
        {
          auto _u = stdex::submdspan(_vals, i, stdex::full_extent,
                                     stdex::full_extent);
          auto _U = stdex::submdspan(ref_data, i, stdex::full_extent,
                                     stdex::full_extent);
          auto _K
              = stdex::submdspan(K, i, stdex::full_extent, stdex::full_extent);
          auto _J
              = stdex::submdspan(J, i, stdex::full_extent, stdex::full_extent);
          pull_back_fn(_U, _u, _K, 1.0 / detJ[i], _J);
        }

        auto ref = stdex::submdspan(ref_data, stdex::full_extent, 0,
                                    stdex::full_extent);
        impl::interpolation_apply(Pi, ref, std::span(_coeffs), element_bs);
        apply_inverse_transpose_dof_transformation(_coeffs, cell_info, cell, 1);

        // Copy interpolation dofs into coefficient vector
        assert(_coeffs.size() == num_scalar_dofs);
        for (int i = 0; i < num_scalar_dofs; ++i)
        {
          const int dof = i * element_bs + k;
          std::div_t pos = std::div(dof, dofmap_bs);
          coeffs[dofmap_bs * dofs[pos.quot] + pos.rem] = _coeffs[i];
        }
      }
    }
  }
}
//----------------------------------------------------------------------------
/// Interpolate an expression in a finite element space
///
/// @param[out] u The function to interpolate into
/// @param[in] f The expression to be interpolated
/// @param[in] x The points at which f should be evaluated, as computed
/// by fem::interpolation_coords. The element used in
/// fem::interpolation_coords should be the same element as associated
/// with u.
/// @param[in] cells Indices of the cells in the mesh on which to
/// interpolate. Should be the same as the list used when calling
/// fem::interpolation_coords.
template <typename T>
void interpolate(
    Function<T>& u,
    const std::function<xt::xarray<T>(const xt::xtensor<double, 2>&)>& f,
    const xt::xtensor<double, 2>& x, const xtl::span<const std::int32_t>& cells)
{
  // Evaluate function at physical points. The returned array has a
  // number of rows equal to the number of components of the function,
  // and the number of columns is equal to the number of evaluation
  // points.
  xt::xarray<T> values = f(x);
  interpolate(u, values, cells);
}
//----------------------------------------------------------------------------
/// Interpolate from one finite element Function to another one
/// @param[out] u The function to interpolate into
/// @param[in] v The function to be interpolated
/// @param[in] cells List of cell indices to interpolate on
template <typename T>
void interpolate(Function<T>& u, const Function<T>& v,
                 const std::span<const std::int32_t>& cells)
{
  assert(u.function_space());
  assert(v.function_space());
  std::shared_ptr<const mesh::Mesh> mesh = u.function_space()->mesh();
  assert(mesh);

  auto cell_map0 = mesh->topology().index_map(mesh->topology().dim());
  assert(cell_map0);
  std::size_t num_cells0 = cell_map0->size_local() + cell_map0->num_ghosts();
  if (u.function_space() == v.function_space() and cells.size() == num_cells0)
  {
    // Same function spaces and on whole mesh
    std::span<T> u1_array = u.x()->mutable_array();
    std::span<const T> u0_array = v.x()->array();
    std::copy(u0_array.begin(), u0_array.end(), u1_array.begin());
  }
  else
  {
    // Get mesh and check that functions share the same mesh
    if (mesh != v.function_space()->mesh())
    {
      M2MInterpolator interpolator;
      interpolator.interpolate(u, v, cells);
      return;
    }

    // Get elements and check value shape
    auto element0 = v.function_space()->element();
    assert(element0);
    auto element1 = u.function_space()->element();
    assert(element1);
    if (element0->value_shape().size() != element1->value_shape().size()
        or !std::equal(element0->value_shape().begin(),
                       element0->value_shape().end(),
                       element1->value_shape().begin()))
    {
      throw std::runtime_error(
          "Interpolation: elements have different value dimensions");
    }

    if (*element1 == *element0)
    {
      // Same element, different dofmaps (or just a subset of cells)

      const int tdim = mesh->topology().dim();
      auto cell_map = mesh->topology().index_map(tdim);
      assert(cell_map);

      assert(element1->block_size() == element0->block_size());

      // Get dofmaps
      std::shared_ptr<const DofMap> dofmap0 = v.function_space()->dofmap();
      assert(dofmap0);
      std::shared_ptr<const DofMap> dofmap1 = u.function_space()->dofmap();
      assert(dofmap1);

      std::span<T> u1_array = u.x()->mutable_array();
      std::span<const T> u0_array = v.x()->array();

      // Iterate over mesh and interpolate on each cell
      const int bs0 = dofmap0->bs();
      const int bs1 = dofmap1->bs();
      for (auto c : cells)
      {
        std::span<const std::int32_t> dofs0 = dofmap0->cell_dofs(c);
        std::span<const std::int32_t> dofs1 = dofmap1->cell_dofs(c);
        assert(bs0 * dofs0.size() == bs1 * dofs1.size());
        for (std::size_t i = 0; i < dofs0.size(); ++i)
        {
          for (int k = 0; k < bs0; ++k)
          {
            int index = bs0 * i + k;
            std::div_t dv1 = std::div(index, bs1);
            u1_array[bs1 * dofs1[dv1.quot] + dv1.rem]
                = u0_array[bs0 * dofs0[i] + k];
          }
        }
      }
    }
    else if (element1->map_type() == element0->map_type())
    {
      // Different elements, same basis function map type
      impl::interpolate_same_map(u, v, cells);
    }
    else
    {
      //  Different elements with different maps for basis functions
      impl::interpolate_nonmatching_maps(u, v, cells);
    }
  }
}

template <typename T>
void M2MInterpolator::interpolate(Function<T>& u, const Function<T>& v,
<<<<<<< HEAD
                                  const xtl::span<const std::int32_t>& cells)
=======
                                  const std::span<const std::int32_t>& cells)
>>>>>>> bd818869
{
  assert(u.function_space());
  assert(v.function_space());
  std::shared_ptr<const mesh::Mesh> mesh = u.function_space()->mesh();
  assert(mesh);
  int communicatorComparison;
  MPI_Comm_compare(mesh->comm(), v.function_space()->mesh()->comm(),
                   &communicatorComparison);

  if (communicatorComparison != MPI_IDENT
      and communicatorComparison != MPI_CONGRUENT)
  {
    throw std::runtime_error("Interpolation on different meshes is only "
                             "supported with the same communicator.");
  }

  const int nProcs = dolfinx::MPI::size(mesh->comm());
  const auto mpi_rank = dolfinx::MPI::rank(mesh->comm());

  // Collect all the points at which values are needed to define the
  // interpolating function
  const std::vector<double> x_v = fem::interpolation_coords(
      *u.function_space()->element(), *u.function_space()->mesh(), cells);
  std::vector<double> x_t;
  x_t.reserve(x_v.size());
  for (decltype(x_v.size()) i = 0; i < x_v.size() / 3; ++i)
  {
    for (int j = 0; j < 3; ++j)
    {
      x_t.push_back(x_v[j * x_v.size() / 3 + i]);
    }
  }

  std::vector<std::size_t> shape = {3, x_v.size() / 3};
  const xt::xtensor<double, 2> x = xt::adapt(x_v, shape);

  if (not valid)
  {
      const int tdim = u.function_space()->mesh()->topology().dim();

      // Create a global bounding-box tree to quickly look for processes that
      // might be able to evaluate the interpolating function at a given point
      dolfinx::geometry::BoundingBoxTree bb(*v.function_space()->mesh(), tdim,
                                            0.0001);
      auto globalBB = bb.create_global_tree(v.function_space()->mesh()->comm());

      // Get the list of processes that might be able to evaluate each point
      collisions = std::make_unique<graph::AdjacencyList<std::int32_t>>(
          dolfinx::geometry::compute_collisions(globalBB, x_t));

      // Compute which points need to be sent to which process
      pointsToSend.resize(nProcs);
      // Reserve enough space to avoid the need for reallocating
      std::for_each(pointsToSend.begin(), pointsToSend.end(),
                    [&x](auto& el) { el.reserve(3 * x.shape(1)); });
      // The coordinates of the points that need to be sent to process p go into
      // pointsToSend[p]
      for (decltype(x.shape(1)) i = 0; i < x.shape(1); ++i)
      {
        for (const auto& p : collisions->links(i))
        {
          const auto point = xt::col(x, i);
          pointsToSend[p].insert(pointsToSend[p].end(), point.cbegin(),
                                 point.cend());
        }
      }

      nPointsToSend.resize(nProcs);
      std::transform(pointsToSend.cbegin(), pointsToSend.cend(),
                     nPointsToSend.begin(),
                     [](const auto& el) { return el.size(); });

      // Every process needs to know how many points it will receive
      std::size_t nPointsToReceive = 0;
      MPI_Win window;
      // We open a window on the variable nPointsToReceive
      MPI_Win_create(&nPointsToReceive, sizeof(std::int32_t),
                     sizeof(std::int32_t), MPI_INFO_NULL, mesh->comm(),
                     &window);
      MPI_Win_fence(0, window);

      // On every other process
      for (int i = mpi_rank; i < nProcs + mpi_rank; ++i)
      {
        const auto dest = i % nProcs;
        const std::int32_t nPTS = pointsToSend[dest].size();

        // To which we have something to send
        if (nPTS > 0)
        {
          // We add (accumulate) how much we send to that process
          MPI_Accumulate(&nPTS, 1, MPI_INT32_T, dest, 0, 1, MPI_INT32_T,
                         MPI_SUM, window);
        }
      }

      // Sync, then close window
      MPI_Win_fence(0, window);
      MPI_Win_free(&window);

      // Compute the offset sendingOffsets[i] at which data will be sent to
      // process i.
      // When a process p sends to a process q, p needs to know where to put
      // the data (offset).
      // The offset of process p is the sum of the nPointsToSend[i] for i < p
      sendingOffsets.resize(nProcs, 0);

      MPI_Win_create(sendingOffsets.data(), sizeof(std::int32_t) * nProcs,
                     sizeof(std::int32_t), MPI_INFO_NULL, mesh->comm(),
                     &window);
      MPI_Win_fence(0, window);

      // For every other process j
      for (decltype(nPointsToSend.size()) j = 0; j < nPointsToSend.size(); ++j)
      {
        // If this process is sending anything to j
        if (nPointsToSend[j] != 0)
        {
          // Inform each process i with rank greater than the own rank
          for (int i = mpi_rank + 1; i < nProcs; ++i)
          {
            // By sending (accumulating) to i the number of points sent to j
            MPI_Accumulate(nPointsToSend.data() + j, 1, MPI_INT32_T, i, j, 1,
                           MPI_INT32_T, MPI_SUM, window);
          }
        }
      }

      // Sync, then close window
      MPI_Win_fence(0, window);
      MPI_Win_free(&window);

      // Allocate memory to receive coordinate points from other processes
      pointsToReceive.resize(nPointsToReceive);
      // Open a window for other processes to write into, then sync
      MPI_Win_create(pointsToReceive.data(), sizeof(double) * nPointsToReceive,
                     sizeof(double), MPI_INFO_NULL, mesh->comm(), &window);
      MPI_Win_fence(0, window);

      // Send data to each process. It is intended that sending to itself is the
      // same as just copying
      for (int i = mpi_rank; i < nProcs + mpi_rank; ++i)
      {
        const auto dest = i % nProcs;
        if (pointsToSend[dest].size() > 0)
        {
          MPI_Put(pointsToSend[dest].data(), pointsToSend[dest].size(),
                  MPI_DOUBLE, dest, sendingOffsets[dest],
                  pointsToSend[dest].size(), MPI_DOUBLE, window);
        }
      }

      // Sync, then close window
      MPI_Win_fence(0, window);
      MPI_Win_free(&window);

      // Each process will now check at which points it can evaluate
      // the interpolating function, and note that down in evaluationCells
<<<<<<< HEAD
      evaluationCells.resize(pointsToReceive.size() / 3, -1);
=======
      evaluationCells.resize(nPointsToReceive / 3, -1);
>>>>>>> bd818869

      const auto connectivity = v.function_space()->mesh()->geometry().dofmap();
      const auto xv = v.function_space()->mesh()->geometry().x();

      // Collect adjacency list of all cells that collide with a given point
      const auto collidingCells = dolfinx::geometry::compute_colliding_cells(
          *v.function_space()->mesh(),
          // For each point at which the source function needs to be evaluated
          dolfinx::geometry::compute_collisions(bb, pointsToReceive),
          pointsToReceive);

      for (decltype(evaluationCells.size()) i = 0; i < evaluationCells.size();
           ++i)
      {
        // If any cells were found at all -- there should be at most one -- note
        // it down
        if (not collidingCells.links(i).empty())
        {
          evaluationCells[i] = collidingCells.links(i)[0];
        }
      }
      valid = true;
  }

  const auto value_size = u.function_space()->element()->value_size();

  // Evaluate the interpolating function where possible
  std::vector<T> values(evaluationCells.size() * value_size, static_cast<T>(0));
  v.eval(pointsToReceive, {evaluationCells.size(), 3}, evaluationCells, values,
         {evaluationCells.size(), value_size});

  // Allocate memory to store function values fetched from other processes
  xt::xtensor<T, 2> valuesToRetrieve(
      xt::shape(
          {std::accumulate(nPointsToSend.cbegin(), nPointsToSend.cend(),
                           static_cast<std::size_t>(0))
               / 3,
           static_cast<std::size_t>(value_size)}),
      static_cast<T>(0));

  // Compute the offset retrievingOffsets[i] at which data fetched from
  // process i will be stored
  std::vector<std::size_t> retrievingOffsets(nProcs, 0);
  std::partial_sum(nPointsToSend.cbegin(), std::prev(nPointsToSend.cend()),
                   std::next(retrievingOffsets.begin()));
  std::for_each(retrievingOffsets.begin(), retrievingOffsets.end(),
                [&value_size](auto& el)
                {
                  el /= 3;
                  el *= value_size;
                });

  // Open a window for other processes to read data from, then sync
  int Tsize;
  MPI_Type_size(dolfinx::MPI::mpi_type<T>(), &Tsize);
  MPI_Win window;
  MPI_Win_create(values.data(), Tsize * values.size(), Tsize, MPI_INFO_NULL,
                 mesh->comm(), &window);
  MPI_Win_fence(0, window);

  // Get data from each process. It is intended that fetching from itself is
  // the same as just copying
  for (int i = mpi_rank; i < nProcs + mpi_rank; ++i)
  {
    const auto dest = i % nProcs;
    if (pointsToSend[dest].size() > 0)
    {
      MPI_Get(valuesToRetrieve.data() + retrievingOffsets[dest],
              pointsToSend[dest].size() / 3 * value_size,
              dolfinx::MPI::mpi_type<T>(), dest,
              sendingOffsets[dest] / 3 * value_size,
              pointsToSend[dest].size() / 3 * value_size,
              dolfinx::MPI::mpi_type<T>(), window);
    }
  }

  // Sync, then close the window
  MPI_Win_fence(0, window);
  MPI_Win_free(&window);

<<<<<<< HEAD
  xt::xarray<T> myVals(
      {x.shape(1), static_cast<decltype(x.shape(1))>(value_size)},
      static_cast<T>(0));
=======
  std::vector<T> myVals(x.shape(1) * value_size, static_cast<T>(0));
>>>>>>> bd818869

  // Auxiliary counters to keep track of which values correspond to which
  // point
  std::vector<std::size_t> scanningProgress(nProcs, 0);

  // For every point for which we need a value
  for (decltype(x.shape(1)) i = 0; i < x.shape(1); ++i)
  {
    // For every candidate that might have provided that value
    for (const auto& p : collisions->links(i))
    {
      // For every component of the value space
      for (int j = 0; j < value_size; ++j)
      {
        // If the value is zero, get a value
<<<<<<< HEAD
        if (myVals(i, j) == static_cast<T>(0))
        {
          myVals(i, j) = valuesToRetrieve(
=======
        if (myVals[j * x.shape(1) + i] == static_cast<T>(0))
        {
          myVals[j * x.shape(1) + i] = valuesToRetrieve(
>>>>>>> bd818869
              retrievingOffsets[p] / value_size + scanningProgress[p], j);
        }
      }
      // Note down which values we already used
      ++scanningProgress[p];
    }
  }

  // Finally, interpolate using the computed values
<<<<<<< HEAD
  std::vector<T> myVals_t;
  myVals_t.reserve(myVals.size());
  for (decltype(myVals.size()) i = 0; i < myVals.size() / value_size; ++i)
  {
    for (int j = 0; j < value_size; ++j)
    {
      myVals_t.push_back(myVals[j * myVals.size() / value_size + i]);
    }
  }
  std::span<const T> myVals_t_s(myVals_t.cbegin(), myVals_t.cend());
  fem::interpolate(u, myVals_t_s, {value_size, myVals.size() / value_size},
                   cells);
=======
  fem::interpolate(u, std::span<const T>(myVals.cbegin(), myVals.cend()),
                   {value_size, x.shape(1)}, cells);
>>>>>>> bd818869
}

template <typename T>
void M2MInterpolator::interpolate(Function<T>& u, const Function<T>& v)
{
  assert(u.function_space());
  assert(u.function_space()->mesh());
  int tdim = u.function_space()->mesh()->topology().dim();
  auto cell_map = u.function_space()->mesh()->topology().index_map(tdim);
  assert(cell_map);
  std::int32_t num_cells = cell_map->size_local() + cell_map->num_ghosts();
  std::vector<std::int32_t> cells(num_cells, 0);
  std::iota(cells.begin(), cells.end(), 0);

  interpolate(u, v, cells);
}

} // namespace dolfinx::fem<|MERGE_RESOLUTION|>--- conflicted
+++ resolved
@@ -44,11 +44,7 @@
   /// Interpolate a function on a list of cells
   template <typename T>
   void interpolate(Function<T>& u, const Function<T>& v,
-<<<<<<< HEAD
-                          const xtl::span<const std::int32_t>& cells);
-=======
                    const std::span<const std::int32_t>& cells);
->>>>>>> bd818869
 
   /// Force recomputation of all intermediate data structures when
   /// interpolation is called next.
@@ -857,11 +853,7 @@
 
 template <typename T>
 void M2MInterpolator::interpolate(Function<T>& u, const Function<T>& v,
-<<<<<<< HEAD
-                                  const xtl::span<const std::int32_t>& cells)
-=======
                                   const std::span<const std::int32_t>& cells)
->>>>>>> bd818869
 {
   assert(u.function_space());
   assert(v.function_space());
@@ -1020,11 +1012,7 @@
 
       // Each process will now check at which points it can evaluate
       // the interpolating function, and note that down in evaluationCells
-<<<<<<< HEAD
-      evaluationCells.resize(pointsToReceive.size() / 3, -1);
-=======
       evaluationCells.resize(nPointsToReceive / 3, -1);
->>>>>>> bd818869
 
       const auto connectivity = v.function_space()->mesh()->geometry().dofmap();
       const auto xv = v.function_space()->mesh()->geometry().x();
@@ -1105,13 +1093,7 @@
   MPI_Win_fence(0, window);
   MPI_Win_free(&window);
 
-<<<<<<< HEAD
-  xt::xarray<T> myVals(
-      {x.shape(1), static_cast<decltype(x.shape(1))>(value_size)},
-      static_cast<T>(0));
-=======
   std::vector<T> myVals(x.shape(1) * value_size, static_cast<T>(0));
->>>>>>> bd818869
 
   // Auxiliary counters to keep track of which values correspond to which
   // point
@@ -1127,15 +1109,9 @@
       for (int j = 0; j < value_size; ++j)
       {
         // If the value is zero, get a value
-<<<<<<< HEAD
-        if (myVals(i, j) == static_cast<T>(0))
-        {
-          myVals(i, j) = valuesToRetrieve(
-=======
         if (myVals[j * x.shape(1) + i] == static_cast<T>(0))
         {
           myVals[j * x.shape(1) + i] = valuesToRetrieve(
->>>>>>> bd818869
               retrievingOffsets[p] / value_size + scanningProgress[p], j);
         }
       }
@@ -1145,23 +1121,8 @@
   }
 
   // Finally, interpolate using the computed values
-<<<<<<< HEAD
-  std::vector<T> myVals_t;
-  myVals_t.reserve(myVals.size());
-  for (decltype(myVals.size()) i = 0; i < myVals.size() / value_size; ++i)
-  {
-    for (int j = 0; j < value_size; ++j)
-    {
-      myVals_t.push_back(myVals[j * myVals.size() / value_size + i]);
-    }
-  }
-  std::span<const T> myVals_t_s(myVals_t.cbegin(), myVals_t.cend());
-  fem::interpolate(u, myVals_t_s, {value_size, myVals.size() / value_size},
-                   cells);
-=======
   fem::interpolate(u, std::span<const T>(myVals.cbegin(), myVals.cend()),
                    {value_size, x.shape(1)}, cells);
->>>>>>> bd818869
 }
 
 template <typename T>
