<<<<<<< HEAD
// Copyright (C) 2020-2021 Garth N. Wells, Igor A. Baratta, Massimiliano Leoni
=======
// Copyright (C) 2020-2021 Garth N. Wells, Igor A. Baratta
// and Jørgen S.Dokken
>>>>>>> caa8f7a8
//
// This file is part of DOLFINx (https://www.fenicsproject.org)
//
// SPDX-License-Identifier:    LGPL-3.0-or-later

#pragma once

#include <dolfinx/geometry/BoundingBoxTree.h>
#include <dolfinx/geometry/utils.h>
#include <dolfinx/mesh/Mesh.h>
#include "CoordinateElement.h"
#include "DofMap.h"
#include "FiniteElement.h"
#include "FunctionSpace.h"
#include <functional>
#include <numeric>
#include <vector>
#include <xtensor/xarray.hpp>
#include <xtensor/xtensor.hpp>
#include <xtensor/xview.hpp>
#include <xtl/xspan.hpp>

namespace dolfinx::mesh
{
class Mesh;
} // namespace dolfinx::mesh

namespace dolfinx::fem
{
template <typename T>
class Function;
template <typename T>
class Expression;

/// This should be hidden somewhere
template <typename T>
const MPI_Datatype MPI_TYPE = MPI_DOUBLE;

namespace impl
{
/// Apply interpolation operator Pi to data to evaluate the dos
/// coefficients
/// @param[in] Pi The interpolation matrix (shape = (num dofs,
/// num_points * value_size))
/// @param[in] data Function evaluations, by point, e.g. (f0(x0),
/// f1(x0), f0(x1), f1(x1), ...)
/// @param[out] coeffs The degrees of freedom to compute
/// @param[in] bs The block size
template <typename U, typename V, typename T>
void interpolation_apply(const U& Pi, const V& data, std::vector<T>& coeffs,
                         int bs)
{
  // Compute coefficients = Pi * x (matrix-vector multiply)
  if (bs == 1)
  {
    assert(data.shape(0) * data.shape(1) == Pi.shape(1));
    for (std::size_t i = 0; i < Pi.shape(0); ++i)
    {
      coeffs[i] = 0.0;
      for (std::size_t k = 0; k < data.shape(1); ++k)
        for (std::size_t j = 0; j < data.shape(0); ++j)
          coeffs[i] += Pi(i, k * data.shape(0) + j) * data(j, k);
    }
  }
  else
  {
    const std::size_t cols = Pi.shape(1);
    assert(data.shape(0) == Pi.shape(1));
    assert(data.shape(1) == bs);
    for (int k = 0; k < bs; ++k)
    {
      for (std::size_t i = 0; i < Pi.shape(0); ++i)
      {
        T acc = 0;
        for (std::size_t j = 0; j < cols; ++j)
          acc += Pi(i, j) * data(j, k);
        coeffs[bs * i + k] = acc;
      }
    }
  }
}

/// Interpolate from one finite element Function to another on the same
/// mesh. The function is for cases where the finite element basis
/// functions are mapped in the same way, e.g. both use the same Piola
/// map.
/// @param[out] u1 The function to interpolate to
/// @param[in] u0 The function to interpolate from
/// @pre The functions `u1` and `u0` must share the same mesh and the
/// elements must share the same basis function map. Neither is checked
/// by the function.
template <typename T>
void interpolate_same_map(Function<T>& u1, const Function<T>& u0)
{
  assert(u0.function_space());
  auto mesh = u0.function_space()->mesh();
  assert(mesh);

  std::shared_ptr<const FiniteElement> element1
      = u1.function_space()->element();
  assert(element1);
  std::shared_ptr<const FiniteElement> element0
      = u0.function_space()->element();
  assert(element0);

  const int tdim = mesh->topology().dim();
  auto map = mesh->topology().index_map(tdim);
  assert(map);
  xtl::span<T> u1_array = u1.x()->mutable_array();
  xtl::span<const T> u0_array = u0.x()->array();

  xtl::span<const std::uint32_t> cell_info;
  if (element1->needs_dof_transformations()
      or element0->needs_dof_transformations())
  {
    mesh->topology_mutable().create_entity_permutations();
    cell_info = xtl::span(mesh->topology().get_cell_permutation_info());
  }

  // Get dofmaps
  auto dofmap1 = u1.function_space()->dofmap();
  auto dofmap0 = u0.function_space()->dofmap();

  // Create interpolation operator
  const xt::xtensor<double, 2> i_m
      = element1->create_interpolation_operator(*element0);

  // Get block sizes and dof transformation operators
  const int bs1 = element1->block_size();
  const int bs0 = element0->block_size();
  const auto apply_dof_transformation
      = element0->get_dof_transformation_function<T>(false, true, false);
  const auto apply_inverse_dof_transform
      = element1->get_dof_transformation_function<T>(true, true, false);

  // Creat working array
  std::vector<T> local0(element0->space_dimension());
  std::vector<T> local1(element1->space_dimension());

  // Iterate over mesh and interpolate on each cell
  const int num_cells = map->size_local() + map->num_ghosts();
  for (int c = 0; c < num_cells; ++c)
  {
    xtl::span<const std::int32_t> dofs0 = dofmap0->cell_dofs(c);
    for (std::size_t i = 0; i < dofs0.size(); i++)
      for (int k = 0; k < bs0; ++k)
        local0[bs0 * i + k] = u0_array[bs0 * dofs0[i] + k];

    apply_dof_transformation(local0, cell_info, c, 1);

    // FIXME: Get compile-time ranges from Basix
    // Apply interpolation operator
    std::fill(local1.begin(), local1.end(), 0);
    for (std::size_t i = 0; i < i_m.shape(0); ++i)
      for (std::size_t j = 0; j < i_m.shape(1); ++j)
        local1[i] += i_m(i, j) * local0[j];

    apply_inverse_dof_transform(local1, cell_info, c, 1);

    xtl::span<const std::int32_t> dofs1 = dofmap1->cell_dofs(c);
    for (std::size_t i = 0; i < dofs1.size(); ++i)
      for (int k = 0; k < bs1; ++k)
        u1_array[bs1 * dofs1[i] + k] = local1[bs1 * i + k];
  }
}

/// Interpolate from one finite element Function to another on the same
/// mesh. The function is for cases where the finite element basis
/// functions for the two elements are mapped differently, e.g. one may
/// be Piola mapped and the other with a standard isoparametric map.
/// @param[out] u1 The function to interpolate to
/// @param[in] u0 The function to interpolate from
/// @pre The functions `u1` and `u0` must share the same mesh. This is
/// not checked by the function.
template <typename T>
void interpolate_nonmatching_maps(Function<T>& u1, const Function<T>& u0)
{
  // Get mesh
  assert(u0.function_space());
  auto mesh = u0.function_space()->mesh();
  assert(mesh);

  // Mesh dims
  const int tdim = mesh->topology().dim();
  const int gdim = mesh->geometry().dim();

  // Get elements
  std::shared_ptr<const FiniteElement> element0
      = u0.function_space()->element();
  assert(element0);
  std::shared_ptr<const FiniteElement> element1
      = u1.function_space()->element();
  assert(element1);

  xtl::span<const std::uint32_t> cell_info;
  if (element1->needs_dof_transformations()
      or element0->needs_dof_transformations())
  {
    mesh->topology_mutable().create_entity_permutations();
    cell_info = xtl::span(mesh->topology().get_cell_permutation_info());
  }

  // Get dofmaps
  auto dofmap0 = u0.function_space()->dofmap();
  auto dofmap1 = u1.function_space()->dofmap();

  const xt::xtensor<double, 2> X = element1->interpolation_points();

  // Get block sizes and dof transformation operators
  const int bs0 = element0->block_size();
  const int bs1 = element1->block_size();
  const auto apply_dof_transformation0
      = element0->get_dof_transformation_function<double>(false, false, false);
  const auto apply_inverse_dof_transform1
      = element1->get_dof_transformation_function<T>(true, true, false);

  // Get sizes of elements
  const std::size_t dim0 = element0->space_dimension() / bs0;
  const std::size_t value_size_ref0 = element0->reference_value_size() / bs0;
  const std::size_t value_size0 = element0->value_size() / bs0;

  // Get geometry data
  const fem::CoordinateElement& cmap = mesh->geometry().cmap();
  const graph::AdjacencyList<std::int32_t>& x_dofmap
      = mesh->geometry().dofmap();
  // FIXME: Add proper interface for num coordinate dofs
  const std::size_t num_dofs_g = x_dofmap.num_links(0);
  xtl::span<const double> x_g = mesh->geometry().x();

  // Evaluate coordinate map basis at reference interpolation points
  xt::xtensor<double, 4> phi(cmap.tabulate_shape(1, X.shape(0)));
  xt::xtensor<double, 2> dphi;
  cmap.tabulate(1, X, phi);
  dphi = xt::view(phi, xt::range(1, tdim + 1), 0, xt::all(), 0);

  // Evaluate v basis functions at reference interpolation points
  xt::xtensor<double, 4> basis_derivatives_reference0(
      {1, X.shape(0), dim0, value_size_ref0});
  element0->tabulate(basis_derivatives_reference0, X, 0);

  // Create working arrays
  std::vector<T> local1(element1->space_dimension());
  std::vector<T> coeffs0(element0->space_dimension());
  xt::xtensor<double, 3> basis0({X.shape(0), dim0, value_size0});
  xt::xtensor<double, 3> basis_reference0({X.shape(0), dim0, value_size_ref0});
  xt::xtensor<T, 3> values0({X.shape(0), 1, element1->value_size()});
  xt::xtensor<T, 3> mapped_values0({X.shape(0), 1, element1->value_size()});
  xt::xtensor<double, 2> coordinate_dofs({num_dofs_g, gdim});
  xt::xtensor<double, 3> J({X.shape(0), gdim, tdim});
  xt::xtensor<double, 3> K({X.shape(0), tdim, gdim});
  std::vector<double> detJ(X.shape(0));

  // Get interpolation operator
  const xt::xtensor<double, 2>& Pi_1 = element1->interpolation_operator();

  using u_t = xt::xview<decltype(basis_reference0)&, std::size_t,
                        xt::xall<std::size_t>, xt::xall<std::size_t>>;
  using U_t = xt::xview<decltype(basis_reference0)&, std::size_t,
                        xt::xall<std::size_t>, xt::xall<std::size_t>>;
  using J_t = xt::xview<decltype(J)&, std::size_t, xt::xall<std::size_t>,
                        xt::xall<std::size_t>>;
  using K_t = xt::xview<decltype(K)&, std::size_t, xt::xall<std::size_t>,
                        xt::xall<std::size_t>>;
  auto push_forward_fn0 = element0->map_fn<u_t, U_t, J_t, K_t>();

  using u1_t = xt::xview<decltype(values0)&, std::size_t, xt::xall<std::size_t>,
                         xt::xall<std::size_t>>;
  using U1_t = xt::xview<decltype(mapped_values0)&, std::size_t,
                         xt::xall<std::size_t>, xt::xall<std::size_t>>;
  auto pull_back_fn1 = element1->map_fn<U1_t, u1_t, K_t, J_t>();

  // Iterate over mesh and interpolate on each cell
  xtl::span<const T> array0 = u0.x()->array();
  xtl::span<T> array1 = u1.x()->mutable_array();
  auto cell_map = mesh->topology().index_map(tdim);
  assert(cell_map);
  const int num_cells = cell_map->size_local() + cell_map->num_ghosts();
  for (int c = 0; c < num_cells; ++c)
  {
    // Get cell geometry (coordinate dofs)
    auto x_dofs = x_dofmap.links(c);
    for (std::size_t i = 0; i < num_dofs_g; ++i)
    {
      const int pos = 3 * x_dofs[i];
      for (std::size_t j = 0; j < gdim; ++j)
        coordinate_dofs(i, j) = x_g[pos + j];
    }

    // Compute Jacobians and reference points for current cell
    J.fill(0);
    for (std::size_t p = 0; p < X.shape(0); ++p)
    {
      auto _J = xt::view(J, p, xt::all(), xt::all());
      cmap.compute_jacobian(dphi, coordinate_dofs, _J);
      cmap.compute_jacobian_inverse(_J, xt::view(K, p, xt::all(), xt::all()));
      detJ[p] = cmap.compute_jacobian_determinant(_J);
    }

    // Get evaluated basis on reference, apply DOF transformations, and
    // push forward to physical element
    basis_reference0 = xt::view(basis_derivatives_reference0, 0, xt::all(),
                                xt::all(), xt::all());
    for (std::size_t p = 0; p < X.shape(0); ++p)
    {
      apply_dof_transformation0(
          xtl::span(basis_reference0.data() + p * dim0 * value_size_ref0,
                    dim0 * value_size_ref0),
          cell_info, c, value_size_ref0);
    }

    for (std::size_t i = 0; i < basis0.shape(0); ++i)
    {
      auto _K = xt::view(K, i, xt::all(), xt::all());
      auto _J = xt::view(J, i, xt::all(), xt::all());
      auto _u = xt::view(basis0, i, xt::all(), xt::all());
      auto _U = xt::view(basis_reference0, i, xt::all(), xt::all());
      push_forward_fn0(_u, _U, _J, detJ[i], _K);
    }

    // Copy expansion coefficients for v into local array
    xtl::span<const std::int32_t> dofs0 = dofmap0->cell_dofs(c);
    for (std::size_t i = 0; i < dofs0.size(); ++i)
      for (int k = 0; k < bs0; ++k)
        coeffs0[bs0 * i + k] = array0[bs0 * dofs0[i] + k];

    // Evaluate v at the interpolation points (physical space values)
    for (std::size_t p = 0; p < X.shape(0); ++p)
    {
      for (int k = 0; k < bs0; ++k)
      {
        for (std::size_t j = 0; j < value_size0; ++j)
        {
          T acc = 0;
          for (std::size_t i = 0; i < dim0; ++i)
            acc += coeffs0[bs0 * i + k] * basis0(p, i, j);
          values0(p, 0, j * bs0 + k) = acc;
        }
      }
    }

    // Pull back the physical values to the u reference
    for (std::size_t i = 0; i < values0.shape(0); ++i)
    {
      auto _K = xt::view(K, i, xt::all(), xt::all());
      auto _J = xt::view(J, i, xt::all(), xt::all());
      auto _u = xt::view(values0, i, xt::all(), xt::all());
      auto _U = xt::view(mapped_values0, i, xt::all(), xt::all());
      pull_back_fn1(_U, _u, _K, 1.0 / detJ[i], _J);
    }

    auto _mapped_values0 = xt::view(mapped_values0, xt::all(), 0, xt::all());
    interpolation_apply(Pi_1, _mapped_values0, local1, bs1);
    apply_inverse_dof_transform1(local1, cell_info, c, 1);

    // Copy local coefficients to the correct position in u dof array
    xtl::span<const std::int32_t> dofs1 = dofmap1->cell_dofs(c);
    for (std::size_t i = 0; i < dofs1.size(); ++i)
      for (int k = 0; k < bs1; ++k)
        array1[bs1 * dofs1[i] + k] = local1[bs1 * i + k];
  }
}
} // namespace impl

/// Compute the evaluation points in the physical space at which an
/// expression should be computed to interpolate it in a finite elemenet
/// space.
///
/// @param[in] element The element to be interpolated into
/// @param[in] mesh The domain
/// @param[in] cells Indices of the cells in the mesh to compute
/// interpolation coordinates for
/// @return The coordinates in the physical space at which to evaluate
/// an expression. The shape is (3, num_points).
xt::xtensor<double, 2>
interpolation_coords(const fem::FiniteElement& element, const mesh::Mesh& mesh,
                     const xtl::span<const std::int32_t>& cells);

/// Interpolate an expression f(x) in a finite element space
///
/// @param[out] u The function to interpolate into
/// @param[in] f Evaluation of the function `f(x)` at the physical
/// points `x` given by fem::interpolation_coords. The element used in
/// fem::interpolation_coords should be the same element as associated
/// with `u`. The shape of `f` should be (value_size, num_points), or if
/// value_size=1 the shape can be (num_points,).
/// @param[in] cells Indices of the cells in the mesh on which to
/// interpolate. Should be the same as the list used when calling
/// fem::interpolation_coords.
template <typename T>
void interpolate(Function<T>& u, xt::xarray<T>& f,
                 const xtl::span<const std::int32_t>& cells)
{
  const std::shared_ptr<const FiniteElement> element
      = u.function_space()->element();
  assert(element);
  const int element_bs = element->block_size();
  if (int num_sub = element->num_sub_elements();
      num_sub > 0 and num_sub != element_bs)
  {
    throw std::runtime_error("Cannot directly interpolate a mixed space. "
                             "Interpolate into subspaces.");
  }

  // Get mesh
  assert(u.function_space());
  auto mesh = u.function_space()->mesh();
  assert(mesh);

  const int gdim = mesh->geometry().dim();
  const int tdim = mesh->topology().dim();

  xtl::span<const std::uint32_t> cell_info;
  if (element->needs_dof_transformations())
  {
    mesh->topology_mutable().create_entity_permutations();
    cell_info = xtl::span(mesh->topology().get_cell_permutation_info());
  }

  if (f.dimension() == 1)
  {
    if (element->value_size() != 1)
      throw std::runtime_error("Interpolation data has the wrong shape.");
    f.reshape({std::size_t(element->value_size()),
               std::size_t(f.shape(0) / element->value_size())});
  }

  if (f.shape(0) != element->value_size())
    throw std::runtime_error("Interpolation data has the wrong shape.");

  // Get dofmap
  const auto dofmap = u.function_space()->dofmap();
  assert(dofmap);
  const int dofmap_bs = dofmap->bs();

  // Loop over cells and compute interpolation dofs
  const int num_scalar_dofs = element->space_dimension() / element_bs;
  const int value_size = element->value_size() / element_bs;

  xtl::span<T> coeffs = u.x()->mutable_array();
  std::vector<T> _coeffs(num_scalar_dofs);

  // This assumes that any element with an identity interpolation matrix
  // is a point evaluation
  if (element->interpolation_ident())
  {
    const std::function<void(const xtl::span<T>&,
                             const xtl::span<const std::uint32_t>&,
                             std::int32_t, int)>
        apply_inv_transpose_dof_transformation
        = element->get_dof_transformation_function<T>(true, true, true);
    for (std::size_t c = 0; c < cells.size(); ++c)
    {
      const std::int32_t cell = cells[c];
      xtl::span<const std::int32_t> dofs = dofmap->cell_dofs(cell);
      for (int k = 0; k < element_bs; ++k)
      {
        for (int i = 0; i < num_scalar_dofs; ++i)
          _coeffs[i] = f(k, c * num_scalar_dofs + i);
        apply_inv_transpose_dof_transformation(_coeffs, cell_info, cell, 1);
        for (int i = 0; i < num_scalar_dofs; ++i)
        {
          const int dof = i * element_bs + k;
          std::div_t pos = std::div(dof, dofmap_bs);
          coeffs[dofmap_bs * dofs[pos.quot] + pos.rem] = _coeffs[i];
        }
      }
    }
  }
  else
  {
    // Get the interpolation points on the reference cells
    const xt::xtensor<double, 2>& X = element->interpolation_points();
    if (X.shape(0) == 0)
    {
      throw std::runtime_error(
          "Interpolation into this space is not yet supported.");
    }

    if (f.shape(1) != cells.size() * X.shape(0))
      throw std::runtime_error("Interpolation data has the wrong shape.");

    // Get coordinate map
    const fem::CoordinateElement& cmap = mesh->geometry().cmap();

    // Get geometry data
    const graph::AdjacencyList<std::int32_t>& x_dofmap
        = mesh->geometry().dofmap();
    // FIXME: Add proper interface for num coordinate dofs
    const int num_dofs_g = x_dofmap.num_links(0);
    xtl::span<const double> x_g = mesh->geometry().x();

    // Create data structures for Jacobian info
    xt::xtensor<double, 3> J = xt::empty<double>({int(X.shape(0)), gdim, tdim});
    xt::xtensor<double, 3> K = xt::empty<double>({int(X.shape(0)), tdim, gdim});
    xt::xtensor<double, 1> detJ = xt::empty<double>({X.shape(0)});

    xt::xtensor<double, 2> coordinate_dofs
        = xt::empty<double>({num_dofs_g, gdim});

    xt::xtensor<T, 3> reference_data({X.shape(0), 1, value_size});
    xt::xtensor<T, 3> _vals({X.shape(0), 1, value_size});

    // Tabulate 1st order derivatives of shape functions at interpolation coords
    xt::xtensor<double, 3> dphi = xt::view(
        cmap.tabulate(1, X), xt::range(1, tdim + 1), xt::all(), xt::all(), 0);

    const std::function<void(const xtl::span<T>&,
                             const xtl::span<const std::uint32_t>&,
                             std::int32_t, int)>
        apply_inverse_transpose_dof_transformation
        = element->get_dof_transformation_function<T>(true, true);

    // Get interpolation operator
    const xt::xtensor<double, 2>& Pi = element->interpolation_operator();

    using U_t = xt::xview<decltype(reference_data)&, std::size_t,
                          xt::xall<std::size_t>, xt::xall<std::size_t>>;
    using J_t = xt::xview<decltype(J)&, std::size_t, xt::xall<std::size_t>,
                          xt::xall<std::size_t>>;
    auto pull_back_fn = element->map_fn<U_t, U_t, J_t, J_t>();

    for (std::size_t c = 0; c < cells.size(); ++c)
    {
      const std::int32_t cell = cells[c];
      auto x_dofs = x_dofmap.links(cell);
      for (int i = 0; i < num_dofs_g; ++i)
      {
        const int pos = 3 * x_dofs[i];
        for (int j = 0; j < gdim; ++j)
          coordinate_dofs(i, j) = x_g[pos + j];
      }

      // Compute J, detJ and K
      J.fill(0);
      for (std::size_t p = 0; p < X.shape(0); ++p)
      {
        cmap.compute_jacobian(xt::view(dphi, xt::all(), p, xt::all()),
                              coordinate_dofs,
                              xt::view(J, p, xt::all(), xt::all()));
        cmap.compute_jacobian_inverse(xt::view(J, p, xt::all(), xt::all()),
                                      xt::view(K, p, xt::all(), xt::all()));
        detJ[p] = cmap.compute_jacobian_determinant(
            xt::view(J, p, xt::all(), xt::all()));
      }

      xtl::span<const std::int32_t> dofs = dofmap->cell_dofs(cell);
      for (int k = 0; k < element_bs; ++k)
      {
        // Extract computed expression values for element block k
        for (int m = 0; m < value_size; ++m)
        {
          std::copy_n(&f(k * value_size + m, c * X.shape(0)), X.shape(0),
                      xt::view(_vals, xt::all(), 0, m).begin());
        }

        // Get element degrees of freedom for block
        for (std::size_t i = 0; i < X.shape(0); ++i)
        {
          auto _K = xt::view(K, i, xt::all(), xt::all());
          auto _J = xt::view(J, i, xt::all(), xt::all());
          auto _u = xt::view(_vals, i, xt::all(), xt::all());
          auto _U = xt::view(reference_data, i, xt::all(), xt::all());
          pull_back_fn(_U, _u, _K, 1.0 / detJ[i], _J);
        }

        auto ref_data = xt::view(reference_data, xt::all(), 0, xt::all());
        impl::interpolation_apply(Pi, ref_data, _coeffs, element_bs);
        apply_inverse_transpose_dof_transformation(_coeffs, cell_info, cell, 1);

        // Copy interpolation dofs into coefficient vector
        assert(_coeffs.size() == num_scalar_dofs);
        for (int i = 0; i < num_scalar_dofs; ++i)
        {
          const int dof = i * element_bs + k;
          std::div_t pos = std::div(dof, dofmap_bs);
          coeffs[dofmap_bs * dofs[pos.quot] + pos.rem] = _coeffs[i];
        }
      }
    }
  }
}
//----------------------------------------------------------------------------
/// Interpolate an expression in a finite element space
///
/// @param[out] u The function to interpolate into
/// @param[in] f The expression to be interpolated
/// @param[in] x The points at which f should be evaluated, as computed
/// by fem::interpolation_coords. The element used in
/// fem::interpolation_coords should be the same element as associated
/// with u.
/// @param[in] cells Indices of the cells in the mesh on which to
/// interpolate. Should be the same as the list used when calling
/// fem::interpolation_coords.
template <typename T>
void interpolate(
    Function<T>& u,
    const std::function<xt::xarray<T>(const xt::xtensor<double, 2>&)>& f,
    const xt::xtensor<double, 2>& x, const xtl::span<const std::int32_t>& cells)
{
  // Evaluate function at physical points. The returned array has a
  // number of rows equal to the number of components of the function,
  // and the number of columns is equal to the number of evaluation
  // points.
  xt::xarray<T> values = f(x);
  interpolate(u, values, cells);
}
//----------------------------------------------------------------------------
/// Interpolate from one finite element Function to another one
/// @param[out] u The function to interpolate into
/// @param[in] v The function to be interpolated
template <typename T>
void interpolate(Function<T>& u, const Function<T>& v)
{
  assert(u.function_space());
  assert(v.function_space());
  if (u.function_space() == v.function_space())
  {
    // Same function spaces
    xtl::span<T> u1_array = u.x()->mutable_array();
    xtl::span<const T> u0_array = v.x()->array();
    std::copy(u0_array.begin(), u0_array.end(), u1_array.begin());
  }
  else
  {
    // Get mesh and check that functions share the same mesh
    const auto mesh = u.function_space()->mesh();
    assert(mesh);
    if (mesh != v.function_space()->mesh())
    {
      const int nProcs = dolfinx::MPI::size(MPI_COMM_WORLD);
      const auto mpi_rank = dolfinx::MPI::rank(MPI_COMM_WORLD);

      const int tdim = u.function_space()->mesh()->topology().dim();
      const auto cell_map
          = u.function_space()->mesh()->topology().index_map(tdim);
      const int num_cells = cell_map->size_local() + cell_map->num_ghosts();
      std::vector<std::int32_t> cells(num_cells, 0);
      std::iota(cells.begin(), cells.end(), 0);

      // Collect all the points at which values are needed to define the
      // interpolating function
      const xt::xtensor<double, 2> x = fem::interpolation_coords(
          *u.function_space()->element(), *u.function_space()->mesh(), cells);

      // This transposition is a quick and dirty solution and should be avoided
      auto x_t = xt::zeros_like(xt::transpose(x));
      for (decltype(x.shape(1)) i = 0; i < x.shape(1); ++i)
      {
        for (decltype(x.shape(0)) j = 0; j < x.shape(0); ++j)
        {
          x_t(i, j) = x(j, i);
        }
      }

      // Create a global bounding-box tree to quickly look for processes that
      // might be able to evaluate the interpolating function at a given point
      dolfinx::geometry::BoundingBoxTree bb(*v.function_space()->mesh(), tdim,
                                            0.0001);
      auto globalBB = bb.create_global_tree(MPI_COMM_WORLD);

      // For each point that needs to be evaluated, store a list of processes
      // that might be able to do it
      std::vector<std::vector<std::int32_t>> candidates(x_t.shape(0));
      for (decltype(x_t.shape(0)) i = 0; i < x_t.shape(0); ++i)
      {
        const auto collisions = dolfinx::geometry::compute_collisions(
            globalBB,
            xt::xtensor<double, 2>({{x_t(i, 0), x_t(i, 1), x_t(i, 2)}}));
        candidates[i] = std::vector<std::int32_t>(collisions.links(0).cbegin(),
                                                  collisions.links(0).cend());
      }

      // Compute which points need to be sent to which process
      std::vector<std::vector<double>> pointsToSend(nProcs);
      // Reserve enough space to avoid the need for reallocating
      std::for_each(pointsToSend.begin(), pointsToSend.end(),
                    [&candidates](auto& el)
                    { el.reserve(3 * candidates.size()); });
      // The coordinates of the points that need to be sent to process p go into
      // pointsToSend[p]
      for (decltype(candidates.size()) i = 0; i < candidates.size(); ++i)
      {
        for (const auto& p : candidates[i])
        {
          const auto point = xt::row(x_t, i);
          pointsToSend[p].insert(pointsToSend[p].end(), point.cbegin(),
                                 point.cend());
        }
      }

      std::vector<std::int32_t> nPointsToSend(nProcs);
      std::transform(pointsToSend.cbegin(), pointsToSend.cend(),
                     nPointsToSend.begin(),
                     [](const auto& el) { return el.size(); });

      // Share a matrix where element (i, j) is the number of coordinates that
      // process i sends to process j
      std::vector<std::int32_t> allPointsToSend(nProcs * nProcs);
      MPI_Allgather(nPointsToSend.data(), nProcs, MPI_INT32_T,
                    allPointsToSend.data(), nProcs, MPI_INT32_T,
                    MPI_COMM_WORLD);

      std::size_t nPointsToReceive = 0;
      for (int i = 0; i < nProcs; ++i)
      {
        nPointsToReceive += allPointsToSend[mpi_rank + i * nProcs];
      }

      // Compute the offset sendingOffsets[i] at which data will be sent to
      // process i
      std::vector<std::int32_t> sendingOffsets(nProcs, 0);
      for (int i = 0; i < nProcs; ++i)
      {
        for (int j = 0; j < mpi_rank; ++j)
        {
          sendingOffsets[i] += allPointsToSend[nProcs * j + i];
        }
      }

      // Allocate memory to receive coordinate points from other processes
      xt::xtensor<double, 2> pointsToReceive(
          xt::shape({nPointsToReceive / 3,
                     static_cast<decltype(nPointsToReceive)>(3)}),
          0);
      // Open a window for other processes to write into, then sync
      MPI_Win window;
      MPI_Win_create(pointsToReceive.data(), sizeof(double) * nPointsToReceive,
                     sizeof(double), MPI_INFO_NULL, MPI_COMM_WORLD, &window);
      MPI_Win_fence(0, window);

      // Send data to each process. It is intended that sending to itself is the
      // same as just copying
      for (int i = mpi_rank; i < nProcs + mpi_rank; ++i)
      {
        const auto dest = i % nProcs;
        MPI_Put(pointsToSend[dest].data(), pointsToSend[dest].size(),
                MPI_DOUBLE, dest, sendingOffsets[dest],
                pointsToSend[dest].size(), MPI_DOUBLE, window);
      }

      // Sync, then close window
      MPI_Win_fence(0, window);
      MPI_Win_free(&window);

      // Each process will now check at which points it can evaluate
      // the interpolating function, and note that down in evaluationCells
      std::vector<std::int32_t> evaluationCells(pointsToReceive.shape(0), -1);

      const auto connectivity = v.function_space()->mesh()->geometry().dofmap();

      // This BBT is useful for fast lookup of which cell contains a given point
      dolfinx::geometry::BoundingBoxTree bbt(*v.function_space()->mesh(), tdim,
                                             0.0001);

      const auto xv = v.function_space()->mesh()->geometry().x();

      // For each point at which the source function needs to be evaluated
      for (decltype(pointsToReceive.shape(0)) i = 0;
           i < pointsToReceive.shape(0); ++i)
      {
        // Get its coordinates
        const double xp = pointsToReceive(i, 0);
        const double yp = pointsToReceive(i, 1);
        const double zp = pointsToReceive(i, 2);

        // Check if any cells actually contain that point
        const auto collidingCells = dolfinx::geometry::compute_colliding_cells(
            *v.function_space()->mesh(),
            dolfinx::geometry::compute_collisions(
                bbt, xt::xtensor<double, 2>({{xp, yp, zp}})),
            xt::xtensor<double, 2>({{xp, yp, zp}}));
        const std::vector<std::int32_t> intersectingCells(
            collidingCells.links(0).cbegin(), collidingCells.links(0).cend());

        // If there is any -- there should be at most one -- note it down
        if (not intersectingCells.empty())
        {
          evaluationCells[i] = intersectingCells[0];
        }
      }

      const auto value_size = u.function_space()->element()->value_size();

      // Evaluate the interpolating function where possible
      xt::xtensor<T, 2> values(
          xt::shape(
              {pointsToReceive.shape(0),
               static_cast<decltype(pointsToReceive.shape(0))>(value_size)}),
          0);
      v.eval(pointsToReceive, evaluationCells, values);

      // Allocate memory to store function values fetched from other processes
      xt::xtensor<T, 2> valuesToRetrieve(
          xt::shape(
              {std::accumulate(nPointsToSend.cbegin(), nPointsToSend.cend(),
                               static_cast<std::size_t>(0))
                   / 3,
               static_cast<std::size_t>(value_size)}),
          0);

      // Compute the offset retrievingOffsets[i] at which data fetched from
      // process i will be stored
      std::vector<std::size_t> retrievingOffsets(nProcs, 0);
      std::partial_sum(nPointsToSend.cbegin(), std::prev(nPointsToSend.cend()),
                       std::next(retrievingOffsets.begin()));
      std::transform(retrievingOffsets.cbegin(), retrievingOffsets.cend(),
                     retrievingOffsets.begin(),
                     [&value_size](const auto& el)
                     { return el / 3 * value_size; });

      // Open a window for other processes to read data from, then sync
      MPI_Win_create(values.data(), sizeof(MPI_TYPE<T>) * values.size(),
                     sizeof(MPI_TYPE<T>), MPI_INFO_NULL, MPI_COMM_WORLD,
                     &window);
      MPI_Win_fence(0, window);

      // Get data from each process. It is intended that fetching from itself is
      // the same as just copying
      for (int i = mpi_rank; i < nProcs + mpi_rank; ++i)
      {
        const auto dest = i % nProcs;
        MPI_Get(valuesToRetrieve.data() + retrievingOffsets[dest],
                pointsToSend[dest].size() / 3 * value_size, MPI_TYPE<T>, dest,
                sendingOffsets[dest] / 3 * value_size,
                pointsToSend[dest].size() / 3 * value_size, MPI_TYPE<T>,
                window);
      }

      // Sync, then close the window
      MPI_Win_fence(0, window);
      MPI_Win_free(&window);

      xt::xarray<T> myVals(
          {x_t.shape(0), static_cast<decltype(x_t.shape(0))>(value_size)},
          static_cast<T>(0));

      // Auxiliary counters to keep track of which values correspond to which
      // point
      std::vector<std::size_t> scanningProgress(nProcs, 0);

      // For every point for which we need a value
      for (decltype(candidates.size()) i = 0; i < candidates.size(); ++i)
      {
        // For every candidate that might have provided that value
        for (const auto& p : candidates[i])
        {
          // For every component of the value space
          for (int j = 0; j < value_size; ++j)
          {
            // If the value is zero, get a value
            if (myVals(i, j) == static_cast<T>(0))
            {
              myVals(i, j) = valuesToRetrieve(
                  retrievingOffsets[p] / value_size + scanningProgress[p], j);
            }
          }
          // Note down which values we already used
          ++scanningProgress[p];
        }
      }

      // This transposition is a quick and dirty solution and should be avoided
      xt::xarray<T> myVals_t = xt::zeros_like(xt::transpose(myVals));
      for (decltype(myVals.shape(1)) i = 0; i < myVals.shape(1); ++i)
      {
        for (decltype(myVals.shape(0)) j = 0; j < myVals.shape(0); ++j)
        {
          myVals_t(i, j) = myVals(j, i);
        }
      }

      // Finally, interpolate using the computed values
      fem::interpolate(u, myVals_t, cells);

      return;
    }

    // Get elements
    auto element0 = v.function_space()->element();
    assert(element0);
    auto element1 = u.function_space()->element();
    assert(element1);
    if (element1->hash() == element0->hash())
    {
      // Same element, different dofmaps

      const int tdim = mesh->topology().dim();
      auto cell_map = mesh->topology().index_map(tdim);
      assert(cell_map);

      // Get dofmaps
      std::shared_ptr<const fem::DofMap> dofmap0 = v.function_space()->dofmap();
      assert(dofmap0);
      std::shared_ptr<const fem::DofMap> dofmap1 = u.function_space()->dofmap();
      assert(dofmap1);

      xtl::span<T> u1_array = u.x()->mutable_array();
      xtl::span<const T> u0_array = v.x()->array();

      // Iterate over mesh and interpolate on each cell
      const int num_cells = cell_map->size_local() + cell_map->num_ghosts();
      const int bs = dofmap0->bs();
      assert(bs == dofmap1->bs());
      for (int c = 0; c < num_cells; ++c)
      {
        xtl::span<const std::int32_t> dofs0 = dofmap0->cell_dofs(c);
        xtl::span<const std::int32_t> dofs1 = dofmap1->cell_dofs(c);
        assert(dofs0.size() == dofs1.size());
        for (std::size_t i = 0; i < dofs0.size(); ++i)
          for (int k = 0; k < bs; ++k)
            u1_array[bs * dofs1[i] + k] = u0_array[bs * dofs0[i] + k];
      }
    }
    else if (element1->map_type() == element0->map_type())
    {
      // Different elements, same basis function map type
      impl::interpolate_same_map(u, v);
    }
    else
    {
      //  Different elements with different maps for basis functions
      impl::interpolate_nonmatching_maps(u, v);
    }
  }
}

/// Interpolate from an Expression into a compatible Function on the
/// same mesh
/// @param[out] u The function to interpolate into
/// @param[in] expr The Expression to be interpolated. The Expression
/// must have been created using the reference coordinates
/// `FiniteElement::interpolation_points()` for the element associated
/// with `u`.
/// @param[in] cells List of cell indices to interpolate on
template <typename T>
void interpolate(Function<T>& u, const Expression<T>& expr,
                 const xtl::span<const std::int32_t>& cells)
{
  // Check that spaces are compatible
  std::size_t value_size = expr.value_size();
  assert(u.function_space());
  assert(u.function_space()->element());
  assert(value_size == u.function_space()->element()->value_size());
  assert(expr.x().shape()
         == u.function_space()->element()->interpolation_points().shape());

  // Array to hold evaluted Expression
  std::size_t num_cells = cells.size();
  std::size_t num_points = expr.x().shape(0);
  xt::xtensor<T, 3> f({num_cells, num_points, value_size});

  // Evaluate Expression at points
  auto f_view = xt::reshape_view(f, {num_cells, num_points * value_size});
  expr.eval(cells, f_view);

  // Reshape evaluated data to fit interpolate
  // Expression returns matrix of shape (num_cells, num_points *
  // value_size), i.e. xyzxyz ordering of dof values per cell per point.
  // The interpolation uses xxyyzz input, ordered for all points of each
  // cell, i.e. (value_size, num_cells*num_points)
  xt::xarray<T> _f = xt::reshape_view(xt::transpose(f, {2, 0, 1}),
                                      {value_size, num_cells * num_points});

  // Interpolate values into appropriate space
  interpolate(u, _f, cells);
}
} // namespace dolfinx::fem<|MERGE_RESOLUTION|>--- conflicted
+++ resolved
@@ -1,9 +1,5 @@
-<<<<<<< HEAD
 // Copyright (C) 2020-2021 Garth N. Wells, Igor A. Baratta, Massimiliano Leoni
-=======
-// Copyright (C) 2020-2021 Garth N. Wells, Igor A. Baratta
 // and Jørgen S.Dokken
->>>>>>> caa8f7a8
 //
 // This file is part of DOLFINx (https://www.fenicsproject.org)
 //
