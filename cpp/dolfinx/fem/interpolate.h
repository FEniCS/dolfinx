// Copyright (C) 2020-2022 Garth N. Wells, Igor A. Baratta, Massimiliano Leoni
// and Jørgen S.Dokken
//
// This file is part of DOLFINx (https://www.fenicsproject.org)
//
// SPDX-License-Identifier:    LGPL-3.0-or-later

#pragma once

#include "CoordinateElement.h"
#include "DofMap.h"
#include "FiniteElement.h"
#include "FunctionSpace.h"
#include <dolfinx/common/IndexMap.h>
#include <dolfinx/geometry/BoundingBoxTree.h>
#include <dolfinx/geometry/utils.h>
#include <dolfinx/mesh/Mesh.h>
#include <functional>
#include <numeric>
#include <span>
#include <vector>

namespace dolfinx::fem
{
template <typename T>
class Function;

/// @brief Compute the evaluation points in the physical space at which
/// an expression should be computed to interpolate it in a finite
/// element space.
///
/// @param[in] element The element to be interpolated into
/// @param[in] geometry Mesh geometry
/// @param[in] cells Indices of the cells in the mesh to compute
/// interpolation coordinates for
/// @return The coordinates in the physical space at which to evaluate
/// an expression. The shape is (3, num_points) and storage is row-major.
std::vector<double> interpolation_coords(const fem::FiniteElement& element,
<<<<<<< HEAD
                                         const mesh::Mesh<double>& mesh,
=======
                                         const mesh::Geometry<double>& geometry,
>>>>>>> 52907855
                                         std::span<const std::int32_t> cells);

/// Helper type for the data that can be cached to speed up repeated
/// interpolation of discrete functions on nonmatching meshes
using nmm_interpolation_data_t
    = decltype(std::function{geometry::determine_point_ownership})::result_type;

/// Forward declaration
template <typename T>
void interpolate(Function<T>& u, std::span<const T> f,
                 std::array<std::size_t, 2> fshape,
                 std::span<const std::int32_t> cells);

namespace impl
{
/// @brief Scatter data into non-contiguous memory.
///
/// Scatter blocked data `send_values` to its corresponding src_rank and
/// insert the data into `recv_values`. The insert location in
/// `recv_values` is determined by `dest_ranks`. If the j-th dest rank
/// is -1, then `recv_values[j*block_size:(j+1)*block_size]) = 0.
///
/// @param[in] comm The mpi communicator
/// @param[in] src_ranks The rank owning the values of each row in
/// send_values
/// @param[in] dest_ranks List of ranks receiving data. Size of array is
/// how many values we are receiving (not unrolled for blcok_size).
/// @param[in] send_values The values to send back to owner. Shape
/// (src_ranks.size(), block_size). Storage is row-major.
/// @param[in] s_shape Shape of send_values
/// @param[in,out] recv_values Array to fill with values  Shape
/// (dest_ranks.size(), block_size). Storage is row-major.
/// @pre It is required that src_ranks are sorted.
/// @note dest_ranks can contain repeated entries
/// @note dest_ranks might contain -1 (no process owns the point)
template <typename T>
void scatter_values(MPI_Comm comm, std::span<const std::int32_t> src_ranks,
                    std::span<const std::int32_t> dest_ranks,
                    std::span<const T> send_values,
                    std::array<std::size_t, 2> s_shape,
                    std::span<T> recv_values)
{
  const std::size_t block_size = s_shape[1];
  assert(src_ranks.size() * block_size == send_values.size());
  assert(recv_values.size() == dest_ranks.size() * block_size);

  // Build unique set of the sorted src_ranks
  std::vector<std::int32_t> out_ranks(src_ranks.size());
  out_ranks.assign(src_ranks.begin(), src_ranks.end());
  out_ranks.erase(std::unique(out_ranks.begin(), out_ranks.end()),
                  out_ranks.end());
  out_ranks.reserve(out_ranks.size() + 1);

  // Remove negative entries from dest_ranks
  std::vector<std::int32_t> in_ranks;
  in_ranks.reserve(dest_ranks.size());
  std::copy_if(dest_ranks.begin(), dest_ranks.end(),
               std::back_inserter(in_ranks),
               [](auto rank) { return rank >= 0; });

  // Create unique set of sorted in-ranks
  std::sort(in_ranks.begin(), in_ranks.end());
  in_ranks.erase(std::unique(in_ranks.begin(), in_ranks.end()), in_ranks.end());
  in_ranks.reserve(in_ranks.size() + 1);

  // Create neighborhood communicator
  MPI_Comm reverse_comm;
  MPI_Dist_graph_create_adjacent(
      comm, in_ranks.size(), in_ranks.data(), MPI_UNWEIGHTED, out_ranks.size(),
      out_ranks.data(), MPI_UNWEIGHTED, MPI_INFO_NULL, false, &reverse_comm);

  std::vector<std::int32_t> comm_to_output;
  std::vector<std::int32_t> recv_sizes(in_ranks.size());
  recv_sizes.reserve(1);
  std::vector<std::int32_t> recv_offsets(in_ranks.size() + 1, 0);
  {
    // Build map from parent to neighborhood communicator ranks
    std::map<std::int32_t, std::int32_t> rank_to_neighbor;
    for (std::size_t i = 0; i < in_ranks.size(); i++)
      rank_to_neighbor[in_ranks[i]] = i;

    // Compute receive sizes
    std::for_each(
        dest_ranks.begin(), dest_ranks.end(),
        [&dest_ranks, &rank_to_neighbor, &recv_sizes, block_size](auto rank)
        {
          if (rank >= 0)
          {
            const int neighbor = rank_to_neighbor[rank];
            recv_sizes[neighbor] += block_size;
          }
        });

    // Compute receiving offsets
    std::partial_sum(recv_sizes.begin(), recv_sizes.end(),
                     std::next(recv_offsets.begin(), 1));

    // Compute map from receiving values to position in recv_values
    comm_to_output.resize(recv_offsets.back() / block_size);
    std::vector<std::int32_t> recv_counter(recv_sizes.size(), 0);
    for (std::size_t i = 0; i < dest_ranks.size(); ++i)
    {
      if (const std::int32_t rank = dest_ranks[i]; rank >= 0)
      {
        const int neighbor = rank_to_neighbor[rank];
        int insert_pos = recv_offsets[neighbor] + recv_counter[neighbor];
        comm_to_output[insert_pos / block_size] = i * block_size;
        recv_counter[neighbor] += block_size;
      }
    }
  }

  std::vector<std::int32_t> send_sizes(out_ranks.size());
  send_sizes.reserve(1);
  {
    // Compute map from parent mpi rank to neigbor rank for outgoing data
    std::map<std::int32_t, std::int32_t> rank_to_neighbor;
    for (std::size_t i = 0; i < out_ranks.size(); i++)
      rank_to_neighbor[out_ranks[i]] = i;

    // Compute send sizes
    std::for_each(src_ranks.begin(), src_ranks.end(),
                  [&rank_to_neighbor, &send_sizes, block_size](auto rank)
                  { send_sizes[rank_to_neighbor[rank]] += block_size; });
  }

  // Compute sending offsets
  std::vector<std::int32_t> send_offsets(send_sizes.size() + 1, 0);
  std::partial_sum(send_sizes.begin(), send_sizes.end(),
                   std::next(send_offsets.begin(), 1));

  std::stringstream cc;
  // Send values to dest ranks
  std::vector<T> values(recv_offsets.back());
  values.reserve(1);
  MPI_Neighbor_alltoallv(send_values.data(), send_sizes.data(),
                         send_offsets.data(), dolfinx::MPI::mpi_type<T>(),
                         values.data(), recv_sizes.data(), recv_offsets.data(),
                         dolfinx::MPI::mpi_type<T>(), reverse_comm);
  MPI_Comm_free(&reverse_comm);

  // Insert values received from neighborhood communicator in output span
  std::fill(recv_values.begin(), recv_values.end(), T(0));
  for (std::size_t i = 0; i < comm_to_output.size(); i++)
  {
    auto vals = std::next(recv_values.begin(), comm_to_output[i]);
    auto vals_from = std::next(values.begin(), i * block_size);
    std::copy_n(vals_from, block_size, vals);
  }
};

/// @brief Apply interpolation operator Pi to data to evaluate the dof
/// coefficients
/// @param[in] Pi The interpolation matrix (shape = (num dofs,
/// num_points * value_size))
/// @param[in] data Function evaluations, by point, e.g. (f0(x0),
/// f1(x0), f0(x1), f1(x1), ...)
/// @param[out] coeffs The degrees of freedom to compute
/// @param[in] bs The block size
template <typename U, typename V, typename T>
void interpolation_apply(const U& Pi, const V& data, std::span<T> coeffs,
                         int bs)
{
  static_assert(U::rank() == 2, "Must be rank 2");
  static_assert(V::rank() == 2, "Must be rank 2");

  // Compute coefficients = Pi * x (matrix-vector multiply)
  if (bs == 1)
  {
    assert(data.extent(0) * data.extent(1) == Pi.extent(1));
    for (std::size_t i = 0; i < Pi.extent(0); ++i)
    {
      coeffs[i] = 0.0;
      for (std::size_t k = 0; k < data.extent(1); ++k)
        for (std::size_t j = 0; j < data.extent(0); ++j)
          coeffs[i] += Pi(i, k * data.extent(0) + j) * data(j, k);
    }
  }
  else
  {
    const std::size_t cols = Pi.extent(1);
    assert(data.extent(0) == Pi.extent(1));
    assert(data.extent(1) == bs);
    for (int k = 0; k < bs; ++k)
    {
      for (std::size_t i = 0; i < Pi.extent(0); ++i)
      {
        T acc = 0;
        for (std::size_t j = 0; j < cols; ++j)
          acc += Pi(i, j) * data(j, k);
        coeffs[bs * i + k] = acc;
      }
    }
  }
}

/// Interpolate from one finite element Function to another on the same
/// mesh. The function is for cases where the finite element basis
/// functions are mapped in the same way, e.g. both use the same Piola
/// map.
/// @param[out] u1 The function to interpolate to
/// @param[in] u0 The function to interpolate from
/// @param[in] cells The cells to interpolate on
/// @pre The functions `u1` and `u0` must share the same mesh and the
/// elements must share the same basis function map. Neither is checked
/// by the function.
template <typename T>
void interpolate_same_map(Function<T>& u1, const Function<T>& u0,
                          std::span<const std::int32_t> cells)
{
  auto V0 = u0.function_space();
  assert(V0);
  auto V1 = u1.function_space();
  assert(V1);
  auto mesh = V0->mesh();
  assert(mesh);

  std::shared_ptr<const FiniteElement> element0 = V0->element();
  assert(element0);
  std::shared_ptr<const FiniteElement> element1 = V1->element();
  assert(element1);

  const int tdim = mesh->topology().dim();
  auto map = mesh->topology().index_map(tdim);
  assert(map);
  std::span<T> u1_array = u1.x()->mutable_array();
  std::span<const T> u0_array = u0.x()->array();

  std::span<const std::uint32_t> cell_info;
  if (element1->needs_dof_transformations()
      or element0->needs_dof_transformations())
  {
    mesh->topology_mutable().create_entity_permutations();
    cell_info = std::span(mesh->topology().get_cell_permutation_info());
  }

  // Get dofmaps
  auto dofmap1 = V1->dofmap();
  auto dofmap0 = V0->dofmap();

  // Get block sizes and dof transformation operators
  const int bs1 = dofmap1->bs();
  const int bs0 = dofmap0->bs();
  auto apply_dof_transformation
      = element0->get_dof_transformation_function<T>(false, true, false);
  auto apply_inverse_dof_transform
      = element1->get_dof_transformation_function<T>(true, true, false);

  // Create working array
  std::vector<T> local0(element0->space_dimension());
  std::vector<T> local1(element1->space_dimension());

  // Create interpolation operator
  const auto [i_m, im_shape]
      = element1->create_interpolation_operator(*element0);

  // Iterate over mesh and interpolate on each cell
  for (auto c : cells)
  {
    std::span<const std::int32_t> dofs0 = dofmap0->cell_dofs(c);
    for (std::size_t i = 0; i < dofs0.size(); ++i)
      for (int k = 0; k < bs0; ++k)
        local0[bs0 * i + k] = u0_array[bs0 * dofs0[i] + k];

    apply_dof_transformation(local0, cell_info, c, 1);

    // FIXME: Get compile-time ranges from Basix
    // Apply interpolation operator
    std::fill(local1.begin(), local1.end(), 0);
    for (std::size_t i = 0; i < im_shape[0]; ++i)
      for (std::size_t j = 0; j < im_shape[1]; ++j)
        local1[i] += i_m[im_shape[1] * i + j] * local0[j];

    apply_inverse_dof_transform(local1, cell_info, c, 1);

    std::span<const std::int32_t> dofs1 = dofmap1->cell_dofs(c);
    for (std::size_t i = 0; i < dofs1.size(); ++i)
      for (int k = 0; k < bs1; ++k)
        u1_array[bs1 * dofs1[i] + k] = local1[bs1 * i + k];
  }
}

/// Interpolate from one finite element Function to another on the same
/// mesh. The function is for cases where the finite element basis
/// functions for the two elements are mapped differently, e.g. one may
/// be Piola mapped and the other with a standard isoparametric map.
/// @param[out] u1 The function to interpolate to
/// @param[in] u0 The function to interpolate from
/// @param[in] cells The cells to interpolate on
/// @pre The functions `u1` and `u0` must share the same mesh. This is
/// not checked by the function.
template <typename T>
void interpolate_nonmatching_maps(Function<T>& u1, const Function<T>& u0,
                                  std::span<const std::int32_t> cells)
{
  // Get mesh
  auto V0 = u0.function_space();
  assert(V0);
  auto mesh = V0->mesh();
  assert(mesh);

  // Mesh dims
  const int tdim = mesh->topology().dim();
  const int gdim = mesh->geometry().dim();

  // Get elements
  auto V1 = u1.function_space();
  assert(V1);
  std::shared_ptr<const FiniteElement> element0 = V0->element();
  assert(element0);
  std::shared_ptr<const FiniteElement> element1 = V1->element();
  assert(element1);

  std::span<const std::uint32_t> cell_info;
  if (element1->needs_dof_transformations()
      or element0->needs_dof_transformations())
  {
    mesh->topology_mutable().create_entity_permutations();
    cell_info = std::span(mesh->topology().get_cell_permutation_info());
  }

  // Get dofmaps
  auto dofmap0 = V0->dofmap();
  auto dofmap1 = V1->dofmap();

  const auto [X, Xshape] = element1->interpolation_points();

  // Get block sizes and dof transformation operators
  const int bs0 = element0->block_size();
  const int bs1 = element1->block_size();
  const auto apply_dof_transformation0
      = element0->get_dof_transformation_function<double>(false, false, false);
  const auto apply_inverse_dof_transform1
      = element1->get_dof_transformation_function<T>(true, true, false);

  // Get sizes of elements
  const std::size_t dim0 = element0->space_dimension() / bs0;
  const std::size_t value_size_ref0 = element0->reference_value_size() / bs0;
  const std::size_t value_size0 = element0->value_size() / bs0;

  // Get geometry data
  const CoordinateElement& cmap = mesh->geometry().cmap();
  const graph::AdjacencyList<std::int32_t>& x_dofmap
      = mesh->geometry().dofmap();
  const std::size_t num_dofs_g = cmap.dim();
  std::span<const double> x_g = mesh->geometry().x();

  namespace stdex = std::experimental;
  using cmdspan2_t
      = stdex::mdspan<const double, stdex::dextents<std::size_t, 2>>;
  using cmdspan4_t
      = stdex::mdspan<const double, stdex::dextents<std::size_t, 4>>;
  using mdspan2_t = stdex::mdspan<double, stdex::dextents<std::size_t, 2>>;
  using mdspan3_t = stdex::mdspan<double, stdex::dextents<std::size_t, 3>>;
  using mdspan3T_t = stdex::mdspan<T, stdex::dextents<std::size_t, 3>>;

  // Evaluate coordinate map basis at reference interpolation points
  const std::array<std::size_t, 4> phi_shape
      = cmap.tabulate_shape(1, Xshape[0]);
  std::vector<double> phi_b(
      std::reduce(phi_shape.begin(), phi_shape.end(), 1, std::multiplies{}));
  cmdspan4_t phi(phi_b.data(), phi_shape);
  cmap.tabulate(1, X, Xshape, phi_b);

  // Evaluate v basis functions at reference interpolation points
  const auto [_basis_derivatives_reference0, b0shape]
      = element0->tabulate(X, Xshape, 0);
  cmdspan4_t basis_derivatives_reference0(_basis_derivatives_reference0.data(),
                                          b0shape);

  // Create working arrays
  std::vector<T> local1(element1->space_dimension());
  std::vector<T> coeffs0(element0->space_dimension());

  std::vector<double> basis0_b(Xshape[0] * dim0 * value_size0);
  mdspan3_t basis0(basis0_b.data(), Xshape[0], dim0, value_size0);

  std::vector<double> basis_reference0_b(Xshape[0] * dim0 * value_size_ref0);
  mdspan3_t basis_reference0(basis_reference0_b.data(), Xshape[0], dim0,
                             value_size_ref0);

  std::vector<T> values0_b(Xshape[0] * 1 * element1->value_size());
  mdspan3T_t values0(values0_b.data(), Xshape[0], 1, element1->value_size());

  std::vector<T> mapped_values_b(Xshape[0] * 1 * element1->value_size());
  mdspan3T_t mapped_values0(mapped_values_b.data(), Xshape[0], 1,
                            element1->value_size());

  std::vector<double> coord_dofs_b(num_dofs_g * gdim);
  mdspan2_t coord_dofs(coord_dofs_b.data(), num_dofs_g, gdim);

  std::vector<double> J_b(Xshape[0] * gdim * tdim);
  mdspan3_t J(J_b.data(), Xshape[0], gdim, tdim);
  std::vector<double> K_b(Xshape[0] * tdim * gdim);
  mdspan3_t K(K_b.data(), Xshape[0], tdim, gdim);
  std::vector<double> detJ(Xshape[0]);
  std::vector<double> det_scratch(2 * gdim * tdim);

  // Get interpolation operator
  const auto [_Pi_1, pi_shape] = element1->interpolation_operator();
  cmdspan2_t Pi_1(_Pi_1.data(), pi_shape);

  using u_t = stdex::mdspan<double, stdex::dextents<std::size_t, 2>>;
  using U_t = stdex::mdspan<const double, stdex::dextents<std::size_t, 2>>;
  using J_t = stdex::mdspan<const double, stdex::dextents<std::size_t, 2>>;
  using K_t = stdex::mdspan<const double, stdex::dextents<std::size_t, 2>>;
  auto push_forward_fn0
      = element0->basix_element().map_fn<u_t, U_t, J_t, K_t>();

  using v_t = stdex::mdspan<const T, stdex::dextents<std::size_t, 2>>;
  using V_t = stdex::mdspan<T, stdex::dextents<std::size_t, 2>>;
  auto pull_back_fn1 = element1->basix_element().map_fn<V_t, v_t, K_t, J_t>();

  // Iterate over mesh and interpolate on each cell
  std::span<const T> array0 = u0.x()->array();
  std::span<T> array1 = u1.x()->mutable_array();
  for (auto c : cells)
  {
    // Get cell geometry (coordinate dofs)
    auto x_dofs = x_dofmap.links(c);
    for (std::size_t i = 0; i < num_dofs_g; ++i)
    {
      const int pos = 3 * x_dofs[i];
      for (std::size_t j = 0; j < gdim; ++j)
        coord_dofs(i, j) = x_g[pos + j];
    }

    // Compute Jacobians and reference points for current cell
    std::fill(J_b.begin(), J_b.end(), 0);
    for (std::size_t p = 0; p < Xshape[0]; ++p)
    {
      auto dphi = stdex::submdspan(phi, std::pair(1, tdim + 1), p,
                                   stdex::full_extent, 0);

      auto _J = stdex::submdspan(J, p, stdex::full_extent, stdex::full_extent);
      cmap.compute_jacobian(dphi, coord_dofs, _J);
      auto _K = stdex::submdspan(K, p, stdex::full_extent, stdex::full_extent);
      cmap.compute_jacobian_inverse(_J, _K);
      detJ[p] = cmap.compute_jacobian_determinant(_J, det_scratch);
    }

    // Copy evaluated basis on reference, apply DOF transformations, and
    // push forward to physical element
    for (std::size_t k0 = 0; k0 < basis_reference0.extent(0); ++k0)
      for (std::size_t k1 = 0; k1 < basis_reference0.extent(1); ++k1)
        for (std::size_t k2 = 0; k2 < basis_reference0.extent(2); ++k2)
          basis_reference0(k0, k1, k2)
              = basis_derivatives_reference0(0, k0, k1, k2);

    for (std::size_t p = 0; p < Xshape[0]; ++p)
    {
      apply_dof_transformation0(
          std::span(basis_reference0_b.data() + p * dim0 * value_size_ref0,
                    dim0 * value_size_ref0),
          cell_info, c, value_size_ref0);
    }

    for (std::size_t i = 0; i < basis0.extent(0); ++i)
    {
      auto _u
          = stdex::submdspan(basis0, i, stdex::full_extent, stdex::full_extent);
      auto _U = stdex::submdspan(basis_reference0, i, stdex::full_extent,
                                 stdex::full_extent);
      auto _K = stdex::submdspan(K, i, stdex::full_extent, stdex::full_extent);
      auto _J = stdex::submdspan(J, i, stdex::full_extent, stdex::full_extent);
      push_forward_fn0(_u, _U, _J, detJ[i], _K);
    }

    // Copy expansion coefficients for v into local array
    const int dof_bs0 = dofmap0->bs();
    std::span<const std::int32_t> dofs0 = dofmap0->cell_dofs(c);
    for (std::size_t i = 0; i < dofs0.size(); ++i)
      for (int k = 0; k < dof_bs0; ++k)
        coeffs0[dof_bs0 * i + k] = array0[dof_bs0 * dofs0[i] + k];

    // Evaluate v at the interpolation points (physical space values)
    for (std::size_t p = 0; p < Xshape[0]; ++p)
    {
      for (int k = 0; k < bs0; ++k)
      {
        for (std::size_t j = 0; j < value_size0; ++j)
        {
          T acc = 0;
          for (std::size_t i = 0; i < dim0; ++i)
            acc += coeffs0[bs0 * i + k] * basis0(p, i, j);
          values0(p, 0, j * bs0 + k) = acc;
        }
      }
    }

    // Pull back the physical values to the u reference
    for (std::size_t i = 0; i < values0.extent(0); ++i)
    {
      auto _u = stdex::submdspan(values0, i, stdex::full_extent,
                                 stdex::full_extent);
      auto _U = stdex::submdspan(mapped_values0, i, stdex::full_extent,
                                 stdex::full_extent);
      auto _K = stdex::submdspan(K, i, stdex::full_extent, stdex::full_extent);
      auto _J = stdex::submdspan(J, i, stdex::full_extent, stdex::full_extent);
      pull_back_fn1(_U, _u, _K, 1.0 / detJ[i], _J);
    }

    auto values = stdex::submdspan(mapped_values0, stdex::full_extent, 0,
                                   stdex::full_extent);
    interpolation_apply(Pi_1, values, std::span(local1), bs1);
    apply_inverse_dof_transform1(local1, cell_info, c, 1);

    // Copy local coefficients to the correct position in u dof array
    const int dof_bs1 = dofmap1->bs();
    std::span<const std::int32_t> dofs1 = dofmap1->cell_dofs(c);
    for (std::size_t i = 0; i < dofs1.size(); ++i)
      for (int k = 0; k < dof_bs1; ++k)
        array1[dof_bs1 * dofs1[i] + k] = local1[dof_bs1 * i + k];
  }
}

template <typename T>
void interpolate_nonmatching_meshes(
    Function<T>& u, const Function<T>& v, std::span<const std::int32_t> cells,
    const nmm_interpolation_data_t& nmm_interpolation_data)
{
  int result;
  auto mesh = u.function_space()->mesh();
  auto mesh_v = v.function_space()->mesh();
  MPI_Comm_compare(mesh->comm(), mesh_v->comm(), &result);

  if (result == MPI_UNEQUAL)
    throw std::runtime_error("Interpolation on different meshes is only "
                             "supported with the same communicator.");

  MPI_Comm comm = mesh->comm();
  const int tdim = mesh->topology().dim();
  const auto cell_map = mesh->topology().index_map(tdim);

  std::shared_ptr<const FiniteElement> element_u
      = u.function_space()->element();
  const std::size_t value_size = element_u->value_size();

  if (std::get<0>(nmm_interpolation_data).empty())
  {
    throw std::runtime_error(
        "In order to interpolate on nonmatching meshes, the user needs to "
        "provide the necessary interpolation data. This can be computed "
        "with fem::create_nonmatching_meshes_interpolation_data.");
  }

  const std::tuple_element_t<0, nmm_interpolation_data_t>& dest_ranks
      = std::get<0>(nmm_interpolation_data);
  const std::tuple_element_t<1, nmm_interpolation_data_t>& src_ranks
      = std::get<1>(nmm_interpolation_data);
  const std::tuple_element_t<2, nmm_interpolation_data_t>& received_points
      = std::get<2>(nmm_interpolation_data);
  const std::tuple_element_t<3, nmm_interpolation_data_t>& evaluation_cells
      = std::get<3>(nmm_interpolation_data);

  // Evaluate the interpolating function where possible
  std::vector<T> send_values(received_points.size() / 3 * value_size);
  v.eval(received_points, {received_points.size() / 3, (std::size_t)3},
         evaluation_cells, send_values,
         {received_points.size() / 3, (std::size_t)value_size});

  // Send values back to owning process
  std::array<std::size_t, 2> v_shape = {src_ranks.size(), value_size};
  std::vector<T> values_b(dest_ranks.size() * value_size);
  impl::scatter_values(comm, src_ranks, dest_ranks,
                       std::span<const T>(send_values), v_shape,
                       std::span<T>(values_b));

  // Transpose received data
  namespace stdex = std::experimental;
  stdex::mdspan<const T, stdex::dextents<std::size_t, 2>> values(
      values_b.data(), dest_ranks.size(), value_size);

  std::vector<T> valuesT_b(value_size * dest_ranks.size());
  stdex::mdspan<T, stdex::dextents<std::size_t, 2>> valuesT(
      valuesT_b.data(), value_size, dest_ranks.size());
  for (std::size_t i = 0; i < values.extent(0); ++i)
    for (std::size_t j = 0; j < values.extent(1); ++j)
      valuesT(j, i) = values(i, j);

  // Call local interpolation operator
  fem::interpolate<T>(u, std::span(valuesT_b.data(), valuesT_b.size()),
                      {valuesT.extent(0), valuesT.extent(1)}, cells);
}
//----------------------------------------------------------------------------
} // namespace impl

/// Interpolate an expression f(x) in a finite element space
///
/// @param[out] u The function to interpolate into
/// @param[in] f Evaluation of the function `f(x)` at the physical
/// points `x` given by fem::interpolation_coords. The element used in
/// fem::interpolation_coords should be the same element as associated
/// with `u`. The shape of `f` should be (value_size, num_points), with
/// row-major storage.
/// @param[in] fshape The shape of `f`.
/// @param[in] cells Indices of the cells in the mesh on which to
/// interpolate. Should be the same as the list used when calling
/// fem::interpolation_coords.
/// @tparam Scalar type
template <typename T>
void interpolate(Function<T>& u, std::span<const T> f,
                 std::array<std::size_t, 2> fshape,
                 std::span<const std::int32_t> cells)
{
  namespace stdex = std::experimental;
  using cmdspan2_t
      = stdex::mdspan<const double, stdex::dextents<std::size_t, 2>>;
  using cmdspan4_t
      = stdex::mdspan<const double, stdex::dextents<std::size_t, 4>>;
  using mdspan2_t = stdex::mdspan<double, stdex::dextents<std::size_t, 2>>;
  using mdspan3_t = stdex::mdspan<double, stdex::dextents<std::size_t, 3>>;

  std::shared_ptr<const FiniteElement> element = u.function_space()->element();
  assert(element);
  const int element_bs = element->block_size();
  if (int num_sub = element->num_sub_elements();
      num_sub > 0 and num_sub != element_bs)
  {
    throw std::runtime_error("Cannot directly interpolate a mixed space. "
                             "Interpolate into subspaces.");
  }

  if (fshape[0] != (std::size_t)element->value_size())
    throw std::runtime_error("Interpolation data has the wrong shape/size.");

  // Get mesh
  assert(u.function_space());
  auto mesh = u.function_space()->mesh();
  assert(mesh);

  const int gdim = mesh->geometry().dim();
  const int tdim = mesh->topology().dim();

  std::span<const std::uint32_t> cell_info;
  if (element->needs_dof_transformations())
  {
    mesh->topology_mutable().create_entity_permutations();
    cell_info = std::span(mesh->topology().get_cell_permutation_info());
  }

  const std::size_t f_shape1 = f.size() / element->value_size();
  stdex::mdspan<const T, stdex::dextents<std::size_t, 2>> _f(f.data(), fshape);

  // Get dofmap
  const auto dofmap = u.function_space()->dofmap();
  assert(dofmap);
  const int dofmap_bs = dofmap->bs();

  // Loop over cells and compute interpolation dofs
  const int num_scalar_dofs = element->space_dimension() / element_bs;
  const int value_size = element->value_size() / element_bs;

  std::span<T> coeffs = u.x()->mutable_array();
  std::vector<T> _coeffs(num_scalar_dofs);

  // This assumes that any element with an identity interpolation matrix
  // is a point evaluation
  if (element->map_ident() && element->interpolation_ident())
  {
    // Point evaluation element *and* the geometric map is the identity,
    // e.g. not Piola mapped

    auto apply_inv_transpose_dof_transformation
        = element->get_dof_transformation_function<T>(true, true, true);

    // Loop over cells
    for (std::size_t c = 0; c < cells.size(); ++c)
    {
      const std::int32_t cell = cells[c];
      std::span<const std::int32_t> dofs = dofmap->cell_dofs(cell);
      for (int k = 0; k < element_bs; ++k)
      {
        // num_scalar_dofs is the number of interpolation points per
        // cell in this case (interpolation matrix is identity)
        std::copy_n(std::next(f.begin(), k * f_shape1 + c * num_scalar_dofs),
                    num_scalar_dofs, _coeffs.begin());
        apply_inv_transpose_dof_transformation(_coeffs, cell_info, cell, 1);
        for (int i = 0; i < num_scalar_dofs; ++i)
        {
          const int dof = i * element_bs + k;
          std::div_t pos = std::div(dof, dofmap_bs);
          coeffs[dofmap_bs * dofs[pos.quot] + pos.rem] = _coeffs[i];
        }
      }
    }
  }
  else if (element->map_ident())
  {
    // Not a point evaluation, but the geometric map is the identity,
    // e.g. not Piola mapped

    const int element_vs = element->value_size() / element_bs;

    if (element_vs > 1 && element_bs > 1)
    {
      throw std::runtime_error(
          "Interpolation into this element not supported.");
    }

    // Get interpolation operator
    const auto [_Pi, pi_shape] = element->interpolation_operator();
    cmdspan2_t Pi(_Pi.data(), pi_shape);
    const std::size_t num_interp_points = Pi.extent(1);
    assert(Pi.extent(0) == num_scalar_dofs);

    auto apply_inv_transpose_dof_transformation
        = element->get_dof_transformation_function<T>(true, true, true);

    // Loop over cells
    std::vector<T> ref_data_b(num_interp_points);
    stdex::mdspan<T, stdex::extents<std::size_t, stdex::dynamic_extent, 1>>
        ref_data(ref_data_b.data(), num_interp_points, 1);
    for (std::size_t c = 0; c < cells.size(); ++c)
    {
      const std::int32_t cell = cells[c];
      std::span<const std::int32_t> dofs = dofmap->cell_dofs(cell);
      for (int k = 0; k < element_bs; ++k)
      {
        for (int i = 0; i < element_vs; ++i)
        {
          std::copy_n(
              std::next(f.begin(), (i + k) * f_shape1
                                       + c * num_interp_points / element_vs),
              num_interp_points / element_vs,
              std::next(ref_data_b.begin(),
                        i * num_interp_points / element_vs));
        }
        impl::interpolation_apply(Pi, ref_data, std::span(_coeffs), 1);
        apply_inv_transpose_dof_transformation(_coeffs, cell_info, cell, 1);
        for (int i = 0; i < num_scalar_dofs; ++i)
        {
          const int dof = i * element_bs + k;
          std::div_t pos = std::div(dof, dofmap_bs);
          coeffs[dofmap_bs * dofs[pos.quot] + pos.rem] = _coeffs[i];
        }
      }
    }
  }
  else
  {
    // Get the interpolation points on the reference cells
    const auto [X, Xshape] = element->interpolation_points();
    if (X.empty())
    {
      throw std::runtime_error(
          "Interpolation into this space is not yet supported.");
    }

    if (_f.extent(1) != cells.size() * Xshape[0])
      throw std::runtime_error("Interpolation data has the wrong shape.");

    // Get coordinate map
    const CoordinateElement& cmap = mesh->geometry().cmap();

    // Get geometry data
    const graph::AdjacencyList<std::int32_t>& x_dofmap
        = mesh->geometry().dofmap();
    const int num_dofs_g = cmap.dim();
    std::span<const double> x_g = mesh->geometry().x();

    // Create data structures for Jacobian info
    std::vector<double> J_b(Xshape[0] * gdim * tdim);
    mdspan3_t J(J_b.data(), Xshape[0], gdim, tdim);
    std::vector<double> K_b(Xshape[0] * tdim * gdim);
    mdspan3_t K(K_b.data(), Xshape[0], tdim, gdim);
    std::vector<double> detJ(Xshape[0]);
    std::vector<double> det_scratch(2 * gdim * tdim);

    std::vector<double> coord_dofs_b(num_dofs_g * gdim);
    mdspan2_t coord_dofs(coord_dofs_b.data(), num_dofs_g, gdim);

    std::vector<T> ref_data_b(Xshape[0] * 1 * value_size);
    stdex::mdspan<T, stdex::dextents<std::size_t, 3>> ref_data(
        ref_data_b.data(), Xshape[0], 1, value_size);

    std::vector<T> _vals_b(Xshape[0] * 1 * value_size);
    stdex::mdspan<T, stdex::dextents<std::size_t, 3>> _vals(
        _vals_b.data(), Xshape[0], 1, value_size);

    // Tabulate 1st derivative of shape functions at interpolation
    // coords
    std::array<std::size_t, 4> phi_shape = cmap.tabulate_shape(1, Xshape[0]);
    std::vector<double> phi_b(
        std::reduce(phi_shape.begin(), phi_shape.end(), 1, std::multiplies{}));
    cmdspan4_t phi(phi_b.data(), phi_shape);
    cmap.tabulate(1, X, Xshape, phi_b);
    auto dphi = stdex::submdspan(phi, std::pair(1, tdim + 1),
                                 stdex::full_extent, stdex::full_extent, 0);

    const std::function<void(const std::span<T>&,
                             const std::span<const std::uint32_t>&,
                             std::int32_t, int)>
        apply_inverse_transpose_dof_transformation
        = element->get_dof_transformation_function<T>(true, true);

    // Get interpolation operator
    const auto [_Pi, pi_shape] = element->interpolation_operator();
    cmdspan2_t Pi(_Pi.data(), pi_shape);

    namespace stdex = std::experimental;
    using u_t = stdex::mdspan<const T, stdex::dextents<std::size_t, 2>>;
    using U_t = stdex::mdspan<T, stdex::dextents<std::size_t, 2>>;
    using J_t = stdex::mdspan<const double, stdex::dextents<std::size_t, 2>>;
    using K_t = stdex::mdspan<const double, stdex::dextents<std::size_t, 2>>;
    auto pull_back_fn = element->basix_element().map_fn<U_t, u_t, J_t, K_t>();

    for (std::size_t c = 0; c < cells.size(); ++c)
    {
      const std::int32_t cell = cells[c];
      auto x_dofs = x_dofmap.links(cell);
      for (int i = 0; i < num_dofs_g; ++i)
      {
        const int pos = 3 * x_dofs[i];
        for (int j = 0; j < gdim; ++j)
          coord_dofs(i, j) = x_g[pos + j];
      }

      // Compute J, detJ and K
      std::fill(J_b.begin(), J_b.end(), 0);
      for (std::size_t p = 0; p < Xshape[0]; ++p)
      {
        auto _dphi
            = stdex::submdspan(dphi, stdex::full_extent, p, stdex::full_extent);
        auto _J
            = stdex::submdspan(J, p, stdex::full_extent, stdex::full_extent);
        cmap.compute_jacobian(_dphi, coord_dofs, _J);
        auto _K
            = stdex::submdspan(K, p, stdex::full_extent, stdex::full_extent);
        cmap.compute_jacobian_inverse(_J, _K);
        detJ[p] = cmap.compute_jacobian_determinant(_J, det_scratch);
      }

      std::span<const std::int32_t> dofs = dofmap->cell_dofs(cell);
      for (int k = 0; k < element_bs; ++k)
      {
        // Extract computed expression values for element block k
        for (int m = 0; m < value_size; ++m)
        {
          for (std::size_t k0 = 0; k0 < Xshape[0]; ++k0)
          {
            _vals(k0, 0, m)
                = f[f_shape1 * (k * value_size + m) + c * Xshape[0] + k0];
          }
        }

        // Get element degrees of freedom for block
        for (std::size_t i = 0; i < Xshape[0]; ++i)
        {
          auto _u = stdex::submdspan(_vals, i, stdex::full_extent,
                                     stdex::full_extent);
          auto _U = stdex::submdspan(ref_data, i, stdex::full_extent,
                                     stdex::full_extent);
          auto _K
              = stdex::submdspan(K, i, stdex::full_extent, stdex::full_extent);
          auto _J
              = stdex::submdspan(J, i, stdex::full_extent, stdex::full_extent);
          pull_back_fn(_U, _u, _K, 1.0 / detJ[i], _J);
        }

        auto ref = stdex::submdspan(ref_data, stdex::full_extent, 0,
                                    stdex::full_extent);
        impl::interpolation_apply(Pi, ref, std::span(_coeffs), element_bs);
        apply_inverse_transpose_dof_transformation(_coeffs, cell_info, cell, 1);

        // Copy interpolation dofs into coefficient vector
        assert(_coeffs.size() == num_scalar_dofs);
        for (int i = 0; i < num_scalar_dofs; ++i)
        {
          const int dof = i * element_bs + k;
          std::div_t pos = std::div(dof, dofmap_bs);
          coeffs[dofmap_bs * dofs[pos.quot] + pos.rem] = _coeffs[i];
        }
      }
    }
  }
}

/// @brief Generate data needed to interpolate discrete functions across
/// different meshes.
/// @param[in] geometry0 Mesh geometry of the space to interpolate into
/// @param[in] element0 Element of the space to interpolate into
/// @param[in] mesh1 Mesh of the function to interpolate from
/// @param[in] cells Indices of the cells in the destination mesh on
/// which to interpolate. Should be the same as the list used when
/// calling fem::interpolation_coords.
template <typename T>
nmm_interpolation_data_t create_nonmatching_meshes_interpolation_data(
<<<<<<< HEAD
    const FunctionSpace<T>& Vu, const FunctionSpace<T>& Vv,
    std::span<const std::int32_t> cells)
{
  // Collect all the points at which values are needed to define the
  // interpolating function
  auto element_u = Vu.element();
  assert(element_u);
  auto mesh = Vu.mesh();
  assert(mesh);
  const std::vector<double> coords_b
      = interpolation_coords(*element_u, *mesh, cells);

  namespace stdex = std::experimental;
  using cmdspan2_t
      = stdex::mdspan<const double, stdex::dextents<std::size_t, 2>>;
  using mdspan2_t = stdex::mdspan<double, stdex::dextents<std::size_t, 2>>;
  cmdspan2_t coords(coords_b.data(), 3, coords_b.size() / 3);

  // Transpose interpolation coords
  std::vector<double> x(coords.size());
  mdspan2_t _x(x.data(), coords_b.size() / 3, 3);
  for (std::size_t j = 0; j < coords.extent(1); ++j)
    for (std::size_t i = 0; i < 3; ++i)
      _x(j, i) = coords(i, j);

  // Determine ownership of each point
  auto mesh_v = Vv.mesh();
  assert(mesh_v);
  return geometry::determine_point_ownership(*mesh_v, x);
}

/// Generate data needed to interpolate discrete functions defined on
/// different meshes. Interpolate on all cells in the mesh.
///
/// @param[out] Vu The function space of the function to interpolate into
/// @param[in] Vv The function space of the function to interpolate from
template <typename T>
nmm_interpolation_data_t
create_nonmatching_meshes_interpolation_data(const FunctionSpace<T>& Vu,
                                             const FunctionSpace<T>& Vv)
{
  assert(Vu.mesh());
  int tdim = Vu.mesh()->topology().dim();
  auto cell_map = Vu.mesh()->topology().index_map(tdim);
  assert(cell_map);
  std::int32_t num_cells = cell_map->size_local() + cell_map->num_ghosts();
  std::vector<std::int32_t> cells(num_cells, 0);
  std::iota(cells.begin(), cells.end(), 0);
  return create_nonmatching_meshes_interpolation_data(Vu, Vv, cells);
}
=======
    const mesh::Geometry<double>& geometry0, const FiniteElement& element0,
    const mesh::Mesh& mesh1, std::span<const std::int32_t> cells);

/// @brief Generate data needed to interpolate discrete functions
/// defined on different meshes. Interpolate on all cells in the mesh.
/// @param[in] mesh0 Mesh of the space to interpolate into
/// @param[in] element0 Element of the space to interpolate into
/// @param[in] mesh1 Mesh of the function to interpolate from
nmm_interpolation_data_t
create_nonmatching_meshes_interpolation_data(const mesh::Mesh& mesh0,
                                             const FiniteElement& element0,
                                             const mesh::Mesh& mesh1);
>>>>>>> 52907855

/// @brief Interpolate from one finite element Function to another one.
/// @param[out] u The function to interpolate into
/// @param[in] v The function to be interpolated
/// @param[in] cells List of cell indices to interpolate on
/// @param[in] nmm_interpolation_data Auxiliary data to interpolate on
/// nonmatching meshes. This data can be generated with
/// create_nonmatching_meshes_interpolation_data (optional).
template <typename T>
void interpolate(Function<T>& u, const Function<T>& v,
                 std::span<const std::int32_t> cells,
                 const nmm_interpolation_data_t& nmm_interpolation_data
                 = nmm_interpolation_data_t{})
{
  assert(u.function_space());
  assert(v.function_space());
  auto mesh = u.function_space()->mesh();
  assert(mesh);

  auto cell_map0 = mesh->topology().index_map(mesh->topology().dim());
  assert(cell_map0);
  std::size_t num_cells0 = cell_map0->size_local() + cell_map0->num_ghosts();
  if (u.function_space() == v.function_space() and cells.size() == num_cells0)
  {
    // Same function spaces and on whole mesh
    std::span<T> u1_array = u.x()->mutable_array();
    std::span<const T> u0_array = v.x()->array();
    std::copy(u0_array.begin(), u0_array.end(), u1_array.begin());
  }
  else
  {
    // Get mesh and check that functions share the same mesh
    if (auto mesh_v = v.function_space()->mesh(); mesh != mesh_v)
    {
      impl::interpolate_nonmatching_meshes(u, v, cells, nmm_interpolation_data);
      return;
    }
    else
    {

      // Get elements and check value shape
      auto element0 = v.function_space()->element();
      assert(element0);
      auto element1 = u.function_space()->element();
      assert(element1);
      if (element0->value_shape().size() != element1->value_shape().size()
          or !std::equal(element0->value_shape().begin(),
                         element0->value_shape().end(),
                         element1->value_shape().begin()))
      {
        throw std::runtime_error(
            "Interpolation: elements have different value dimensions");
      }

      if (element1 == element0 or *element1 == *element0)
      {
        // Same element, different dofmaps (or just a subset of cells)

        const int tdim = mesh->topology().dim();
        auto cell_map = mesh->topology().index_map(tdim);
        assert(cell_map);

        assert(element1->block_size() == element0->block_size());

        // Get dofmaps
        std::shared_ptr<const DofMap> dofmap0 = v.function_space()->dofmap();
        assert(dofmap0);
        std::shared_ptr<const DofMap> dofmap1 = u.function_space()->dofmap();
        assert(dofmap1);

        std::span<T> u1_array = u.x()->mutable_array();
        std::span<const T> u0_array = v.x()->array();

        // Iterate over mesh and interpolate on each cell
        const int bs0 = dofmap0->bs();
        const int bs1 = dofmap1->bs();
        for (auto c : cells)
        {
          std::span<const std::int32_t> dofs0 = dofmap0->cell_dofs(c);
          std::span<const std::int32_t> dofs1 = dofmap1->cell_dofs(c);
          assert(bs0 * dofs0.size() == bs1 * dofs1.size());
          for (std::size_t i = 0; i < dofs0.size(); ++i)
          {
            for (int k = 0; k < bs0; ++k)
            {
              int index = bs0 * i + k;
              std::div_t dv1 = std::div(index, bs1);
              u1_array[bs1 * dofs1[dv1.quot] + dv1.rem]
                  = u0_array[bs0 * dofs0[i] + k];
            }
          }
        }
      }
      else if (element1->map_type() == element0->map_type())
      {
        // Different elements, same basis function map type
        impl::interpolate_same_map(u, v, cells);
      }
      else
      {
        //  Different elements with different maps for basis functions
        impl::interpolate_nonmatching_maps(u, v, cells);
      }
    }
  }
}
} // namespace dolfinx::fem<|MERGE_RESOLUTION|>--- conflicted
+++ resolved
@@ -22,7 +22,7 @@
 
 namespace dolfinx::fem
 {
-template <typename T>
+template <typename T, typename U>
 class Function;
 
 /// @brief Compute the evaluation points in the physical space at which
@@ -36,11 +36,7 @@
 /// @return The coordinates in the physical space at which to evaluate
 /// an expression. The shape is (3, num_points) and storage is row-major.
 std::vector<double> interpolation_coords(const fem::FiniteElement& element,
-<<<<<<< HEAD
-                                         const mesh::Mesh<double>& mesh,
-=======
                                          const mesh::Geometry<double>& geometry,
->>>>>>> 52907855
                                          std::span<const std::int32_t> cells);
 
 /// Helper type for the data that can be cached to speed up repeated
@@ -50,7 +46,7 @@
 
 /// Forward declaration
 template <typename T>
-void interpolate(Function<T>& u, std::span<const T> f,
+void interpolate(Function<T, double>& u, std::span<const T> f,
                  std::array<std::size_t, 2> fshape,
                  std::span<const std::int32_t> cells);
 
@@ -248,7 +244,7 @@
 /// elements must share the same basis function map. Neither is checked
 /// by the function.
 template <typename T>
-void interpolate_same_map(Function<T>& u1, const Function<T>& u0,
+void interpolate_same_map(Function<T, double>& u1, const Function<T, double>& u0,
                           std::span<const std::int32_t> cells)
 {
   auto V0 = u0.function_space();
@@ -333,7 +329,7 @@
 /// @pre The functions `u1` and `u0` must share the same mesh. This is
 /// not checked by the function.
 template <typename T>
-void interpolate_nonmatching_maps(Function<T>& u1, const Function<T>& u0,
+void interpolate_nonmatching_maps(Function<T, double>& u1, const Function<T, double>& u0,
                                   std::span<const std::int32_t> cells)
 {
   // Get mesh
@@ -559,7 +555,7 @@
 
 template <typename T>
 void interpolate_nonmatching_meshes(
-    Function<T>& u, const Function<T>& v, std::span<const std::int32_t> cells,
+    Function<T, double>& u, const Function<T, double>& v, std::span<const std::int32_t> cells,
     const nmm_interpolation_data_t& nmm_interpolation_data)
 {
   int result;
@@ -642,7 +638,7 @@
 /// fem::interpolation_coords.
 /// @tparam Scalar type
 template <typename T>
-void interpolate(Function<T>& u, std::span<const T> f,
+void interpolate(Function<T, double>& u, std::span<const T> f,
                  std::array<std::size_t, 2> fshape,
                  std::span<const std::int32_t> cells)
 {
@@ -927,62 +923,9 @@
 /// @param[in] cells Indices of the cells in the destination mesh on
 /// which to interpolate. Should be the same as the list used when
 /// calling fem::interpolation_coords.
-template <typename T>
 nmm_interpolation_data_t create_nonmatching_meshes_interpolation_data(
-<<<<<<< HEAD
-    const FunctionSpace<T>& Vu, const FunctionSpace<T>& Vv,
-    std::span<const std::int32_t> cells)
-{
-  // Collect all the points at which values are needed to define the
-  // interpolating function
-  auto element_u = Vu.element();
-  assert(element_u);
-  auto mesh = Vu.mesh();
-  assert(mesh);
-  const std::vector<double> coords_b
-      = interpolation_coords(*element_u, *mesh, cells);
-
-  namespace stdex = std::experimental;
-  using cmdspan2_t
-      = stdex::mdspan<const double, stdex::dextents<std::size_t, 2>>;
-  using mdspan2_t = stdex::mdspan<double, stdex::dextents<std::size_t, 2>>;
-  cmdspan2_t coords(coords_b.data(), 3, coords_b.size() / 3);
-
-  // Transpose interpolation coords
-  std::vector<double> x(coords.size());
-  mdspan2_t _x(x.data(), coords_b.size() / 3, 3);
-  for (std::size_t j = 0; j < coords.extent(1); ++j)
-    for (std::size_t i = 0; i < 3; ++i)
-      _x(j, i) = coords(i, j);
-
-  // Determine ownership of each point
-  auto mesh_v = Vv.mesh();
-  assert(mesh_v);
-  return geometry::determine_point_ownership(*mesh_v, x);
-}
-
-/// Generate data needed to interpolate discrete functions defined on
-/// different meshes. Interpolate on all cells in the mesh.
-///
-/// @param[out] Vu The function space of the function to interpolate into
-/// @param[in] Vv The function space of the function to interpolate from
-template <typename T>
-nmm_interpolation_data_t
-create_nonmatching_meshes_interpolation_data(const FunctionSpace<T>& Vu,
-                                             const FunctionSpace<T>& Vv)
-{
-  assert(Vu.mesh());
-  int tdim = Vu.mesh()->topology().dim();
-  auto cell_map = Vu.mesh()->topology().index_map(tdim);
-  assert(cell_map);
-  std::int32_t num_cells = cell_map->size_local() + cell_map->num_ghosts();
-  std::vector<std::int32_t> cells(num_cells, 0);
-  std::iota(cells.begin(), cells.end(), 0);
-  return create_nonmatching_meshes_interpolation_data(Vu, Vv, cells);
-}
-=======
     const mesh::Geometry<double>& geometry0, const FiniteElement& element0,
-    const mesh::Mesh& mesh1, std::span<const std::int32_t> cells);
+    const mesh::Mesh<double>& mesh1, std::span<const std::int32_t> cells);
 
 /// @brief Generate data needed to interpolate discrete functions
 /// defined on different meshes. Interpolate on all cells in the mesh.
@@ -990,10 +933,9 @@
 /// @param[in] element0 Element of the space to interpolate into
 /// @param[in] mesh1 Mesh of the function to interpolate from
 nmm_interpolation_data_t
-create_nonmatching_meshes_interpolation_data(const mesh::Mesh& mesh0,
+create_nonmatching_meshes_interpolation_data(const mesh::Mesh<double>& mesh0,
                                              const FiniteElement& element0,
-                                             const mesh::Mesh& mesh1);
->>>>>>> 52907855
+                                             const mesh::Mesh<double>& mesh1);
 
 /// @brief Interpolate from one finite element Function to another one.
 /// @param[out] u The function to interpolate into
@@ -1003,7 +945,7 @@
 /// nonmatching meshes. This data can be generated with
 /// create_nonmatching_meshes_interpolation_data (optional).
 template <typename T>
-void interpolate(Function<T>& u, const Function<T>& v,
+void interpolate(Function<T, double>& u, const Function<T, double>& v,
                  std::span<const std::int32_t> cells,
                  const nmm_interpolation_data_t& nmm_interpolation_data
                  = nmm_interpolation_data_t{})
