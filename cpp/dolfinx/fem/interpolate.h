// Copyright (C) 2020-2021 Garth N. Wells, Igor A. Baratta, Massimiliano Leoni
//
// This file is part of DOLFINx (https://www.fenicsproject.org)
//
// SPDX-License-Identifier:    LGPL-3.0-or-later

#pragma once

#include <dolfinx/geometry/BoundingBoxTree.h>
#include <dolfinx/geometry/utils.h>
#include <dolfinx/mesh/Mesh.h>
#include "CoordinateElement.h"
#include "DofMap.h"
#include "FiniteElement.h"
#include "FunctionSpace.h"
#include <functional>
#include <numeric>
#include <vector>
#include <xtensor/xarray.hpp>
#include <xtensor/xtensor.hpp>
#include <xtensor/xview.hpp>
#include <xtl/xspan.hpp>

namespace dolfinx::mesh
{
class Mesh;
} // namespace dolfinx::mesh

namespace dolfinx::fem
{

template <typename T>
class Function;

/// This should be hidden somewhere
template <typename T>
const MPI_Datatype MPI_TYPE = MPI_DOUBLE;

namespace impl
{
/// Apply interpolation operator Pi to data to evaluate the dos
/// coefficients
/// @param[in] Pi The interpolation matrix (shape = (num dofs,
/// num_points * value_size))
/// @param[in] data Function evaluations, by point, e.g. (f0(x0),
/// f1(x0), f0(x1), f1(x1), ...)
/// @param[out] coeffs The degrees of freedom to compute
/// @param[in] bs The block size
template <typename U, typename V, typename T>
void interpolation_apply(const U& Pi, const V& data, std::vector<T>& coeffs,
                         int bs)
{
  // Compute coefficients = Pi * x (matrix-vector multiply)
  if (bs == 1)
  {
    assert(data.shape(0) * data.shape(1) == Pi.shape(1));
    for (std::size_t i = 0; i < Pi.shape(0); ++i)
    {
      coeffs[i] = 0.0;
      for (std::size_t k = 0; k < data.shape(1); ++k)
        for (std::size_t j = 0; j < data.shape(0); ++j)
          coeffs[i] += Pi(i, k * data.shape(0) + j) * data(j, k);
    }
  }
  else
  {
    const std::size_t cols = Pi.shape(1);
    assert(data.shape(0) == Pi.shape(1));
    assert(data.shape(1) == bs);
    for (int k = 0; k < bs; ++k)
    {
      for (std::size_t i = 0; i < Pi.shape(0); ++i)
      {
        T acc = 0;
        for (std::size_t j = 0; j < cols; ++j)
          acc += Pi(i, j) * data(j, k);
        coeffs[bs * i + k] = acc;
      }
    }
  }
}

/// Interpolate from one finite element Function to another on the same
/// mesh. The function is for cases where the finite element basis
/// functions are mapped in the same way, e.g. both use the same Piola
/// map.
/// @param[out] u1 The function to interpolate to
/// @param[in] u0 The function to interpolate from
/// @pre The functions `u1` and `u0` must share the same mesh and the
/// elements must share the same basis function map. Neither is checked
/// by the function.
template <typename T>
void interpolate_same_map(Function<T>& u1, const Function<T>& u0)
{
  assert(u0.function_space());
  auto mesh = u0.function_space()->mesh();
  assert(mesh);

  std::shared_ptr<const FiniteElement> element1
      = u1.function_space()->element();
  assert(element1);
  std::shared_ptr<const FiniteElement> element0
      = u0.function_space()->element();
  assert(element0);

  const int tdim = mesh->topology().dim();
  auto map = mesh->topology().index_map(tdim);
  assert(map);
  xtl::span<T> u1_array = u1.x()->mutable_array();
  xtl::span<const T> u0_array = u0.x()->array();

  xtl::span<const std::uint32_t> cell_info;
  if (element1->needs_dof_transformations()
      or element0->needs_dof_transformations())
  {
    mesh->topology_mutable().create_entity_permutations();
    cell_info = xtl::span(mesh->topology().get_cell_permutation_info());
  }

  // Get dofmaps
  auto dofmap1 = u1.function_space()->dofmap();
  auto dofmap0 = u0.function_space()->dofmap();

  // Create interpolation operator
  const xt::xtensor<double, 2> i_m
      = element1->create_interpolation_operator(*element0);

  // Get block sizes and dof transformation operators
  const int bs1 = element1->block_size();
  const int bs0 = element0->block_size();
  const auto apply_dof_transformation
      = element0->get_dof_transformation_function<T>(false, true, false);
  const auto apply_inverse_dof_transform
      = element1->get_dof_transformation_function<T>(true, true, false);

  // Creat working array
  std::vector<T> local0(element0->space_dimension());
  std::vector<T> local1(element1->space_dimension());

  // Iterate over mesh and interpolate on each cell
  const int num_cells = map->size_local() + map->num_ghosts();
  for (int c = 0; c < num_cells; ++c)
  {
    xtl::span<const std::int32_t> dofs0 = dofmap0->cell_dofs(c);
    for (std::size_t i = 0; i < dofs0.size(); i++)
      for (int k = 0; k < bs0; ++k)
        local0[bs0 * i + k] = u0_array[bs0 * dofs0[i] + k];

    apply_dof_transformation(local0, cell_info, c, 1);

    // FIXME: Get compile-time ranges from Basix
    // Apply interpolation operator
    std::fill(local1.begin(), local1.end(), 0);
    for (std::size_t i = 0; i < i_m.shape(0); ++i)
      for (std::size_t j = 0; j < i_m.shape(1); ++j)
        local1[i] += i_m(i, j) * local0[j];

    apply_inverse_dof_transform(local1, cell_info, c, 1);

    xtl::span<const std::int32_t> dofs1 = dofmap1->cell_dofs(c);
    for (std::size_t i = 0; i < dofs1.size(); ++i)
      for (int k = 0; k < bs1; ++k)
        u1_array[bs1 * dofs1[i] + k] = local1[bs1 * i + k];
  }
}

/// Interpolate from one finite element Function to another on the same
/// mesh. The function is for cases where the finite element basis
/// functions for the two elements are mapped differently, e.g. one may
/// be Piola mapped and the other with a standard isoparametric map.
/// @param[out] u1 The function to interpolate to
/// @param[in] u0 The function to interpolate from
/// @pre The functions `u1` and `u0` must share the same mesh. This is
/// not checked by the function.
template <typename T>
void interpolate_nonmatching_maps(Function<T>& u1, const Function<T>& u0)
{
  // Get mesh
  assert(u0.function_space());
  auto mesh = u0.function_space()->mesh();
  assert(mesh);

  // Mesh dims
  const int tdim = mesh->topology().dim();
  const int gdim = mesh->geometry().dim();

  // Get elements
  std::shared_ptr<const FiniteElement> element0
      = u0.function_space()->element();
  assert(element0);
  std::shared_ptr<const FiniteElement> element1
      = u1.function_space()->element();
  assert(element1);

  xtl::span<const std::uint32_t> cell_info;
  if (element1->needs_dof_transformations()
      or element0->needs_dof_transformations())
  {
    mesh->topology_mutable().create_entity_permutations();
    cell_info = xtl::span(mesh->topology().get_cell_permutation_info());
  }

  // Get dofmaps
  auto dofmap0 = u0.function_space()->dofmap();
  auto dofmap1 = u1.function_space()->dofmap();

  const xt::xtensor<double, 2> X = element1->interpolation_points();

  // Get block sizes and dof transformation operators
  const int bs0 = element0->block_size();
  const int bs1 = element1->block_size();
  const auto apply_dof_transformation0
      = element0->get_dof_transformation_function<double>(false, false, false);
  const auto apply_inverse_dof_transform1
      = element1->get_dof_transformation_function<T>(true, true, false);

  // Get sizes of elements
  const std::size_t dim0 = element0->space_dimension() / bs0;
  const std::size_t value_size_ref0 = element0->reference_value_size() / bs0;
  const std::size_t value_size0 = element0->value_size() / bs0;

  // Get geometry data
  const fem::CoordinateElement& cmap = mesh->geometry().cmap();
  const graph::AdjacencyList<std::int32_t>& x_dofmap
      = mesh->geometry().dofmap();
  // FIXME: Add proper interface for num coordinate dofs
  const std::size_t num_dofs_g = x_dofmap.num_links(0);
  const xt::xtensor<double, 2>& x_g = mesh->geometry().x();

  // Evaluate coordinate map basis at reference interpolation points
  xt::xtensor<double, 4> phi(cmap.tabulate_shape(1, X.shape(0)));
  xt::xtensor<double, 2> dphi;
  cmap.tabulate(1, X, phi);
  dphi = xt::view(phi, xt::range(1, tdim + 1), 0, xt::all(), 0);

  // Evaluate v basis functions at reference interpolation points
  xt::xtensor<double, 4> basis_derivatives_reference0(
      {1, X.shape(0), dim0, value_size_ref0});
  element0->tabulate(basis_derivatives_reference0, X, 0);

  // Create working arrays
  std::vector<T> local1(element1->space_dimension());
  std::vector<T> coeffs0(element0->space_dimension());
  xt::xtensor<double, 3> basis0({X.shape(0), dim0, value_size0});
  xt::xtensor<double, 3> basis_reference0({X.shape(0), dim0, value_size_ref0});
  xt::xtensor<T, 3> values0({X.shape(0), 1, element1->value_size()});
  xt::xtensor<T, 3> mapped_values0({X.shape(0), 1, element1->value_size()});
  xt::xtensor<double, 2> coordinate_dofs({num_dofs_g, gdim});
  xt::xtensor<double, 3> J({X.shape(0), gdim, tdim});
  xt::xtensor<double, 3> K({X.shape(0), tdim, gdim});
  std::vector<double> detJ(X.shape(0));

  // Get interpolation operator
  const xt::xtensor<double, 2>& Pi_1 = element1->interpolation_operator();

  using u_t = xt::xview<decltype(basis_reference0)&, std::size_t,
                        xt::xall<std::size_t>, xt::xall<std::size_t>>;
  using U_t = xt::xview<decltype(basis_reference0)&, std::size_t,
                        xt::xall<std::size_t>, xt::xall<std::size_t>>;
  using J_t = xt::xview<decltype(J)&, std::size_t, xt::xall<std::size_t>,
                        xt::xall<std::size_t>>;
  using K_t = xt::xview<decltype(K)&, std::size_t, xt::xall<std::size_t>,
                        xt::xall<std::size_t>>;
  auto push_forward_fn0 = element0->map_fn<u_t, U_t, J_t, K_t>();

  using u1_t = xt::xview<decltype(values0)&, std::size_t, xt::xall<std::size_t>,
                         xt::xall<std::size_t>>;
  using U1_t = xt::xview<decltype(mapped_values0)&, std::size_t,
                         xt::xall<std::size_t>, xt::xall<std::size_t>>;
  auto pull_back_fn1 = element1->map_fn<U1_t, u1_t, K_t, J_t>();

  // Iterate over mesh and interpolate on each cell
  xtl::span<const T> array0 = u0.x()->array();
  xtl::span<T> array1 = u1.x()->mutable_array();
  auto cell_map = mesh->topology().index_map(tdim);
  assert(cell_map);
  const int num_cells = cell_map->size_local() + cell_map->num_ghosts();
  for (int c = 0; c < num_cells; ++c)
  {
    // Get cell geometry (coordinate dofs)
    auto x_dofs = x_dofmap.links(c);
    for (std::size_t i = 0; i < num_dofs_g; ++i)
      for (std::size_t j = 0; j < gdim; ++j)
        coordinate_dofs(i, j) = x_g(x_dofs[i], j);

    // Compute Jacobians and reference points for current cell
    J.fill(0);
    for (std::size_t p = 0; p < X.shape(0); ++p)
    {
      auto _J = xt::view(J, p, xt::all(), xt::all());
      cmap.compute_jacobian(dphi, coordinate_dofs, _J);
      cmap.compute_jacobian_inverse(_J, xt::view(K, p, xt::all(), xt::all()));
      detJ[p] = cmap.compute_jacobian_determinant(_J);
    }

    // Get evaluated basis on reference, apply DOF transformations, and
    // push forward to physical element
    basis_reference0 = xt::view(basis_derivatives_reference0, 0, xt::all(),
                                xt::all(), xt::all());
    for (std::size_t p = 0; p < X.shape(0); ++p)
    {
      apply_dof_transformation0(
          xtl::span(basis_reference0.data() + p * dim0 * value_size_ref0,
                    dim0 * value_size_ref0),
          cell_info, c, value_size_ref0);
    }

    for (std::size_t i = 0; i < basis0.shape(0); ++i)
    {
      auto _K = xt::view(K, i, xt::all(), xt::all());
      auto _J = xt::view(J, i, xt::all(), xt::all());
      auto _u = xt::view(basis0, i, xt::all(), xt::all());
      auto _U = xt::view(basis_reference0, i, xt::all(), xt::all());
      push_forward_fn0(_u, _U, _J, detJ[i], _K);
    }

    // Copy expansion coefficients for v into local array
    xtl::span<const std::int32_t> dofs0 = dofmap0->cell_dofs(c);
    for (std::size_t i = 0; i < dofs0.size(); ++i)
      for (int k = 0; k < bs0; ++k)
        coeffs0[bs0 * i + k] = array0[bs0 * dofs0[i] + k];

    // Evaluate v at the interpolation points (physical space values)
    for (std::size_t p = 0; p < X.shape(0); ++p)
    {
      for (int k = 0; k < bs0; ++k)
      {
        for (std::size_t j = 0; j < value_size0; ++j)
        {
          T acc = 0;
          for (std::size_t i = 0; i < dim0; ++i)
            acc += coeffs0[bs0 * i + k] * basis0(p, i, j);
          values0(p, 0, j * bs0 + k) = acc;
        }
      }
    }

    // Pull back the physical values to the u reference
    for (std::size_t i = 0; i < values0.shape(0); ++i)
    {
      auto _K = xt::view(K, i, xt::all(), xt::all());
      auto _J = xt::view(J, i, xt::all(), xt::all());
      auto _u = xt::view(values0, i, xt::all(), xt::all());
      auto _U = xt::view(mapped_values0, i, xt::all(), xt::all());
      pull_back_fn1(_U, _u, _K, 1.0 / detJ[i], _J);
    }

    auto _mapped_values0 = xt::view(mapped_values0, xt::all(), 0, xt::all());
    interpolation_apply(Pi_1, _mapped_values0, local1, bs1);
    apply_inverse_dof_transform1(local1, cell_info, c, 1);

    // Copy local coefficients to the correct position in u dof array
    xtl::span<const std::int32_t> dofs1 = dofmap1->cell_dofs(c);
    for (std::size_t i = 0; i < dofs1.size(); ++i)
      for (int k = 0; k < bs1; ++k)
        array1[bs1 * dofs1[i] + k] = local1[bs1 * i + k];
  }
}
} // namespace impl

/// Compute the evaluation points in the physical space at which an
/// expression should be computed to interpolate it in a finite elemenet
/// space.
///
/// @param[in] element The element to be interpolated into
/// @param[in] mesh The domain
/// @param[in] cells Indices of the cells in the mesh to compute
/// interpolation coordinates for
/// @return The coordinates in the physical space at which to evaluate
/// an expression. The shape is (3, num_points).
xt::xtensor<double, 2>
interpolation_coords(const fem::FiniteElement& element, const mesh::Mesh& mesh,
                     const xtl::span<const std::int32_t>& cells);

/// Interpolate an expression f(x) in a finite element space
///
/// @param[out] u The function to interpolate into
<<<<<<< HEAD
/// @param[in] values The values at u's degrees of freedom
/// @param[in] x The coordinates of u's degrees of freedom
=======
/// @param[in] f Evaluation of the function `f(x)` at the physical
/// points `x` given by fem::interpolation_coords. The element used in
/// fem::interpolation_coords should be the same element as associated
/// with `u`.
>>>>>>> cd0ac9a6
/// @param[in] cells Indices of the cells in the mesh on which to
/// interpolate. Should be the same as the list used when calling
/// fem::interpolation_coords.
template <typename T>
<<<<<<< HEAD
void interpolate(
    Function<T>& u,
    xt::xarray<T>& values,
    const xt::xtensor<double, 2>& x,
    const xtl::span<const std::int32_t>& cells)
=======
void interpolate(Function<T>& u, xt::xarray<T>& f,
                 const xtl::span<const std::int32_t>& cells)
>>>>>>> cd0ac9a6
{
  const std::shared_ptr<const FiniteElement> element
      = u.function_space()->element();
  assert(element);
  const int element_bs = element->block_size();
  if (int num_sub = element->num_sub_elements();
      num_sub > 0 and num_sub != element_bs)
  {
    throw std::runtime_error("Cannot directly interpolate a mixed space. "
                             "Interpolate into subspaces.");
  }

  // Get mesh
  assert(u.function_space());
  auto mesh = u.function_space()->mesh();
  assert(mesh);

  const int gdim = mesh->geometry().dim();
  const int tdim = mesh->topology().dim();

  xtl::span<const std::uint32_t> cell_info;
  if (element->needs_dof_transformations())
  {
    mesh->topology_mutable().create_entity_permutations();
    cell_info = xtl::span(mesh->topology().get_cell_permutation_info());
  }

<<<<<<< HEAD
  if (values.dimension() == 1)
=======
  if (f.dimension() == 1)
>>>>>>> cd0ac9a6
  {
    if (element->value_size() != 1)
      throw std::runtime_error("Interpolation data has the wrong shape.");
    f.reshape({std::size_t(element->value_size()),
               std::size_t(f.shape(0) / element->value_size())});
  }

  if (f.shape(0) != element->value_size())
    throw std::runtime_error("Interpolation data has the wrong shape.");

  // Get dofmap
  const auto dofmap = u.function_space()->dofmap();
  assert(dofmap);
  const int dofmap_bs = dofmap->bs();

  // Loop over cells and compute interpolation dofs
  const int num_scalar_dofs = element->space_dimension() / element_bs;
  const int value_size = element->value_size() / element_bs;

  xtl::span<T> coeffs = u.x()->mutable_array();
  std::vector<T> _coeffs(num_scalar_dofs);

  // This assumes that any element with an identity interpolation matrix
  // is a point evaluation
  if (element->interpolation_ident())
  {
    const std::function<void(const xtl::span<T>&,
                             const xtl::span<const std::uint32_t>&,
                             std::int32_t, int)>
        apply_inv_transpose_dof_transformation
        = element->get_dof_transformation_function<T>(true, true, true);
    for (std::int32_t c : cells)
    {
      xtl::span<const std::int32_t> dofs = dofmap->cell_dofs(c);
      for (int k = 0; k < element_bs; ++k)
      {
        for (int i = 0; i < num_scalar_dofs; ++i)
          _coeffs[i] = f(k, c * num_scalar_dofs + i);
        apply_inv_transpose_dof_transformation(_coeffs, cell_info, c, 1);
        for (int i = 0; i < num_scalar_dofs; ++i)
        {
          const int dof = i * element_bs + k;
          std::div_t pos = std::div(dof, dofmap_bs);
          coeffs[dofmap_bs * dofs[pos.quot] + pos.rem] = _coeffs[i];
        }
      }
    }
  }
  else
  {
    // Get the interpolation points on the reference cells
    const xt::xtensor<double, 2>& X = element->interpolation_points();
    if (X.shape(0) == 0)
    {
      throw std::runtime_error(
          "Interpolation into this space is not yet supported.");
    }

    if (f.shape(1) != cells.size() * X.shape(0))
      throw std::runtime_error("Interpolation data has the wrong shape.");

    // Get coordinate map
    const fem::CoordinateElement& cmap = mesh->geometry().cmap();

    // Get geometry data
    const graph::AdjacencyList<std::int32_t>& x_dofmap
        = mesh->geometry().dofmap();
    // FIXME: Add proper interface for num coordinate dofs
    const int num_dofs_g = x_dofmap.num_links(0);
    const xt::xtensor<double, 2>& x_g = mesh->geometry().x();

    // Create data structures for Jacobian info
    xt::xtensor<double, 3> J = xt::empty<double>({int(X.shape(0)), gdim, tdim});
    xt::xtensor<double, 3> K = xt::empty<double>({int(X.shape(0)), tdim, gdim});
    xt::xtensor<double, 1> detJ = xt::empty<double>({X.shape(0)});

    xt::xtensor<double, 2> coordinate_dofs
        = xt::empty<double>({num_dofs_g, gdim});

    xt::xtensor<T, 3> reference_data({X.shape(0), 1, value_size});
    xt::xtensor<T, 3> _vals({X.shape(0), 1, value_size});

    // Tabulate 1st order derivatives of shape functions at interpolation coords
    xt::xtensor<double, 3> dphi = xt::view(
        cmap.tabulate(1, X), xt::range(1, tdim + 1), xt::all(), xt::all(), 0);

    const std::function<void(const xtl::span<T>&,
                             const xtl::span<const std::uint32_t>&,
                             std::int32_t, int)>
        apply_inverse_transpose_dof_transformation
        = element->get_dof_transformation_function<T>(true, true);

    // Get interpolation operator
    const xt::xtensor<double, 2>& Pi = element->interpolation_operator();

    using U_t = xt::xview<decltype(reference_data)&, std::size_t,
                          xt::xall<std::size_t>, xt::xall<std::size_t>>;
    using J_t = xt::xview<decltype(J)&, std::size_t, xt::xall<std::size_t>,
                          xt::xall<std::size_t>>;
    auto pull_back_fn = element->map_fn<U_t, U_t, J_t, J_t>();

    for (std::int32_t c : cells)
    {
      auto x_dofs = x_dofmap.links(c);
      for (int i = 0; i < num_dofs_g; ++i)
        for (int j = 0; j < gdim; ++j)
          coordinate_dofs(i, j) = x_g(x_dofs[i], j);

      // Compute J, detJ and K
      J.fill(0);
      for (std::size_t p = 0; p < X.shape(0); ++p)
      {
        cmap.compute_jacobian(xt::view(dphi, xt::all(), p, xt::all()),
                              coordinate_dofs,
                              xt::view(J, p, xt::all(), xt::all()));
        cmap.compute_jacobian_inverse(xt::view(J, p, xt::all(), xt::all()),
                                      xt::view(K, p, xt::all(), xt::all()));
        detJ[p] = cmap.compute_jacobian_determinant(
            xt::view(J, p, xt::all(), xt::all()));
      }

      xtl::span<const std::int32_t> dofs = dofmap->cell_dofs(c);
      for (int k = 0; k < element_bs; ++k)
      {
        // Extract computed expression values for element block k
        for (int m = 0; m < value_size; ++m)
        {
          std::copy_n(&f(k * value_size + m, c * X.shape(0)), X.shape(0),
                      xt::view(_vals, xt::all(), 0, m).begin());
        }

        // Get element degrees of freedom for block
        for (std::size_t i = 0; i < X.shape(0); ++i)
        {
          auto _K = xt::view(K, i, xt::all(), xt::all());
          auto _J = xt::view(J, i, xt::all(), xt::all());
          auto _u = xt::view(_vals, i, xt::all(), xt::all());
          auto _U = xt::view(reference_data, i, xt::all(), xt::all());
          pull_back_fn(_U, _u, _K, 1.0 / detJ[i], _J);
        }

        auto ref_data = xt::view(reference_data, xt::all(), 0, xt::all());
        impl::interpolation_apply(Pi, ref_data, _coeffs, element_bs);
        apply_inverse_transpose_dof_transformation(_coeffs, cell_info, c, 1);

        // Copy interpolation dofs into coefficient vector
        assert(_coeffs.size() == num_scalar_dofs);
        for (int i = 0; i < num_scalar_dofs; ++i)
        {
          const int dof = i * element_bs + k;
          std::div_t pos = std::div(dof, dofmap_bs);
          coeffs[dofmap_bs * dofs[pos.quot] + pos.rem] = _coeffs[i];
        }
      }
    }
  }
}
<<<<<<< HEAD
//----------------------------------------------------------------------------
/// Interpolate an expression in a finite element space
///
/// @param[out] u The function to interpolate into
/// @param[in] f The expression to be interpolated
/// @param[in] x The points at which f should be evaluated, as computed
/// by fem::interpolation_coords. The element used in
/// fem::interpolation_coords should be the same element as associated
/// with u.
/// @param[in] cells Indices of the cells in the mesh on which to
/// interpolate. Should be the same as the list used when calling
/// fem::interpolation_coords.
template <typename T>
void interpolate(
    Function<T>& u,
    const std::function<xt::xarray<T>(const xt::xtensor<double, 2>&)>& f,
    const xt::xtensor<double, 2>& x, const xtl::span<const std::int32_t>& cells)
{
  // Evaluate function at physical points. The returned array has a
  // number of rows equal to the number of components of the function,
  // and the number of columns is equal to the number of evaluation
  // points.
  xt::xarray<T> values = f(x);
  interpolate(u, values, x, cells);
}
//----------------------------------------------------------------------------
/// Interpolate an expression f(x)
///
/// @note  This interface uses an expression function f that has an
/// in/out argument for the expression values. It is primarily to
/// support C code implementations of the expression, e.g. using Numba.
/// Generally the interface where the expression function is a pure
/// function, i.e. the expression values are the return argument, should
/// be preferred.
///
/// @param[out] u The function to interpolate into
/// @param[in] f The expression to be interpolated
/// @param[in] x The points at which should be evaluated, as
/// computed by fem::interpolation_coords
/// @param[in] cells Indices of the cells in the mesh on which to
/// interpolate. Should be the same as the list used when calling
/// fem::interpolation_coords.
template <typename T>
void interpolate_c(
    Function<T>& u,
    const std::function<void(xt::xarray<T>&, const xt::xtensor<double, 2>&)>& f,
    const xt::xtensor<double, 2>& x, const xtl::span<const std::int32_t>& cells)
{
  const std::shared_ptr<const FiniteElement> element
      = u.function_space()->element();
  assert(element);
  std::vector<int> vshape(element->value_rank(), 1);
  for (std::size_t i = 0; i < vshape.size(); ++i)
    vshape[i] = element->value_dimension(i);
  const std::size_t value_size = std::reduce(
      std::begin(vshape), std::end(vshape), 1, std::multiplies<>());

  auto fn = [value_size, &f](const xt::xtensor<double, 2>& x)
  {
    xt::xarray<T> values = xt::empty<T>({value_size, x.shape(1)});
    f(values, x);
    return values;
  };

  interpolate<T>(u, fn, x, cells);
}

/// Interpolate from one finite element Function to another one
=======

/// Interpolate from one finite element Function to another on the same
/// mesh
>>>>>>> cd0ac9a6
/// @param[out] u The function to interpolate into
/// @param[in] v The function to be interpolated
template <typename T>
void interpolate(Function<T>& u, const Function<T>& v)
{
  assert(u.function_space());
  assert(v.function_space());
  if (u.function_space() == v.function_space())
  {
    // Same function spaces
    xtl::span<T> u1_array = u.x()->mutable_array();
    xtl::span<const T> u0_array = v.x()->array();
    std::copy(u0_array.begin(), u0_array.end(), u1_array.begin());
  }
  else
  {
    // Get mesh and check that functions share the same mesh
    const auto mesh = u.function_space()->mesh();
    assert(mesh);
    if (mesh != v.function_space()->mesh())
    {
      const int nProcs = dolfinx::MPI::size(MPI_COMM_WORLD);
      const auto mpi_rank = dolfinx::MPI::rank(MPI_COMM_WORLD);

      const int tdim = u.function_space()->mesh()->topology().dim();
      const auto cell_map
          = u.function_space()->mesh()->topology().index_map(tdim);
      const int num_cells = cell_map->size_local() + cell_map->num_ghosts();
      std::vector<std::int32_t> cells(num_cells, 0);
      std::iota(cells.begin(), cells.end(), 0);

      // Collect all the points at which values are needed to define the
      // interpolating function
      const xt::xtensor<double, 2> x = fem::interpolation_coords(
          *u.function_space()->element(), *u.function_space()->mesh(), cells);

      // This transposition is a quick and dirty solution and should be avoided
      auto x_t = xt::zeros_like(xt::transpose(x));
      for (decltype(x.shape(1)) i = 0; i < x.shape(1); ++i)
      {
        for (decltype(x.shape(0)) j = 0; j < x.shape(0); ++j)
        {
          x_t(i, j) = x(j, i);
        }
      }

      // Create a global bounding-box tree to quickly look for processes that
      // might be able to evaluate the interpolating function at a given point
      dolfinx::geometry::BoundingBoxTree bb(*v.function_space()->mesh(), tdim,
                                            0.0001);
      auto globalBB = bb.create_global_tree(MPI_COMM_WORLD);

      // For each point that needs to be evaluated, store a list of processes
      // that might be able to do it
      std::vector<std::vector<std::int32_t>> candidates(x_t.shape(0));
      for (decltype(x_t.shape(0)) i = 0; i < x_t.shape(0); ++i)
      {
        const auto collisions = dolfinx::geometry::compute_collisions(
            globalBB,
            xt::xtensor<double, 2>({{x_t(i, 0), x_t(i, 1), x_t(i, 2)}}));
        candidates[i] = std::vector<std::int32_t>(collisions.links(0).cbegin(),
                                                  collisions.links(0).cend());
      }

      // Compute which points need to be sent to which process
      std::vector<std::vector<double>> pointsToSend(nProcs);
      // Reserve enough space to avoid the need for reallocating
      std::for_each(pointsToSend.begin(), pointsToSend.end(),
                    [&candidates](auto& el)
                    { el.reserve(3 * candidates.size()); });
      // The coordinates of the points that need to be sent to process p go into
      // pointsToSend[p]
      for (decltype(candidates.size()) i = 0; i < candidates.size(); ++i)
      {
        for (const auto& p : candidates[i])
        {
          const auto point = xt::row(x_t, i);
          pointsToSend[p].insert(pointsToSend[p].end(), point.cbegin(),
                                 point.cend());
        }
      }

      std::vector<std::int32_t> nPointsToSend(nProcs);
      std::transform(pointsToSend.cbegin(), pointsToSend.cend(),
                     nPointsToSend.begin(),
                     [](const auto& el) { return el.size(); });

      // Share a matrix where element (i, j) is the number of coordinates that
      // process i sends to process j
      std::vector<std::int32_t> allPointsToSend(nProcs * nProcs);
      MPI_Allgather(nPointsToSend.data(), nProcs, MPI_INT32_T,
                    allPointsToSend.data(), nProcs, MPI_INT32_T,
                    MPI_COMM_WORLD);

      std::size_t nPointsToReceive = 0;
      for (int i = 0; i < nProcs; ++i)
      {
        nPointsToReceive += allPointsToSend[mpi_rank + i * nProcs];
      }

      // Compute the offset sendingOffsets[i] at which data will be sent to
      // process i
      std::vector<std::int32_t> sendingOffsets(nProcs, 0);
      for (int i = 0; i < nProcs; ++i)
      {
        for (int j = 0; j < mpi_rank; ++j)
        {
          sendingOffsets[i] += allPointsToSend[nProcs * j + i];
        }
      }

      // Allocate memory to receive coordinate points from other processes
      xt::xtensor<double, 2> pointsToReceive(
          xt::shape({nPointsToReceive / 3,
                     static_cast<decltype(nPointsToReceive)>(3)}),
          0);
      // Open a window for other processes to write into, then sync
      MPI_Win window;
      MPI_Win_create(pointsToReceive.data(), sizeof(double) * nPointsToReceive,
                     sizeof(double), MPI_INFO_NULL, MPI_COMM_WORLD, &window);
      MPI_Win_fence(0, window);

      // Send data to each process. It is intended that sending to itself is the
      // same as just copying
      for (int i = mpi_rank; i < nProcs + mpi_rank; ++i)
      {
        const auto dest = i % nProcs;
        MPI_Put(pointsToSend[dest].data(), pointsToSend[dest].size(),
                MPI_DOUBLE, dest, sendingOffsets[dest],
                pointsToSend[dest].size(), MPI_DOUBLE, window);
      }

      // Sync, then close window
      MPI_Win_fence(0, window);
      MPI_Win_free(&window);

      // Each process will now check at which points it can evaluate
      // the interpolating function, and note that down in evaluationCells
      std::vector<std::int32_t> evaluationCells(pointsToReceive.shape(0), -1);

      const auto connectivity = v.function_space()->mesh()->geometry().dofmap();

      // This BBT is useful for fast lookup of which cell contains a given point
      dolfinx::geometry::BoundingBoxTree bbt(*v.function_space()->mesh(), tdim,
                                             0.0001);

      const auto xv = v.function_space()->mesh()->geometry().x();

      // For each point at which the source function needs to be evaluated
      for (decltype(pointsToReceive.shape(0)) i = 0;
           i < pointsToReceive.shape(0); ++i)
      {
        // Get its coordinates
        const double xp = pointsToReceive(i, 0);
        const double yp = pointsToReceive(i, 1);
        const double zp = pointsToReceive(i, 2);

        // Check if any cells actually contain that point
        const auto collidingCells = dolfinx::geometry::compute_colliding_cells(
            *v.function_space()->mesh(),
            dolfinx::geometry::compute_collisions(
                bbt, xt::xtensor<double, 2>({{xp, yp, zp}})),
            xt::xtensor<double, 2>({{xp, yp, zp}}));
        const std::vector<std::int32_t> intersectingCells(
            collidingCells.links(0).cbegin(), collidingCells.links(0).cend());

        // If there is any -- there should be at most one -- note it down
        if (not intersectingCells.empty())
        {
          evaluationCells[i] = intersectingCells[0];
        }
      }

      const auto value_size = u.function_space()->element()->value_size();

      // Evaluate the interpolating function where possible
      xt::xtensor<T, 2> values(
          xt::shape(
              {pointsToReceive.shape(0),
               static_cast<decltype(pointsToReceive.shape(0))>(value_size)}),
          0);
      v.eval(pointsToReceive, evaluationCells, values);

      // Allocate memory to store function values fetched from other processes
      xt::xtensor<T, 2> valuesToRetrieve(
          xt::shape(
              {std::accumulate(nPointsToSend.cbegin(), nPointsToSend.cend(),
                               static_cast<std::size_t>(0))
                   / 3,
               static_cast<std::size_t>(value_size)}),
          0);

      // Compute the offset retrievingOffsets[i] at which data fetched from
      // process i will be stored
      std::vector<std::size_t> retrievingOffsets(nProcs, 0);
      std::partial_sum(nPointsToSend.cbegin(), std::prev(nPointsToSend.cend()),
                       std::next(retrievingOffsets.begin()));
      std::transform(retrievingOffsets.cbegin(), retrievingOffsets.cend(),
                     retrievingOffsets.begin(),
                     [&value_size](const auto& el)
                     { return el / 3 * value_size; });

      // Open a window for other processes to read data from, then sync
      MPI_Win_create(values.data(), sizeof(MPI_TYPE<T>) * values.size(),
                     sizeof(MPI_TYPE<T>), MPI_INFO_NULL, MPI_COMM_WORLD,
                     &window);
      MPI_Win_fence(0, window);

      // Get data from each process. It is intended that fetching from itself is
      // the same as just copying
      for (int i = mpi_rank; i < nProcs + mpi_rank; ++i)
      {
        const auto dest = i % nProcs;
        MPI_Get(valuesToRetrieve.data() + retrievingOffsets[dest],
                pointsToSend[dest].size() / 3 * value_size, MPI_TYPE<T>, dest,
                sendingOffsets[dest] / 3 * value_size,
                pointsToSend[dest].size() / 3 * value_size, MPI_TYPE<T>,
                window);
      }

      // Sync, then close the window
      MPI_Win_fence(0, window);
      MPI_Win_free(&window);

      xt::xarray<T> myVals(
          {x_t.shape(0), static_cast<decltype(x_t.shape(0))>(value_size)},
          static_cast<T>(0));

      // Auxiliary counters to keep track of which values correspond to which
      // point
      std::vector<std::size_t> scanningProgress(nProcs, 0);

      // For every point for which we need a value
      for (decltype(candidates.size()) i = 0; i < candidates.size(); ++i)
      {
        // For every candidate that might have provided that value
        for (const auto& p : candidates[i])
        {
          // For every component of the value space
          for (int j = 0; j < value_size; ++j)
          {
            // If the value is zero, get a value
            if (myVals(i, j) == static_cast<T>(0))
            {
              myVals(i, j) = valuesToRetrieve(
                  retrievingOffsets[p] / value_size + scanningProgress[p], j);
            }
          }
          // Note down which values we already used
          ++scanningProgress[p];
        }
      }

      // This transposition is a quick and dirty solution and should be avoided
      xt::xarray<T> myVals_t = xt::zeros_like(xt::transpose(myVals));
      for (decltype(myVals.shape(1)) i = 0; i < myVals.shape(1); ++i)
      {
        for (decltype(myVals.shape(0)) j = 0; j < myVals.shape(0); ++j)
        {
          myVals_t(i, j) = myVals(j, i);
        }
      }

      // Finally, interpolate using the computed values
      fem::interpolate(u, myVals_t, x, cells);

      return;
    }

    // Get elements
    auto element0 = v.function_space()->element();
    assert(element0);
    auto element1 = u.function_space()->element();
    assert(element1);
    if (element1->hash() == element0->hash())
    {
      // Same element, different dofmaps

      const int tdim = mesh->topology().dim();
      auto cell_map = mesh->topology().index_map(tdim);
      assert(cell_map);

      // Get dofmaps
      std::shared_ptr<const fem::DofMap> dofmap0 = v.function_space()->dofmap();
      assert(dofmap0);
      std::shared_ptr<const fem::DofMap> dofmap1 = u.function_space()->dofmap();
      assert(dofmap1);

      xtl::span<T> u1_array = u.x()->mutable_array();
      xtl::span<const T> u0_array = v.x()->array();

      // Iterate over mesh and interpolate on each cell
      const int num_cells = cell_map->size_local() + cell_map->num_ghosts();
      const int bs = dofmap0->bs();
      assert(bs == dofmap1->bs());
      for (int c = 0; c < num_cells; ++c)
      {
        xtl::span<const std::int32_t> dofs0 = dofmap0->cell_dofs(c);
        xtl::span<const std::int32_t> dofs1 = dofmap1->cell_dofs(c);
        assert(dofs0.size() == dofs1.size());
        for (std::size_t i = 0; i < dofs0.size(); ++i)
          for (int k = 0; k < bs; ++k)
            u1_array[bs * dofs1[i] + k] = u0_array[bs * dofs0[i] + k];
      }
    }
    else if (element1->map_type() == element0->map_type())
    {
      // Different elements, same basis function map type
      impl::interpolate_same_map(u, v);
    }
    else
    {
      //  Different elements with different maps for basis functions
      impl::interpolate_nonmatching_maps(u, v);
    }
  }
}

} // namespace dolfinx::fem<|MERGE_RESOLUTION|>--- conflicted
+++ resolved
@@ -375,29 +375,16 @@
 /// Interpolate an expression f(x) in a finite element space
 ///
 /// @param[out] u The function to interpolate into
-<<<<<<< HEAD
-/// @param[in] values The values at u's degrees of freedom
-/// @param[in] x The coordinates of u's degrees of freedom
-=======
 /// @param[in] f Evaluation of the function `f(x)` at the physical
 /// points `x` given by fem::interpolation_coords. The element used in
 /// fem::interpolation_coords should be the same element as associated
 /// with `u`.
->>>>>>> cd0ac9a6
 /// @param[in] cells Indices of the cells in the mesh on which to
 /// interpolate. Should be the same as the list used when calling
 /// fem::interpolation_coords.
 template <typename T>
-<<<<<<< HEAD
-void interpolate(
-    Function<T>& u,
-    xt::xarray<T>& values,
-    const xt::xtensor<double, 2>& x,
-    const xtl::span<const std::int32_t>& cells)
-=======
 void interpolate(Function<T>& u, xt::xarray<T>& f,
                  const xtl::span<const std::int32_t>& cells)
->>>>>>> cd0ac9a6
 {
   const std::shared_ptr<const FiniteElement> element
       = u.function_space()->element();
@@ -425,11 +412,7 @@
     cell_info = xtl::span(mesh->topology().get_cell_permutation_info());
   }
 
-<<<<<<< HEAD
-  if (values.dimension() == 1)
-=======
   if (f.dimension() == 1)
->>>>>>> cd0ac9a6
   {
     if (element->value_size() != 1)
       throw std::runtime_error("Interpolation data has the wrong shape.");
@@ -587,7 +570,6 @@
     }
   }
 }
-<<<<<<< HEAD
 //----------------------------------------------------------------------------
 /// Interpolate an expression in a finite element space
 ///
@@ -611,56 +593,10 @@
   // and the number of columns is equal to the number of evaluation
   // points.
   xt::xarray<T> values = f(x);
-  interpolate(u, values, x, cells);
+  interpolate(u, values, cells);
 }
 //----------------------------------------------------------------------------
-/// Interpolate an expression f(x)
-///
-/// @note  This interface uses an expression function f that has an
-/// in/out argument for the expression values. It is primarily to
-/// support C code implementations of the expression, e.g. using Numba.
-/// Generally the interface where the expression function is a pure
-/// function, i.e. the expression values are the return argument, should
-/// be preferred.
-///
-/// @param[out] u The function to interpolate into
-/// @param[in] f The expression to be interpolated
-/// @param[in] x The points at which should be evaluated, as
-/// computed by fem::interpolation_coords
-/// @param[in] cells Indices of the cells in the mesh on which to
-/// interpolate. Should be the same as the list used when calling
-/// fem::interpolation_coords.
-template <typename T>
-void interpolate_c(
-    Function<T>& u,
-    const std::function<void(xt::xarray<T>&, const xt::xtensor<double, 2>&)>& f,
-    const xt::xtensor<double, 2>& x, const xtl::span<const std::int32_t>& cells)
-{
-  const std::shared_ptr<const FiniteElement> element
-      = u.function_space()->element();
-  assert(element);
-  std::vector<int> vshape(element->value_rank(), 1);
-  for (std::size_t i = 0; i < vshape.size(); ++i)
-    vshape[i] = element->value_dimension(i);
-  const std::size_t value_size = std::reduce(
-      std::begin(vshape), std::end(vshape), 1, std::multiplies<>());
-
-  auto fn = [value_size, &f](const xt::xtensor<double, 2>& x)
-  {
-    xt::xarray<T> values = xt::empty<T>({value_size, x.shape(1)});
-    f(values, x);
-    return values;
-  };
-
-  interpolate<T>(u, fn, x, cells);
-}
-
 /// Interpolate from one finite element Function to another one
-=======
-
-/// Interpolate from one finite element Function to another on the same
-/// mesh
->>>>>>> cd0ac9a6
 /// @param[out] u The function to interpolate into
 /// @param[in] v The function to be interpolated
 template <typename T>
@@ -925,7 +861,7 @@
       }
 
       // Finally, interpolate using the computed values
-      fem::interpolate(u, myVals_t, x, cells);
+      fem::interpolate(u, myVals_t, cells);
 
       return;
     }
