--- conflicted
+++ resolved
@@ -20,13 +20,10 @@
 #include <numeric>
 #include <span>
 #include <vector>
-<<<<<<< HEAD
 #include <xtensor/xadapt.hpp>
 #include <xtensor/xarray.hpp>
 #include <xtensor/xtensor.hpp>
 #include <xtensor/xview.hpp>
-=======
->>>>>>> 290e18c6
 
 namespace dolfinx::fem
 {
@@ -59,7 +56,7 @@
   std::vector<std::int32_t> nPointsToSend;
   std::vector<std::int32_t> sendingOffsets;
   std::vector<std::int32_t> evaluationCells;
-  xt::xtensor<double, 2> pointsToReceive;
+  std::vector<double> pointsToReceive;
   bool valid = false;
 };
 
@@ -990,9 +987,7 @@
       MPI_Win_free(&window);
 
       // Allocate memory to receive coordinate points from other processes
-      pointsToReceive.resize(
-          xt::shape({nPointsToReceive / 3,
-                     static_cast<decltype(nPointsToReceive)>(3)}));
+      pointsToReceive.resize(nPointsToReceive);
       // Open a window for other processes to write into, then sync
       MPI_Win_create(pointsToReceive.data(), sizeof(double) * nPointsToReceive,
                      sizeof(double), MPI_INFO_NULL, mesh->comm(), &window);
@@ -1017,7 +1012,7 @@
 
       // Each process will now check at which points it can evaluate
       // the interpolating function, and note that down in evaluationCells
-      evaluationCells.resize(pointsToReceive.shape(0), -1);
+      evaluationCells.resize(pointsToReceive.size() / 3, -1);
 
       const auto connectivity = v.function_space()->mesh()->geometry().dofmap();
       const auto xv = v.function_space()->mesh()->geometry().x();
@@ -1029,10 +1024,10 @@
           dolfinx::geometry::compute_collisions(bb, pointsToReceive),
           pointsToReceive);
 
-      for (decltype(pointsToReceive.shape(0)) i = 0;
-           i < pointsToReceive.shape(0); ++i)
-      {
-        // If any cell was found at all -- there should be at most one -- note
+      for (decltype(evaluationCells.size()) i = 0; i < evaluationCells.size();
+           ++i)
+      {
+        // If any cells were found at all -- there should be at most one -- note
         // it down
         if (not collidingCells.links(i).empty())
         {
@@ -1045,12 +1040,9 @@
   const auto value_size = u.function_space()->element()->value_size();
 
   // Evaluate the interpolating function where possible
-  xt::xtensor<T, 2> values(
-      xt::shape(
-          {pointsToReceive.shape(0),
-           static_cast<decltype(pointsToReceive.shape(0))>(value_size)}),
-      static_cast<T>(0));
-  v.eval(pointsToReceive, evaluationCells, values);
+  std::vector<T> values(evaluationCells.size() * value_size, static_cast<T>(0));
+  v.eval(pointsToReceive, {evaluationCells.size(), 3}, evaluationCells, values,
+         {evaluationCells.size(), value_size});
 
   // Allocate memory to store function values fetched from other processes
   xt::xtensor<T, 2> valuesToRetrieve(
@@ -1131,10 +1123,18 @@
   }
 
   // Finally, interpolate using the computed values
-  xt::xarray<T> myVals_t = xt::transpose(myVals);
-  fem::interpolate(u, myVals_t, cells);
-
-  return;
+  std::vector<T> myVals_t;
+  myVals_t.reserve(myVals.size());
+  for (decltype(myVals.size()) i = 0; i < myVals.size() / value_size; ++i)
+  {
+    for (int j = 0; j < value_size; ++j)
+    {
+      myVals_t.push_back(myVals[j * myVals.size() / value_size + i]);
+    }
+  }
+  std::span<const T> myVals_t_s(myVals_t.cbegin(), myVals_t.cend());
+  fem::interpolate(u, myVals_t_s, {value_size, myVals.size() / value_size},
+                   cells);
 }
 
 template <typename T>
