// Copyright (C) 2020 Garth N. Wells
//
// This file is part of DOLFINX (https://www.fenicsproject.org)
//
// SPDX-License-Identifier:    LGPL-3.0-or-later

#pragma once

#include "Function.h"
#include "FunctionSpace.h"
#include <Eigen/Dense>
#include <dolfinx/fem/DofMap.h>
#include <dolfinx/fem/FiniteElement.h>
#include <dolfinx/mesh/Mesh.h>
#include <functional>

namespace dolfinx::fem
{

template <typename T>
class Function;

/// Interpolate a finite element Function (on possibly non-matching
/// meshes) in another finite element space
/// @param[out] u The function to interpolate into
/// @param[in] v The function to be interpolated
template <typename T>
void interpolate(Function<T>& u, const Function<T>& v);

/// Interpolate an expression in a finite element space
/// @param[out] u The function to interpolate into
/// @param[in] f The expression to be interpolated
template <typename T>
void interpolate(
    Function<T>& u,
    const std::function<
        Eigen::Array<T, Eigen::Dynamic, Eigen::Dynamic, Eigen::RowMajor>(
            const Eigen::Ref<const Eigen::Array<double, 3, Eigen::Dynamic,
                                                Eigen::RowMajor>>&)>& f);

/// Interpolate an expression f(x)
///
/// @note  This interface uses an expression function f that has an
/// in/out argument for the expression values. It is primarily to
/// support C code implementations of the expression, e.g. using Numba.
/// Generally the interface where the expression function is a pure
/// function, i.e. the expression values are the return argument, should
/// be preferred.
///
/// @param[out] u The function to interpolate into
/// @param[in] f The expression to be interpolated
template <typename T>
void interpolate_c(
    Function<T>& u,
    const std::function<void(
        Eigen::Ref<
            Eigen::Array<T, Eigen::Dynamic, Eigen::Dynamic, Eigen::RowMajor>>,
        const Eigen::Ref<const Eigen::Array<double, Eigen::Dynamic, 3,
                                            Eigen::RowMajor>>&)>& f);

namespace detail
{

<<<<<<< HEAD
// Interpolate data. Fills coefficients using 'values', which are the
// values of an expression at each dof.
template <typename T>
void interpolate_values(
    Function<T>& u,
    const Eigen::Ref<const Eigen::Array<T, Eigen::Dynamic, Eigen::Dynamic,
                                        Eigen::RowMajor>>& values)
{
  std::vector<T>& coefficients = u.x()->mutable_array();
  std::copy_n(values.data(), coefficients.size(), coefficients.begin());
}

=======
>>>>>>> b6afd92e
template <typename T>
void interpolate_from_any(Function<T>& u, const Function<T>& v)
{
  assert(v.function_space());
  const auto element = u.function_space()->element();
  assert(element);
  if (v.function_space()->element()->hash() != element->hash())
  {
    throw std::runtime_error("Restricting finite elements function in "
                             "different elements not supported.");
  }

  const auto mesh = u.function_space()->mesh();
  assert(mesh);
  assert(v.function_space()->mesh());
  if (mesh->id() != v.function_space()->mesh()->id())
  {
    throw std::runtime_error(
        "Interpolation on different meshes not supported (yet).");
  }
  const int tdim = mesh->topology().dim();

  // Get dofmaps
  assert(v.function_space());
  std::shared_ptr<const fem::DofMap> dofmap_v = v.function_space()->dofmap();
  assert(dofmap_v);
  auto map = mesh->topology().index_map(tdim);
  assert(map);

  std::vector<T>& coeffs = u.x()->mutable_array();

  // Iterate over mesh and interpolate on each cell
  const auto dofmap_u = u.function_space()->dofmap();
  const std::vector<T>& v_array = v.x()->array();
  const int num_cells = map->size_local() + map->num_ghosts();
  const int bs = dofmap_v->bs();
  assert(bs == dofmap_u->bs());
  for (int c = 0; c < num_cells; ++c)
  {
    tcb::span<const std::int32_t> dofs_v = dofmap_v->cell_dofs(c);
    tcb::span<const std::int32_t> cell_dofs = dofmap_u->cell_dofs(c);
    assert(dofs_v.size() == cell_dofs.size());
    for (std::size_t i = 0; i < dofs_v.size(); ++i)
    {
      for (int k = 0; k < bs; ++k)
        coeffs[bs * cell_dofs[i] + k] = v_array[bs * dofs_v[i] + k];
    }
  }
}

} // namespace detail

//----------------------------------------------------------------------------
template <typename T>
void interpolate(Function<T>& u, const Function<T>& v)
{
  assert(u.function_space());
  const auto element = u.function_space()->element();
  assert(element);

  // Check that function ranks match
  if (int rank_v = v.function_space()->element()->value_rank();
      element->value_rank() != rank_v)
  {
    throw std::runtime_error("Cannot interpolate function into function space. "
                             "Rank of function ("
                             + std::to_string(rank_v)
                             + ") does not match rank of function space ("
                             + std::to_string(element->value_rank()) + ")");
  }

  // Check that function dimension match
  for (int i = 0; i < element->value_rank(); ++i)
  {
    if (int v_dim = v.function_space()->element()->value_dimension(i);
        element->value_dimension(i) != v_dim)
    {
      throw std::runtime_error(
          "Cannot interpolate function into function space. "
          "Dimension "
          + std::to_string(i) + " of function (" + std::to_string(v_dim)
          + ") does not match dimension " + std::to_string(i)
          + " of function space(" + std::to_string(element->value_dimension(i))
          + ")");
    }
  }

  detail::interpolate_from_any(u, v);
}
//----------------------------------------------------------------------------
template <typename T>
void interpolate(
    Function<T>& u,
    const std::function<
        Eigen::Array<T, Eigen::Dynamic, Eigen::Dynamic, Eigen::RowMajor>(
            const Eigen::Ref<const Eigen::Array<double, 3, Eigen::Dynamic,
                                                Eigen::RowMajor>>&)>& f)
{
  using EigenMatrixRowXd
      = Eigen::Array<double, Eigen::Dynamic, Eigen::Dynamic, Eigen::RowMajor>;

  const auto element = u.function_space()->element();
  assert(element);
  const int element_bs = element->block_size();

  if (int num_sub = element->num_sub_elements();
      num_sub > 0 and num_sub != element_bs)
  {
    throw std::runtime_error("Cannot directly interpolate a mixed space. "
                             "Interpolate into subspaces.");
  }

  // Get mesh
  assert(u.function_space());
  auto mesh = u.function_space()->mesh();
  assert(mesh);
  const int tdim = mesh->topology().dim();
  const int gdim = mesh->geometry().dim();
  auto cell_map = mesh->topology().index_map(tdim);
  assert(cell_map);
  const int num_cells = cell_map->size_local() + cell_map->num_ghosts();

  // Get mesh geometry data and the element coordinate map
  const graph::AdjacencyList<std::int32_t>& x_dofmap
      = mesh->geometry().dofmap();
  const int num_dofs_g = x_dofmap.num_links(0);
  const EigenMatrixRowXd& x_g = mesh->geometry().x();
  const fem::CoordinateElement& cmap = mesh->geometry().cmap();

  // Get the interpolation points on the reference cells
  const Eigen::Array<double, Eigen::Dynamic, Eigen::Dynamic, Eigen::RowMajor>& X
      = element->interpolation_points();

  const bool needs_permutation_data = element->needs_permutation_data();
  if (needs_permutation_data)
    mesh->topology_mutable().create_entity_permutations();
  const std::vector<std::uint32_t>& cell_info
      = needs_permutation_data ? mesh->topology().get_cell_permutation_info()
                               : std::vector<std::uint32_t>(num_cells);

  // Push reference coordinates (X) forward to the physical coordinates
  // (x) for each cell
  EigenMatrixRowXd x_cell(X.rows(), gdim);
  std::vector<double> x;
  EigenMatrixRowXd coordinate_dofs(num_dofs_g, gdim);
  for (int c = 0; c < num_cells; ++c)
  {
<<<<<<< HEAD
    // Extract the correct components of the result for each subelement of the
    // MixedElement
    std::shared_ptr<const fem::DofMap> dofmap = u.function_space()->dofmap();
    auto map = mesh->topology().index_map(tdim);
    assert(map);
    const int num_cells = map->size_local() + map->num_ghosts();

    Eigen::Array<T, 1, Eigen::Dynamic> mixed_values(values.cols());
    int value_offset = 0;
    for (int i = 0; i < element->num_sub_elements(); ++i)
    {
      const std::vector<int> component = {i};
      const fem::DofMap sub_dofmap = dofmap->extract_sub_dofmap(component);
      std::shared_ptr<const fem::FiniteElement> sub_element
          = element->extract_sub_element(component);
      const int element_block_size = sub_element->block_size();
      for (std::size_t cell = 0; cell < num_cells; ++cell)
      {
        tcb::span<const std::int32_t> cell_dofs = sub_dofmap.cell_dofs(cell);
        const std::size_t scalar_dofs = cell_dofs.size() / element_block_size;
        for (std::size_t dof = 0; dof < scalar_dofs; ++dof)
        {
          for (int b = 0; b < element_block_size; ++b)
          {
            mixed_values(cell_dofs[element_block_size * dof + b])
                = values(value_offset + b, cell_dofs[element_block_size * dof]);
          }
        }
      }
      value_offset += element_block_size;
    }

    detail::interpolate_values<T>(u, mixed_values);
    return;
=======
    // Get geometry data for current cell
    auto x_dofs = x_dofmap.links(c);
    for (int i = 0; i < num_dofs_g; ++i)
      coordinate_dofs.row(i) = x_g.row(x_dofs[i]).head(gdim);

    // Push forward coordinates (X -> x)
    cmap.push_forward(x_cell, X, coordinate_dofs);
    x.insert(x.end(), x_cell.data(), x_cell.data() + x_cell.size());
>>>>>>> b6afd92e
  }

  // Re-pack points (each row for a given coordinate component) and pad
  // up to gdim with zero
  Eigen::Array<double, 3, Eigen::Dynamic, Eigen::RowMajor> _x
      = Eigen::Array<double, 3, Eigen::Dynamic, Eigen::RowMajor>::Zero(
          3, x.size() / gdim);
  for (int i = 0; i < gdim; ++i)
  {
    _x.row(i)
        = Eigen::Map<Eigen::ArrayXd, 0, Eigen::InnerStride<Eigen::Dynamic>>(
            x.data() + i, x.size() / gdim,
            Eigen::InnerStride<Eigen::Dynamic>(gdim));
  }

  // Evaluate function at physical points. The returned array has a
  // number of rows equal to the number of components of the function,
  // and the number of columns is equal to the number of evaluation
  // points. Scalar case needs special handling as pybind11 will return
  // a column array when we need a row array.
  Eigen::Array<T, Eigen::Dynamic, Eigen::Dynamic, Eigen::RowMajor> values;
  values = f(_x);

  // FIXME: This is hack for NumPy/pybind11/Eigen that returns 1D arrays a
  // column vectors. Fix in the pybind11 layer?
  if (element->value_size() == 1 and values.rows() > 1)
    values = values.transpose().eval();

  // Get dofmap
  const auto dofmap = u.function_space()->dofmap();
  assert(dofmap);
  const int dofmap_bs = dofmap->bs();

  // NOTE: The below loop over cells could be skipped for some elements,
  // e.g. Lagrange, where the interpolation is just the identity.

  // Loop over cells and compute interpolation dofs
  const int num_scalar_dofs = element->space_dimension() / element_bs;
  const int value_size = element->value_size() / element_bs;
  Eigen::Matrix<T, Eigen::Dynamic, 1>& coeffs = u.x()->array();
  Eigen::Array<T, Eigen::Dynamic, 1> _coeffs(num_scalar_dofs);
  Eigen::Array<T, Eigen::Dynamic, Eigen::Dynamic, Eigen::RowMajor> _vals;
  for (int c = 0; c < num_cells; ++c)
  {
    auto dofs = dofmap->cell_dofs(c);
    for (int k = 0; k < element_bs; ++k)
    {
      // Extract computed expression values for element block k
      _vals = values.block(k, c * X.rows(), value_size, X.rows());

      // Get element degrees of freedom for block
      element->interpolate(_vals, cell_info[c], _coeffs);
      assert(_coeffs.size() == num_scalar_dofs);

      // Copy interpolation dofs into coefficient vector
      for (int i = 0; i < num_scalar_dofs; ++i)
      {
        const int dof = i * element_bs + k;
        std::div_t pos = std::div(dof, dofmap_bs);
        coeffs[dofmap_bs * dofs[pos.quot] + pos.rem] = _coeffs[i];
      }
    }
  }
}
//----------------------------------------------------------------------------
template <typename T>
void interpolate_c(
    Function<T>& u,
    const std::function<void(
        Eigen::Ref<
            Eigen::Array<T, Eigen::Dynamic, Eigen::Dynamic, Eigen::RowMajor>>,
        const Eigen::Ref<const Eigen::Array<double, Eigen::Dynamic, 3,
                                            Eigen::RowMajor>>&)>& f)
{
  // Build list of points at which to evaluate the Expression
  const Eigen::Array<double, Eigen::Dynamic, 3, Eigen::RowMajor> x
      = u.function_space()->tabulate_dof_coordinates();

  // Evaluate expression at points
  const auto element = u.function_space()->element();
  assert(element);
  std::vector<int> vshape(element->value_rank(), 1);
  for (std::size_t i = 0; i < vshape.size(); ++i)
    vshape[i] = element->value_dimension(i);
  const int value_size = std::accumulate(std::begin(vshape), std::end(vshape),
                                         1, std::multiplies<>());
  Eigen::Array<T, Eigen::Dynamic, Eigen::Dynamic, Eigen::RowMajor> values(
      x.rows(), value_size);
  f(values, x);

  // FIXME: This looks strange. Check and add comments
  u.x()->array() = Eigen::Map<const Eigen::Array<T, Eigen::Dynamic, 1>>(
      values.data(), u.x()->array().rows());
}
//----------------------------------------------------------------------------

} // namespace dolfinx::fem<|MERGE_RESOLUTION|>--- conflicted
+++ resolved
@@ -61,21 +61,6 @@
 namespace detail
 {
 
-<<<<<<< HEAD
-// Interpolate data. Fills coefficients using 'values', which are the
-// values of an expression at each dof.
-template <typename T>
-void interpolate_values(
-    Function<T>& u,
-    const Eigen::Ref<const Eigen::Array<T, Eigen::Dynamic, Eigen::Dynamic,
-                                        Eigen::RowMajor>>& values)
-{
-  std::vector<T>& coefficients = u.x()->mutable_array();
-  std::copy_n(values.data(), coefficients.size(), coefficients.begin());
-}
-
-=======
->>>>>>> b6afd92e
 template <typename T>
 void interpolate_from_any(Function<T>& u, const Function<T>& v)
 {
@@ -223,42 +208,6 @@
   EigenMatrixRowXd coordinate_dofs(num_dofs_g, gdim);
   for (int c = 0; c < num_cells; ++c)
   {
-<<<<<<< HEAD
-    // Extract the correct components of the result for each subelement of the
-    // MixedElement
-    std::shared_ptr<const fem::DofMap> dofmap = u.function_space()->dofmap();
-    auto map = mesh->topology().index_map(tdim);
-    assert(map);
-    const int num_cells = map->size_local() + map->num_ghosts();
-
-    Eigen::Array<T, 1, Eigen::Dynamic> mixed_values(values.cols());
-    int value_offset = 0;
-    for (int i = 0; i < element->num_sub_elements(); ++i)
-    {
-      const std::vector<int> component = {i};
-      const fem::DofMap sub_dofmap = dofmap->extract_sub_dofmap(component);
-      std::shared_ptr<const fem::FiniteElement> sub_element
-          = element->extract_sub_element(component);
-      const int element_block_size = sub_element->block_size();
-      for (std::size_t cell = 0; cell < num_cells; ++cell)
-      {
-        tcb::span<const std::int32_t> cell_dofs = sub_dofmap.cell_dofs(cell);
-        const std::size_t scalar_dofs = cell_dofs.size() / element_block_size;
-        for (std::size_t dof = 0; dof < scalar_dofs; ++dof)
-        {
-          for (int b = 0; b < element_block_size; ++b)
-          {
-            mixed_values(cell_dofs[element_block_size * dof + b])
-                = values(value_offset + b, cell_dofs[element_block_size * dof]);
-          }
-        }
-      }
-      value_offset += element_block_size;
-    }
-
-    detail::interpolate_values<T>(u, mixed_values);
-    return;
-=======
     // Get geometry data for current cell
     auto x_dofs = x_dofmap.links(c);
     for (int i = 0; i < num_dofs_g; ++i)
@@ -267,7 +216,6 @@
     // Push forward coordinates (X -> x)
     cmap.push_forward(x_cell, X, coordinate_dofs);
     x.insert(x.end(), x_cell.data(), x_cell.data() + x_cell.size());
->>>>>>> b6afd92e
   }
 
   // Re-pack points (each row for a given coordinate component) and pad
