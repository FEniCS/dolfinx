--- conflicted
+++ resolved
@@ -834,10 +834,6 @@
   }
 }
 
-<<<<<<< HEAD
-/// @brief Interpolate from one finite element Function to another on
-/// the same mesh.
-=======
 namespace impl
 {
 
@@ -929,7 +925,6 @@
 } // namespace impl
 //----------------------------------------------------------------------------
 /// Interpolate from one finite element Function to another one
->>>>>>> 8ac66709
 /// @param[out] u The function to interpolate into
 /// @param[in] v The function to be interpolated
 /// @param[in] cells List of cell indices to interpolate on
