--- conflicted
+++ resolved
@@ -9,12 +9,9 @@
 #include <dolfinx/fem/CoordinateElement.h>
 #include <dolfinx/fem/DofMap.h>
 #include <dolfinx/fem/FiniteElement.h>
-<<<<<<< HEAD
 #include <dolfinx/geometry/BoundingBoxTree.h>
 #include <dolfinx/geometry/utils.h>
 #include <dolfinx/mesh/Mesh.h>
-=======
->>>>>>> a4e4f86e
 #include <functional>
 #include <numeric>
 #include <vector>
@@ -354,8 +351,11 @@
     std::vector<std::vector<std::int32_t>> candidates(x_t.shape(0));
     for (decltype(x_t.shape(0)) i = 0; i < x_t.shape(0); ++i)
     {
-      candidates[i] = dolfinx::geometry::compute_collisions(
-          globalBB, {x_t(i, 0), x_t(i, 1), x_t(i, 2)});
+      const auto collisions = dolfinx::geometry::compute_collisions(
+          globalBB,
+          xt::xtensor<double, 2>({{x_t(i, 0), x_t(i, 1), x_t(i, 2)}}));
+      candidates[i] = std::vector<std::int32_t>(collisions.links(0).cbegin(),
+                                                collisions.links(0).cend());
     }
 
     // Compute which points need to be sent to which process
@@ -451,10 +451,13 @@
       const double zp = pointsToReceive(i, 2);
 
       // Check if any cells actually contain that point
-      const auto intersectingCells = dolfinx::geometry::select_colliding_cells(
+      const auto collidingCells = dolfinx::geometry::compute_colliding_cells(
           *v.function_space()->mesh(),
-          dolfinx::geometry::compute_collisions(bbt, {xp, yp, zp}),
-          {xp, yp, zp}, 1);
+          dolfinx::geometry::compute_collisions(
+              bbt, xt::xtensor<double, 2>({{xp, yp, zp}})),
+          xt::xtensor<double, 2>({{xp, yp, zp}}));
+      const std::vector<std::int32_t> intersectingCells(
+          collidingCells.links(0).cbegin(), collidingCells.links(0).cend());
 
       // If there is any -- there should be at most one -- note it down
       if (not intersectingCells.empty())
