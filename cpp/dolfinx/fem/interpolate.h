--- conflicted
+++ resolved
@@ -813,8 +813,6 @@
       // Loop over cells
       for (std::size_t c = 0; c < cells.size(); ++c)
       {
-<<<<<<< HEAD
-=======
         // The entries of a symmetric matrix are numbered (for an example 4x4
         // element):
         //  0 * * *
@@ -823,7 +821,6 @@
         //  6 7 8 9
         // The loop extracts these elements. In this loop, row is the row of
         // this matrix, and (k - rowstart) is the column
->>>>>>> 412b8466
         std::size_t row = 0;
         std::size_t rowstart = 0;
         const std::int32_t cell = cells[c];
