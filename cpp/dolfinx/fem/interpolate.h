--- conflicted
+++ resolved
@@ -917,16 +917,10 @@
       for (std::size_t i = 0; i < 3; ++i)
         _x(j, i) = coords(i, j);
 
-<<<<<<< HEAD
     // Determine ownership of each point
     std::tie(dest_ranks, src_ranks, received_points, evaluation_cells)
         = dolfinx::geometry::determine_point_ownership(*mesh_v, x);
   }
-=======
-  // Determine ownership of each point
-  auto [dest_ranks, src_ranks, received_points, evaluation_cells]
-      = geometry::determine_point_ownership(*mesh_v, x);
->>>>>>> 4c259481
 
   // Evaluate the interpolating function where possible
   std::vector<T> send_values(received_points.size() / 3 * value_size);
