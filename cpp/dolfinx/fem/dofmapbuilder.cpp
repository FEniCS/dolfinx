// Copyright (C) 2008-2018 Anders Logg, Ola Skavhaug and Garth N. Wells
//
// This file is part of DOLFINx (https://www.fenicsproject.org)
//
// SPDX-License-Identifier:    LGPL-3.0-or-later

#include "dofmapbuilder.h"
#include "ElementDofLayout.h"
#include <algorithm>
#include <cstdint>
#include <cstdlib>
#include <dolfinx/common/IndexMap.h>
#include <dolfinx/common/MPI.h>
#include <dolfinx/common/Timer.h>
#include <dolfinx/graph/AdjacencyList.h>
#include <dolfinx/mesh/Topology.h>
#include <dolfinx/mesh/cell_types.h>
#include <iterator>
#include <memory>
#include <numeric>
#include <random>
#include <utility>
#include <vector>

using namespace dolfinx;

namespace
{
<<<<<<< HEAD
//-----------------------------------------------------------------------------

/// Build a graph for owned dofs and apply graph reordering function
/// @param[in] dofmap The local dofmap (cell -> dofs) as (width, [dofs])
=======
/// @brief dofmap as a flattened 2D array
/// The number of cells is array.size() / width
/// and therefore array.size() must be a multiple of width
struct dofmap_t
{
  std::int32_t width;
  std::vector<std::int32_t> array;
};
//-----------------------------------------------------------------------------

/// Build a graph for owned dofs and apply graph reordering function with
/// multiple dofmaps. The dofmaps are 2D arrays, of fixed width, stored in
/// `dofmap_t` format. The dofmaps all refer to dof indices in the same range
/// [0:owned_size).
/// @param[in] dofmaps The local dofmaps (cell -> dofs)
>>>>>>> 9b41f00e
/// @param[in] owned_size Number of dofs owned by this process
/// @param[in] original_to_contiguous Map from dof indices in @p dofmap
/// to new indices that are ordered such that owned indices are [0,
/// owned_size)
/// @param[in] reorder_fn The graph reordering function to apply
/// @return Map from original_to_contiguous[i] to new index after
/// reordering
<<<<<<< HEAD
std::vector<int> reorder_owned(
    const std::vector<std::pair<std::int32_t, std::vector<std::int32_t>>>&
        dofmaps,
    std::int32_t owned_size, const std::vector<int>& original_to_contiguous,
    const std::function<std::vector<int>(
        const graph::AdjacencyList<std::int32_t>&)>& reorder_fn)
=======
std::vector<int>
reorder_owned(const std::vector<dofmap_t>& dofmaps, std::int32_t owned_size,
              const std::vector<int>& original_to_contiguous,
              const std::function<std::vector<int>(
                  const graph::AdjacencyList<std::int32_t>&)>& reorder_fn)
>>>>>>> 9b41f00e
{
  std::vector<std::int32_t> graph_data, graph_offsets;

  // Compute maximum number of graph out edges edges per dof
  std::vector<int> num_edges(owned_size);
<<<<<<< HEAD

  for (const auto& dofmap : dofmaps)
  {
    const std::int32_t width = dofmap.first;
    std::size_t num_cells = dofmap.second.size() / width;
    for (std::size_t cell = 0; cell < num_cells; ++cell)
    {
      std::span<const std::int32_t> nodes(dofmap.second.data() + cell * width,
                                          width);
      for (auto n0 : nodes)
      {
        const std::int32_t node_0 = original_to_contiguous[n0];

        // Skip unowned node
        if (node_0 >= owned_size)
          continue;
        for (auto n1 : nodes)
        {
          if (n0 != n1 and original_to_contiguous[n1] < owned_size)
            ++num_edges[node_0];
        }
=======
  for (const auto& dofmap : dofmaps)
  {
    std::size_t num_cells = dofmap.array.size() / dofmap.width;
    std::vector<std::int32_t> node_temp;
    for (std::size_t cell = 0; cell < num_cells; ++cell)
    {
      node_temp.clear();
      for (std::int32_t i = 0; i < dofmap.width; ++i)
      {
        std::int32_t node
            = original_to_contiguous[dofmap.array[cell * dofmap.width + i]];
        if (node < owned_size)
          node_temp.push_back(node);
>>>>>>> 9b41f00e
      }
      for (std::int32_t node : node_temp)
        num_edges[node] += node_temp.size() - 1;
    }
  }

  // Compute adjacency list with duplicate edges
  std::vector<std::int32_t> offsets(num_edges.size() + 1, 0);
  std::partial_sum(num_edges.begin(), num_edges.end(),
                   std::next(offsets.begin(), 1));
  std::vector<std::int32_t> edges(offsets.back());
<<<<<<< HEAD

  for (const auto& dofmap : dofmaps)
  {
    const std::int32_t width = dofmap.first;
    const std::size_t num_cells = dofmap.second.size() / width;
    for (std::size_t cell = 0; cell < num_cells; ++cell)
    {
      std::span<const std::int32_t> nodes(dofmap.second.data() + cell * width,
                                          width);
      for (auto n0 : nodes)
      {
        const std::int32_t node_0 = original_to_contiguous[n0];
        if (node_0 >= owned_size)
          continue;
        for (auto n1 : nodes)
        {
          if (const std::int32_t node_1 = original_to_contiguous[n1];
              n0 != n1 and node_1 < owned_size)
          {
            edges[offsets[node_0]++] = node_1;
          }
=======
  for (const auto& dofmap : dofmaps)
  {
    std::size_t num_cells = dofmap.array.size() / dofmap.width;
    std::vector<std::int32_t> node_temp;

    for (std::size_t cell = 0; cell < num_cells; ++cell)
    {
      node_temp.clear();
      for (std::int32_t i = 0; i < dofmap.width; ++i)
      {
        std::int32_t node
            = original_to_contiguous[dofmap.array[cell * dofmap.width + i]];
        if (node < owned_size)
          node_temp.push_back(node);
      }

      for (std::size_t i = 0; i < node_temp.size(); ++i)
      {
        std::int32_t node_0 = node_temp[i];
        for (std::size_t j = i + 1; j < node_temp.size(); ++j)
        {
          std::int32_t node_1 = node_temp[j];
          edges[offsets[node_0]++] = node_1;
          edges[offsets[node_1]++] = node_0;
>>>>>>> 9b41f00e
        }
      }
    }
  }

  // Eliminate duplicate edges and create AdjacencyList
  graph_offsets.resize(num_edges.size() + 1, 0);
  std::int32_t current_offset = 0;
  for (std::size_t i = 0; i < num_edges.size(); ++i)
  {
    std::sort(std::next(edges.begin(), current_offset),
              std::next(edges.begin(), current_offset + num_edges[i]));
    const auto it
        = std::unique(std::next(edges.begin(), current_offset),
                      std::next(edges.begin(), current_offset + num_edges[i]));
    graph_data.insert(graph_data.end(),
                      std::next(edges.begin(), current_offset), it);
    graph_offsets[i + 1]
        = graph_offsets[i]
          + std::distance(std::next(edges.begin(), current_offset), it);
    current_offset += num_edges[i];
  }

  // Re-order graph and return re-odering
  assert(reorder_fn);
  return reorder_fn(
      graph::AdjacencyList(std::move(graph_data), std::move(graph_offsets)));
}

//-----------------------------------------------------------------------------
/// Build a simple dofmap from ElementDofmap based on mesh entity
/// indices (local and global)
///
/// @param [in] mesh The mesh to build the dofmap on
/// @param [in] topology The mesh topology
/// @param [in] element_dof_layout The layout of dofs on each cell type
/// @return Returns: * dofmaps for each cell type (local to the process) as
/// (width, [dofs])
///                  * local-to-global map for each local dof
///                  * local-to-entity map for each local dof
<<<<<<< HEAD
///                  * index maps for each entity type in dofmaps
///                  * global offset for dofs on this process
/// Entities are represented as {index_map number, mesh entity index}.
std::tuple<std::vector<std::pair<std::int32_t, std::vector<std::int32_t>>>,
           std::vector<std::int64_t>,
           std::vector<std::pair<std::int8_t, std::int32_t>>,
           std::vector<std::shared_ptr<const common::IndexMap>>, std::int64_t>
build_basic_dofmaps(
    const mesh::Topology& topology,
    const std::vector<fem::ElementDofLayout>& element_dof_layouts)
=======
/// Entities are represented as {dimension, mesh entity index}.
std::tuple<dofmap_t, std::vector<std::int64_t>,
           std::vector<std::pair<std::int8_t, std::int32_t>>>
build_basic_dofmap(const mesh::Topology& topology,
                   const fem::ElementDofLayout& element_dof_layout)
>>>>>>> 9b41f00e
{
  // Start timer for dofmap initialization
  common::Timer t0("Init dofmap from element dofmap");

  // Topological dimension
  const std::size_t D = topology.dim();
  const std::size_t num_cell_types = topology.entity_types(D).size();

  LOG(INFO) << "Checking required entities per dimension";

  // Find which dimensions (d) and entity types (et) are required
  // and the number of dofs which are required for each (d, et) combination.
  // Also store the IndexMaps and local offsets for each.
  std::vector<std::pair<std::int8_t, std::int8_t>> required_dim_et;
  std::vector<std::int32_t> num_entity_dofs_et;
  std::vector<std::shared_ptr<const common::IndexMap>> topo_index_maps;
  std::vector<std::int32_t> local_entity_offsets = {0};

  for (std::size_t i = 0; i < num_cell_types; ++i)
  {
    mesh::CellType cell_type = topology.entity_types(D)[i];
    auto entity_dofs = element_dof_layouts[i].entity_dofs_all();

    for (std::size_t d = 0; d <= D; ++d)
    {
      const std::vector<std::vector<int>>& edd = entity_dofs[d];
      auto entity_types_d = topology.entity_types(d);
      for (std::size_t e = 0; e < edd.size(); ++e)
      {
        if (edd[e].size() > 0)
        {
          // There is a dof on this entity... find entity type index
          mesh::CellType et = mesh::cell_entity_type(cell_type, d, e);
          auto et_it
              = std::find(entity_types_d.begin(), entity_types_d.end(), et);
          assert(et_it != entity_types_d.end());
          int et_index = std::distance(entity_types_d.begin(), et_it);

          auto find_dim_et
              = std::find(required_dim_et.begin(), required_dim_et.end(),
                          std::pair<std::int8_t, std::int8_t>{d, et_index});
          if (find_dim_et == required_dim_et.end())
          {
            // Save information for this (d, et) combination
            required_dim_et.push_back({d, et_index});
            const std::int32_t num_entity_dofs = edd[e].size();
            num_entity_dofs_et.push_back(num_entity_dofs);
            auto im = topology.index_maps(d)[et_index];
            topo_index_maps.push_back(im);
            local_entity_offsets.push_back(
                local_entity_offsets.back()
                + num_entity_dofs * (im->size_local() + im->num_ghosts()));

            if (d < D and !topology.connectivity({D, i}, {d, et_index}))
              throw std::runtime_error("Missing needed connectivity. Cell type:"
                                       + std::to_string(i)
                                       + "to dim:" + std::to_string(d)
                                       + ", ent:" + std::to_string(et_index));
          }
          else
          {
            int k = std::distance(required_dim_et.begin(), find_dim_et);
            if (num_entity_dofs_et[k] != (int)edd[e].size())
              throw std::runtime_error("Incompatible elements detected.");
          }
        }
      }
    }
  }

<<<<<<< HEAD
  // Debug output
  std::stringstream s;
  s << "Required entities:";
  for (std::size_t i = 0; i < required_dim_et.size(); ++i)
    s << "(" << (int)required_dim_et[i].first << ", "
      << (int)required_dim_et[i].second << ")=" << num_entity_dofs_et[i] << " ";
  LOG(INFO) << s.str();
=======
  // Collect cell -> entity connectivities
  std::vector<std::shared_ptr<const graph::AdjacencyList<std::int32_t>>>
      connectivity;
  for (std::size_t d = 0; d < D; ++d)
    connectivity.push_back(topology.connectivity(D, d));

  // Allocate dofmap memory
  const std::int32_t num_cells = topology.index_map(D)->size_local()
                                 + topology.index_map(D)->num_ghosts();
  dofmap_t dofs;
  dofs.width = element_dof_layout.num_dofs();
  dofs.array.resize(dofs.width * num_cells);

  // Loop over cells and build dofmap
  const std::vector<std::vector<std::vector<int>>> entity_dofs
      = element_dof_layout.entity_dofs_all();
  assert(entity_dofs.size() == D + 1);

  for (std::int32_t c = 0; c < num_cells; ++c)
  {
    // Wrap dofs for cell c
    std::span dofs_c(dofs.array.data() + c * dofs.width, dofs.width);
>>>>>>> 9b41f00e

  // Dofmaps on each cell type as (width, [cell_dofs])
  std::vector<std::pair<std::int32_t, std::vector<std::int32_t>>> dofs(
      num_cell_types);

  for (std::size_t i = 0; i < num_cell_types; ++i)
  {
    mesh::CellType cell_type = topology.entity_types(D)[i];
    const std::vector<std::vector<std::vector<int>>> entity_dofs
        = element_dof_layouts[i].entity_dofs_all();
    assert(entity_dofs.size() == D + 1);

    // Loop over cells of this type, and build dofmap
    const std::int32_t num_cells = topology.index_maps(D)[i]->size_local()
                                   + topology.index_maps(D)[i]->num_ghosts();
    const std::int32_t dofmap_width = element_dof_layouts[i].num_dofs();
    dofs[i].first = dofmap_width;
    const std::int32_t num_dofs = num_cells * dofmap_width;
    dofs[i].second.resize(num_dofs);
    LOG(INFO) << "Cell type:" << i << ", dofmap:" << num_cells << "x"
              << dofmap_width;

    std::int32_t dofmap_offset = 0;
    for (std::int32_t c = 0; c < num_cells; ++c)
    {
      // Wrap dofs for cell c
      std::span<std::int32_t> dofs_c(dofs[i].second.data() + dofmap_offset,
                                     dofmap_width);
      dofmap_offset += dofmap_width;

      // Iterate over required entities for this element, dimension and type
      for (std::size_t k = 0; k < required_dim_et.size(); ++k)
      {
        std::size_t d = required_dim_et[k].first;
        std::size_t et = required_dim_et[k].second;

        const std::vector<std::vector<int>>& e_dofs_d = entity_dofs[d];

        // Iterate over each entity of current dimension d and type et
        const std::int32_t* c_to_e
            = ((std::size_t)d == D)
                  ? nullptr
                  : topology.connectivity({D, i}, {d, et})->links(c).data();

        int w = 0;
        for (std::size_t e = 0; e < e_dofs_d.size(); ++e)
        {
          // Skip entities of wrong type (e.g. facets of prism)
          // Use separate connectivity index 'w' which only advances for
          // correct entities
          if (topology.entity_types(d)[et]
              != mesh::cell_entity_type(cell_type, d, e))
            continue;

          std::size_t num_entity_dofs = e_dofs_d[e].size();
          assert((int)num_entity_dofs == num_entity_dofs_et[k]);
          std::int32_t e_index_local = ((std::size_t)d == D) ? c : c_to_e[w];

          // Loop over dofs belonging to entity e of dimension d (d, e)
          // d: topological dimension
          // e: local entity index
          // dof_local: local index of dof at (d, e)
          for (std::size_t j = 0; j < num_entity_dofs; ++j)
          {
            int dof_local = e_dofs_d[e][j];
            dofs_c[dof_local]
                = local_entity_offsets[k] + num_entity_dofs * e_index_local + j;
          }
          ++w;
        }
      }
    }
  }

  // Debug
  s.str("");
  for (std::size_t i = 0; i < num_cell_types; ++i)
  {
    s << "dofmap[" << i << "] = [";
    for (auto q : dofs[i].second)
      s << q << " ";
    s << "]\n";
  }
  LOG(INFO) << s.str();

  LOG(INFO) << "Going to global index computation";

  // TODO: Put Global index computations in separate function
  // Global index computations

  // Create local to global map and dof entity map.
  // NOTE: this must be done outside of the above loop as some processes
  // may have vertices that don't belong to a cell on that process.

<<<<<<< HEAD
  // Dof -> (index_map number, entity index) marker
  std::int32_t local_size = local_entity_offsets.back();
=======
  // Dof -> (index_map, entity index) marker
>>>>>>> 9b41f00e
  std::vector<std::pair<std::int8_t, std::int32_t>> dof_entity(local_size);

  // Storage for local-to-global map
  std::vector<std::int64_t> local_to_global(local_size);

  std::int64_t global_entity_offsets = 0;
  std::int64_t global_start = 0;
  for (std::size_t k = 0; k < required_dim_et.size(); ++k)
  {
    const int num_entity_dofs = num_entity_dofs_et[k];
    auto map = topo_index_maps[k];
    assert(map);
    std::vector<std::int64_t> global_indices = map->global_indices();

    for (std::size_t e_index = 0; e_index < global_indices.size(); ++e_index)
    {
      auto e_index_global = global_indices[e_index];
      for (std::int32_t count = 0; count < num_entity_dofs; ++count)
      {
        std::int32_t dof
            = local_entity_offsets[k] + num_entity_dofs * e_index + count;
        local_to_global[dof]
            = global_entity_offsets + num_entity_dofs * e_index_global + count;
        dof_entity[dof] = {k, e_index};
      }
    }
    global_entity_offsets += num_entity_dofs * map->size_global();
    global_start += num_entity_dofs * map->local_range()[0];
  }

  // Debug
  s.str("");
  s << "l2g:";
  for (auto q : local_to_global)
    s << q << " ";
  s << "\n dof_entity=";
  for (auto q : dof_entity)
    s << "(" << (int)q.first << ", " << (int)q.second << ") ";
  s << "\n";
  LOG(INFO) << s.str();

  return {std::move(dofs), std::move(local_to_global), std::move(dof_entity),
          std::move(topo_index_maps), global_start};
}
//-----------------------------------------------------------------------------

/// Compute re-ordering map from old local index to new local index. The
/// M dofs owned by this process are reordered for locality and fill the
/// positions [0, ..., M). Dof owned by another process are placed at
/// the end, i.e. in the positions [M, ..., N), where N is the total
/// number of dofs on this process.
///
<<<<<<< HEAD
/// @param [in] dofmaps The basic dofmap data for each element type.
/// @param [in] dof_entity Map from dof index to (dim, entity_index),
/// where entity_index is the process-wise mesh entity index
/// @param [in] topology The mesh topology
=======
/// @param [in] dofmaps The basic dofmap data in multiple dofmaps sharing the
/// same range
/// @param [in] dof_entity Map from dof index to (index_map, entity_index),
/// where entity_index is the local mesh entity index in the given index_map
/// @param [in] index_maps The set of IndexMaps, one for each topological
/// entity type used in the dofmap. The location in this array is referred to by
/// the first item in each entry of @p dof_entity
>>>>>>> 9b41f00e
/// @param [in] reorder_fn Graph reordering function that is applied for
/// dof re-ordering
/// @return The pair (old-to-new local index map, M), where M is the
/// number of dofs owned by this process
std::pair<std::vector<std::int32_t>, std::int32_t> compute_reordering_map(
<<<<<<< HEAD
    const std::vector<std::pair<std::int32_t, std::vector<std::int32_t>>>&
        dofmaps,
=======
    const std::vector<dofmap_t>& dofmaps,
>>>>>>> 9b41f00e
    const std::vector<std::pair<std::int8_t, std::int32_t>>& dof_entity,
    const std::vector<std::shared_ptr<const common::IndexMap>>& index_maps,
    const std::function<std::vector<int>(
        const graph::AdjacencyList<std::int32_t>&)>& reorder_fn)
{
  common::Timer t0("Compute dof reordering map");

<<<<<<< HEAD
  // Get mesh entity ownership offset for each IndexMap
  std::vector<std::int32_t> offset(index_maps.size(), -1);
  std::transform(index_maps.begin(), index_maps.end(), offset.begin(),
                 [](const auto& im) { return im->size_local(); });
=======
  // Get mesh entity ownership offset for each topological dimension
  std::vector<std::int32_t> offset(index_maps.size(), -1);
  for (std::size_t d = 0; d < offset.size(); ++d)
  {
    auto map = index_maps[d];
    if (map)
      offset[d] = map->size_local();
  }
>>>>>>> 9b41f00e

  // Compute the number of dofs 'owned' by this process
  const std::int32_t owned_size = std::accumulate(
      dof_entity.begin(), dof_entity.end(), std::int32_t(0),
      [&offset = std::as_const(offset)](std::int32_t a, auto b)
      { return b.second < offset[b.first] ? a + 1 : a; });

  // Re-order dofs, increasing local dof index by iterating over cells

  // Create map from old index to new contiguous numbering for locally
  // owned dofs. Set to -1 for unowned dofs.
  std::vector<int> original_to_contiguous(dof_entity.size(), -1);
  std::int32_t counter_owned(0), counter_unowned(owned_size);
  for (auto dofmap : dofmaps)
  {
<<<<<<< HEAD
    for (std::int32_t dof : dofmap.second)
    {
      if (original_to_contiguous[dof] == -1)
      {
        const std::pair<std::int8_t, std::int32_t>& e = dof_entity[dof];
        if (e.second < offset[e.first])
=======
    for (std::int32_t dof : dofmap.array)
    {
      if (original_to_contiguous[dof] == -1)
      {
        if (auto e = dof_entity[dof]; e.second < offset[e.first])
>>>>>>> 9b41f00e
          original_to_contiguous[dof] = counter_owned++;
        else
          original_to_contiguous[dof] = counter_unowned++;
      }
    }
  }

  // Check for any -1's remaining in `original_to_contiguous` due to vertices
  // on the process that don't belong to a cell. Determine if the dof is owned
  // or a ghost and map to the ends of the owned and ghost "parts" of the
  // contiguous array respectively.
  for (std::size_t dof = 0; dof < original_to_contiguous.size(); ++dof)
  {
    if (original_to_contiguous[dof] == -1)
    {
      if (auto e = dof_entity[dof]; e.second < offset[e.first])
        original_to_contiguous[dof] = counter_owned++;
      else
        original_to_contiguous[dof] = counter_unowned++;
    }
  }

  if (reorder_fn)
  {
    // Re-order using graph ordering

    // Apply graph reordering to owned dofs
    const std::vector<int> node_remap = reorder_owned(
        dofmaps, owned_size, original_to_contiguous, reorder_fn);
    std::transform(original_to_contiguous.begin(), original_to_contiguous.end(),
                   original_to_contiguous.begin(),
                   [&node_remap, owned_size](auto index)
                   { return index < owned_size ? node_remap[index] : index; });
  }

  return {std::move(original_to_contiguous), owned_size};
}
//-----------------------------------------------------------------------------

/// Get global indices for unowned dofs
/// @param [in] index_maps Set of index maps corresponding to dofs in @p
/// dof_entity, below.
/// @param [in] num_owned The number of nodes owned by this process
/// @param [in] process_offset The node offset for this process, i.e.
/// the global index of owned node i is i + process_offset
/// @param [in] global_indices_old The old global index of the old local
/// node i
/// @param [in] old_to_new The old local index to new local index map
/// @param [in] dof_entity The ith entry gives (index_map, local
/// index) of the mesh entity to which node i (old local index) is
/// associated.
/// @returns The (0) global indices for unowned dofs, (1) owner rank of
/// each unowned dof
std::pair<std::vector<std::int64_t>, std::vector<int>> get_global_indices(
    const std::vector<std::shared_ptr<const common::IndexMap>>& index_maps,
<<<<<<< HEAD
    const std::int32_t num_owned, const std::int64_t process_offset,
=======
    std::int32_t num_owned, std::int64_t process_offset,
>>>>>>> 9b41f00e
    const std::vector<std::int64_t>& global_indices_old,
    const std::vector<std::int32_t>& old_to_new,
    const std::vector<std::pair<std::int8_t, std::int32_t>>& dof_entity)
{
  assert(dof_entity.size() == global_indices_old.size());

  // Build list of flags for owned mesh entities that are shared, i.e.
  // are a ghost on a neighbor
<<<<<<< HEAD
  const std::size_t num_index_maps = index_maps.size();
  std::vector<std::vector<std::int8_t>> shared_entity(num_index_maps);
  for (std::size_t d = 0; d < num_index_maps; ++d)
  {
    auto map = index_maps[d];
    assert(map);

    shared_entity[d] = std::vector<std::int8_t>(map->size_local(), false);
    const std::vector<std::int32_t> forward_indices = map->shared_indices();
    std::for_each(forward_indices.begin(), forward_indices.end(),
                  [&entities = shared_entity[d]](auto idx)
                  { entities[idx] = true; });
=======
  std::vector<std::vector<std::int8_t>> shared_entity(index_maps.size());
  for (std::size_t d = 0; d < shared_entity.size(); ++d)
  {
    auto map = index_maps[d];
    if (map)
    {
      shared_entity[d] = std::vector<std::int8_t>(map->size_local(), false);
      const std::vector<std::int32_t> forward_indices = map->shared_indices();
      std::for_each(forward_indices.begin(), forward_indices.end(),
                    [&entities = shared_entity[d]](auto idx)
                    { entities[idx] = true; });
    }
>>>>>>> 9b41f00e
  }

  // Build list of (global old, global new) index pairs for dofs that
  // are ghosted on other processes
<<<<<<< HEAD
  std::vector<std::vector<std::int64_t>> global(num_index_maps);
=======

  // Loop over all dofs
  std::vector<std::vector<std::int64_t>> global(index_maps.size());
>>>>>>> 9b41f00e
  for (std::size_t i = 0; i < dof_entity.size(); ++i)
  {
    // Topological dimension of mesh entity that dof is associated with
    const int d = dof_entity[i].first;

    // Index of mesh entity that dof is associated with
    const int entity = dof_entity[i].second;
    if (entity < (int)shared_entity[d].size() and shared_entity[d][entity])
    {
      global[d].push_back(global_indices_old[i]);
      global[d].push_back(old_to_new[i] + process_offset);
    }
  }

  std::vector<int> requests_dim;
<<<<<<< HEAD
  std::vector<MPI_Request> requests(num_index_maps);
  std::vector<MPI_Comm> comm(num_index_maps, MPI_COMM_NULL);
  std::vector<std::vector<std::int64_t>> all_dofs_received(num_index_maps);
  std::vector<std::vector<int>> disp_recv(num_index_maps);
  for (std::size_t d = 0; d < num_index_maps; ++d)
  {
    // FIXME: This should check which dimension are needed by the dofmap
    auto map = index_maps[d];
    assert(map);

    std::span src = map->src();
    std::span dest = map->dest();
    MPI_Dist_graph_create_adjacent(
        map->comm(), src.size(), src.data(), MPI_UNWEIGHTED, dest.size(),
        dest.data(), MPI_UNWEIGHTED, MPI_INFO_NULL, false, &comm[d]);

    // Number and values to send and receive
    const int num_indices = global[d].size();
    std::vector<int> size_recv;
    size_recv.reserve(1); // ensure data is not a nullptr
    size_recv.resize(src.size());
    MPI_Neighbor_allgather(&num_indices, 1, MPI_INT, size_recv.data(), 1,
                           MPI_INT, comm[d]);

    // Compute displacements for data to receive. Last entry has total
    // number of received items.
    disp_recv[d].resize(src.size() + 1);
    std::partial_sum(size_recv.begin(), size_recv.begin() + src.size(),
                     disp_recv[d].begin() + 1);

    // TODO: use MPI_Ineighbor_alltoallv
    // Send global index of dofs to neighbors
    all_dofs_received[d].resize(disp_recv[d].back());
    MPI_Ineighbor_allgatherv(global[d].data(), global[d].size(), MPI_INT64_T,
                             all_dofs_received[d].data(), size_recv.data(),
                             disp_recv[d].data(), MPI_INT64_T, comm[d],
                             &requests[requests_dim.size()]);
    requests_dim.push_back(d);
=======
  std::vector<MPI_Request> requests(index_maps.size());
  std::vector<MPI_Comm> comm(index_maps.size(), MPI_COMM_NULL);
  std::vector<std::vector<std::int64_t>> all_dofs_received(index_maps.size());
  std::vector<std::vector<int>> disp_recv(index_maps.size());
  for (std::size_t d = 0; d < index_maps.size(); ++d)
  {
    // FIXME: This should check which dimension are needed by the dofmap
    auto map = index_maps[d];
    if (map)
    {
      std::span src = map->src();
      std::span dest = map->dest();
      MPI_Dist_graph_create_adjacent(
          map->comm(), src.size(), src.data(), MPI_UNWEIGHTED, dest.size(),
          dest.data(), MPI_UNWEIGHTED, MPI_INFO_NULL, false, &comm[d]);

      // Number and values to send and receive
      const int num_indices = global[d].size();
      std::vector<int> size_recv;
      size_recv.reserve(1); // ensure data is not a nullptr
      size_recv.resize(src.size());
      MPI_Neighbor_allgather(&num_indices, 1, MPI_INT, size_recv.data(), 1,
                             MPI_INT, comm[d]);

      // Compute displacements for data to receive. Last entry has total
      // number of received items.
      disp_recv[d].resize(src.size() + 1);
      std::partial_sum(size_recv.begin(), size_recv.begin() + src.size(),
                       disp_recv[d].begin() + 1);

      // TODO: use MPI_Ineighbor_alltoallv
      // Send global index of dofs to neighbors
      all_dofs_received[d].resize(disp_recv[d].back());
      MPI_Ineighbor_allgatherv(global[d].data(), global[d].size(), MPI_INT64_T,
                               all_dofs_received[d].data(), size_recv.data(),
                               disp_recv[d].data(), MPI_INT64_T, comm[d],
                               &requests[requests_dim.size()]);
      requests_dim.push_back(d);
    }
>>>>>>> 9b41f00e
  }

  // Build  [local_new - num_owned] -> global old array  broken down by
  // dimension
  std::vector<std::vector<std::int64_t>> local_new_to_global_old(
<<<<<<< HEAD
      num_index_maps);
=======
      index_maps.size());
>>>>>>> 9b41f00e
  for (std::size_t i = 0; i < global_indices_old.size(); ++i)
  {
    const int d = dof_entity[i].first;
    const std::int32_t local_new = old_to_new[i] - num_owned;
    if (local_new >= 0)
    {
      local_new_to_global_old[d].push_back(global_indices_old[i]);
      local_new_to_global_old[d].push_back(local_new);
    }
  }

  std::vector<std::int64_t> local_to_global_new(old_to_new.size() - num_owned);
  std::vector<int> local_to_global_new_owner(old_to_new.size() - num_owned);
  for (std::size_t i = 0; i < requests_dim.size(); ++i)
  {
    int idx, d;
    MPI_Waitany(requests_dim.size(), requests.data(), &idx, MPI_STATUS_IGNORE);
    d = requests_dim[idx];

    std::span src = index_maps[d]->src();

    // Build (global old, global new) map for dofs of dimension d
    std::vector<std::pair<std::int64_t, std::pair<int64_t, int>>>
        global_old_new;
    global_old_new.reserve(disp_recv[d].back());
    for (std::size_t j = 0; j < all_dofs_received[d].size(); j += 2)
    {
      const auto pos
          = std::upper_bound(disp_recv[d].begin(), disp_recv[d].end(), j);
      const int owner = std::distance(disp_recv[d].begin(), pos) - 1;
      global_old_new.push_back(
          {all_dofs_received[d][j], {all_dofs_received[d][j + 1], src[owner]}});
    }
    std::sort(global_old_new.begin(), global_old_new.end());

    // Build the dimension d part of local_to_global_new vector
    for (std::size_t i = 0; i < local_new_to_global_old[d].size(); i += 2)
    {
      std::pair<std::int64_t, std::pair<int64_t, int>> idx_old
          = {local_new_to_global_old[d][i], {0, 0}};

      auto it = std::lower_bound(
          global_old_new.begin(), global_old_new.end(), idx_old,
          [](auto& a, auto& b) { return a.first < b.first; });
      assert(it != global_old_new.end() and it->first == idx_old.first);

      local_to_global_new[local_new_to_global_old[d][i + 1]] = it->second.first;
      local_to_global_new_owner[local_new_to_global_old[d][i + 1]]
          = it->second.second;
    }
  }

<<<<<<< HEAD
  for (MPI_Comm& c : comm)
  {
    assert(c != MPI_COMM_NULL);
    MPI_Comm_free(&c);
=======
  for (MPI_Comm c : comm)
  {
    if (c != MPI_COMM_NULL)
      MPI_Comm_free(&c);
>>>>>>> 9b41f00e
  }

  return {std::move(local_to_global_new), std::move(local_to_global_new_owner)};
}
//-----------------------------------------------------------------------------
} // namespace

//-----------------------------------------------------------------------------
std::tuple<common::IndexMap, int, std::vector<std::vector<std::int32_t>>>
fem::build_dofmap_data(
    MPI_Comm comm, const mesh::Topology& topology,
    const std::vector<ElementDofLayout>& element_dof_layouts,
    const std::function<std::vector<int>(
        const graph::AdjacencyList<std::int32_t>&)>& reorder_fn)
{
  common::Timer t0("Build dofmap data");

  // Build a simple dofmap based on mesh entity numbering, returning (i)
  // a local dofmap, (ii) local-to-global map for dof indices, and (iii)
  // pair {dimension, mesh entity index} giving the mesh entity that dof
  // i is associated with.
  const auto [node_graphs, local_to_global0, dof_entity0, topo_index_maps,
              offset]
      = build_basic_dofmaps(topology, element_dof_layouts);

<<<<<<< HEAD
  LOG(INFO) << "Got " << topo_index_maps.size() << " index_maps";
  LOG(INFO) << "Global start=" << offset;
=======
  std::vector<std::shared_ptr<const common::IndexMap>> index_maps(D + 1);
  for (int d = 0; d <= D; ++d)
  {
    if (element_dof_layout.num_entity_dofs(d) > 0)
    {
      assert(topology.index_map(d));
      index_maps[d] = topology.index_map(d);
    }
  }
>>>>>>> 9b41f00e

  // Build re-ordering map for data locality and get number of owned
  // nodes
  const auto [old_to_new, num_owned] = compute_reordering_map(
<<<<<<< HEAD
      node_graphs, dof_entity0, topo_index_maps, reorder_fn);

  LOG(INFO) << old_to_new.size() << ": " << num_owned;

  LOG(INFO) << "Get global indices";

  // Get global indices for unowned dofs
  const auto [local_to_global_unowned, local_to_global_owner]
      = get_global_indices(topo_index_maps, num_owned, offset, local_to_global0,
=======
      {node_graph0}, dof_entity0, index_maps, reorder_fn);

  // Compute global dofmap offset
  std::int64_t offset = 0;
  for (int d = 0; d <= D; ++d)
  {
    if (element_dof_layout.num_entity_dofs(d) > 0)
    {
      offset += index_maps[d]->local_range()[0]
                * element_dof_layout.num_entity_dofs(d);
    }
  }

  // Get global indices for unowned dofs
  const auto [local_to_global_unowned, local_to_global_owner]
      = get_global_indices(index_maps, num_owned, offset, local_to_global0,
>>>>>>> 9b41f00e
                           old_to_new, dof_entity0);
  assert(local_to_global_unowned.size() == local_to_global_owner.size());

  std::stringstream s;
  s << "num_owned = " << num_owned << " l2g(unowned, owner):";
  for (std::size_t i = 0; i < local_to_global_unowned.size(); ++i)
    s << "(" << local_to_global_unowned[i] << ", " << local_to_global_owner[i]
      << ") ";
  LOG(INFO) << s.str();

  // Create IndexMap for dofs range on this process
  common::IndexMap index_map(comm, num_owned, local_to_global_unowned,
                             local_to_global_owner);

<<<<<<< HEAD
  LOG(INFO) << "Got dofmap IndexMap OK";

  // Build re-ordered dofmaps
  std::vector<std::vector<std::int32_t>> dofmaps(node_graphs.size());
  for (std::size_t i = 0; i < dofmaps.size(); ++i)
  {
    dofmaps[i].resize(node_graphs[i].second.size());
    for (std::size_t j = 0; j < node_graphs[i].second.size(); ++j)
    {
      std::int32_t old_node = node_graphs[i].second[j];
      dofmaps[i][j] = old_to_new[old_node];
    }
  }
=======
  // Build re-ordered dofmap
  std::vector<std::int32_t> dofmap(node_graph0.array.size());
  for (std::size_t i = 0; i < dofmap.size(); ++i)
    dofmap[i] = old_to_new[node_graph0.array[i]];
>>>>>>> 9b41f00e

  return {std::move(index_map), element_dof_layouts[0].block_size(),
          std::move(dofmaps)};
}
//-----------------------------------------------------------------------------<|MERGE_RESOLUTION|>--- conflicted
+++ resolved
@@ -26,12 +26,6 @@
 
 namespace
 {
-<<<<<<< HEAD
-//-----------------------------------------------------------------------------
-
-/// Build a graph for owned dofs and apply graph reordering function
-/// @param[in] dofmap The local dofmap (cell -> dofs) as (width, [dofs])
-=======
 /// @brief dofmap as a flattened 2D array
 /// The number of cells is array.size() / width
 /// and therefore array.size() must be a multiple of width
@@ -47,7 +41,6 @@
 /// `dofmap_t` format. The dofmaps all refer to dof indices in the same range
 /// [0:owned_size).
 /// @param[in] dofmaps The local dofmaps (cell -> dofs)
->>>>>>> 9b41f00e
 /// @param[in] owned_size Number of dofs owned by this process
 /// @param[in] original_to_contiguous Map from dof indices in @p dofmap
 /// to new indices that are ordered such that owned indices are [0,
@@ -55,101 +48,20 @@
 /// @param[in] reorder_fn The graph reordering function to apply
 /// @return Map from original_to_contiguous[i] to new index after
 /// reordering
-<<<<<<< HEAD
-std::vector<int> reorder_owned(
-    const std::vector<std::pair<std::int32_t, std::vector<std::int32_t>>>&
-        dofmaps,
-    std::int32_t owned_size, const std::vector<int>& original_to_contiguous,
-    const std::function<std::vector<int>(
-        const graph::AdjacencyList<std::int32_t>&)>& reorder_fn)
-=======
 std::vector<int>
 reorder_owned(const std::vector<dofmap_t>& dofmaps, std::int32_t owned_size,
               const std::vector<int>& original_to_contiguous,
               const std::function<std::vector<int>(
                   const graph::AdjacencyList<std::int32_t>&)>& reorder_fn)
->>>>>>> 9b41f00e
 {
   std::vector<std::int32_t> graph_data, graph_offsets;
 
   // Compute maximum number of graph out edges edges per dof
   std::vector<int> num_edges(owned_size);
-<<<<<<< HEAD
-
-  for (const auto& dofmap : dofmaps)
-  {
-    const std::int32_t width = dofmap.first;
-    std::size_t num_cells = dofmap.second.size() / width;
-    for (std::size_t cell = 0; cell < num_cells; ++cell)
-    {
-      std::span<const std::int32_t> nodes(dofmap.second.data() + cell * width,
-                                          width);
-      for (auto n0 : nodes)
-      {
-        const std::int32_t node_0 = original_to_contiguous[n0];
-
-        // Skip unowned node
-        if (node_0 >= owned_size)
-          continue;
-        for (auto n1 : nodes)
-        {
-          if (n0 != n1 and original_to_contiguous[n1] < owned_size)
-            ++num_edges[node_0];
-        }
-=======
   for (const auto& dofmap : dofmaps)
   {
     std::size_t num_cells = dofmap.array.size() / dofmap.width;
     std::vector<std::int32_t> node_temp;
-    for (std::size_t cell = 0; cell < num_cells; ++cell)
-    {
-      node_temp.clear();
-      for (std::int32_t i = 0; i < dofmap.width; ++i)
-      {
-        std::int32_t node
-            = original_to_contiguous[dofmap.array[cell * dofmap.width + i]];
-        if (node < owned_size)
-          node_temp.push_back(node);
->>>>>>> 9b41f00e
-      }
-      for (std::int32_t node : node_temp)
-        num_edges[node] += node_temp.size() - 1;
-    }
-  }
-
-  // Compute adjacency list with duplicate edges
-  std::vector<std::int32_t> offsets(num_edges.size() + 1, 0);
-  std::partial_sum(num_edges.begin(), num_edges.end(),
-                   std::next(offsets.begin(), 1));
-  std::vector<std::int32_t> edges(offsets.back());
-<<<<<<< HEAD
-
-  for (const auto& dofmap : dofmaps)
-  {
-    const std::int32_t width = dofmap.first;
-    const std::size_t num_cells = dofmap.second.size() / width;
-    for (std::size_t cell = 0; cell < num_cells; ++cell)
-    {
-      std::span<const std::int32_t> nodes(dofmap.second.data() + cell * width,
-                                          width);
-      for (auto n0 : nodes)
-      {
-        const std::int32_t node_0 = original_to_contiguous[n0];
-        if (node_0 >= owned_size)
-          continue;
-        for (auto n1 : nodes)
-        {
-          if (const std::int32_t node_1 = original_to_contiguous[n1];
-              n0 != n1 and node_1 < owned_size)
-          {
-            edges[offsets[node_0]++] = node_1;
-          }
-=======
-  for (const auto& dofmap : dofmaps)
-  {
-    std::size_t num_cells = dofmap.array.size() / dofmap.width;
-    std::vector<std::int32_t> node_temp;
-
     for (std::size_t cell = 0; cell < num_cells; ++cell)
     {
       node_temp.clear();
@@ -160,6 +72,31 @@
         if (node < owned_size)
           node_temp.push_back(node);
       }
+      for (std::int32_t node : node_temp)
+        num_edges[node] += node_temp.size() - 1;
+    }
+  }
+
+  // Compute adjacency list with duplicate edges
+  std::vector<std::int32_t> offsets(num_edges.size() + 1, 0);
+  std::partial_sum(num_edges.begin(), num_edges.end(),
+                   std::next(offsets.begin(), 1));
+  std::vector<std::int32_t> edges(offsets.back());
+  for (const auto& dofmap : dofmaps)
+  {
+    std::size_t num_cells = dofmap.array.size() / dofmap.width;
+    std::vector<std::int32_t> node_temp;
+
+    for (std::size_t cell = 0; cell < num_cells; ++cell)
+    {
+      node_temp.clear();
+      for (std::int32_t i = 0; i < dofmap.width; ++i)
+      {
+        std::int32_t node
+            = original_to_contiguous[dofmap.array[cell * dofmap.width + i]];
+        if (node < owned_size)
+          node_temp.push_back(node);
+      }
 
       for (std::size_t i = 0; i < node_temp.size(); ++i)
       {
@@ -169,7 +106,6 @@
           std::int32_t node_1 = node_temp[j];
           edges[offsets[node_0]++] = node_1;
           edges[offsets[node_1]++] = node_0;
->>>>>>> 9b41f00e
         }
       }
     }
@@ -210,24 +146,16 @@
 /// (width, [dofs])
 ///                  * local-to-global map for each local dof
 ///                  * local-to-entity map for each local dof
-<<<<<<< HEAD
 ///                  * index maps for each entity type in dofmaps
 ///                  * global offset for dofs on this process
 /// Entities are represented as {index_map number, mesh entity index}.
-std::tuple<std::vector<std::pair<std::int32_t, std::vector<std::int32_t>>>,
+std::tuple<std::vector<dofmap_t>,
            std::vector<std::int64_t>,
            std::vector<std::pair<std::int8_t, std::int32_t>>,
            std::vector<std::shared_ptr<const common::IndexMap>>, std::int64_t>
 build_basic_dofmaps(
     const mesh::Topology& topology,
     const std::vector<fem::ElementDofLayout>& element_dof_layouts)
-=======
-/// Entities are represented as {dimension, mesh entity index}.
-std::tuple<dofmap_t, std::vector<std::int64_t>,
-           std::vector<std::pair<std::int8_t, std::int32_t>>>
-build_basic_dofmap(const mesh::Topology& topology,
-                   const fem::ElementDofLayout& element_dof_layout)
->>>>>>> 9b41f00e
 {
   // Start timer for dofmap initialization
   common::Timer t0("Init dofmap from element dofmap");
@@ -298,7 +226,6 @@
     }
   }
 
-<<<<<<< HEAD
   // Debug output
   std::stringstream s;
   s << "Required entities:";
@@ -306,34 +233,9 @@
     s << "(" << (int)required_dim_et[i].first << ", "
       << (int)required_dim_et[i].second << ")=" << num_entity_dofs_et[i] << " ";
   LOG(INFO) << s.str();
-=======
-  // Collect cell -> entity connectivities
-  std::vector<std::shared_ptr<const graph::AdjacencyList<std::int32_t>>>
-      connectivity;
-  for (std::size_t d = 0; d < D; ++d)
-    connectivity.push_back(topology.connectivity(D, d));
-
-  // Allocate dofmap memory
-  const std::int32_t num_cells = topology.index_map(D)->size_local()
-                                 + topology.index_map(D)->num_ghosts();
-  dofmap_t dofs;
-  dofs.width = element_dof_layout.num_dofs();
-  dofs.array.resize(dofs.width * num_cells);
-
-  // Loop over cells and build dofmap
-  const std::vector<std::vector<std::vector<int>>> entity_dofs
-      = element_dof_layout.entity_dofs_all();
-  assert(entity_dofs.size() == D + 1);
-
-  for (std::int32_t c = 0; c < num_cells; ++c)
-  {
-    // Wrap dofs for cell c
-    std::span dofs_c(dofs.array.data() + c * dofs.width, dofs.width);
->>>>>>> 9b41f00e
 
   // Dofmaps on each cell type as (width, [cell_dofs])
-  std::vector<std::pair<std::int32_t, std::vector<std::int32_t>>> dofs(
-      num_cell_types);
+  std::vector<dofmap_t> dofs(num_cell_types);
 
   for (std::size_t i = 0; i < num_cell_types; ++i)
   {
@@ -346,9 +248,9 @@
     const std::int32_t num_cells = topology.index_maps(D)[i]->size_local()
                                    + topology.index_maps(D)[i]->num_ghosts();
     const std::int32_t dofmap_width = element_dof_layouts[i].num_dofs();
-    dofs[i].first = dofmap_width;
+    dofs[i].width = dofmap_width;
     const std::int32_t num_dofs = num_cells * dofmap_width;
-    dofs[i].second.resize(num_dofs);
+    dofs[i].array.resize(num_dofs);
     LOG(INFO) << "Cell type:" << i << ", dofmap:" << num_cells << "x"
               << dofmap_width;
 
@@ -356,7 +258,7 @@
     for (std::int32_t c = 0; c < num_cells; ++c)
     {
       // Wrap dofs for cell c
-      std::span<std::int32_t> dofs_c(dofs[i].second.data() + dofmap_offset,
+      std::span<std::int32_t> dofs_c(dofs[i].array.data() + dofmap_offset,
                                      dofmap_width);
       dofmap_offset += dofmap_width;
 
@@ -409,7 +311,7 @@
   for (std::size_t i = 0; i < num_cell_types; ++i)
   {
     s << "dofmap[" << i << "] = [";
-    for (auto q : dofs[i].second)
+    for (auto q : dofs[i].array)
       s << q << " ";
     s << "]\n";
   }
@@ -424,12 +326,8 @@
   // NOTE: this must be done outside of the above loop as some processes
   // may have vertices that don't belong to a cell on that process.
 
-<<<<<<< HEAD
   // Dof -> (index_map number, entity index) marker
   std::int32_t local_size = local_entity_offsets.back();
-=======
-  // Dof -> (index_map, entity index) marker
->>>>>>> 9b41f00e
   std::vector<std::pair<std::int8_t, std::int32_t>> dof_entity(local_size);
 
   // Storage for local-to-global map
@@ -482,12 +380,6 @@
 /// the end, i.e. in the positions [M, ..., N), where N is the total
 /// number of dofs on this process.
 ///
-<<<<<<< HEAD
-/// @param [in] dofmaps The basic dofmap data for each element type.
-/// @param [in] dof_entity Map from dof index to (dim, entity_index),
-/// where entity_index is the process-wise mesh entity index
-/// @param [in] topology The mesh topology
-=======
 /// @param [in] dofmaps The basic dofmap data in multiple dofmaps sharing the
 /// same range
 /// @param [in] dof_entity Map from dof index to (index_map, entity_index),
@@ -495,18 +387,12 @@
 /// @param [in] index_maps The set of IndexMaps, one for each topological
 /// entity type used in the dofmap. The location in this array is referred to by
 /// the first item in each entry of @p dof_entity
->>>>>>> 9b41f00e
 /// @param [in] reorder_fn Graph reordering function that is applied for
 /// dof re-ordering
 /// @return The pair (old-to-new local index map, M), where M is the
 /// number of dofs owned by this process
 std::pair<std::vector<std::int32_t>, std::int32_t> compute_reordering_map(
-<<<<<<< HEAD
-    const std::vector<std::pair<std::int32_t, std::vector<std::int32_t>>>&
-        dofmaps,
-=======
     const std::vector<dofmap_t>& dofmaps,
->>>>>>> 9b41f00e
     const std::vector<std::pair<std::int8_t, std::int32_t>>& dof_entity,
     const std::vector<std::shared_ptr<const common::IndexMap>>& index_maps,
     const std::function<std::vector<int>(
@@ -514,21 +400,10 @@
 {
   common::Timer t0("Compute dof reordering map");
 
-<<<<<<< HEAD
   // Get mesh entity ownership offset for each IndexMap
   std::vector<std::int32_t> offset(index_maps.size(), -1);
   std::transform(index_maps.begin(), index_maps.end(), offset.begin(),
                  [](const auto& im) { return im->size_local(); });
-=======
-  // Get mesh entity ownership offset for each topological dimension
-  std::vector<std::int32_t> offset(index_maps.size(), -1);
-  for (std::size_t d = 0; d < offset.size(); ++d)
-  {
-    auto map = index_maps[d];
-    if (map)
-      offset[d] = map->size_local();
-  }
->>>>>>> 9b41f00e
 
   // Compute the number of dofs 'owned' by this process
   const std::int32_t owned_size = std::accumulate(
@@ -544,20 +419,11 @@
   std::int32_t counter_owned(0), counter_unowned(owned_size);
   for (auto dofmap : dofmaps)
   {
-<<<<<<< HEAD
-    for (std::int32_t dof : dofmap.second)
+    for (std::int32_t dof : dofmap.array)
     {
       if (original_to_contiguous[dof] == -1)
       {
-        const std::pair<std::int8_t, std::int32_t>& e = dof_entity[dof];
-        if (e.second < offset[e.first])
-=======
-    for (std::int32_t dof : dofmap.array)
-    {
-      if (original_to_contiguous[dof] == -1)
-      {
-        if (auto e = dof_entity[dof]; e.second < offset[e.first])
->>>>>>> 9b41f00e
+        if (auto e = dof_entity[dof];e.second < offset[e.first])
           original_to_contiguous[dof] = counter_owned++;
         else
           original_to_contiguous[dof] = counter_unowned++;
@@ -613,11 +479,7 @@
 /// each unowned dof
 std::pair<std::vector<std::int64_t>, std::vector<int>> get_global_indices(
     const std::vector<std::shared_ptr<const common::IndexMap>>& index_maps,
-<<<<<<< HEAD
-    const std::int32_t num_owned, const std::int64_t process_offset,
-=======
     std::int32_t num_owned, std::int64_t process_offset,
->>>>>>> 9b41f00e
     const std::vector<std::int64_t>& global_indices_old,
     const std::vector<std::int32_t>& old_to_new,
     const std::vector<std::pair<std::int8_t, std::int32_t>>& dof_entity)
@@ -626,10 +488,8 @@
 
   // Build list of flags for owned mesh entities that are shared, i.e.
   // are a ghost on a neighbor
-<<<<<<< HEAD
-  const std::size_t num_index_maps = index_maps.size();
-  std::vector<std::vector<std::int8_t>> shared_entity(num_index_maps);
-  for (std::size_t d = 0; d < num_index_maps; ++d)
+  std::vector<std::vector<std::int8_t>> shared_entity(index_maps.size());
+  for (std::size_t d = 0; d < index_maps.size(); ++d)
   {
     auto map = index_maps[d];
     assert(map);
@@ -639,31 +499,13 @@
     std::for_each(forward_indices.begin(), forward_indices.end(),
                   [&entities = shared_entity[d]](auto idx)
                   { entities[idx] = true; });
-=======
-  std::vector<std::vector<std::int8_t>> shared_entity(index_maps.size());
-  for (std::size_t d = 0; d < shared_entity.size(); ++d)
-  {
-    auto map = index_maps[d];
-    if (map)
-    {
-      shared_entity[d] = std::vector<std::int8_t>(map->size_local(), false);
-      const std::vector<std::int32_t> forward_indices = map->shared_indices();
-      std::for_each(forward_indices.begin(), forward_indices.end(),
-                    [&entities = shared_entity[d]](auto idx)
-                    { entities[idx] = true; });
-    }
->>>>>>> 9b41f00e
   }
 
   // Build list of (global old, global new) index pairs for dofs that
   // are ghosted on other processes
-<<<<<<< HEAD
-  std::vector<std::vector<std::int64_t>> global(num_index_maps);
-=======
 
   // Loop over all dofs
   std::vector<std::vector<std::int64_t>> global(index_maps.size());
->>>>>>> 9b41f00e
   for (std::size_t i = 0; i < dof_entity.size(); ++i)
   {
     // Topological dimension of mesh entity that dof is associated with
@@ -679,14 +521,12 @@
   }
 
   std::vector<int> requests_dim;
-<<<<<<< HEAD
-  std::vector<MPI_Request> requests(num_index_maps);
-  std::vector<MPI_Comm> comm(num_index_maps, MPI_COMM_NULL);
-  std::vector<std::vector<std::int64_t>> all_dofs_received(num_index_maps);
-  std::vector<std::vector<int>> disp_recv(num_index_maps);
-  for (std::size_t d = 0; d < num_index_maps; ++d)
-  {
-    // FIXME: This should check which dimension are needed by the dofmap
+  std::vector<MPI_Request> requests(index_maps.size());
+  std::vector<MPI_Comm> comm(index_maps.size(), MPI_COMM_NULL);
+  std::vector<std::vector<std::int64_t>> all_dofs_received(index_maps.size());
+  std::vector<std::vector<int>> disp_recv(index_maps.size());
+  for (std::size_t d = 0; d < index_maps.size(); ++d)
+  {
     auto map = index_maps[d];
     assert(map);
 
@@ -718,57 +558,12 @@
                              disp_recv[d].data(), MPI_INT64_T, comm[d],
                              &requests[requests_dim.size()]);
     requests_dim.push_back(d);
-=======
-  std::vector<MPI_Request> requests(index_maps.size());
-  std::vector<MPI_Comm> comm(index_maps.size(), MPI_COMM_NULL);
-  std::vector<std::vector<std::int64_t>> all_dofs_received(index_maps.size());
-  std::vector<std::vector<int>> disp_recv(index_maps.size());
-  for (std::size_t d = 0; d < index_maps.size(); ++d)
-  {
-    // FIXME: This should check which dimension are needed by the dofmap
-    auto map = index_maps[d];
-    if (map)
-    {
-      std::span src = map->src();
-      std::span dest = map->dest();
-      MPI_Dist_graph_create_adjacent(
-          map->comm(), src.size(), src.data(), MPI_UNWEIGHTED, dest.size(),
-          dest.data(), MPI_UNWEIGHTED, MPI_INFO_NULL, false, &comm[d]);
-
-      // Number and values to send and receive
-      const int num_indices = global[d].size();
-      std::vector<int> size_recv;
-      size_recv.reserve(1); // ensure data is not a nullptr
-      size_recv.resize(src.size());
-      MPI_Neighbor_allgather(&num_indices, 1, MPI_INT, size_recv.data(), 1,
-                             MPI_INT, comm[d]);
-
-      // Compute displacements for data to receive. Last entry has total
-      // number of received items.
-      disp_recv[d].resize(src.size() + 1);
-      std::partial_sum(size_recv.begin(), size_recv.begin() + src.size(),
-                       disp_recv[d].begin() + 1);
-
-      // TODO: use MPI_Ineighbor_alltoallv
-      // Send global index of dofs to neighbors
-      all_dofs_received[d].resize(disp_recv[d].back());
-      MPI_Ineighbor_allgatherv(global[d].data(), global[d].size(), MPI_INT64_T,
-                               all_dofs_received[d].data(), size_recv.data(),
-                               disp_recv[d].data(), MPI_INT64_T, comm[d],
-                               &requests[requests_dim.size()]);
-      requests_dim.push_back(d);
-    }
->>>>>>> 9b41f00e
   }
 
   // Build  [local_new - num_owned] -> global old array  broken down by
   // dimension
   std::vector<std::vector<std::int64_t>> local_new_to_global_old(
-<<<<<<< HEAD
-      num_index_maps);
-=======
       index_maps.size());
->>>>>>> 9b41f00e
   for (std::size_t i = 0; i < global_indices_old.size(); ++i)
   {
     const int d = dof_entity[i].first;
@@ -821,17 +616,10 @@
     }
   }
 
-<<<<<<< HEAD
-  for (MPI_Comm& c : comm)
-  {
-    assert(c != MPI_COMM_NULL);
-    MPI_Comm_free(&c);
-=======
   for (MPI_Comm c : comm)
   {
     if (c != MPI_COMM_NULL)
       MPI_Comm_free(&c);
->>>>>>> 9b41f00e
   }
 
   return {std::move(local_to_global_new), std::move(local_to_global_new_owner)};
@@ -857,25 +645,12 @@
               offset]
       = build_basic_dofmaps(topology, element_dof_layouts);
 
-<<<<<<< HEAD
   LOG(INFO) << "Got " << topo_index_maps.size() << " index_maps";
   LOG(INFO) << "Global start=" << offset;
-=======
-  std::vector<std::shared_ptr<const common::IndexMap>> index_maps(D + 1);
-  for (int d = 0; d <= D; ++d)
-  {
-    if (element_dof_layout.num_entity_dofs(d) > 0)
-    {
-      assert(topology.index_map(d));
-      index_maps[d] = topology.index_map(d);
-    }
-  }
->>>>>>> 9b41f00e
 
   // Build re-ordering map for data locality and get number of owned
   // nodes
   const auto [old_to_new, num_owned] = compute_reordering_map(
-<<<<<<< HEAD
       node_graphs, dof_entity0, topo_index_maps, reorder_fn);
 
   LOG(INFO) << old_to_new.size() << ": " << num_owned;
@@ -885,24 +660,6 @@
   // Get global indices for unowned dofs
   const auto [local_to_global_unowned, local_to_global_owner]
       = get_global_indices(topo_index_maps, num_owned, offset, local_to_global0,
-=======
-      {node_graph0}, dof_entity0, index_maps, reorder_fn);
-
-  // Compute global dofmap offset
-  std::int64_t offset = 0;
-  for (int d = 0; d <= D; ++d)
-  {
-    if (element_dof_layout.num_entity_dofs(d) > 0)
-    {
-      offset += index_maps[d]->local_range()[0]
-                * element_dof_layout.num_entity_dofs(d);
-    }
-  }
-
-  // Get global indices for unowned dofs
-  const auto [local_to_global_unowned, local_to_global_owner]
-      = get_global_indices(index_maps, num_owned, offset, local_to_global0,
->>>>>>> 9b41f00e
                            old_to_new, dof_entity0);
   assert(local_to_global_unowned.size() == local_to_global_owner.size());
 
@@ -917,26 +674,19 @@
   common::IndexMap index_map(comm, num_owned, local_to_global_unowned,
                              local_to_global_owner);
 
-<<<<<<< HEAD
   LOG(INFO) << "Got dofmap IndexMap OK";
 
   // Build re-ordered dofmaps
   std::vector<std::vector<std::int32_t>> dofmaps(node_graphs.size());
   for (std::size_t i = 0; i < dofmaps.size(); ++i)
   {
-    dofmaps[i].resize(node_graphs[i].second.size());
-    for (std::size_t j = 0; j < node_graphs[i].second.size(); ++j)
-    {
-      std::int32_t old_node = node_graphs[i].second[j];
+    dofmaps[i].resize(node_graphs[i].array.size());
+    for (std::size_t j = 0; j < node_graphs[i].array.size(); ++j)
+    {
+      std::int32_t old_node = node_graphs[i].array[j];
       dofmaps[i][j] = old_to_new[old_node];
     }
   }
-=======
-  // Build re-ordered dofmap
-  std::vector<std::int32_t> dofmap(node_graph0.array.size());
-  for (std::size_t i = 0; i < dofmap.size(); ++i)
-    dofmap[i] = old_to_new[node_graph0.array[i]];
->>>>>>> 9b41f00e
 
   return {std::move(index_map), element_dof_layouts[0].block_size(),
           std::move(dofmaps)};
