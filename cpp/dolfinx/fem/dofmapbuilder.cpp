--- conflicted
+++ resolved
@@ -409,13 +409,8 @@
 
       // Number and values to send and receive
       const int num_indices = global[d].size();
-<<<<<<< HEAD
-      // NB add 1 for OpenMPI to ensure vector is allocated when indegree =
-      // 0
-=======
       // Note: add 1 for OpenMPI to ensure vector is allocated when
       // indegree = 0
->>>>>>> 43b9dab4
       std::vector<int> num_indices_recv(indegree + 1);
       MPI_Neighbor_allgather(&num_indices, 1, MPI_INT, num_indices_recv.data(),
                              1, MPI_INT, comm[d]);
