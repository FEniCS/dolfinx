// Copyright (C) 2008-2018 Anders Logg, Ola Skavhaug and Garth N. Wells
//
// This file is part of DOLFINx (https://www.fenicsproject.org)
//
// SPDX-License-Identifier:    LGPL-3.0-or-later

#include "dofmapbuilder.h"
#include "ElementDofLayout.h"
#include <algorithm>
#include <basix/mdspan.hpp>
#include <cstdint>
#include <cstdlib>
#include <dolfinx/common/IndexMap.h>
#include <dolfinx/common/MPI.h>
#include <dolfinx/common/Timer.h>
#include <dolfinx/graph/AdjacencyList.h>
#include <dolfinx/mesh/Topology.h>
#include <dolfinx/mesh/cell_types.h>
#include <iterator>
#include <memory>
#include <numeric>
#include <random>
#include <utility>
#include <vector>

using namespace dolfinx;

namespace
{

namespace stdex = std::experimental;
template <typename T>
using mdspan2_t = stdex::mdspan<T, stdex::dextents<std::size_t, 2>>;

//-----------------------------------------------------------------------------

/// Build a graph for owned dofs and apply graph reordering function
/// @param[in] dofmap The local dofmap (cell -> dofs)
/// @param[in] owned_size Number of dofs owned by this process
/// @param[in] original_to_contiguous Map from dof indices in @p dofmap
/// to new indices that are ordered such that owned indices are [0,
/// owned_size)
/// @param[in] reorder_fn The graph reordering function to apply
/// @return Map from original_to_contiguous[i] to new index after
/// reordering
std::vector<int>
reorder_owned(mdspan2_t<const std::int32_t> dofmap, std::int32_t owned_size,
              const std::vector<int>& original_to_contiguous,
              const std::function<std::vector<int>(
                  const graph::AdjacencyList<std::int32_t>&)>& reorder_fn)
{
  std::vector<std::int32_t> graph_data, graph_offsets;

  // Compute maximum number of graph out edges edges per dof
  std::vector<int> num_edges(owned_size);
  for (std::size_t cell = 0; cell < dofmap.extent(0); ++cell)
  {
    std::span<const std::int32_t> nodes(
        dofmap.data_handle() + cell * dofmap.extent(1), dofmap.extent(1));
    for (auto n0 : nodes)
    {
      const std::int32_t node_0 = original_to_contiguous[n0];

      // Skip unowned node
      if (node_0 >= owned_size)
        continue;
      for (auto n1 : nodes)
      {
        if (n0 != n1 and original_to_contiguous[n1] < owned_size)
          ++num_edges[node_0];
      }
    }
  }

  // Compute adjacency list with duplicate edges
  std::vector<std::int32_t> offsets(num_edges.size() + 1, 0);
  std::partial_sum(num_edges.begin(), num_edges.end(),
                   std::next(offsets.begin(), 1));
  std::vector<std::int32_t> edges(offsets.back());
  for (std::size_t cell = 0; cell < dofmap.extent(0); ++cell)
  {
    std::span<const std::int32_t> nodes(
        dofmap.data_handle() + cell * dofmap.extent(1), dofmap.extent(1));
    for (auto n0 : nodes)
    {
      const std::int32_t node_0 = original_to_contiguous[n0];
      if (node_0 >= owned_size)
        continue;
      for (auto n1 : nodes)
      {
        if (const std::int32_t node_1 = original_to_contiguous[n1];
            n0 != n1 and node_1 < owned_size)
        {
          edges[offsets[node_0]++] = node_1;
        }
      }
    }
  }

  // Eliminate duplicate edges and create AdjacencyList
  graph_offsets.resize(num_edges.size() + 1, 0);
  std::int32_t current_offset = 0;
  for (std::size_t i = 0; i < num_edges.size(); ++i)
  {
    std::sort(std::next(edges.begin(), current_offset),
              std::next(edges.begin(), current_offset + num_edges[i]));
    const auto it
        = std::unique(std::next(edges.begin(), current_offset),
                      std::next(edges.begin(), current_offset + num_edges[i]));
    graph_data.insert(graph_data.end(),
                      std::next(edges.begin(), current_offset), it);
    graph_offsets[i + 1]
        = graph_offsets[i]
          + std::distance(std::next(edges.begin(), current_offset), it);
    current_offset += num_edges[i];
  }

  // Re-order graph and return re-odering
  assert(reorder_fn);
  return reorder_fn(
      graph::AdjacencyList(std::move(graph_data), std::move(graph_offsets)));
}

//-----------------------------------------------------------------------------

/// Build a simple dofmap from ElementDofmap based on mesh entity
/// indices (local and global)
///
/// @param [in] mesh The mesh to build the dofmap on
/// @param [in] topology The mesh topology
/// @param [in] element_dof_layout The layout of dofs on a cell
/// @return Returns {dofmap (local to the process), local-to-global map
/// to get the global index of local dof i, dof indices, vector of
/// {dimension, mesh entity index} for each local dof i}
std::tuple<std::vector<std::int32_t>, std::vector<std::int64_t>,
           std::vector<std::pair<std::int8_t, std::int32_t>>>
build_basic_dofmap(
    const mesh::Topology& topology,
    const std::vector<fem::ElementDofLayout>& element_dof_layouts)
{
  // Start timer for dofmap initialization
  common::Timer t0("Init dofmap from element dofmap");

  // Topological dimension
  const int D = topology.dim();

  // Checks for mixed topology
  if (element_dof_layouts.size() != topology.cell_types().size())
    throw std::runtime_error("Mixed topology mismatch: cell types");

  // Should be 2*n+1 cell group offsets in Topology for n elements
  if (element_dof_layouts.size() * 2 + 1
      != topology.entity_group_offsets(D).size())
  {
    throw std::runtime_error("Mixed topology mismatch: groups");
  }

  // Mixed topology can only manage one dof (e.g. on vertex, or on edge,
  // i.e. P1 or P2) for now.
  if (element_dof_layouts.size() > 1)
  {
    for (auto e : element_dof_layouts)
    {
      for (int d = 0; d <= D; ++d)
      {
        if (e.num_entity_dofs(d) > 1)
          throw std::runtime_error("Mixed topology: dofmapbuilder does not yet "
                                   "support elements with more than "
                                   "one dof per entity dimension (P1/P2)");
      }
    }

    std::array<int, 3> nd;
    for (int d = 0; d < D; ++d)
      nd[d] = element_dof_layouts[0].num_entity_dofs(d);
    for (int d = 0; d < D; ++d)
    {
      for (std::size_t i = 1; i < element_dof_layouts.size(); ++i)
      {
        if (element_dof_layouts[i].num_entity_dofs(d) != nd[d])
        {
          throw std::runtime_error(
              "Mixed topology: dofmapbuilder - incompatible elements "
              "(different number of dofs on shared entity)");
        }
      }
    }
  }

  // Generate and number required mesh entities
  std::vector<std::int8_t> needs_entities(D + 1, false);
  std::vector<std::int32_t> num_mesh_entities_local(D + 1, 0),
      num_mesh_entities_global(D + 1, 0);
  for (int d = 0; d <= D; ++d)
  {
    // FIXME: Mixed-topology - P2/Q2 - Q has dof on interior, P does not - need
    // to check all elements here.
    if (element_dof_layouts[0].num_entity_dofs(d) > 0)
    {
      if (!topology.connectivity(d, 0))
      {
        throw std::runtime_error(
            "Cannot create basic dofmap. Missing entities of dimension "
            + std::to_string(d) + " .");
      }
      needs_entities[d] = true;
      num_mesh_entities_local[d] = topology.connectivity(d, 0)->num_nodes();
      assert(topology.index_map(d));
      num_mesh_entities_global[d] = topology.index_map(d)->size_global();
    }
  }

  // Collect cell -> entity connectivities
  std::vector<std::shared_ptr<const graph::AdjacencyList<std::int32_t>>>
      connectivity;
  for (int d = 0; d <= D; ++d)
    connectivity.push_back(topology.connectivity(D, d));

  // Build global dof arrays
  std::vector<std::vector<std::int64_t>> global_indices(D + 1);
  for (int d = 0; d <= D; ++d)
  {
    if (needs_entities[d])
    {
      auto map = topology.index_map(d);
      assert(map);
      global_indices[d] = map->global_indices();
    }
  }

  // Number of dofs on this process
  // FIXME: This assumes that the number of dofs on the entities of each element
  // must be the same. This must be true for entities which are shared
  // (vertices, edges, facets) but may differ for cell.
  std::int32_t local_size(0), d(0);
  for (std::int32_t n : num_mesh_entities_local)
    local_size += n * element_dof_layouts[0].num_entity_dofs(d++);

  // Allocate dofmap memory
  const int num_cells = topology.connectivity(D, 0)->num_nodes();
  const std::vector<int>& group_offsets = topology.entity_group_offsets(D);

  const std::size_t nelem = element_dof_layouts.size();
  std::vector<std::int32_t> dofs(num_cells * element_dof_layouts[0].num_dofs());

  // Allocate entity indices array
  std::vector<std::vector<int32_t>> entity_indices_local(D + 1);
  std::vector<std::vector<int64_t>> entity_indices_global(D + 1);
  for (int d = 0; d <= D; ++d)
  {
    for (auto cell_type : topology.cell_types())
    {
      const std::size_t num_entities = mesh::cell_num_entities(cell_type, d);
      entity_indices_local[d].resize(
          std::max(num_entities, entity_indices_local[d].size()));
      entity_indices_global[d].resize(entity_indices_local[d].size());
    }
  }

  // Entity dofs on cell (dof = entity_dofs[element][dim][entity][index])
  std::vector<std::vector<std::vector<std::vector<int>>>> entity_dofs(nelem);
  for (std::size_t i = 0; i < element_dof_layouts.size(); ++i)
    entity_dofs[i] = element_dof_layouts[i].entity_dofs_all();

  // Storage for local-to-global map
  std::vector<std::int64_t> local_to_global(local_size);

  // Dof -> (dim, entity index) marker
  std::vector<std::pair<std::int8_t, std::int32_t>> dof_entity(local_size);

  assert(group_offsets.back() == connectivity[0]->num_nodes());

  // Loop over cells, group by group, and build dofmaps from respective
  // ElementDofmap
  const int num_dofs_cell = element_dof_layouts[0].num_dofs();
  for (std::size_t i = 0; i < 2 * nelem; ++i)
  {
    for (int c = group_offsets[i]; c < group_offsets[i + 1]; ++c)
    {
      // Get local (process) and global indices for each cell entity
      for (int d = 0; d < D; ++d)
      {
        if (needs_entities[d])
        {
          auto entities = connectivity[d]->links(c);
          for (std::size_t i = 0; i < entities.size(); ++i)
          {
            entity_indices_local[d][i] = entities[i];
            entity_indices_global[d][i] = global_indices[d][entities[i]];
          }
        }
      }

      // Handle cell index separately because cell.entities(D) doesn't work.
      if (needs_entities[D])
      {
        entity_indices_global[D][0] = global_indices[D][c];
        entity_indices_local[D][0] = c;
      }

      std::span<std::int32_t> dofs_c(dofs.data() + c * num_dofs_cell,
                                     num_dofs_cell);

      // Iterate over each topological dimension for this element (twice, once
      // for regular, and later for ghosts).
      const int elem = i % nelem;
      std::int32_t offset_local = 0;
      for (auto e_dofs_d = entity_dofs[elem].begin();
           e_dofs_d != entity_dofs[elem].end(); ++e_dofs_d)
      {
        const std::size_t d
            = std::distance(entity_dofs[elem].begin(), e_dofs_d);

        // Iterate over each entity of current dimension d
        for (auto e_dofs = e_dofs_d->begin(); e_dofs != e_dofs_d->end();
             ++e_dofs)
        {
          // Get entity indices (local to cell, local to process, and
          // global)
          const std::size_t e = std::distance(e_dofs_d->begin(), e_dofs);
          const std::int32_t e_index_local = entity_indices_local[d][e];

          // Loop over dofs belong to entity e of dimension d (d, e)
          // d: topological dimension
          // e: local entity index
          // dof_local: local index of dof at (d, e)
          const std::size_t num_entity_dofs = e_dofs->size();
          for (auto dof_local = e_dofs->begin(); dof_local != e_dofs->end();
               ++dof_local)
          {
            std::size_t count = std::distance(e_dofs->begin(), dof_local);
            std::int32_t dof
                = offset_local + num_entity_dofs * e_index_local + count;
            dofs_c[*dof_local] = dof;
          }
        }
        offset_local
            += entity_dofs[elem][d][0].size() * num_mesh_entities_local[d];
      }
    }
  }

  // Create local to global map and dof entity map. NOTE this must be done
  // outside of the above loop as some processes may have vertices that don't
  // belong to a cell on that process.
  std::int32_t offset_local = 0;
  std::int64_t offset_global = 0;
  for (int d = 0; d <= D; ++d)
  {
    if (needs_entities[d])
    {
      // NOTE This assumes all entities have the same number of dofs
      // Mixed topology: probably OK for P1/Q1 but not higher...
      auto num_entity_dofs = entity_dofs[0][d][0].size();
      for (std::int32_t e_index_local = 0;
           e_index_local < num_mesh_entities_local[d]; ++e_index_local)
      {
        auto e_index_global = global_indices[d][e_index_local];

        for (std::size_t count = 0; count < num_entity_dofs; ++count)
        {
          const std::int32_t dof
              = offset_local + num_entity_dofs * e_index_local + count;
          local_to_global[dof]
              = offset_global + num_entity_dofs * e_index_global + count;
          dof_entity[dof] = {d, e_index_local};
        }
      }
      offset_local += num_entity_dofs * num_mesh_entities_local[d];
      offset_global += num_entity_dofs * num_mesh_entities_global[d];
    }
  }

  return {std::move(dofs), std::move(local_to_global), std::move(dof_entity)};
}
//-----------------------------------------------------------------------------

/// Compute re-ordering map from old local index to new local index. The
/// M dofs owned by this process are reordered for locality and fill the
/// positions [0, ..., M). Dof owned by another process are placed at
/// the end, i.e. in the positions [M, ..., N), where N is the total
/// number of dofs on this process.
///
/// @param [in] dofmap The basic dofmap data
/// @param [in] dof_entity Map from dof index to (dim, entity_index),
/// where entity_index is the process-wise mesh entity index
/// @param [in] topology The mesh topology
/// @param [in] reorder_fn Graph reordering function that is applied for
/// dof re-ordering
/// @return The pair (old-to-new local index map, M), where M is the
/// number of dofs owned by this process
std::pair<std::vector<std::int32_t>, std::int32_t> compute_reordering_map(
    mdspan2_t<const std::int32_t> dofmap,
    const std::vector<std::pair<std::int8_t, std::int32_t>>& dof_entity,
    const mesh::Topology& topology,
    const std::function<std::vector<int>(
        const graph::AdjacencyList<std::int32_t>&)>& reorder_fn)
{
  common::Timer t0("Compute dof reordering map");

  // Get mesh entity ownership offset for each topological dimension
  const int D = topology.dim();
  std::vector<std::int32_t> offset(D + 1, -1);
  for (std::size_t d = 0; d < offset.size(); ++d)
  {
    auto map = topology.index_map(d);
    if (map)
      offset[d] = map->size_local();
  }

  // Compute the number of dofs 'owned' by this process
  const std::int32_t owned_size = std::accumulate(
      dof_entity.begin(), dof_entity.end(), std::int32_t(0),
      [&offset = std::as_const(offset)](std::int32_t a, auto b)
      { return b.second < offset[b.first] ? a + 1 : a; });

  // Re-order dofs, increasing local dof index by iterating over cells

  // Create map from old index to new contiguous numbering for locally
  // owned dofs. Set to -1 for unowned dofs.
  std::vector<int> original_to_contiguous(dof_entity.size(), -1);
  std::int32_t counter_owned(0), counter_unowned(owned_size);
  for (std::size_t cell = 0; cell < dofmap.extent(0); ++cell)
  {
    auto dofs = stdex::submdspan(dofmap, cell, stdex::full_extent);
    for (std::size_t i = 0; i < dofs.size(); ++i)
    {
      if (original_to_contiguous[dofs[i]] == -1)
      {
        const std::pair<std::int8_t, std::int32_t>& e = dof_entity[dofs[i]];
        if (e.second < offset[e.first])
          original_to_contiguous[dofs[i]] = counter_owned++;
        else
          original_to_contiguous[dofs[i]] = counter_unowned++;
      }
    }
  }

  // Check for any -1's remaining in `original_to_contiguous` due to vertices
  // on the process that don't belong to a cell. Determine if the dof is owned
  // or a ghost and map to the ends of the owned and ghost "parts" of the
  // contiguous array respectively.
  for (std::size_t dof = 0; dof < original_to_contiguous.size(); ++dof)
  {
    if (original_to_contiguous[dof] == -1)
    {
      if (auto e = dof_entity[dof]; e.second < offset[e.first])
        original_to_contiguous[dof] = counter_owned++;
      else
        original_to_contiguous[dof] = counter_unowned++;
    }
  }

  if (reorder_fn)
  {
    // Re-order using graph ordering

    // Apply graph reordering to owned dofs
    const std::vector<int> node_remap
        = reorder_owned(dofmap, owned_size, original_to_contiguous, reorder_fn);
    std::transform(original_to_contiguous.begin(), original_to_contiguous.end(),
                   original_to_contiguous.begin(),
                   [&node_remap, owned_size](auto index)
                   { return index < owned_size ? node_remap[index] : index; });
  }

  return {std::move(original_to_contiguous), owned_size};
}
//-----------------------------------------------------------------------------

/// Get global indices for unowned dofs
/// @param [in] topology The mesh topology
/// @param [in] num_owned The number of nodes owned by this process
/// @param [in] process_offset The node offset for this process, i.e.
/// the global index of owned node i is i + process_offset
/// @param [in] global_indices_old The old global index of the old local
/// node i
/// @param [in] old_to_new The old local index to new local index map
/// @param [in] dof_entity The ith entry gives (topological dim, local
/// index) of the mesh entity to which node i (old local index) is
/// associated
/// @returns The (0) global indices for unowned dofs, (1) owner rank of
/// each unowned dof
std::pair<std::vector<std::int64_t>, std::vector<int>> get_global_indices(
    const mesh::Topology& topology, const std::int32_t num_owned,
    const std::int64_t process_offset,
    const std::vector<std::int64_t>& global_indices_old,
    const std::vector<std::int32_t>& old_to_new,
    const std::vector<std::pair<std::int8_t, std::int32_t>>& dof_entity)
{
  assert(dof_entity.size() == global_indices_old.size());

  const int D = topology.dim();

  // Build list of flags for owned mesh entities that are shared, i.e.
  // are a ghost on a neighbor
  std::vector<std::vector<std::int8_t>> shared_entity(D + 1);
  for (std::size_t d = 0; d < shared_entity.size(); ++d)
  {
    auto map = topology.index_map(d);
    if (map)
    {
      shared_entity[d] = std::vector<std::int8_t>(map->size_local(), false);
      const std::vector<std::int32_t> forward_indices = map->shared_indices();
      std::for_each(forward_indices.begin(), forward_indices.end(),
                    [&entities = shared_entity[d]](auto idx)
                    { entities[idx] = true; });
    }
  }

  // Build list of (global old, global new) index pairs for dofs that
  // are ghosted on other processes
  std::vector<std::vector<std::int64_t>> global(D + 1);

  // Loop over all dofs
  for (std::size_t i = 0; i < dof_entity.size(); ++i)
  {
    // Topological dimension of mesh entity that dof is associated with
    const int d = dof_entity[i].first;

    // Index of mesh entity that dof is associated with
    const int entity = dof_entity[i].second;
    if (entity < (int)shared_entity[d].size() and shared_entity[d][entity])
    {
      global[d].push_back(global_indices_old[i]);
      global[d].push_back(old_to_new[i] + process_offset);
    }
  }

  std::vector<int> requests_dim;
  std::vector<MPI_Request> requests(D + 1);
  std::vector<MPI_Comm> comm(D + 1, MPI_COMM_NULL);
  std::vector<std::vector<std::int64_t>> all_dofs_received(D + 1);
  std::vector<std::vector<int>> disp_recv(D + 1);
  for (int d = 0; d <= D; ++d)
  {
    // FIXME: This should check which dimension are needed by the dofmap
    auto map = topology.index_map(d);
    if (map)
    {
      const std::vector<int>& src = map->src();
      const std::vector<int>& dest = map->dest();

      MPI_Dist_graph_create_adjacent(
          map->comm(), src.size(), src.data(), MPI_UNWEIGHTED, dest.size(),
          dest.data(), MPI_UNWEIGHTED, MPI_INFO_NULL, false, &comm[d]);

      // Number and values to send and receive
      const int num_indices = global[d].size();
      std::vector<int> size_recv;
<<<<<<< HEAD
      size_recv.reserve(1);
=======
      size_recv.reserve(1); // ensure data is not a nullptr
>>>>>>> 19f988a1
      size_recv.resize(src.size());
      MPI_Neighbor_allgather(&num_indices, 1, MPI_INT, size_recv.data(), 1,
                             MPI_INT, comm[d]);

      // Compute displacements for data to receive. Last entry has total
      // number of received items.
      disp_recv[d].resize(src.size() + 1);
      std::partial_sum(size_recv.begin(), size_recv.begin() + src.size(),
                       disp_recv[d].begin() + 1);

      // TODO: use MPI_Ineighbor_alltoallv
      // Send global index of dofs to neighbors
      all_dofs_received[d].resize(disp_recv[d].back());
      MPI_Ineighbor_allgatherv(global[d].data(), global[d].size(), MPI_INT64_T,
                               all_dofs_received[d].data(), size_recv.data(),
                               disp_recv[d].data(), MPI_INT64_T, comm[d],
                               &requests[requests_dim.size()]);
      requests_dim.push_back(d);
    }
  }

  // Build  [local_new - num_owned] -> global old array  broken down by
  // dimension
  std::vector<std::vector<std::int64_t>> local_new_to_global_old(D + 1);
  for (std::size_t i = 0; i < global_indices_old.size(); ++i)
  {
    const int d = dof_entity[i].first;
    const std::int32_t local_new = old_to_new[i] - num_owned;
    if (local_new >= 0)
    {
      local_new_to_global_old[d].push_back(global_indices_old[i]);
      local_new_to_global_old[d].push_back(local_new);
    }
  }

  std::vector<std::int64_t> local_to_global_new(old_to_new.size() - num_owned);
  std::vector<int> local_to_global_new_owner(old_to_new.size() - num_owned);
  for (std::size_t i = 0; i < requests_dim.size(); ++i)
  {
    int idx, d;
    MPI_Waitany(requests_dim.size(), requests.data(), &idx, MPI_STATUS_IGNORE);
    d = requests_dim[idx];

    const std::vector<int>& src = topology.index_map(d)->src();

    // Build (global old, global new) map for dofs of dimension d
    std::vector<std::pair<std::int64_t, std::pair<int64_t, int>>>
        global_old_new;
    global_old_new.reserve(disp_recv[d].back());
    for (std::size_t j = 0; j < all_dofs_received[d].size(); j += 2)
    {
      const auto pos
          = std::upper_bound(disp_recv[d].begin(), disp_recv[d].end(), j);
      const int owner = std::distance(disp_recv[d].begin(), pos) - 1;
      global_old_new.push_back(
          {all_dofs_received[d][j], {all_dofs_received[d][j + 1], src[owner]}});
    }
    std::sort(global_old_new.begin(), global_old_new.end());

    // Build the dimension d part of local_to_global_new vector
    for (std::size_t i = 0; i < local_new_to_global_old[d].size(); i += 2)
    {
      std::pair<std::int64_t, std::pair<int64_t, int>> idx_old
          = {local_new_to_global_old[d][i], {0, 0}};

      auto it = std::lower_bound(
          global_old_new.begin(), global_old_new.end(), idx_old,
          [](auto& a, auto& b) { return a.first < b.first; });
      assert(it != global_old_new.end() and it->first == idx_old.first);

      local_to_global_new[local_new_to_global_old[d][i + 1]] = it->second.first;
      local_to_global_new_owner[local_new_to_global_old[d][i + 1]]
          = it->second.second;
    }
  }

  for (std::size_t i = 0; i < comm.size(); ++i)
  {
    if (comm[i] != MPI_COMM_NULL)
      MPI_Comm_free(&comm[i]);
  }

  return {std::move(local_to_global_new), std::move(local_to_global_new_owner)};
}
//-----------------------------------------------------------------------------
} // namespace

//-----------------------------------------------------------------------------
std::tuple<common::IndexMap, int, std::vector<std::int32_t>>
fem::build_dofmap_data(
    MPI_Comm comm, const mesh::Topology& topology,
    const std::vector<ElementDofLayout>& element_dof_layouts,
    const std::function<std::vector<int>(
        const graph::AdjacencyList<std::int32_t>&)>& reorder_fn)
{
  common::Timer t0("Build dofmap data");

  const int D = topology.dim();

  // Build a simple dofmap based on mesh entity numbering, returning (i)
  // a local dofmap, (ii) local-to-global map for dof indices, and (iii)
  // pair {dimension, mesh entity index} giving the mesh entity that dof
  // i is associated with.
  const auto [node_graph0, local_to_global0, dof_entity0]
      = build_basic_dofmap(topology, element_dof_layouts);

  // Compute global dofmap offset
  std::int64_t offset = 0;
  for (int d = 0; d <= D; ++d)
  {
    if (element_dof_layouts[0].num_entity_dofs(d) > 0)
    {
      assert(topology.index_map(d));
      offset += topology.index_map(d)->local_range()[0]
                * element_dof_layouts[0].num_entity_dofs(d);
    }
  }

  // Build re-ordering map for data locality and get number of owned
  // nodes
  mdspan2_t<const std::int32_t> _node_graph0(
      node_graph0.data(),
      node_graph0.size() / element_dof_layouts[0].num_dofs(),
      element_dof_layouts[0].num_dofs());
  const auto [old_to_new, num_owned]
      = compute_reordering_map(_node_graph0, dof_entity0, topology, reorder_fn);

  // Get global indices for unowned dofs
  const auto [local_to_global_unowned, local_to_global_owner]
      = get_global_indices(topology, num_owned, offset, local_to_global0,
                           old_to_new, dof_entity0);
  assert(local_to_global_unowned.size() == local_to_global_owner.size());

  // Create IndexMap for dofs range on this process
  common::IndexMap index_map(comm, num_owned, local_to_global_unowned,
                             local_to_global_owner);

  // Build re-ordered dofmap
  std::vector<std::int32_t> dofmap(node_graph0.size());
  for (std::size_t cell = 0; cell < _node_graph0.extent(0); ++cell)
  {
    // Get dof order on this cell
    auto old_nodes = stdex::submdspan(_node_graph0, cell, stdex::full_extent);
    const std::int32_t local_dim0 = old_nodes.size();
    std::span<std::int32_t> dofs(dofmap.data() + cell * local_dim0, local_dim0);
    for (std::int32_t j = 0; j < local_dim0; ++j)
    {
      std::int32_t old_node = old_nodes[j];
      dofs[j] = old_to_new[old_node];
    }
  }

  return {std::move(index_map), element_dof_layouts[0].block_size(),
          std::move(dofmap)};
}
//-----------------------------------------------------------------------------<|MERGE_RESOLUTION|>--- conflicted
+++ resolved
@@ -548,11 +548,7 @@
       // Number and values to send and receive
       const int num_indices = global[d].size();
       std::vector<int> size_recv;
-<<<<<<< HEAD
-      size_recv.reserve(1);
-=======
       size_recv.reserve(1); // ensure data is not a nullptr
->>>>>>> 19f988a1
       size_recv.resize(src.size());
       MPI_Neighbor_allgather(&num_indices, 1, MPI_INT, size_recv.data(), 1,
                              MPI_INT, comm[d]);
