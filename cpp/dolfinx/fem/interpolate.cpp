// Copyright (C) 2021 Garth N. Wells, Jørgen S. Dokken, Igor A. Baratta,
// Massimiliano Leoni
//
// This file is part of DOLFINx (https://www.fenicsproject.org)
//
// SPDX-License-Identifier:    LGPL-3.0-or-later

#include "interpolate.h"
#include "FiniteElement.h"
#include "FunctionSpace.h"
#include <dolfinx/mesh/Mesh.h>

using namespace dolfinx;

//-----------------------------------------------------------------------------
std::vector<double>
fem::interpolation_coords(const FiniteElement& element,
                          const mesh::Geometry<double>& geometry,
                          std::span<const std::int32_t> cells)
{
<<<<<<< HEAD
  // Get mesh geometry data and the element coordinate map
  const std::size_t gdim = mesh.geometry().dim();
  const graph::AdjacencyList<std::int32_t>& x_dofmap = mesh.geometry().dofmap();

  std::span<const double> x_g = mesh.geometry().x();
  const CoordinateElement& cmap = mesh.geometry().cmaps()[0];
=======
  // Get geometry data and the element coordinate map
  const std::size_t gdim = geometry.dim();
  const graph::AdjacencyList<std::int32_t>& x_dofmap = geometry.dofmap();
  std::span<const double> x_g = geometry.x();
  const CoordinateElement& cmap = geometry.cmap();
>>>>>>> fecad697
  const std::size_t num_dofs_g = cmap.dim();

  // Get the interpolation points on the reference cells
  const auto [X, Xshape] = element.interpolation_points();

  // Evaluate coordinate element basis at reference points
  namespace stdex = std::experimental;
  using cmdspan4_t
      = stdex::mdspan<const double, stdex::dextents<std::size_t, 4>>;
  std::array<std::size_t, 4> phi_shape = cmap.tabulate_shape(0, Xshape[0]);
  std::vector<double> phi_b(
      std::reduce(phi_shape.begin(), phi_shape.end(), 1, std::multiplies{}));
  cmdspan4_t phi_full(phi_b.data(), phi_shape);
  cmap.tabulate(0, X, Xshape, phi_b);
  auto phi = stdex::submdspan(phi_full, 0, stdex::full_extent,
                              stdex::full_extent, 0);

  // Push reference coordinates (X) forward to the physical coordinates
  // (x) for each cell
  std::vector<double> coordinate_dofs(num_dofs_g * gdim, 0);
  std::vector<double> x(3 * (cells.size() * Xshape[0]), 0);
  for (std::size_t c = 0; c < cells.size(); ++c)
  {
    // Get geometry data for current cell
    auto x_dofs = x_dofmap.links(cells[c]);
    for (std::size_t i = 0; i < x_dofs.size(); ++i)
    {
      std::copy_n(std::next(x_g.begin(), 3 * x_dofs[i]), gdim,
                  std::next(coordinate_dofs.begin(), i * gdim));
    }

    // Push forward coordinates (X -> x)
    for (std::size_t p = 0; p < Xshape[0]; ++p)
    {
      for (std::size_t j = 0; j < gdim; ++j)
      {
        double acc = 0;
        for (std::size_t k = 0; k < num_dofs_g; ++k)
          acc += phi(p, k) * coordinate_dofs[k * gdim + j];
        x[j * (cells.size() * Xshape[0]) + c * Xshape[0] + p] = acc;
      }
    }
  }

  return x;
}
//-----------------------------------------------------------------------------
fem::nmm_interpolation_data_t fem::create_nonmatching_meshes_interpolation_data(
    const mesh::Geometry<double>& geometry0, const FiniteElement& element0,
    const mesh::Mesh& mesh1, std::span<const std::int32_t> cells)
{
  // Collect all the points at which values are needed to define the
  // interpolating function
  const std::vector<double> coords
      = interpolation_coords(element0, geometry0, cells);

  // Transpose interpolation coords
  std::vector<double> x(coords.size());
  std::size_t num_points = coords.size() / 3;
  for (std::size_t i = 0; i < num_points; ++i)
    for (std::size_t j = 0; j < 3; ++j)
      x[3 * i + j] = coords[i + j * num_points];

  // Determine ownership of each point
  return geometry::determine_point_ownership(mesh1, x);
}
//-----------------------------------------------------------------------------
fem::nmm_interpolation_data_t
fem::create_nonmatching_meshes_interpolation_data(const mesh::Mesh& mesh0,
                                                  const FiniteElement& element0,
                                                  const mesh::Mesh& mesh1)
{
  int tdim = mesh0.topology().dim();
  auto cell_map = mesh0.topology().index_map(tdim);
  assert(cell_map);
  std::int32_t num_cells = cell_map->size_local() + cell_map->num_ghosts();
  std::vector<std::int32_t> cells(num_cells, 0);
  std::iota(cells.begin(), cells.end(), 0);
  return create_nonmatching_meshes_interpolation_data(mesh0.geometry(),
                                                      element0, mesh1, cells);
}
//-----------------------------------------------------------------------------<|MERGE_RESOLUTION|>--- conflicted
+++ resolved
@@ -18,20 +18,11 @@
                           const mesh::Geometry<double>& geometry,
                           std::span<const std::int32_t> cells)
 {
-<<<<<<< HEAD
-  // Get mesh geometry data and the element coordinate map
-  const std::size_t gdim = mesh.geometry().dim();
-  const graph::AdjacencyList<std::int32_t>& x_dofmap = mesh.geometry().dofmap();
-
-  std::span<const double> x_g = mesh.geometry().x();
-  const CoordinateElement& cmap = mesh.geometry().cmaps()[0];
-=======
   // Get geometry data and the element coordinate map
   const std::size_t gdim = geometry.dim();
   const graph::AdjacencyList<std::int32_t>& x_dofmap = geometry.dofmap();
   std::span<const double> x_g = geometry.x();
-  const CoordinateElement& cmap = geometry.cmap();
->>>>>>> fecad697
+  const CoordinateElement& cmap = geometry.cmaps()[0];
   const std::size_t num_dofs_g = cmap.dim();
 
   // Get the interpolation points on the reference cells
