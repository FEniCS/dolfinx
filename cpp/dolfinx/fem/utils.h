// Copyright (C) 2013-2020 Johan Hake, Jan Blechta and Garth N. Wells
//
// This file is part of DOLFINx (https://www.fenicsproject.org)
//
// SPDX-License-Identifier:    LGPL-3.0-or-later

#pragma once

#include "Constant.h"
#include "CoordinateElement.h"
#include "DofMap.h"
#include "ElementDofLayout.h"
#include "Expression.h"
#include "Form.h"
#include "Function.h"
#include "FunctionSpace.h"
#include "sparsitybuild.h"
#include <array>
#include <concepts>
#include <dolfinx/common/types.h>
#include <dolfinx/la/SparsityPattern.h>
#include <dolfinx/mesh/Topology.h>
#include <dolfinx/mesh/cell_types.h>
#include <dolfinx/mesh/utils.h>
#include <functional>
#include <memory>
#include <set>
#include <span>
#include <stdexcept>
#include <string>
#include <type_traits>
#include <ufcx.h>
#include <utility>
#include <vector>

/// @file utils.h
/// @brief Functions supporting finite element method operations
namespace basix
{
template <std::floating_point T>
class FiniteElement;
}

namespace dolfinx::common
{
class IndexMap;
}

namespace dolfinx::fem
{

namespace impl
{
/// @brief Helper function to extract the cells from a list of facets identified
/// by (cell, local_facet) pairs
/// @param facets List of (cell, local_facet) pairs
/// @return List of cells
std::vector<std::int32_t> extract_cells(std::span<const std::int32_t> facets);

/// Helper function to get an array of of (cell, local_facet) pairs
/// corresponding to a given facet index.
/// @param[in] f Facet index
/// @param[in] cells List of cells incident to the facet
/// @param[in] c_to_f Cell to facet connectivity
/// @return Vector of (cell, local_facet) pairs
template <int num_cells>
std::array<std::int32_t, 2 * num_cells>
get_cell_facet_pairs(std::int32_t f, std::span<const std::int32_t> cells,
                     const graph::AdjacencyList<std::int32_t>& c_to_f)
{
  // Loop over cells sharing facet
  assert(cells.size() == num_cells);
  std::array<std::int32_t, 2 * num_cells> cell_local_facet_pairs;
  for (int c = 0; c < num_cells; ++c)
  {
    // Get local index of facet with respect to the cell
    std::int32_t cell = cells[c];
    auto cell_facets = c_to_f.links(cell);
    auto facet_it = std::find(cell_facets.begin(), cell_facets.end(), f);
    assert(facet_it != cell_facets.end());
    int local_f = std::distance(cell_facets.begin(), facet_it);
    cell_local_facet_pairs[2 * c] = cell;
    cell_local_facet_pairs[2 * c + 1] = local_f;
  }

  return cell_local_facet_pairs;
}

} // namespace impl

/// @brief Given an integral type and mesh tag data, compute the
/// entities that should be integrated over.
///
/// This function returns as list `[(id, entities)]`, where `entities`
/// are the entities in `meshtags` with tag value `id`. For cell
/// integrals `entities` are the cell indices. For exterior facet
/// integrals, `entities` is a list of `(cell_index, local_facet_index)`
/// pairs. For interior facet integrals, `entities` is a list of
/// `(cell_index0, local_facet_index0, cell_index1,
/// local_facet_index1)`.
///
/// @note Owned mesh entities only are returned. Ghost entities are not
/// included.
///
/// @param[in] integral_type Integral type
/// @param[in] topology Mesh topology
/// @param[in] entities List of tagged mesh entities
/// @param[in] dim Topological dimension of tagged entities
/// @param[in] values Value associated with each entity
/// @return List of `(integral id, entities)` pairs
/// @pre The topological dimension of the integral entity type and the
/// topological dimension of mesh tag data must be equal.
/// @pre For facet integrals, the topology facet-to-cell and
/// cell-to-facet connectivity must be computed before calling this
/// function.
std::vector<std::pair<int, std::vector<std::int32_t>>>
compute_integration_domains(IntegralType integral_type,
                            const mesh::Topology& topology,
                            std::span<const std::int32_t> entities, int dim,
                            std::span<const int> values);

/// @brief Extract test (0) and trial (1) function spaces pairs for each
/// bilinear form for a rectangular array of forms.
///
/// @param[in] a A rectangular block on bilinear forms
/// @return Rectangular array of the same shape as `a` with a pair of
/// function spaces in each array entry. If a form is null, then the
/// returned function space pair is (null, null).
template <dolfinx::scalar T, std::floating_point U>
std::vector<std::vector<std::array<std::shared_ptr<const FunctionSpace<U>>, 2>>>
extract_function_spaces(const std::vector<std::vector<const Form<T, U>*>>& a)
{
  std::vector<
      std::vector<std::array<std::shared_ptr<const FunctionSpace<U>>, 2>>>
      spaces(
          a.size(),
          std::vector<std::array<std::shared_ptr<const FunctionSpace<U>>, 2>>(
              a.front().size()));
  for (std::size_t i = 0; i < a.size(); ++i)
  {
    for (std::size_t j = 0; j < a[i].size(); ++j)
    {
      if (const Form<T, U>* form = a[i][j]; form)
        spaces[i][j] = {form->function_spaces()[0], form->function_spaces()[1]};
    }
  }
  return spaces;
}

/// @brief Create a sparsity pattern for a given form.
/// @note The pattern is not finalised, i.e. the caller is responsible
/// for calling SparsityPattern::assemble.
/// @param[in] a A bilinear form
/// @return The corresponding sparsity pattern
template <dolfinx::scalar T, std::floating_point U>
la::SparsityPattern create_sparsity_pattern(const Form<T, U>& a)
{
  if (a.rank() != 2)
  {
    throw std::runtime_error(
        "Cannot create sparsity pattern. Form is not a bilinear.");
  }

  // Get dof maps and mesh
  std::array<std::reference_wrapper<const DofMap>, 2> dofmaps{
      *a.function_spaces().at(0)->dofmap(),
      *a.function_spaces().at(1)->dofmap()};
  std::shared_ptr mesh = a.mesh();
  assert(mesh);

  std::shared_ptr mesh0 = a.function_spaces().at(0)->mesh();
  assert(mesh0);
  std::shared_ptr mesh1 = a.function_spaces().at(1)->mesh();
  assert(mesh1);

  const std::set<IntegralType> types = a.integral_types();
  if (types.find(IntegralType::interior_facet) != types.end()
      or types.find(IntegralType::exterior_facet) != types.end())
  {
    // FIXME: cleanup these calls? Some of the happen internally again.
    int tdim = mesh->topology()->dim();
    mesh->topology_mutable()->create_entities(tdim - 1);
    mesh->topology_mutable()->create_connectivity(tdim - 1, tdim);
  }

  common::Timer t0("Build sparsity");

  // Get common::IndexMaps for each dimension
  const std::array index_maps{dofmaps[0].get().index_map,
                              dofmaps[1].get().index_map};
  const std::array bs
      = {dofmaps[0].get().index_map_bs(), dofmaps[1].get().index_map_bs()};

  auto extract_cells = [](std::span<const std::int32_t> facets)
  {
    assert(facets.size() % 2 == 0);
    std::vector<std::int32_t> cells;
    cells.reserve(facets.size() / 2);
    for (std::size_t i = 0; i < facets.size(); i += 2)
      cells.push_back(facets[i]);
    return cells;
  };

  // Create and build sparsity pattern
  la::SparsityPattern pattern(mesh->comm(), index_maps, bs);
  for (auto type : types)
  {
    std::vector<int> ids = a.integral_ids(type);
    switch (type)
    {
    case IntegralType::cell:
      for (int id : ids)
      {
        sparsitybuild::cells(
            pattern, {a.domain(type, id, *mesh0), a.domain(type, id, *mesh1)},
            {{dofmaps[0], dofmaps[1]}});
      }
      break;
    case IntegralType::interior_facet:
      for (int id : ids)
      {
        sparsitybuild::interior_facets(
            pattern,
<<<<<<< HEAD
            {impl::extract_cells(a.domain(type, id, *mesh0)),
             impl::extract_cells(a.domain(type, id, *mesh1))},
=======
            {extract_cells(a.domain(type, id, *mesh0)),
             extract_cells(a.domain(type, id, *mesh1))},
>>>>>>> 2f4e8e1a
            {{dofmaps[0], dofmaps[1]}});
      }
      break;
    case IntegralType::exterior_facet:
      for (int id : ids)
      {
        sparsitybuild::cells(pattern,
<<<<<<< HEAD
                             {impl::extract_cells(a.domain(type, id, *mesh0)),
                              impl::extract_cells(a.domain(type, id, *mesh1))},
=======
                             {extract_cells(a.domain(type, id, *mesh0)),
                              extract_cells(a.domain(type, id, *mesh1))},
>>>>>>> 2f4e8e1a
                             {{dofmaps[0], dofmaps[1]}});
      }
      break;
    default:
      throw std::runtime_error("Unsupported integral type");
    }
  }

  t0.stop();

  return pattern;
}

/// Create an ElementDofLayout from a ufcx_dofmap
ElementDofLayout create_element_dof_layout(const ufcx_dofmap& dofmap,
                                           const mesh::CellType cell_type,
                                           const std::vector<int>& parent_map
                                           = {});

/// @brief Create a dof map on mesh
/// @param[in] comm MPI communicator
/// @param[in] layout Dof layout on an element
/// @param[in] topology Mesh topology
/// @param[in] unpermute_dofs Function to un-permute dofs. `nullptr`
/// when transformation is not required.
/// @param[in] reorder_fn Graph reordering function called on the dofmap
/// @return A new dof map
DofMap create_dofmap(
    MPI_Comm comm, const ElementDofLayout& layout, mesh::Topology& topology,
    std::function<void(std::span<std::int32_t>, std::uint32_t)> unpermute_dofs,
    std::function<std::vector<int>(const graph::AdjacencyList<std::int32_t>&)>
        reorder_fn);

/// Get the name of each coefficient in a UFC form
/// @param[in] ufcx_form The UFC form
/// @return The name of each coefficient
std::vector<std::string> get_coefficient_names(const ufcx_form& ufcx_form);

/// @brief Get the name of each constant in a UFC form
/// @param[in] ufcx_form The UFC form
/// @return The name of each constant
std::vector<std::string> get_constant_names(const ufcx_form& ufcx_form);

/// @brief Create a Form from UFCx input with coefficients and constants
/// passed in the required order.
///
/// Use fem::create_form to create a fem::Form with coefficients and
/// constants associated with the name/string.
///
/// @param[in] ufcx_form The UFCx form.
/// @param[in] spaces Vector of function spaces. The number of spaces is
/// equal to the rank of the form.
/// @param[in] coefficients Coefficient fields in the form.
/// @param[in] constants Spatial constants in the form.
/// @param[in] subdomains Subdomain markers.
/// @param[in] entity_maps The entity maps for the form. Empty for
/// single domain problems.
/// @param[in] mesh The mesh of the domain.
///
/// @pre Each value in `subdomains` must be sorted by domain id.
template <dolfinx::scalar T, std::floating_point U = scalar_value_type_t<T>>
Form<T, U> create_form_factory(
    const ufcx_form& ufcx_form,
    const std::vector<std::shared_ptr<const FunctionSpace<U>>>& spaces,
    const std::vector<std::shared_ptr<const Function<T, U>>>& coefficients,
    const std::vector<std::shared_ptr<const Constant<T>>>& constants,
    const std::map<
        IntegralType,
        std::vector<std::pair<std::int32_t, std::span<const std::int32_t>>>>&
        subdomains,
    const std::map<std::shared_ptr<const mesh::Mesh<U>>,
                   std::span<const std::int32_t>>& entity_maps,
    std::shared_ptr<const mesh::Mesh<U>> mesh = nullptr)
{
  if (ufcx_form.rank != (int)spaces.size())
    throw std::runtime_error("Wrong number of argument spaces for Form.");
  if (ufcx_form.num_coefficients != (int)coefficients.size())
  {
    throw std::runtime_error(
        "Mismatch between number of expected and provided Form coefficients.");
  }
  if (ufcx_form.num_constants != (int)constants.size())
  {
    throw std::runtime_error(
        "Mismatch between number of expected and provided Form constants.");
  }

  // Check argument function spaces
#ifndef NDEBUG
  for (std::size_t i = 0; i < spaces.size(); ++i)
  {
    assert(spaces[i]->element());
    ufcx_finite_element* ufcx_element = ufcx_form.finite_elements[i];
    assert(ufcx_element);
    if (std::string(ufcx_element->signature)
        != spaces[i]->element()->signature())
    {
      throw std::runtime_error(
          "Cannot create form. Wrong type of function space for argument.");
    }
  }
#endif

  // Extract mesh from FunctionSpace, and check they are the same
  if (!mesh and !spaces.empty())
    mesh = spaces[0]->mesh();
  for (auto& V : spaces)
  {
    if (mesh != V->mesh() and entity_maps.find(V->mesh()) == entity_maps.end())
      throw std::runtime_error(
          "Incompatible mesh. entity_maps must be provided.");
  }
  if (!mesh)
    throw std::runtime_error("No mesh could be associated with the Form.");

  auto topology = mesh->topology();
  assert(topology);
  const int tdim = topology->dim();

  const int* integral_offsets = ufcx_form.form_integral_offsets;
  std::vector<int> num_integrals_type(3);
  for (int i = 0; i < 3; ++i)
    num_integrals_type[i] = integral_offsets[i + 1] - integral_offsets[i];

  // Create facets, if required
  if (num_integrals_type[exterior_facet] > 0
      or num_integrals_type[interior_facet] > 0)
  {
    mesh->topology_mutable()->create_entities(tdim - 1);
    mesh->topology_mutable()->create_connectivity(tdim - 1, tdim);
    mesh->topology_mutable()->create_connectivity(tdim, tdim - 1);
  }

  // Get list of integral IDs, and load tabulate tensor into memory for
  // each
  using kern_t = std::function<void(T*, const T*, const T*, const U*,
                                    const int*, const std::uint8_t*)>;
  std::map<IntegralType, std::vector<integral_data<T, U>>> integrals;

  // Attach cell kernels
  bool needs_facet_permutations = false;
  std::vector<std::int32_t> default_cells;
  {
    std::span<const int> ids(ufcx_form.form_integral_ids
                                 + integral_offsets[cell],
                             num_integrals_type[cell]);
    auto itg = integrals.insert({IntegralType::cell, {}});
    auto sd = subdomains.find(IntegralType::cell);
    for (int i = 0; i < num_integrals_type[cell]; ++i)
    {
      const int id = ids[i];
      ufcx_integral* integral
          = ufcx_form.form_integrals[integral_offsets[cell] + i];
      assert(integral);

      kern_t k = nullptr;
      if constexpr (std::is_same_v<T, float>)
        k = integral->tabulate_tensor_float32;
      else if constexpr (std::is_same_v<T, std::complex<float>>)
      {
        k = reinterpret_cast<void (*)(
            T*, const T*, const T*,
            const typename scalar_value_type<T>::value_type*, const int*,
            const unsigned char*)>(integral->tabulate_tensor_complex64);
      }
      else if constexpr (std::is_same_v<T, double>)
        k = integral->tabulate_tensor_float64;
      else if constexpr (std::is_same_v<T, std::complex<double>>)
      {
        k = reinterpret_cast<void (*)(
            T*, const T*, const T*,
            const typename scalar_value_type<T>::value_type*, const int*,
            const unsigned char*)>(integral->tabulate_tensor_complex128);
      }
      if (!k)
      {
        throw std::runtime_error(
            "UFCx kernel function is NULL. Check requested types.");
      }

      // Build list of entities to assemble over
      if (id == -1)
      {
        // Default kernel, operates on all (owned) cells
        assert(topology->index_map(tdim));
        default_cells.resize(topology->index_map(tdim)->size_local(), 0);
        std::iota(default_cells.begin(), default_cells.end(), 0);
        itg.first->second.emplace_back(id, k, default_cells);
      }
      else if (sd != subdomains.end())
      {
        // NOTE: This requires that pairs are sorted
        auto it = std::lower_bound(sd->second.begin(), sd->second.end(), id,
                                   [](auto& pair, auto val)
                                   { return pair.first < val; });
        if (it != sd->second.end() and it->first == id)
          itg.first->second.emplace_back(id, k, it->second);
      }

      if (integral->needs_facet_permutations)
        needs_facet_permutations = true;
    }
  }

  // Attach exterior facet kernels
  std::vector<std::int32_t> default_facets_ext;
  {
    std::span<const int> ids(ufcx_form.form_integral_ids
                                 + integral_offsets[exterior_facet],
                             num_integrals_type[exterior_facet]);
    auto itg = integrals.insert({IntegralType::exterior_facet, {}});
    auto sd = subdomains.find(IntegralType::exterior_facet);
    for (int i = 0; i < num_integrals_type[exterior_facet]; ++i)
    {
      const int id = ids[i];
      ufcx_integral* integral
          = ufcx_form.form_integrals[integral_offsets[exterior_facet] + i];
      assert(integral);

      kern_t k = nullptr;
      if constexpr (std::is_same_v<T, float>)
        k = integral->tabulate_tensor_float32;
      else if constexpr (std::is_same_v<T, std::complex<float>>)
      {
        k = reinterpret_cast<void (*)(
            T*, const T*, const T*,
            const typename scalar_value_type<T>::value_type*, const int*,
            const unsigned char*)>(integral->tabulate_tensor_complex64);
      }
      else if constexpr (std::is_same_v<T, double>)
        k = integral->tabulate_tensor_float64;
      else if constexpr (std::is_same_v<T, std::complex<double>>)
      {
        k = reinterpret_cast<void (*)(
            T*, const T*, const T*,
            const typename scalar_value_type<T>::value_type*, const int*,
            const unsigned char*)>(integral->tabulate_tensor_complex128);
      }
      assert(k);

      // Build list of entities to assembler over
      const std::vector bfacets = mesh::exterior_facet_indices(*topology);
      auto f_to_c = topology->connectivity(tdim - 1, tdim);
      assert(f_to_c);
      auto c_to_f = topology->connectivity(tdim, tdim - 1);
      assert(c_to_f);
      if (id == -1)
      {
        // Default kernel, operates on all (owned) exterior facets
        default_facets_ext.reserve(2 * bfacets.size());
        for (std::int32_t f : bfacets)
        {
          // There will only be one pair for an exterior facet integral
          auto pair
              = impl::get_cell_facet_pairs<1>(f, f_to_c->links(f), *c_to_f);
          default_facets_ext.insert(default_facets_ext.end(), pair.begin(),
                                    pair.end());
        }
        itg.first->second.emplace_back(id, k, default_facets_ext);
      }
      else if (sd != subdomains.end())
      {
        // NOTE: This requires that pairs are sorted
        auto it = std::lower_bound(sd->second.begin(), sd->second.end(), id,
                                   [](auto& pair, auto val)
                                   { return pair.first < val; });
        if (it != sd->second.end() and it->first == id)
          itg.first->second.emplace_back(id, k, it->second);
      }

      if (integral->needs_facet_permutations)
        needs_facet_permutations = true;
    }
  }

  // Attach interior facet kernels
  std::vector<std::int32_t> default_facets_int;
  {
    std::span<const int> ids(ufcx_form.form_integral_ids
                                 + integral_offsets[interior_facet],
                             num_integrals_type[interior_facet]);
    auto itg = integrals.insert({IntegralType::interior_facet, {}});
    auto sd = subdomains.find(IntegralType::interior_facet);
    for (int i = 0; i < num_integrals_type[interior_facet]; ++i)
    {
      const int id = ids[i];
      ufcx_integral* integral
          = ufcx_form.form_integrals[integral_offsets[interior_facet] + i];
      assert(integral);

      kern_t k = nullptr;
      if constexpr (std::is_same_v<T, float>)
        k = integral->tabulate_tensor_float32;
      else if constexpr (std::is_same_v<T, std::complex<float>>)
      {
        k = reinterpret_cast<void (*)(
            T*, const T*, const T*,
            const typename scalar_value_type<T>::value_type*, const int*,
            const unsigned char*)>(integral->tabulate_tensor_complex64);
      }
      else if constexpr (std::is_same_v<T, double>)
        k = integral->tabulate_tensor_float64;
      else if constexpr (std::is_same_v<T, std::complex<double>>)
      {
        k = reinterpret_cast<void (*)(
            T*, const T*, const T*,
            const typename scalar_value_type<T>::value_type*, const int*,
            const unsigned char*)>(integral->tabulate_tensor_complex128);
      }
      assert(k);

      // Build list of entities to assembler over
      auto f_to_c = topology->connectivity(tdim - 1, tdim);
      assert(f_to_c);
      auto c_to_f = topology->connectivity(tdim, tdim - 1);
      assert(c_to_f);
      if (id == -1)
      {
        // Default kernel, operates on all (owned) interior facets
        assert(topology->index_map(tdim - 1));
        std::int32_t num_facets = topology->index_map(tdim - 1)->size_local();
        default_facets_int.reserve(4 * num_facets);
        for (std::int32_t f = 0; f < num_facets; ++f)
        {
          if (f_to_c->num_links(f) == 2)
          {
            auto pairs
                = impl::get_cell_facet_pairs<2>(f, f_to_c->links(f), *c_to_f);
            default_facets_int.insert(default_facets_int.end(), pairs.begin(),
                                      pairs.end());
          }
        }
        itg.first->second.emplace_back(id, k, default_facets_int);
      }
      else if (sd != subdomains.end())
      {
        auto it = std::lower_bound(sd->second.begin(), sd->second.end(), id,
                                   [](auto& pair, auto val)
                                   { return pair.first < val; });
        if (it != sd->second.end() and it->first == id)
          itg.first->second.emplace_back(id, k, it->second);
      }

      if (integral->needs_facet_permutations)
        needs_facet_permutations = true;
    }
  }

  std::map<IntegralType,
           std::vector<std::pair<std::int32_t, std::vector<std::int32_t>>>>
      sd;
  for (auto& [itg, data] : subdomains)
  {
    std::vector<std::pair<std::int32_t, std::vector<std::int32_t>>> x;
    for (auto& [id, idx] : data)
      x.emplace_back(id, std::vector(idx.data(), idx.data() + idx.size()));
    sd.insert({itg, std::move(x)});
  }

  return Form<T, U>(spaces, integrals, coefficients, constants,
                    needs_facet_permutations, entity_maps, mesh);
}

/// @brief Create a Form from UFC input with coefficients and constants
/// resolved by name.
/// @param[in] ufcx_form UFC form
/// @param[in] spaces Function spaces for the Form arguments.
/// @param[in] coefficients Coefficient fields in the form (by name).
/// @param[in] constants Spatial constants in the form (by name).
/// @param[in] subdomains Subdomain markers.
/// @pre Each value in `subdomains` must be sorted by domain id.
/// @param[in] mesh Mesh of the domain. This is required if the form has
/// no arguments, e.g. a functional.
/// @return A Form
template <dolfinx::scalar T, std::floating_point U = scalar_value_type_t<T>>
Form<T, U> create_form(
    const ufcx_form& ufcx_form,
    const std::vector<std::shared_ptr<const FunctionSpace<U>>>& spaces,
    const std::map<std::string, std::shared_ptr<const Function<T, U>>>&
        coefficients,
    const std::map<std::string, std::shared_ptr<const Constant<T>>>& constants,
    const std::map<
        IntegralType,
        std::vector<std::pair<std::int32_t, std::span<const std::int32_t>>>>&
        subdomains,
    std::shared_ptr<const mesh::Mesh<U>> mesh = nullptr)
{
  // Place coefficients in appropriate order
  std::vector<std::shared_ptr<const Function<T, U>>> coeff_map;
  for (const std::string& name : get_coefficient_names(ufcx_form))
  {
    if (auto it = coefficients.find(name); it != coefficients.end())
      coeff_map.push_back(it->second);
    else
    {
      throw std::runtime_error("Form coefficient \"" + name
                               + "\" not provided.");
    }
  }

  // Place constants in appropriate order
  std::vector<std::shared_ptr<const Constant<T>>> const_map;
  for (const std::string& name : get_constant_names(ufcx_form))
  {
    if (auto it = constants.find(name); it != constants.end())
      const_map.push_back(it->second);
    else
      throw std::runtime_error("Form constant \"" + name + "\" not provided.");
  }

  return create_form_factory(ufcx_form, spaces, coeff_map, const_map,
                             subdomains, {}, mesh);
}

/// @brief Create a Form using a factory function that returns a pointer
/// to a `ufcx_form`.
///
/// Coefficients and constants are resolved by name/string.
///
/// @param[in] fptr Pointer to a function returning a pointer to
/// ufcx_form.
/// @param[in] spaces Function spaces for the Form arguments.
/// @param[in] coefficients Coefficient fields in the form (by name),
/// @param[in] constants Spatial constants in the form (by name),
/// @param[in] subdomains Subdomain markers.
/// @pre Each value in `subdomains` must be sorted by domain id.
/// @param[in] mesh Mesh of the domain. This is required if the form has
/// no arguments, e.g. a functional.
/// @return A Form
template <dolfinx::scalar T, std::floating_point U = scalar_value_type_t<T>>
Form<T, U> create_form(
    ufcx_form* (*fptr)(),
    const std::vector<std::shared_ptr<const FunctionSpace<U>>>& spaces,
    const std::map<std::string, std::shared_ptr<const Function<T, U>>>&
        coefficients,
    const std::map<std::string, std::shared_ptr<const Constant<T>>>& constants,
    const std::map<
        IntegralType,
        std::vector<std::pair<std::int32_t, std::span<const std::int32_t>>>>&
        subdomains,
    std::shared_ptr<const mesh::Mesh<U>> mesh = nullptr)
{
  ufcx_form* form = fptr();
  Form<T, U> L = create_form<T, U>(*form, spaces, coefficients, constants,
                                   subdomains, mesh);
  std::free(form);
  return L;
}

/// @brief Create a function space from a Basix element.
/// @param[in] mesh Mesh
/// @param[in] e Basix finite element.
/// @param[in] value_shape Value shape for 'blocked' elements, e.g.
/// vector-valued Lagrange elements where each component for the vector
/// field is a Lagrange element. For example, a vector-valued element in
/// 3D will have `value_shape` equal to `{3}`, and for a second-order
/// tensor element in 2D `value_shape` equal to `{2, 2}`.
/// @param[in] reorder_fn The graph reordering function to call on the
/// dofmap. If `nullptr`, the default re-ordering is used.
/// @return The created function space
template <std::floating_point T>
FunctionSpace<T> create_functionspace(
    std::shared_ptr<mesh::Mesh<T>> mesh, const basix::FiniteElement<T>& e,
    const std::vector<std::size_t>& value_shape = {},
    std::function<std::vector<int>(const graph::AdjacencyList<std::int32_t>&)>
        reorder_fn
    = nullptr)
{
  if (!e.value_shape().empty() and !value_shape.empty())
  {
    throw std::runtime_error(
        "Cannot specify value shape for non-scalar base element.");
  }

  std::size_t bs = value_shape.empty()
                       ? 1
                       : std::accumulate(value_shape.begin(), value_shape.end(),
                                         1, std::multiplies{});

  // Create a DOLFINx element
  auto _e = std::make_shared<const FiniteElement<T>>(e, bs);
  assert(_e);

  const std::vector<std::size_t> _value_shape
      = (value_shape.empty() and !e.value_shape().empty())
            ? fem::compute_value_shape(_e, mesh->topology()->dim(),
                                       mesh->geometry().dim())
            : value_shape;

  // Create UFC subdofmaps and compute offset
  const int num_sub_elements = _e->num_sub_elements();
  std::vector<ElementDofLayout> sub_doflayout;
  sub_doflayout.reserve(num_sub_elements);
  for (int i = 0; i < num_sub_elements; ++i)
  {
    auto sub_element = _e->extract_sub_element({i});
    std::vector<int> parent_map_sub(sub_element->space_dimension());
    for (std::size_t j = 0; j < parent_map_sub.size(); ++j)
      parent_map_sub[j] = i + _e->block_size() * j;
    sub_doflayout.emplace_back(1, e.entity_dofs(), e.entity_closure_dofs(),
                               parent_map_sub, std::vector<ElementDofLayout>());
  }

  // Create a dofmap
  ElementDofLayout layout(_e->block_size(), e.entity_dofs(),
                          e.entity_closure_dofs(), {}, sub_doflayout);
  std::function<void(std::span<std::int32_t>, std::uint32_t)> unpermute_dofs
      = nullptr;
  if (_e->needs_dof_permutations())
    unpermute_dofs = _e->get_dof_permutation_function(true, true);
  assert(mesh);
  assert(mesh->topology());
  auto dofmap = std::make_shared<const DofMap>(create_dofmap(
      mesh->comm(), layout, *mesh->topology(), unpermute_dofs, reorder_fn));
  return FunctionSpace(mesh, _e, dofmap, _value_shape);
}

/// @brief Create a FunctionSpace from UFC data.
/// @param[in] fptr Pointer to a ufcx_function_space_create function.
/// @param[in] function_name Name of a function whose function space is to
/// create. Function name is the name of the Python variable for
/// ufl.Coefficient, ufl.TrialFunction or ufl.TestFunction as defined in
/// the UFL file.
/// @param[in] mesh Mesh
/// @param[in] reorder_fn Graph reordering function to call on the
/// dofmap. If `nullptr`, the default re-ordering is used.
/// @return The created function space.
template <std::floating_point T>
FunctionSpace<T> create_functionspace(
    ufcx_function_space* (*fptr)(const char*), const std::string& function_name,
    std::shared_ptr<mesh::Mesh<T>> mesh,
    std::function<std::vector<int>(const graph::AdjacencyList<std::int32_t>&)>
        reorder_fn
    = nullptr)
{
  ufcx_function_space* space = fptr(function_name.c_str());
  if (!space)
  {
    throw std::runtime_error(
        "Could not create UFC function space with function name "
        + function_name);
  }

  ufcx_finite_element* ufcx_element = space->finite_element;
  assert(ufcx_element);
  std::vector<std::size_t> value_shape(space->value_shape,
                                       space->value_shape + space->value_rank);

  const auto& geometry = mesh->geometry();
  auto& cmap = geometry.cmap();
  if (space->geometry_degree != cmap.degree()
      or static_cast<basix::cell::type>(space->geometry_basix_cell)
             != mesh::cell_type_to_basix_type(cmap.cell_shape())
      or static_cast<basix::element::lagrange_variant>(
             space->geometry_basix_variant)
             != cmap.variant())
  {
    throw std::runtime_error("UFL mesh and CoordinateElement do not match.");
  }

  auto element = std::make_shared<FiniteElement<T>>(*ufcx_element);
  assert(element);
  ufcx_dofmap* ufcx_map = space->dofmap;
  assert(ufcx_map);
  const auto topology = mesh->topology();
  assert(topology);
  ElementDofLayout layout
      = create_element_dof_layout(*ufcx_map, topology->cell_type());

  std::function<void(std::span<std::int32_t>, std::uint32_t)> unpermute_dofs;
  if (element->needs_dof_permutations())
    unpermute_dofs = element->get_dof_permutation_function(true, true);
  return FunctionSpace(
      mesh, element,
      std::make_shared<DofMap>(create_dofmap(mesh->comm(), layout, *topology,
                                             unpermute_dofs, reorder_fn)),
      value_shape);
}

/// @private
namespace impl
{
/// @private
template <dolfinx::scalar T, std::floating_point U>
std::span<const std::uint32_t> get_cell_orientation_info(
    const std::vector<std::shared_ptr<const Function<T, U>>>& coefficients)
{
  bool needs_dof_transformations = false;
  for (auto coeff : coefficients)
  {
    auto element = coeff->function_space()->element();
    if (element->needs_dof_transformations())
    {
      needs_dof_transformations = true;
      break;
    }
  }

  std::span<const std::uint32_t> cell_info;
  if (needs_dof_transformations)
  {
    auto mesh = coefficients.front()->function_space()->mesh();
    mesh->topology_mutable()->create_entity_permutations();
    cell_info = std::span(mesh->topology()->get_cell_permutation_info());
  }

  return cell_info;
}

/// Pack a single coefficient for a single cell
template <dolfinx::scalar T, int _bs>
void pack(std::span<T> coeffs, std::int32_t cell, int bs, std::span<const T> v,
          std::span<const std::uint32_t> cell_info, const DofMap& dofmap,
          auto transform)
{
  auto dofs = dofmap.cell_dofs(cell);
  for (std::size_t i = 0; i < dofs.size(); ++i)
  {
    if constexpr (_bs < 0)
    {
      const int pos_c = bs * i;
      const int pos_v = bs * dofs[i];
      for (int k = 0; k < bs; ++k)
        coeffs[pos_c + k] = v[pos_v + k];
    }
    else
    {
      const int pos_c = _bs * i;
      const int pos_v = _bs * dofs[i];
      for (int k = 0; k < _bs; ++k)
        coeffs[pos_c + k] = v[pos_v + k];
    }
  }

  transform(coeffs, cell_info, cell, 1);
}

/// @private
/// @brief  Concepts for function that returns cell index
template <typename F>
concept FetchCells = requires(F&& f, std::span<const std::int32_t> v) {
  requires std::invocable<F, std::span<const std::int32_t>>;
  {
    f(v)
  } -> std::convertible_to<std::int32_t>;
};

/// @brief Pack a single coefficient for a set of active entities.
///
/// @param[out] c Coefficient to be packed.
/// @param[in] cstride Total number of coefficient values to pack for
/// each entity.
/// @param[in] u Function to extract coefficient data from.
/// @param[in] cell_info Array of bytes describing which transformation
/// has to be applied on the cell to map it to the reference element.
/// @param[in] entities Set of active entities.
/// @param[in] estride Stride for each entity in active entities.
/// @param[in] fetch_cells Function that fetches the cell index for an
/// entity in active_entities.
/// @param[in] offset The offset for c.
template <dolfinx::scalar T, std::floating_point U>
void pack_coefficient_entity(std::span<T> c, int cstride,
                             const Function<T, U>& u,
                             std::span<const std::uint32_t> cell_info,
                             std::span<const std::int32_t> entities,
                             std::size_t estride, FetchCells auto&& fetch_cells,
                             std::int32_t offset)
{
  // Read data from coefficient Function u
  std::span<const T> v = u.x()->array();
  const DofMap& dofmap = *u.function_space()->dofmap();
  auto element = u.function_space()->element();
  assert(element);
  int space_dim = element->space_dimension();
  auto transformation
      = element->template get_pre_dof_transformation_function<T>(
          FiniteElement<U>::doftransform::transpose);
  const int bs = dofmap.bs();
  switch (bs)
  {
  case 1:
    for (std::size_t e = 0; e < entities.size(); e += estride)
    {
      auto entity = entities.subspan(e, estride);
      std::int32_t cell = fetch_cells(entity);
      auto cell_coeff = c.subspan((e / estride) * cstride + offset, space_dim);
      pack<T, 1>(cell_coeff, cell, bs, v, cell_info, dofmap, transformation);
    }
    break;
  case 2:
    for (std::size_t e = 0; e < entities.size(); e += estride)
    {
      auto entity = entities.subspan(e, estride);
      std::int32_t cell = fetch_cells(entity);
      auto cell_coeff = c.subspan((e / estride) * cstride + offset, space_dim);
      pack<T, 2>(cell_coeff, cell, bs, v, cell_info, dofmap, transformation);
    }
    break;
  case 3:
    for (std::size_t e = 0; e < entities.size(); e += estride)
    {
      auto entity = entities.subspan(e, estride);
      std::int32_t cell = fetch_cells(entity);
      auto cell_coeff = c.subspan(e / estride * cstride + offset, space_dim);
      pack<T, 3>(cell_coeff, cell, bs, v, cell_info, dofmap, transformation);
    }
    break;
  default:
    for (std::size_t e = 0; e < entities.size(); e += estride)
    {
      auto entity = entities.subspan(e, estride);
      std::int32_t cell = fetch_cells(entity);
      auto cell_coeff = c.subspan((e / estride) * cstride + offset, space_dim);
      pack<T, -1>(cell_coeff, cell, bs, v, cell_info, dofmap, transformation);
    }
    break;
  }
}

} // namespace impl

/// @brief Allocate storage for coefficients of a pair `(integral_type,
/// id)` from a Form.
/// @param[in] form The Form
/// @param[in] integral_type Type of integral
/// @param[in] id The id of the integration domain
/// @return A storage container and the column stride
template <dolfinx::scalar T, std::floating_point U>
std::pair<std::vector<T>, int>
allocate_coefficient_storage(const Form<T, U>& form, IntegralType integral_type,
                             int id)
{
  // Get form coefficient offsets and dofmaps
  const std::vector<std::shared_ptr<const Function<T, U>>>& coefficients
      = form.coefficients();
  const std::vector<int> offsets = form.coefficient_offsets();

  std::size_t num_entities = 0;
  int cstride = 0;
  if (!coefficients.empty())
  {
    cstride = offsets.back();
    num_entities = form.domain(integral_type, id).size();
    if (integral_type == IntegralType::exterior_facet
        or integral_type == IntegralType::interior_facet)
    {
      num_entities /= 2;
    }
  }

  return {std::vector<T>(num_entities * cstride), cstride};
}

/// @brief Allocate memory for packed coefficients of a Form.
/// @param[in] form The Form
/// @return Map from a form `(integral_type, domain_id)` pair to a
/// `(coeffs, cstride)` pair
template <dolfinx::scalar T, std::floating_point U>
std::map<std::pair<IntegralType, int>, std::pair<std::vector<T>, int>>
allocate_coefficient_storage(const Form<T, U>& form)
{
  std::map<std::pair<IntegralType, int>, std::pair<std::vector<T>, int>> coeffs;
  for (auto integral_type : form.integral_types())
  {
    for (int id : form.integral_ids(integral_type))
    {
      coeffs.emplace_hint(
          coeffs.end(), std::pair(integral_type, id),
          allocate_coefficient_storage(form, integral_type, id));
    }
  }

  return coeffs;
}

/// @brief Pack coefficients of a Form for a given integral type and
/// domain id
/// @param[in] form The Form
/// @param[in] integral_type Type of integral
/// @param[in] id The id of the integration domain
/// @param[in] c The coefficient array
/// @param[in] cstride The coefficient stride
template <dolfinx::scalar T, std::floating_point U>
void pack_coefficients(const Form<T, U>& form, IntegralType integral_type,
                       int id, std::span<T> c, int cstride)
{
  // Get form coefficient offsets and dofmaps
  const std::vector<std::shared_ptr<const Function<T, U>>>& coefficients
      = form.coefficients();
  const std::vector<int> offsets = form.coefficient_offsets();

  if (!coefficients.empty())
  {
    std::span<const std::uint32_t> cell_info
        = impl::get_cell_orientation_info(coefficients);

    switch (integral_type)
    {
    case IntegralType::cell:
    {
      auto fetch_cell = [](auto entity) { return entity.front(); };

      // Iterate over coefficients
      std::span<const std::int32_t> cells = form.domain(IntegralType::cell, id);
      for (std::size_t coeff = 0; coeff < coefficients.size(); ++coeff)
      {
        impl::pack_coefficient_entity(c, cstride, *coefficients[coeff],
                                      cell_info, cells, 1, fetch_cell,
                                      offsets[coeff]);
      }
      break;
    }
    case IntegralType::exterior_facet:
    {
      // Function to fetch cell index from exterior facet entity
      auto fetch_cell = [](auto entity) { return entity.front(); };

      // Iterate over coefficients
      std::span<const std::int32_t> facets
          = form.domain(IntegralType::exterior_facet, id);
      for (std::size_t coeff = 0; coeff < coefficients.size(); ++coeff)
      {
        impl::pack_coefficient_entity(c, cstride, *coefficients[coeff],
                                      cell_info, facets, 2, fetch_cell,
                                      offsets[coeff]);
      }
      break;
    }
    case IntegralType::interior_facet:
    {
      // Functions to fetch cell indices from interior facet entity
      auto fetch_cell0 = [](auto entity) { return entity[0]; };
      auto fetch_cell1 = [](auto entity) { return entity[2]; };

      // Iterate over coefficients
      std::span<const std::int32_t> facets
          = form.domain(IntegralType::interior_facet, id);
      for (std::size_t coeff = 0; coeff < coefficients.size(); ++coeff)
      {
        // Pack coefficient ['+']
        impl::pack_coefficient_entity(c, 2 * cstride, *coefficients[coeff],
                                      cell_info, facets, 4, fetch_cell0,
                                      2 * offsets[coeff]);
        // Pack coefficient ['-']
        impl::pack_coefficient_entity(c, 2 * cstride, *coefficients[coeff],
                                      cell_info, facets, 4, fetch_cell1,
                                      offsets[coeff] + offsets[coeff + 1]);
      }
      break;
    }
    default:
      throw std::runtime_error(
          "Could not pack coefficient. Integral type not supported.");
    }
  }
}

/// @brief Create Expression from UFC
template <dolfinx::scalar T, std::floating_point U = scalar_value_type_t<T>>
Expression<T, U> create_expression(
    const ufcx_expression& e,
    const std::vector<std::shared_ptr<const Function<T, U>>>& coefficients,
    const std::vector<std::shared_ptr<const Constant<T>>>& constants,
    std::shared_ptr<const FunctionSpace<U>> argument_function_space = nullptr)
{
  if (e.rank > 0 and !argument_function_space)
  {
    throw std::runtime_error("Expression has Argument but no Argument "
                             "function space was provided.");
  }

  std::vector<U> X(e.points, e.points + e.num_points * e.entity_dimension);
  std::array<std::size_t, 2> Xshape
      = {static_cast<std::size_t>(e.num_points),
         static_cast<std::size_t>(e.entity_dimension)};
  std::vector<int> value_shape(e.value_shape, e.value_shape + e.num_components);
  std::function<void(T*, const T*, const T*,
                     const typename scalar_value_type<T>::value_type*,
                     const int*, const std::uint8_t*)>
      tabulate_tensor = nullptr;
  if constexpr (std::is_same_v<T, float>)
    tabulate_tensor = e.tabulate_tensor_float32;
  else if constexpr (std::is_same_v<T, std::complex<float>>)
  {
    tabulate_tensor = reinterpret_cast<void (*)(
        T*, const T*, const T*,
        const typename scalar_value_type<T>::value_type*, const int*,
        const unsigned char*)>(e.tabulate_tensor_complex64);
  }
  else if constexpr (std::is_same_v<T, double>)
    tabulate_tensor = e.tabulate_tensor_float64;
  else if constexpr (std::is_same_v<T, std::complex<double>>)
  {
    tabulate_tensor = reinterpret_cast<void (*)(
        T*, const T*, const T*,
        const typename scalar_value_type<T>::value_type*, const int*,
        const unsigned char*)>(e.tabulate_tensor_complex128);
  }
  else
    throw std::runtime_error("Type not supported.");

  assert(tabulate_tensor);
  return Expression(coefficients, constants, std::span<const U>(X), Xshape,
                    tabulate_tensor, value_shape, argument_function_space);
}

/// @brief Create Expression from UFC input (with named coefficients and
/// constants).
template <dolfinx::scalar T, std::floating_point U = scalar_value_type_t<T>>
Expression<T, U> create_expression(
    const ufcx_expression& e,
    const std::map<std::string, std::shared_ptr<const Function<T, U>>>&
        coefficients,
    const std::map<std::string, std::shared_ptr<const Constant<T>>>& constants,
    std::shared_ptr<const FunctionSpace<U>> argument_function_space = nullptr)
{
  // Place coefficients in appropriate order
  std::vector<std::shared_ptr<const Function<T, U>>> coeff_map;
  std::vector<std::string> coefficient_names;
  for (int i = 0; i < e.num_coefficients; ++i)
    coefficient_names.push_back(e.coefficient_names[i]);

  for (const std::string& name : coefficient_names)
  {
    if (auto it = coefficients.find(name); it != coefficients.end())
      coeff_map.push_back(it->second);
    else
    {
      throw std::runtime_error("Expression coefficient \"" + name
                               + "\" not provided.");
    }
  }

  // Place constants in appropriate order
  std::vector<std::shared_ptr<const Constant<T>>> const_map;
  std::vector<std::string> constant_names;
  for (int i = 0; i < e.num_constants; ++i)
    constant_names.push_back(e.constant_names[i]);

  for (const std::string& name : constant_names)
  {
    if (auto it = constants.find(name); it != constants.end())
      const_map.push_back(it->second);
    else
    {
      throw std::runtime_error("Expression constant \"" + name
                               + "\" not provided.");
    }
  }

  return create_expression(e, coeff_map, const_map, argument_function_space);
}

/// @warning This is subject to change
/// @brief Pack coefficients of a Form
/// @param[in] form The Form
/// @param[in,out] coeffs A map from an (integral_type, domain_id) pair to a
/// (coeffs, cstride) pair. `coeffs` is a storage container representing
/// an array of shape (num_int_entities, cstride) in which to pack the
/// coefficient data, where num_int_entities is the number of entities
/// being integrated over and cstride is the number of coefficient data
/// entries per integration entity. `coeffs` is flattened into row-major
/// layout.
template <dolfinx::scalar T, std::floating_point U>
void pack_coefficients(const Form<T, U>& form,
                       std::map<std::pair<IntegralType, int>,
                                std::pair<std::vector<T>, int>>& coeffs)
{
  for (auto& [key, val] : coeffs)
    pack_coefficients<T>(form, key.first, key.second, val.first, val.second);
}

/// @brief Pack coefficients of a Expression u for a give list of active
/// entities.
///
/// @param[in] e The Expression
/// @param[in] entities A list of active entities
/// @param[in] estride Stride for each entity in active entities (1 for cells, 2
/// for facets)
/// @return A pair of the form (coeffs, cstride)
template <dolfinx::scalar T, std::floating_point U>
std::pair<std::vector<T>, int>
pack_coefficients(const Expression<T, U>& e,
                  std::span<const std::int32_t> entities, std::size_t estride)
{
  // Get form coefficient offsets and dofmaps
  const std::vector<std::shared_ptr<const Function<T, U>>>& coeffs
      = e.coefficients();
  const std::vector<int> offsets = e.coefficient_offsets();

  // Copy data into coefficient array
  const int cstride = offsets.back();
  std::vector<T> c(entities.size() / estride * offsets.back());
  if (!coeffs.empty())
  {
    std::span<const std::uint32_t> cell_info
        = impl::get_cell_orientation_info(coeffs);

    // Iterate over coefficients
    for (std::size_t coeff = 0; coeff < coeffs.size(); ++coeff)
    {
      impl::pack_coefficient_entity(
          std::span(c), cstride, *coeffs[coeff], cell_info, entities, estride,
          [](auto entity) { return entity[0]; }, offsets[coeff]);
    }
  }
  return {std::move(c), cstride};
}

/// @brief Pack constants of u into a single array ready for assembly.
/// @warning This function is subject to change.
template <typename U>
std::vector<typename U::scalar_type> pack_constants(const U& u)
{
  using T = typename U::scalar_type;
  const std::vector<std::shared_ptr<const Constant<T>>>& constants
      = u.constants();

  // Calculate size of array needed to store packed constants
  std::int32_t size = std::accumulate(constants.cbegin(), constants.cend(), 0,
                                      [](std::int32_t sum, auto& constant)
                                      { return sum + constant->value.size(); });

  // Pack constants
  std::vector<T> constant_values(size);
  std::int32_t offset = 0;
  for (auto& constant : constants)
  {
    const std::vector<T>& value = constant->value;
    std::copy(value.begin(), value.end(),
              std::next(constant_values.begin(), offset));
    offset += value.size();
  }

  return constant_values;
}

} // namespace dolfinx::fem<|MERGE_RESOLUTION|>--- conflicted
+++ resolved
@@ -51,12 +51,6 @@
 
 namespace impl
 {
-/// @brief Helper function to extract the cells from a list of facets identified
-/// by (cell, local_facet) pairs
-/// @param facets List of (cell, local_facet) pairs
-/// @return List of cells
-std::vector<std::int32_t> extract_cells(std::span<const std::int32_t> facets);
-
 /// Helper function to get an array of of (cell, local_facet) pairs
 /// corresponding to a given facet index.
 /// @param[in] f Facet index
@@ -221,13 +215,8 @@
       {
         sparsitybuild::interior_facets(
             pattern,
-<<<<<<< HEAD
-            {impl::extract_cells(a.domain(type, id, *mesh0)),
-             impl::extract_cells(a.domain(type, id, *mesh1))},
-=======
             {extract_cells(a.domain(type, id, *mesh0)),
              extract_cells(a.domain(type, id, *mesh1))},
->>>>>>> 2f4e8e1a
             {{dofmaps[0], dofmaps[1]}});
       }
       break;
@@ -235,13 +224,8 @@
       for (int id : ids)
       {
         sparsitybuild::cells(pattern,
-<<<<<<< HEAD
-                             {impl::extract_cells(a.domain(type, id, *mesh0)),
-                              impl::extract_cells(a.domain(type, id, *mesh1))},
-=======
                              {extract_cells(a.domain(type, id, *mesh0)),
                               extract_cells(a.domain(type, id, *mesh1))},
->>>>>>> 2f4e8e1a
                              {{dofmaps[0], dofmaps[1]}});
       }
       break;
