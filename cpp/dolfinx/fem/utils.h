--- conflicted
+++ resolved
@@ -383,11 +383,7 @@
 // Pack a single coefficient
 template <typename T, int _bs = -1>
 void pack_coefficient(
-<<<<<<< HEAD
-    const xtl::span<T>& c, int ncoeff, const std::vector<T>& v,
-=======
     const xtl::span<T>& c, int cstride, const std::vector<T>& v,
->>>>>>> 1b1df970
     const xtl::span<const std::uint32_t>& cell_info, const fem::DofMap& dofmap,
     std::int32_t num_cells, std::int32_t offset, int space_dim,
     const std::function<void(const xtl::span<T>&,
@@ -399,11 +395,7 @@
   for (std::int32_t cell = 0; cell < num_cells; ++cell)
   {
     auto dofs = dofmap.cell_dofs(cell);
-<<<<<<< HEAD
-    auto cell_coeff = c.subspan(cell * ncoeff + offset, space_dim);
-=======
     auto cell_coeff = c.subspan(cell * cstride + offset, space_dim);
->>>>>>> 1b1df970
     for (std::size_t i = 0; i < dofs.size(); ++i)
     {
       if constexpr (_bs < 0)
@@ -460,11 +452,7 @@
 
   // Copy data into coefficient array
   std::vector<T> c(num_cells * offsets.back());
-<<<<<<< HEAD
-  const int ncoeff = offsets.back();
-=======
   const int cstride = offsets.back();
->>>>>>> 1b1df970
   if (!coefficients.empty())
   {
     bool needs_dof_transformations = false;
@@ -491,43 +479,27 @@
       if (int bs = dofmaps[coeff]->bs(); bs == 1)
       {
         impl::pack_coefficient<T, 1>(
-<<<<<<< HEAD
-            xtl::span<T>(c), ncoeff, v[coeff], cell_info, *dofmaps[coeff],
-=======
             xtl::span<T>(c), cstride, v[coeff], cell_info, *dofmaps[coeff],
->>>>>>> 1b1df970
             num_cells, offsets[coeff], elements[coeff]->space_dimension(),
             transformation);
       }
       else if (bs == 2)
       {
         impl::pack_coefficient<T, 2>(
-<<<<<<< HEAD
-            xtl::span<T>(c), ncoeff, v[coeff], cell_info, *dofmaps[coeff],
-=======
             xtl::span<T>(c), cstride, v[coeff], cell_info, *dofmaps[coeff],
->>>>>>> 1b1df970
             num_cells, offsets[coeff], elements[coeff]->space_dimension(),
             transformation);
       }
       else if (bs == 3)
       {
         impl::pack_coefficient<T, 3>(
-<<<<<<< HEAD
-            xtl::span<T>(c), ncoeff, v[coeff], cell_info, *dofmaps[coeff],
-=======
             xtl::span<T>(c), cstride, v[coeff], cell_info, *dofmaps[coeff],
->>>>>>> 1b1df970
             num_cells, offsets[coeff], elements[coeff]->space_dimension(),
             transformation);
       }
       else
       {
-<<<<<<< HEAD
-        impl::pack_coefficient<T>(xtl::span<T>(c), ncoeff, v[coeff], cell_info,
-=======
         impl::pack_coefficient<T>(xtl::span<T>(c), cstride, v[coeff], cell_info,
->>>>>>> 1b1df970
                                   *dofmaps[coeff], num_cells, offsets[coeff],
                                   elements[coeff]->space_dimension(),
                                   transformation);
@@ -535,11 +507,7 @@
     }
   }
 
-<<<<<<< HEAD
-  return {std::move(c), ncoeff};
-=======
   return {std::move(c), cstride};
->>>>>>> 1b1df970
 }
 
 // NOTE: This is subject to change
