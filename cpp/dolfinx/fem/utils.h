--- conflicted
+++ resolved
@@ -1039,24 +1039,21 @@
       // Iterate over coefficients
       for (std::size_t coeff = 0; coeff < coefficients.size(); ++coeff)
       {
-<<<<<<< HEAD
         if (!active_coefficients[coeff])
           continue;
 
-=======
         // Get coefficient mesh
->>>>>>> 28b742b0
         auto mesh = coefficients[coeff]->function_space()->mesh();
         assert(mesh);
 
         // Other integrals in the form might have coefficients defined over
         // entities of codim > 0, which don't make sense for cell integrals, so
         // don't pack them.
-        const int codim
+        if (const int codim
             = form.mesh()->topology()->dim() - mesh->topology()->dim();
-        assert(codim >= 0);
-        if (codim != 0)
-          continue;
+            codim > 0)
+          throw std::runtime_error("Should not be packing coefficients with "
+                                   "codim>0 in a cell integral");
 
         std::vector<std::int32_t> cells
             = form.domain(IntegralType::cell, id, *mesh);
