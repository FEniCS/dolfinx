// Copyright (C) 2013-2020 Johan Hake, Jan Blechta and Garth N. Wells
//
// This file is part of DOLFINx (https://www.fenicsproject.org)
//
// SPDX-License-Identifier:    LGPL-3.0-or-later

#pragma once

#include "Constant.h"
#include "CoordinateElement.h"
#include "DofMap.h"
#include "ElementDofLayout.h"
#include "Expression.h"
#include "Form.h"
#include "Function.h"
#include "FunctionSpace.h"
#include "sparsitybuild.h"
#include <array>
#include <concepts>
#include <dolfinx/common/types.h>
#include <dolfinx/la/SparsityPattern.h>
#include <dolfinx/mesh/Topology.h>
#include <dolfinx/mesh/cell_types.h>
#include <dolfinx/mesh/utils.h>
#include <functional>
#include <memory>
#include <set>
#include <span>
#include <stdexcept>
#include <string>
#include <type_traits>
#include <ufcx.h>
#include <utility>
#include <vector>

/// @file utils.h
/// @brief Functions supporting finite element method operations

namespace basix
{
template <std::floating_point T>
class FiniteElement;
}

namespace dolfinx::common
{
class IndexMap;
}

namespace dolfinx::fem
{

namespace impl
{
/// Helper function to get an array of of (cell, local_facet) pairs
/// corresponding to a given facet index.
/// @param[in] f Facet index
/// @param[in] cells List of cells incident to the facet
/// @param[in] c_to_f Cell to facet connectivity
/// @return Vector of (cell, local_facet) pairs
template <int num_cells>
std::array<std::int32_t, 2 * num_cells>
get_cell_facet_pairs(std::int32_t f, const std::span<const std::int32_t>& cells,
                     const graph::AdjacencyList<std::int32_t>& c_to_f)
{
  // Loop over cells sharing facet
  assert(cells.size() == num_cells);
  std::array<std::int32_t, 2 * num_cells> cell_local_facet_pairs;
  for (int c = 0; c < num_cells; ++c)
  {
    // Get local index of facet with respect to the cell
    std::int32_t cell = cells[c];
    auto cell_facets = c_to_f.links(cell);
    auto facet_it = std::find(cell_facets.begin(), cell_facets.end(), f);
    assert(facet_it != cell_facets.end());
    int local_f = std::distance(cell_facets.begin(), facet_it);
    cell_local_facet_pairs[2 * c] = cell;
    cell_local_facet_pairs[2 * c + 1] = local_f;
  }

  return cell_local_facet_pairs;
}

} // namespace impl

/// @brief Given an integral type and mesh tag data, compute the
/// entities that should be integrated over.
///
/// This function returns as list `[(id, entities)]`, where `entities`
/// are the entities in `meshtags` with tag value `id`. For cell
/// integrals `entities` are the cell indices. For exterior facet
/// integrals, `entities` is a list of `(cell_index, local_facet_index)`
/// pairs. For interior facet integrals, `entities` is a list of
/// `(cell_index0, local_facet_index0, cell_index1,
/// local_facet_index1)`.
///
/// @note Owned mesh entities only are returned. Ghost entities are not
/// included.
///
/// @param[in] integral_type Integral type
/// @param[in] topology Mesh topology
/// @param[in] entities List of tagged mesh entities
/// @param[in] dim Topological dimension of tagged entities
/// @param[in] values Value associated with each entity
/// @return List of `(integral id, entities)` pairs
/// @pre The topological dimension of the integral entity type and the
/// topological dimension of mesh tag data must be equal.
/// @pre For facet integrals, the topology facet-to-cell and
/// cell-to-facet connectivity must be computed before calling this
/// function.
std::vector<std::pair<int, std::vector<std::int32_t>>>
compute_integration_domains(IntegralType integral_type,
                            const mesh::Topology& topology,
                            std::span<const std::int32_t> entities, int dim,
                            std::span<const int> values);

/// @brief Finite element cell kernel concept.
///
/// Kernel functions that can be passed to an assembler for execution
/// must satisfy this concept.
template <class U, class T>
concept FEkernel = std::is_invocable_v<U, T*, const T*, const T*,
                                       const scalar_value_type_t<T>*,
                                       const int*, const std::uint8_t*>;

/// @brief Extract test (0) and trial (1) function spaces pairs for each
/// bilinear form for a rectangular array of forms.
///
/// @param[in] a A rectangular block on bilinear forms
/// @return Rectangular array of the same shape as `a` with a pair of
/// function spaces in each array entry. If a form is null, then the
/// returned function space pair is (null, null).
template <dolfinx::scalar T, std::floating_point U>
std::vector<std::vector<std::array<std::shared_ptr<const FunctionSpace<U>>, 2>>>
extract_function_spaces(const std::vector<std::vector<const Form<T, U>*>>& a)
{
  std::vector<
      std::vector<std::array<std::shared_ptr<const FunctionSpace<U>>, 2>>>
      spaces(
          a.size(),
          std::vector<std::array<std::shared_ptr<const FunctionSpace<U>>, 2>>(
              a.front().size()));
  for (std::size_t i = 0; i < a.size(); ++i)
  {
    for (std::size_t j = 0; j < a[i].size(); ++j)
    {
      if (const Form<T, U>* form = a[i][j]; form)
        spaces[i][j] = {form->function_spaces()[0], form->function_spaces()[1]};
    }
  }
  return spaces;
}

/// @brief Create a sparsity pattern for a given form.
/// @note The pattern is not finalised, i.e. the caller is responsible
/// for calling SparsityPattern::assemble.
/// @param[in] a A bilinear form
/// @return The corresponding sparsity pattern
template <dolfinx::scalar T, std::floating_point U>
la::SparsityPattern create_sparsity_pattern(const Form<T, U>& a)
{
  if (a.rank() != 2)
  {
    throw std::runtime_error(
        "Cannot create sparsity pattern. Form is not a bilinear.");
  }

  // Get dof maps and mesh
  std::array<std::reference_wrapper<const DofMap>, 2> dofmaps{
      *a.function_spaces().at(0)->dofmap(),
      *a.function_spaces().at(1)->dofmap()};
  std::shared_ptr mesh = a.mesh();
  assert(mesh);

  std::array<std::function<std::int32_t(std::int32_t)>, 2> entity_maps{
      a.entity_maps(a.function_spaces().at(0)->mesh()),
      a.entity_maps(a.function_spaces().at(1)->mesh())};

  const std::set<IntegralType> types = a.integral_types();
  if (types.find(IntegralType::interior_facet) != types.end()
      or types.find(IntegralType::exterior_facet) != types.end())
  {
    // FIXME: cleanup these calls? Some of the happen internally again.
    int tdim = mesh->topology()->dim();
    mesh->topology_mutable()->create_entities(tdim - 1);
    mesh->topology_mutable()->create_connectivity(tdim - 1, tdim);
  }

  common::Timer t0("Build sparsity");

  // Get common::IndexMaps for each dimension
  const std::array index_maps{dofmaps[0].get().index_map,
                              dofmaps[1].get().index_map};
  const std::array bs
      = {dofmaps[0].get().index_map_bs(), dofmaps[1].get().index_map_bs()};

  // Create and build sparsity pattern
  la::SparsityPattern pattern(mesh->comm(), index_maps, bs);
  for (auto type : types)
  {
    std::vector<int> ids = a.integral_ids(type);
    switch (type)
    {
    case IntegralType::cell:
      for (int id : ids)
      {
        sparsitybuild::cells(pattern, a.domain(type, id),
                             {{dofmaps[0], dofmaps[1]}}, entity_maps);
      }
      break;
    case IntegralType::interior_facet:
      for (int id : ids)
      {
        std::span<const std::int32_t> facets = a.domain(type, id);
        std::vector<std::int32_t> f;
        f.reserve(facets.size() / 2);
        for (std::size_t i = 0; i < facets.size(); i += 4)
          f.insert(f.end(), {facets[i], facets[i + 2]});
        sparsitybuild::interior_facets(pattern, f, {{dofmaps[0], dofmaps[1]}});
      }
      break;
    case IntegralType::exterior_facet:
      for (int id : ids)
      {
        std::span<const std::int32_t> facets = a.domain(type, id);
        std::vector<std::int32_t> cells;
        cells.reserve(facets.size() / 2);
        for (std::size_t i = 0; i < facets.size(); i += 2)
          cells.push_back(facets[i]);
        sparsitybuild::cells(pattern, cells, {{dofmaps[0], dofmaps[1]}},
                             entity_maps);
      }
      break;
    default:
      throw std::runtime_error("Unsupported integral type");
    }
  }

  t0.stop();

  return pattern;
}

/// Create an ElementDofLayout from a ufcx_dofmap
ElementDofLayout create_element_dof_layout(const ufcx_dofmap& dofmap,
                                           const mesh::CellType cell_type,
                                           const std::vector<int>& parent_map
                                           = {});

/// @brief Create a dof map on mesh
/// @param[in] comm MPI communicator
/// @param[in] layout Dof layout on an element
/// @param[in] topology Mesh topology
/// @param[in] unpermute_dofs Function to un-permute dofs. `nullptr`
/// when transformation is not required.
/// @param[in] reorder_fn Graph reordering function called on the dofmap
/// @return A new dof map
DofMap create_dofmap(
    MPI_Comm comm, const ElementDofLayout& layout, mesh::Topology& topology,
    std::function<void(const std::span<std::int32_t>&, std::uint32_t)>
        unpermute_dofs,
    std::function<std::vector<int>(const graph::AdjacencyList<std::int32_t>&)>
        reorder_fn);

/// Get the name of each coefficient in a UFC form
/// @param[in] ufcx_form The UFC form
/// @return The name of each coefficient
std::vector<std::string> get_coefficient_names(const ufcx_form& ufcx_form);

/// @brief Get the name of each constant in a UFC form
/// @param[in] ufcx_form The UFC form
/// @return The name of each constant
std::vector<std::string> get_constant_names(const ufcx_form& ufcx_form);

/// @brief Create a Form from UFCx input with coefficients and constants
/// passed in the required order.
///
/// Use fem::create_form to create a fem::Form with coefficients and
/// constants associated with the name/string.
///
/// @param[in] ufcx_form The UFCx form.
/// @param[in] spaces Vector of function spaces. The number of spaces is
/// equal to the rank of the form.
/// @param[in] coefficients Coefficient fields in the form.
/// @param[in] constants Spatial constants in the form.
/// @param[in] subdomains Subdomain markers.
/// @param[in] mesh The mesh of the domain
<<<<<<< HEAD
/// @param[in] entity_maps The entity maps for the form
=======
///
/// @pre Each value in `subdomains` must be sorted by domain id.
>>>>>>> f0054ad8
template <dolfinx::scalar T, typename U = dolfinx::scalar_value_type_t<T>>
Form<T, U> create_form_factory(
    const ufcx_form& ufcx_form,
    const std::vector<std::shared_ptr<const FunctionSpace<U>>>& spaces,
    const std::vector<std::shared_ptr<const Function<T, U>>>& coefficients,
    const std::vector<std::shared_ptr<const Constant<T>>>& constants,
    const std::map<
        IntegralType,
        std::vector<std::pair<std::int32_t, std::span<const std::int32_t>>>>&
        subdomains,
    std::shared_ptr<const mesh::Mesh<U>> mesh = nullptr,
    const std::map<std::shared_ptr<const mesh::Mesh<U>>,
                   std::span<const std::int32_t>>& entity_maps
    = {})
{
  if (ufcx_form.rank != (int)spaces.size())
    throw std::runtime_error("Wrong number of argument spaces for Form.");
  if (ufcx_form.num_coefficients != (int)coefficients.size())
  {
    throw std::runtime_error(
        "Mismatch between number of expected and provided Form coefficients.");
  }
  if (ufcx_form.num_constants != (int)constants.size())
  {
    throw std::runtime_error(
        "Mismatch between number of expected and provided Form constants.");
  }

  // Check argument function spaces
#ifndef NDEBUG
  for (std::size_t i = 0; i < spaces.size(); ++i)
  {
    assert(spaces[i]->element());
    ufcx_finite_element* ufcx_element = ufcx_form.finite_elements[i];
    assert(ufcx_element);
    if (std::string(ufcx_element->signature)
        != spaces[i]->element()->signature())
    {
      throw std::runtime_error(
          "Cannot create form. Wrong type of function space for argument.");
    }
  }
#endif

  // Extract mesh from FunctionSpace, and check they are the same
  if (!mesh and !spaces.empty())
    mesh = spaces[0]->mesh();
  for (auto& V : spaces)
  {
    if (mesh != V->mesh() and entity_maps.find(V->mesh()) == entity_maps.end())
      throw std::runtime_error(
          "Incompatible mesh. entity_maps must be provided.");
  }
  if (!mesh)
    throw std::runtime_error("No mesh could be associated with the Form.");

  auto topology = mesh->topology();
  assert(topology);
  const int tdim = topology->dim();

  const int* integral_offsets = ufcx_form.form_integral_offsets;
  std::vector<int> num_integrals_type(3);
  for (int i = 0; i < 3; ++i)
    num_integrals_type[i] = integral_offsets[i + 1] - integral_offsets[i];

  // Create facets, if required
  if (num_integrals_type[exterior_facet] > 0
      or num_integrals_type[interior_facet] > 0)
  {
    mesh->topology_mutable()->create_entities(tdim - 1);
    mesh->topology_mutable()->create_connectivity(tdim - 1, tdim);
    mesh->topology_mutable()->create_connectivity(tdim, tdim - 1);
  }

  // Get list of integral IDs, and load tabulate tensor into memory for
  // each
  using kern = std::function<void(
      T*, const T*, const T*, const typename scalar_value_type<T>::value_type*,
      const int*, const std::uint8_t*)>;
  std::map<IntegralType,
           std::vector<std::tuple<int, kern, std::span<const std::int32_t>>>>
      integral_data;

  bool needs_facet_permutations = false;

  // Attach cell kernels
  std::vector<std::int32_t> default_cells;
  {
    std::span<const int> ids(ufcx_form.form_integral_ids
                                 + integral_offsets[cell],
                             num_integrals_type[cell]);
    auto itg = integral_data.insert({IntegralType::cell, {}});
    auto sd = subdomains.find(IntegralType::cell);
    for (int i = 0; i < num_integrals_type[cell]; ++i)
    {
      const int id = ids[i];
      ufcx_integral* integral
          = ufcx_form.form_integrals[integral_offsets[cell] + i];
      assert(integral);

      kern k = nullptr;
      if constexpr (std::is_same_v<T, float>)
        k = integral->tabulate_tensor_float32;
      else if constexpr (std::is_same_v<T, std::complex<float>>)
      {
        k = reinterpret_cast<void (*)(
            T*, const T*, const T*,
            const typename scalar_value_type<T>::value_type*, const int*,
            const unsigned char*)>(integral->tabulate_tensor_complex64);
      }
      else if constexpr (std::is_same_v<T, double>)
        k = integral->tabulate_tensor_float64;
      else if constexpr (std::is_same_v<T, std::complex<double>>)
      {
        k = reinterpret_cast<void (*)(
            T*, const T*, const T*,
            const typename scalar_value_type<T>::value_type*, const int*,
            const unsigned char*)>(integral->tabulate_tensor_complex128);
      }
      assert(k);

      // Build list of entities to assemble over
      if (id == -1)
      {
        // Default kernel, operates on all (owned) cells
        assert(topology->index_map(tdim));
        default_cells.resize(topology->index_map(tdim)->size_local(), 0);
        std::iota(default_cells.begin(), default_cells.end(), 0);
        itg.first->second.emplace_back(id, k, default_cells);
      }
      else if (sd != subdomains.end())
      {
        // NOTE: This requires that pairs are sorted
        auto it = std::lower_bound(sd->second.begin(), sd->second.end(), id,
                                   [](auto& pair, auto val)
                                   { return pair.first < val; });
        if (it != sd->second.end() and it->first == id)
          itg.first->second.emplace_back(id, k, it->second);
      }

      if (integral->needs_facet_permutations)
        needs_facet_permutations = true;
    }
  }

  // Attach exterior facet kernels
  std::vector<std::int32_t> default_facets_ext;
  {
    std::span<const int> ids(ufcx_form.form_integral_ids
                                 + integral_offsets[exterior_facet],
                             num_integrals_type[exterior_facet]);
    auto itg = integral_data.insert({IntegralType::exterior_facet, {}});
    auto sd = subdomains.find(IntegralType::exterior_facet);
    for (int i = 0; i < num_integrals_type[exterior_facet]; ++i)
    {
      const int id = ids[i];
      ufcx_integral* integral
          = ufcx_form.form_integrals[integral_offsets[exterior_facet] + i];
      assert(integral);

      kern k = nullptr;
      if constexpr (std::is_same_v<T, float>)
        k = integral->tabulate_tensor_float32;
      else if constexpr (std::is_same_v<T, std::complex<float>>)
      {
        k = reinterpret_cast<void (*)(
            T*, const T*, const T*,
            const typename scalar_value_type<T>::value_type*, const int*,
            const unsigned char*)>(integral->tabulate_tensor_complex64);
      }
      else if constexpr (std::is_same_v<T, double>)
        k = integral->tabulate_tensor_float64;
      else if constexpr (std::is_same_v<T, std::complex<double>>)
      {
        k = reinterpret_cast<void (*)(
            T*, const T*, const T*,
            const typename scalar_value_type<T>::value_type*, const int*,
            const unsigned char*)>(integral->tabulate_tensor_complex128);
      }
      assert(k);

      // Build list of entities to assembler over
      const std::vector bfacets = mesh::exterior_facet_indices(*topology);
      auto f_to_c = topology->connectivity(tdim - 1, tdim);
      assert(f_to_c);
      auto c_to_f = topology->connectivity(tdim, tdim - 1);
      assert(c_to_f);
      if (id == -1)
      {
        // Default kernel, operates on all (owned) exterior facets
        default_facets_ext.reserve(2 * bfacets.size());
        for (std::int32_t f : bfacets)
        {
          // There will only be one pair for an exterior facet integral
          auto pair
              = impl::get_cell_facet_pairs<1>(f, f_to_c->links(f), *c_to_f);
          default_facets_ext.insert(default_facets_ext.end(), pair.begin(),
                                    pair.end());
        }
        itg.first->second.emplace_back(id, k, default_facets_ext);
      }
      else if (sd != subdomains.end())
      {
        // NOTE: This requires that pairs are sorted
        auto it = std::lower_bound(sd->second.begin(), sd->second.end(), id,
                                   [](auto& pair, auto val)
                                   { return pair.first < val; });
        if (it != sd->second.end() and it->first == id)
          itg.first->second.emplace_back(id, k, it->second);
      }

      if (integral->needs_facet_permutations)
        needs_facet_permutations = true;
    }
  }

  // Attach interior facet kernels
  std::vector<std::int32_t> default_facets_int;
  {
    std::span<const int> ids(ufcx_form.form_integral_ids
                                 + integral_offsets[interior_facet],
                             num_integrals_type[interior_facet]);
    auto itg = integral_data.insert({IntegralType::interior_facet, {}});
    auto sd = subdomains.find(IntegralType::interior_facet);
    for (int i = 0; i < num_integrals_type[interior_facet]; ++i)
    {
      const int id = ids[i];
      ufcx_integral* integral
          = ufcx_form.form_integrals[integral_offsets[interior_facet] + i];
      assert(integral);

      kern k = nullptr;
      if constexpr (std::is_same_v<T, float>)
        k = integral->tabulate_tensor_float32;
      else if constexpr (std::is_same_v<T, std::complex<float>>)
      {
        k = reinterpret_cast<void (*)(
            T*, const T*, const T*,
            const typename scalar_value_type<T>::value_type*, const int*,
            const unsigned char*)>(integral->tabulate_tensor_complex64);
      }
      else if constexpr (std::is_same_v<T, double>)
        k = integral->tabulate_tensor_float64;
      else if constexpr (std::is_same_v<T, std::complex<double>>)
      {
        k = reinterpret_cast<void (*)(
            T*, const T*, const T*,
            const typename scalar_value_type<T>::value_type*, const int*,
            const unsigned char*)>(integral->tabulate_tensor_complex128);
      }
      assert(k);

      // Build list of entities to assembler over
      auto f_to_c = topology->connectivity(tdim - 1, tdim);
      assert(f_to_c);
      auto c_to_f = topology->connectivity(tdim, tdim - 1);
      assert(c_to_f);
      if (id == -1)
      {
        // Default kernel, operates on all (owned) interior facets
        assert(topology->index_map(tdim - 1));
        std::int32_t num_facets = topology->index_map(tdim - 1)->size_local();
        default_facets_int.reserve(4 * num_facets);
        for (std::int32_t f = 0; f < num_facets; ++f)
        {
          if (f_to_c->num_links(f) == 2)
          {
            auto pairs
                = impl::get_cell_facet_pairs<2>(f, f_to_c->links(f), *c_to_f);
            default_facets_int.insert(default_facets_int.end(), pairs.begin(),
                                      pairs.end());
          }
        }
        itg.first->second.emplace_back(id, k, default_facets_int);
      }
      else if (sd != subdomains.end())
      {
        auto it = std::lower_bound(sd->second.begin(), sd->second.end(), id,
                                   [](auto& pair, auto val)
                                   { return pair.first < val; });
        if (it != sd->second.end() and it->first == id)
          itg.first->second.emplace_back(id, k, it->second);
      }

      if (integral->needs_facet_permutations)
        needs_facet_permutations = true;
    }
  }

  std::map<IntegralType,
           std::vector<std::pair<std::int32_t, std::vector<std::int32_t>>>>
      sd;
  for (auto& [itg, data] : subdomains)
  {
    std::vector<std::pair<std::int32_t, std::vector<std::int32_t>>> x;
    for (auto& [id, idx] : data)
      x.emplace_back(id, std::vector(idx.data(), idx.data() + idx.size()));
    sd.insert({itg, std::move(x)});
  }

  return Form<T, U>(spaces, integral_data, coefficients, constants,
                    needs_facet_permutations, mesh, entity_maps);
}

/// @brief Create a Form from UFC input with coefficients and constants
/// resolved by name.
/// @param[in] ufcx_form UFC form
/// @param[in] spaces Function spaces for the Form arguments.
/// @param[in] coefficients Coefficient fields in the form (by name).
/// @param[in] constants Spatial constants in the form (by name).
/// @param[in] subdomains Subdomain markers.
/// @pre Each value in `subdomains` must be sorted by domain id.
/// @param[in] mesh Mesh of the domain. This is required if the form has
/// no arguments, e.g. a functional.
/// @return A Form
template <dolfinx::scalar T, typename U = dolfinx::scalar_value_type_t<T>>
Form<T, U> create_form(
    const ufcx_form& ufcx_form,
    const std::vector<std::shared_ptr<const FunctionSpace<U>>>& spaces,
    const std::map<std::string, std::shared_ptr<const Function<T, U>>>&
        coefficients,
    const std::map<std::string, std::shared_ptr<const Constant<T>>>& constants,
    const std::map<
        IntegralType,
        std::vector<std::pair<std::int32_t, std::span<const std::int32_t>>>>&
        subdomains,
    std::shared_ptr<const mesh::Mesh<U>> mesh = nullptr)
{
  // Place coefficients in appropriate order
  std::vector<std::shared_ptr<const Function<T, U>>> coeff_map;
  for (const std::string& name : get_coefficient_names(ufcx_form))
  {
    if (auto it = coefficients.find(name); it != coefficients.end())
      coeff_map.push_back(it->second);
    else
    {
      throw std::runtime_error("Form coefficient \"" + name
                               + "\" not provided.");
    }
  }

  // Place constants in appropriate order
  std::vector<std::shared_ptr<const Constant<T>>> const_map;
  for (const std::string& name : get_constant_names(ufcx_form))
  {
    if (auto it = constants.find(name); it != constants.end())
      const_map.push_back(it->second);
    else
      throw std::runtime_error("Form constant \"" + name + "\" not provided.");
  }

  return create_form_factory(ufcx_form, spaces, coeff_map, const_map,
                             subdomains, mesh);
}

/// @brief Create a Form using a factory function that returns a pointer
/// to a `ufcx_form`.
///
/// Coefficients and constants are resolved by name/string.
///
/// @param[in] fptr Pointer to a function returning a pointer to
/// ufcx_form.
/// @param[in] spaces Function spaces for the Form arguments.
/// @param[in] coefficients Coefficient fields in the form (by name),
/// @param[in] constants Spatial constants in the form (by name),
/// @param[in] subdomains Subdomain markers.
/// @pre Each value in `subdomains` must be sorted by domain id.
/// @param[in] mesh Mesh of the domain. This is required if the form has
/// no arguments, e.g. a functional.
/// @return A Form
template <dolfinx::scalar T, typename U = dolfinx::scalar_value_type_t<T>>
Form<T, U> create_form(
    ufcx_form* (*fptr)(),
    const std::vector<std::shared_ptr<const FunctionSpace<U>>>& spaces,
    const std::map<std::string, std::shared_ptr<const Function<T, U>>>&
        coefficients,
    const std::map<std::string, std::shared_ptr<const Constant<T>>>& constants,
    const std::map<
        IntegralType,
        std::vector<std::pair<std::int32_t, std::span<const std::int32_t>>>>&
        subdomains,
    std::shared_ptr<const mesh::Mesh<U>> mesh = nullptr)
{
  ufcx_form* form = fptr();
  Form<T, U> L = create_form<T, U>(*form, spaces, coefficients, constants,
                                   subdomains, mesh);
  std::free(form);
  return L;
}

/// @brief Create a function space from a Basix element.
/// @param[in] mesh Mesh
/// @param[in] e Basix finite element.
/// @param[in] value_shape Value shape for 'blocked' elements, e.g.
/// vector-valued Lagrange elements where each component for the vector
/// field is a Lagrange element. For example, a vector-valued element in
/// 3D will have `value_shape` equal to `{3}`, and for a second-order
/// tensor element in 2D `value_shape` equal to `{2, 2}`.
/// @param[in] reorder_fn The graph reordering function to call on the
/// dofmap. If `nullptr`, the default re-ordering is used.
/// @return The created function space
template <std::floating_point T>
FunctionSpace<T> create_functionspace(
    std::shared_ptr<mesh::Mesh<T>> mesh, const basix::FiniteElement<T>& e,
    const std::vector<std::size_t>& value_shape = {},
    std::function<std::vector<int>(const graph::AdjacencyList<std::int32_t>&)>
        reorder_fn
    = nullptr)
{
  // Create a DOLFINx element
  auto _e = std::make_shared<FiniteElement<T>>(e, value_shape);
  assert(_e);

  // Create UFC subdofmaps and compute offset
  const int num_sub_elements = _e->num_sub_elements();
  std::vector<ElementDofLayout> sub_doflayout;
  sub_doflayout.reserve(num_sub_elements);
  for (int i = 0; i < num_sub_elements; ++i)
  {
    auto sub_element = _e->extract_sub_element({i});
    std::vector<int> parent_map_sub(sub_element->space_dimension());
    for (std::size_t j = 0; j < parent_map_sub.size(); ++j)
      parent_map_sub[j] = i + _e->block_size() * j;
    sub_doflayout.emplace_back(1, e.entity_dofs(), e.entity_closure_dofs(),
                               parent_map_sub, std::vector<ElementDofLayout>());
  }

  // Create a dofmap
  ElementDofLayout layout(_e->block_size(), e.entity_dofs(),
                          e.entity_closure_dofs(), {}, sub_doflayout);
  std::function<void(const std::span<std::int32_t>&, std::uint32_t)>
      unpermute_dofs = nullptr;
  if (_e->needs_dof_permutations())
    unpermute_dofs = _e->get_dof_permutation_function(true, true);
  assert(mesh);
  assert(mesh->topology());
  auto dofmap = std::make_shared<const DofMap>(create_dofmap(
      mesh->comm(), layout, *mesh->topology(), unpermute_dofs, reorder_fn));
  return FunctionSpace(mesh, _e, dofmap);
}

/// @brief Create a FunctionSpace from UFC data.
/// @param[in] fptr Pointer to a ufcx_function_space_create function.
/// @param[in] function_name Name of a function whose function space is to
/// create. Function name is the name of the Python variable for
/// ufl.Coefficient, ufl.TrialFunction or ufl.TestFunction as defined in
/// the UFL file.
/// @param[in] mesh Mesh
/// @param[in] reorder_fn Graph reordering function to call on the
/// dofmap. If `nullptr`, the default re-ordering is used.
/// @return The created function space.
template <std::floating_point T>
FunctionSpace<T> create_functionspace(
    ufcx_function_space* (*fptr)(const char*), const std::string& function_name,
    std::shared_ptr<mesh::Mesh<T>> mesh,
    std::function<std::vector<int>(const graph::AdjacencyList<std::int32_t>&)>
        reorder_fn
    = nullptr)
{
  ufcx_function_space* space = fptr(function_name.c_str());
  if (!space)
  {
    throw std::runtime_error(
        "Could not create UFC function space with function name "
        + function_name);
  }

  ufcx_finite_element* ufcx_element = space->finite_element;
  assert(ufcx_element);

  const auto& geometry = mesh->geometry();
  auto& cmap = geometry.cmap();
  if (space->geometry_degree != cmap.degree()
      or static_cast<basix::cell::type>(space->geometry_basix_cell)
             != mesh::cell_type_to_basix_type(cmap.cell_shape())
      or static_cast<basix::element::lagrange_variant>(
             space->geometry_basix_variant)
             != cmap.variant())
  {
    throw std::runtime_error("UFL mesh and CoordinateElement do not match.");
  }

  auto element = std::make_shared<FiniteElement<T>>(*ufcx_element);
  assert(element);
  ufcx_dofmap* ufcx_map = space->dofmap;
  assert(ufcx_map);
  const auto topology = mesh->topology();
  assert(topology);
  ElementDofLayout layout
      = create_element_dof_layout(*ufcx_map, topology->cell_type());

  std::function<void(const std::span<std::int32_t>&, std::uint32_t)>
      unpermute_dofs;
  if (element->needs_dof_permutations())
    unpermute_dofs = element->get_dof_permutation_function(true, true);
  return FunctionSpace(
      mesh, element,
      std::make_shared<DofMap>(create_dofmap(mesh->comm(), layout, *topology,
                                             unpermute_dofs, reorder_fn)));
}

/// @private
namespace impl
{
/// @private
template <dolfinx::scalar T, std::floating_point U>
std::span<const std::uint32_t> get_cell_orientation_info(
    const std::vector<std::shared_ptr<const Function<T, U>>>& coefficients)
{
  bool needs_dof_transformations = false;
  for (auto coeff : coefficients)
  {
    auto element = coeff->function_space()->element();
    if (element->needs_dof_transformations())
    {
      needs_dof_transformations = true;
      break;
    }
  }

  std::span<const std::uint32_t> cell_info;
  if (needs_dof_transformations)
  {
    auto mesh = coefficients.front()->function_space()->mesh();
    mesh->topology_mutable()->create_entity_permutations();
    cell_info = std::span(mesh->topology()->get_cell_permutation_info());
  }

  return cell_info;
}

/// Pack a single coefficient for a single cell
template <dolfinx::scalar T, int _bs>
void pack(std::span<T> coeffs, std::int32_t cell, int bs, std::span<const T> v,
          std::span<const std::uint32_t> cell_info, const DofMap& dofmap,
          auto transform)
{
  auto dofs = dofmap.cell_dofs(cell);
  for (std::size_t i = 0; i < dofs.size(); ++i)
  {
    if constexpr (_bs < 0)
    {
      const int pos_c = bs * i;
      const int pos_v = bs * dofs[i];
      for (int k = 0; k < bs; ++k)
        coeffs[pos_c + k] = v[pos_v + k];
    }
    else
    {
      const int pos_c = _bs * i;
      const int pos_v = _bs * dofs[i];
      for (int k = 0; k < _bs; ++k)
        coeffs[pos_c + k] = v[pos_v + k];
    }
  }

  transform(coeffs, cell_info, cell, 1);
}

/// @private
/// @brief  Concepts for function that returns cell index
template <typename F>
concept FetchCells = requires(F&& f, std::span<const std::int32_t> v) {
  requires std::invocable<F, std::span<const std::int32_t>>;
  {
    f(v)
  } -> std::convertible_to<std::int32_t>;
};

/// @brief Pack a single coefficient for a set of active entities.
///
/// @param[out] c Coefficient to be packed.
/// @param[in] cstride Total number of coefficient values to pack for
/// each entity.
/// @param[in] u Function to extract coefficient data from.
/// @param[in] cell_info Array of bytes describing which transformation
/// has to be applied on the cell to map it to the reference element.
/// @param[in] entities Set of active entities.
/// @param[in] estride Stride for each entity in active entities.
/// @param[in] fetch_cells Function that fetches the cell index for an
/// entity in active_entities.
/// @param[in] offset The offset for c.
template <dolfinx::scalar T, std::floating_point U>
void pack_coefficient_entity(std::span<T> c, int cstride,
                             const Function<T, U>& u,
                             std::span<const std::uint32_t> cell_info,
                             std::span<const std::int32_t> entities,
                             std::size_t estride, FetchCells auto&& fetch_cells,
                             std::int32_t offset)
{
  // Read data from coefficient Function u
  std::span<const T> v = u.x()->array();
  const DofMap& dofmap = *u.function_space()->dofmap();
  auto element = u.function_space()->element();
  assert(element);
  int space_dim = element->space_dimension();
  auto transformation
      = element->template get_pre_dof_transformation_function<T>(false, true);
  const int bs = dofmap.bs();
  switch (bs)
  {
  case 1:
    for (std::size_t e = 0; e < entities.size(); e += estride)
    {
      auto entity = entities.subspan(e, estride);
      std::int32_t cell = fetch_cells(entity);
      auto cell_coeff = c.subspan((e / estride) * cstride + offset, space_dim);
      pack<T, 1>(cell_coeff, cell, bs, v, cell_info, dofmap, transformation);
    }
    break;
  case 2:
    for (std::size_t e = 0; e < entities.size(); e += estride)
    {
      auto entity = entities.subspan(e, estride);
      std::int32_t cell = fetch_cells(entity);
      auto cell_coeff = c.subspan((e / estride) * cstride + offset, space_dim);
      pack<T, 2>(cell_coeff, cell, bs, v, cell_info, dofmap, transformation);
    }
    break;
  case 3:
    for (std::size_t e = 0; e < entities.size(); e += estride)
    {
      auto entity = entities.subspan(e, estride);
      std::int32_t cell = fetch_cells(entity);
      auto cell_coeff = c.subspan(e / estride * cstride + offset, space_dim);
      pack<T, 3>(cell_coeff, cell, bs, v, cell_info, dofmap, transformation);
    }
    break;
  default:
    for (std::size_t e = 0; e < entities.size(); e += estride)
    {
      auto entity = entities.subspan(e, estride);
      std::int32_t cell = fetch_cells(entity);
      auto cell_coeff = c.subspan((e / estride) * cstride + offset, space_dim);
      pack<T, -1>(cell_coeff, cell, bs, v, cell_info, dofmap, transformation);
    }
    break;
  }
}

} // namespace impl

/// @brief Allocate storage for coefficients of a pair `(integral_type,
/// id)` from a Form.
/// @param[in] form The Form
/// @param[in] integral_type Type of integral
/// @param[in] id The id of the integration domain
/// @return A storage container and the column stride
template <dolfinx::scalar T, std::floating_point U>
std::pair<std::vector<T>, int>
allocate_coefficient_storage(const Form<T, U>& form, IntegralType integral_type,
                             int id)
{
  // Get form coefficient offsets and dofmaps
  const std::vector<std::shared_ptr<const Function<T, U>>>& coefficients
      = form.coefficients();
  const std::vector<int> offsets = form.coefficient_offsets();

  std::size_t num_entities = 0;
  int cstride = 0;
  if (!coefficients.empty())
  {
    cstride = offsets.back();
    num_entities = form.domain(integral_type, id).size();
    if (integral_type == IntegralType::exterior_facet
        or integral_type == IntegralType::interior_facet)
    {
      num_entities /= 2;
    }
  }

  return {std::vector<T>(num_entities * cstride), cstride};
}

/// @brief Allocate memory for packed coefficients of a Form.
/// @param[in] form The Form
/// @return Map from a form `(integral_type, domain_id)` pair to a
/// `(coeffs, cstride)` pair
template <dolfinx::scalar T, std::floating_point U>
std::map<std::pair<IntegralType, int>, std::pair<std::vector<T>, int>>
allocate_coefficient_storage(const Form<T, U>& form)
{
  std::map<std::pair<IntegralType, int>, std::pair<std::vector<T>, int>> coeffs;
  for (auto integral_type : form.integral_types())
  {
    for (int id : form.integral_ids(integral_type))
    {
      coeffs.emplace_hint(
          coeffs.end(), std::pair(integral_type, id),
          allocate_coefficient_storage(form, integral_type, id));
    }
  }

  return coeffs;
}

/// @brief Pack coefficients of a Form for a given integral type and
/// domain id
/// @param[in] form The Form
/// @param[in] integral_type Type of integral
/// @param[in] id The id of the integration domain
/// @param[in] c The coefficient array
/// @param[in] cstride The coefficient stride
template <dolfinx::scalar T, std::floating_point U>
void pack_coefficients(const Form<T, U>& form, IntegralType integral_type,
                       int id, std::span<T> c, int cstride)
{
  // Get form coefficient offsets and dofmaps
  const std::vector<std::shared_ptr<const Function<T, U>>>& coefficients
      = form.coefficients();
  const std::vector<int> offsets = form.coefficient_offsets();

  if (!coefficients.empty())
  {
    std::span<const std::uint32_t> cell_info
        = impl::get_cell_orientation_info(coefficients);

    switch (integral_type)
    {
    case IntegralType::cell:
    {
      auto fetch_cell = [](auto entity) { return entity.front(); };

      // Iterate over coefficients
      std::span<const std::int32_t> cells = form.domain(IntegralType::cell, id);
      for (std::size_t coeff = 0; coeff < coefficients.size(); ++coeff)
      {
        impl::pack_coefficient_entity(c, cstride, *coefficients[coeff],
                                      cell_info, cells, 1, fetch_cell,
                                      offsets[coeff]);
      }
      break;
    }
    case IntegralType::exterior_facet:
    {
      // Function to fetch cell index from exterior facet entity
      auto fetch_cell = [](auto entity) { return entity.front(); };

      // Iterate over coefficients
      std::span<const std::int32_t> facets
          = form.domain(IntegralType::exterior_facet, id);
      for (std::size_t coeff = 0; coeff < coefficients.size(); ++coeff)
      {
        impl::pack_coefficient_entity(c, cstride, *coefficients[coeff],
                                      cell_info, facets, 2, fetch_cell,
                                      offsets[coeff]);
      }
      break;
    }
    case IntegralType::interior_facet:
    {
      // Functions to fetch cell indices from interior facet entity
      auto fetch_cell0 = [](auto entity) { return entity[0]; };
      auto fetch_cell1 = [](auto entity) { return entity[2]; };

      // Iterate over coefficients
      std::span<const std::int32_t> facets
          = form.domain(IntegralType::interior_facet, id);
      for (std::size_t coeff = 0; coeff < coefficients.size(); ++coeff)
      {
        // Pack coefficient ['+']
        impl::pack_coefficient_entity(c, 2 * cstride, *coefficients[coeff],
                                      cell_info, facets, 4, fetch_cell0,
                                      2 * offsets[coeff]);
        // Pack coefficient ['-']
        impl::pack_coefficient_entity(c, 2 * cstride, *coefficients[coeff],
                                      cell_info, facets, 4, fetch_cell1,
                                      offsets[coeff] + offsets[coeff + 1]);
      }
      break;
    }
    default:
      throw std::runtime_error(
          "Could not pack coefficient. Integral type not supported.");
    }
  }
}

/// @brief Create Expression from UFC
template <dolfinx::scalar T, typename U = dolfinx::scalar_value_type_t<T>>
Expression<T, U> create_expression(
    const ufcx_expression& e,
    const std::vector<std::shared_ptr<const Function<T, U>>>& coefficients,
    const std::vector<std::shared_ptr<const Constant<T>>>& constants,
    std::shared_ptr<const FunctionSpace<U>> argument_function_space = nullptr)
{
  if (e.rank > 0 and !argument_function_space)
  {
    throw std::runtime_error("Expression has Argument but no Argument "
                             "function space was provided.");
  }

  std::vector<U> X(e.points, e.points + e.num_points * e.topological_dimension);
  std::array<std::size_t, 2> Xshape
      = {static_cast<std::size_t>(e.num_points),
         static_cast<std::size_t>(e.topological_dimension)};
  std::vector<int> value_shape(e.value_shape, e.value_shape + e.num_components);
  std::function<void(T*, const T*, const T*,
                     const typename scalar_value_type<T>::value_type*,
                     const int*, const std::uint8_t*)>
      tabulate_tensor = nullptr;
  if constexpr (std::is_same_v<T, float>)
    tabulate_tensor = e.tabulate_tensor_float32;
  else if constexpr (std::is_same_v<T, std::complex<float>>)
  {
    tabulate_tensor = reinterpret_cast<void (*)(
        T*, const T*, const T*,
        const typename scalar_value_type<T>::value_type*, const int*,
        const unsigned char*)>(e.tabulate_tensor_complex64);
  }
  else if constexpr (std::is_same_v<T, double>)
    tabulate_tensor = e.tabulate_tensor_float64;
  else if constexpr (std::is_same_v<T, std::complex<double>>)
  {
    tabulate_tensor = reinterpret_cast<void (*)(
        T*, const T*, const T*,
        const typename scalar_value_type<T>::value_type*, const int*,
        const unsigned char*)>(e.tabulate_tensor_complex128);
  }
  else
    throw std::runtime_error("Type not supported.");

  assert(tabulate_tensor);
  return Expression(coefficients, constants, std::span<const U>(X), Xshape,
                    tabulate_tensor, value_shape, argument_function_space);
}

/// @brief Create Expression from UFC input (with named coefficients and
/// constants).
template <dolfinx::scalar T, typename U = dolfinx::scalar_value_type_t<T>>
Expression<T, U> create_expression(
    const ufcx_expression& e,
    const std::map<std::string, std::shared_ptr<const Function<T, U>>>&
        coefficients,
    const std::map<std::string, std::shared_ptr<const Constant<T>>>& constants,
    std::shared_ptr<const FunctionSpace<U>> argument_function_space = nullptr)
{
  // Place coefficients in appropriate order
  std::vector<std::shared_ptr<const Function<T, U>>> coeff_map;
  std::vector<std::string> coefficient_names;
  for (int i = 0; i < e.num_coefficients; ++i)
    coefficient_names.push_back(e.coefficient_names[i]);

  for (const std::string& name : coefficient_names)
  {
    if (auto it = coefficients.find(name); it != coefficients.end())
      coeff_map.push_back(it->second);
    else
    {
      throw std::runtime_error("Expression coefficient \"" + name
                               + "\" not provided.");
    }
  }

  // Place constants in appropriate order
  std::vector<std::shared_ptr<const Constant<T>>> const_map;
  std::vector<std::string> constant_names;
  for (int i = 0; i < e.num_constants; ++i)
    constant_names.push_back(e.constant_names[i]);

  for (const std::string& name : constant_names)
  {
    if (auto it = constants.find(name); it != constants.end())
      const_map.push_back(it->second);
    else
    {
      throw std::runtime_error("Expression constant \"" + name
                               + "\" not provided.");
    }
  }

  return create_expression(e, coeff_map, const_map, argument_function_space);
}

/// @warning This is subject to change
/// @brief Pack coefficients of a Form
/// @param[in] form The Form
/// @param[in,out] coeffs A map from an (integral_type, domain_id) pair to a
/// (coeffs, cstride) pair. `coeffs` is a storage container representing
/// an array of shape (num_int_entities, cstride) in which to pack the
/// coefficient data, where num_int_entities is the number of entities
/// being integrated over and cstride is the number of coefficient data
/// entries per integration entity. `coeffs` is flattened into row-major
/// layout.
template <dolfinx::scalar T, std::floating_point U>
void pack_coefficients(const Form<T, U>& form,
                       std::map<std::pair<IntegralType, int>,
                                std::pair<std::vector<T>, int>>& coeffs)
{
  for (auto& [key, val] : coeffs)
    pack_coefficients<T>(form, key.first, key.second, val.first, val.second);
}

/// @brief Pack coefficients of a Expression u for a give list of active
/// cells.
///
/// @param[in] e The Expression
/// @param[in] cells A list of active cells
/// @return A pair of the form (coeffs, cstride)
template <dolfinx::scalar T, std::floating_point U>
std::pair<std::vector<T>, int>
pack_coefficients(const Expression<T, U>& e,
                  std::span<const std::int32_t> cells)
{
  // Get form coefficient offsets and dofmaps
  const std::vector<std::shared_ptr<const Function<T, U>>>& coeffs
      = e.coefficients();
  const std::vector<int> offsets = e.coefficient_offsets();

  // Copy data into coefficient array
  const int cstride = offsets.back();
  std::vector<T> c(cells.size() * offsets.back());
  if (!coeffs.empty())
  {
    std::span<const std::uint32_t> cell_info
        = impl::get_cell_orientation_info(coeffs);

    // Iterate over coefficients
    for (std::size_t coeff = 0; coeff < coeffs.size(); ++coeff)
    {
      impl::pack_coefficient_entity(
          std::span(c), cstride, *coeffs[coeff], cell_info, cells, 1,
          [](auto entity) { return entity[0]; }, offsets[coeff]);
    }
  }
  return {std::move(c), cstride};
}

/// @brief Pack constants of u into a sigle array ready for assembly.
/// @warning This function is subject to change.
template <typename U>
std::vector<typename U::scalar_type> pack_constants(const U& u)
{
  using T = typename U::scalar_type;
  const std::vector<std::shared_ptr<const Constant<T>>>& constants
      = u.constants();

  // Calculate size of array needed to store packed constants
  std::int32_t size = std::accumulate(constants.cbegin(), constants.cend(), 0,
                                      [](std::int32_t sum, auto& constant)
                                      { return sum + constant->value.size(); });

  // Pack constants
  std::vector<T> constant_values(size);
  std::int32_t offset = 0;
  for (auto& constant : constants)
  {
    const std::vector<T>& value = constant->value;
    std::copy(value.begin(), value.end(),
              std::next(constant_values.begin(), offset));
    offset += value.size();
  }

  return constant_values;
}

} // namespace dolfinx::fem<|MERGE_RESOLUTION|>--- conflicted
+++ resolved
@@ -285,12 +285,9 @@
 /// @param[in] constants Spatial constants in the form.
 /// @param[in] subdomains Subdomain markers.
 /// @param[in] mesh The mesh of the domain
-<<<<<<< HEAD
 /// @param[in] entity_maps The entity maps for the form
-=======
 ///
 /// @pre Each value in `subdomains` must be sorted by domain id.
->>>>>>> f0054ad8
 template <dolfinx::scalar T, typename U = dolfinx::scalar_value_type_t<T>>
 Form<T, U> create_form_factory(
     const ufcx_form& ufcx_form,
