// Copyright (C) 2013-2020 Johan Hake, Jan Blechta and Garth N. Wells
//
// This file is part of DOLFINx (https://www.fenicsproject.org)
//
// SPDX-License-Identifier:    LGPL-3.0-or-later

#pragma once

#include "Constant.h"
#include "CoordinateElement.h"
#include "DofMap.h"
#include "ElementDofLayout.h"
#include "Expression.h"
#include "Form.h"
#include "Function.h"
#include <dolfinx/la/SparsityPattern.h>
#include <dolfinx/mesh/cell_types.h>
#include <functional>
#include <memory>
#include <set>
#include <stdexcept>
#include <string>
#include <ufcx.h>
#include <utility>
#include <vector>
#include <xtensor/xadapt.hpp>
#include <xtensor/xtensor.hpp>
#include <xtl/xspan.hpp>

namespace basix
{
class FiniteElement;
}

namespace dolfinx::common
{
class IndexMap;
}

namespace dolfinx::mesh
{
class Mesh;
class Topology;
} // namespace dolfinx::mesh

namespace dolfinx::fem
{
class FunctionSpace;
template <typename T>
class Expression;

/// Extract test (0) and trial (1) function spaces pairs for each
/// bilinear form for a rectangular array of forms
///
/// @param[in] a A rectangular block on bilinear forms
/// @return Rectangular array of the same shape as @p a with a pair of
/// function spaces in each array entry. If a form is null, then the
/// returned function space pair is (null, null).
template <typename T>
std::vector<std::vector<std::array<std::shared_ptr<const FunctionSpace>, 2>>>
extract_function_spaces(const std::vector<std::vector<const Form<T>*>>& a)
{
  std::vector<std::vector<std::array<std::shared_ptr<const FunctionSpace>, 2>>>
      spaces(a.size(),
             std::vector<std::array<std::shared_ptr<const FunctionSpace>, 2>>(
                 a[0].size()));
  for (std::size_t i = 0; i < a.size(); ++i)
  {
    for (std::size_t j = 0; j < a[i].size(); ++j)
    {
      if (const Form<T>* form = a[i][j]; form)
        spaces[i][j] = {form->function_spaces()[0], form->function_spaces()[1]};
    }
  }
  return spaces;
}

/// Create a sparsity pattern for a given form. The pattern is not
/// finalised, i.e. the caller is responsible for calling
/// SparsityPattern::assemble.
/// @param[in] a A bilinear form
/// @return The corresponding sparsity pattern
template <typename T>
la::SparsityPattern create_sparsity_pattern(const Form<T>& a)
{
  if (a.rank() != 2)
  {
    throw std::runtime_error(
        "Cannot create sparsity pattern. Form is not a bilinear form");
  }

  // Get dof maps and mesh
  std::array<std::reference_wrapper<const DofMap>, 2> dofmaps{
      *a.function_spaces().at(0)->dofmap(),
      *a.function_spaces().at(1)->dofmap()};
  std::shared_ptr mesh = a.mesh();
  assert(mesh);

  const std::set<IntegralType> types = a.integral_types();
  if (types.find(IntegralType::interior_facet) != types.end()
      or types.find(IntegralType::exterior_facet) != types.end())
  {
    // FIXME: cleanup these calls? Some of the happen internally again.
    const int tdim = mesh->topology().dim();
    mesh->topology_mutable().create_entities(tdim - 1);
    mesh->topology_mutable().create_connectivity(tdim - 1, tdim);
  }

  return create_sparsity_pattern(mesh->topology(), dofmaps, types);
}

/// Create a sparsity pattern for a given form. The pattern is not
/// finalised, i.e. the caller is responsible for calling
/// SparsityPattern::assemble.
la::SparsityPattern create_sparsity_pattern(
    const mesh::Topology& topology,
    const std::array<std::reference_wrapper<const DofMap>, 2>& dofmaps,
    const std::set<IntegralType>& integrals);

/// Create an ElementDofLayout from a ufcx_dofmap
ElementDofLayout create_element_dof_layout(const ufcx_dofmap& dofmap,
                                           const mesh::CellType cell_type,
                                           const std::vector<int>& parent_map
                                           = {});

/// Create a dof map on mesh
/// @param[in] comm MPI communicator
/// @param[in] layout The dof layout on an element
/// @param[in] topology The mesh topology
/// @param[in] element The finite element
/// @param[in] reorder_fn The graph reordering function called on the
/// dofmap
DofMap
create_dofmap(MPI_Comm comm, const ElementDofLayout& layout,
              mesh::Topology& topology,
              const std::function<std::vector<int>(
                  const graph::AdjacencyList<std::int32_t>&)>& reorder_fn,
              const FiniteElement& element);

/// Get the name of each coefficient in a UFC form
/// @param[in] ufcx_form The UFC form
/// return The name of each coefficient
std::vector<std::string> get_coefficient_names(const ufcx_form& ufcx_form);

/// Get the name of each constant in a UFC form
/// @param[in] ufcx_form The UFC form
/// return The name of each constant
std::vector<std::string> get_constant_names(const ufcx_form& ufcx_form);

/// Create a Form from UFC input
/// @param[in] ufcx_form The UFC form
/// @param[in] spaces Vector of function spaces
/// @param[in] coefficients Coefficient fields in the form
/// @param[in] constants Spatial constants in the form
/// @param[in] subdomains Subdomain markers
/// @param[in] mesh The mesh of the domain
template <typename T>
Form<T> create_form(
    const ufcx_form& ufcx_form,
    const std::vector<std::shared_ptr<const FunctionSpace>>& spaces,
    const std::vector<std::shared_ptr<const Function<T>>>& coefficients,
    const std::vector<std::shared_ptr<const Constant<T>>>& constants,
    const std::map<IntegralType, const mesh::MeshTags<int>*>& subdomains,
    const std::shared_ptr<const mesh::Mesh>& mesh = nullptr)
{
  if (ufcx_form.rank != (int)spaces.size())
    throw std::runtime_error("Wrong number of argument spaces for Form.");
  if (ufcx_form.num_coefficients != (int)coefficients.size())
  {
    throw std::runtime_error(
        "Mismatch between number of expected and provided Form coefficients.");
  }
  if (ufcx_form.num_constants != (int)constants.size())
  {
    throw std::runtime_error(
        "Mismatch between number of expected and provided Form constants.");
  }

  // Check argument function spaces
#ifdef DEBUG
  for (std::size_t i = 0; i < spaces.size(); ++i)
  {
    assert(spaces[i]->element());
    ufcx_finite_element* ufcx_element = ufcx_form.finite_elements[i];
    assert(ufcx_element);
    if (std::string(ufcx_element->signature)
        != spaces[i]->element()->signature())
    {
      throw std::runtime_error(
          "Cannot create form. Wrong type of function space for argument.");
    }
  }
#endif

  // Get list of integral IDs, and load tabulate tensor into memory for
  // each
  using kern = std::function<void(T*, const T*, const T*, const double*,
                                  const int*, const std::uint8_t*)>;
  std::map<IntegralType, std::pair<std::vector<std::pair<int, kern>>,
                                   const mesh::MeshTags<int>*>>
      integral_data;

  bool needs_facet_permutations = false;

  // Attach cell kernels
  std::vector<int> cell_integral_ids(ufcx_form.integral_ids(cell),
                                     ufcx_form.integral_ids(cell)
                                         + ufcx_form.num_integrals(cell));
  for (int i = 0; i < ufcx_form.num_integrals(cell); ++i)
  {
    ufcx_integral* integral = ufcx_form.integrals(cell)[i];
    assert(integral);

    kern k = nullptr;
    if constexpr (std::is_same<T, float>::value)
      k = integral->tabulate_tensor_float32;
    else if constexpr (std::is_same<T, std::complex<float>>::value)
    {
      k = reinterpret_cast<void (*)(T*, const T*, const T*, const double*,
                                    const int*, const unsigned char*)>(
          integral->tabulate_tensor_complex64);
    }
    else if constexpr (std::is_same<T, double>::value)
      k = integral->tabulate_tensor_float64;
    else if constexpr (std::is_same<T, std::complex<double>>::value)
    {
      k = reinterpret_cast<void (*)(T*, const T*, const T*, const double*,
                                    const int*, const unsigned char*)>(
          integral->tabulate_tensor_complex128);
    }
    assert(k);

    integral_data[IntegralType::cell].first.emplace_back(cell_integral_ids[i],
                                                         k);
    if (integral->needs_facet_permutations)
      needs_facet_permutations = true;
  }

  // Attach cell subdomain data
  if (auto it = subdomains.find(IntegralType::cell);
      it != subdomains.end() and !cell_integral_ids.empty())
  {
    integral_data[IntegralType::cell].second = it->second;
  }

  // FIXME: Can facets be handled better?

  // Create facets, if required
  if (ufcx_form.num_integrals(exterior_facet) > 0
      or ufcx_form.num_integrals(interior_facet) > 0)
  {
    if (!spaces.empty())
    {
      auto mesh = spaces[0]->mesh();
      const int tdim = mesh->topology().dim();
      spaces[0]->mesh()->topology_mutable().create_entities(tdim - 1);
    }
  }

  // Attach exterior facet kernels
  std::vector<int> exterior_facet_integral_ids(
      ufcx_form.integral_ids(exterior_facet),
      ufcx_form.integral_ids(exterior_facet)
          + ufcx_form.num_integrals(exterior_facet));
  for (int i = 0; i < ufcx_form.num_integrals(exterior_facet); ++i)
  {
    ufcx_integral* integral = ufcx_form.integrals(exterior_facet)[i];
    assert(integral);

    kern k = nullptr;
    if constexpr (std::is_same<T, float>::value)
      k = integral->tabulate_tensor_float32;
    else if constexpr (std::is_same<T, std::complex<float>>::value)
    {
      k = reinterpret_cast<void (*)(T*, const T*, const T*, const double*,
                                    const int*, const unsigned char*)>(
          integral->tabulate_tensor_complex64);
    }
    else if constexpr (std::is_same<T, double>::value)
      k = integral->tabulate_tensor_float64;
    else if constexpr (std::is_same<T, std::complex<double>>::value)
    {
      k = reinterpret_cast<void (*)(T*, const T*, const T*, const double*,
                                    const int*, const unsigned char*)>(
          integral->tabulate_tensor_complex128);
    }
    assert(k);

    integral_data[IntegralType::exterior_facet].first.emplace_back(
        exterior_facet_integral_ids[i], k);
    if (integral->needs_facet_permutations)
      needs_facet_permutations = true;
  }

  // Attach exterior facet subdomain data
  if (auto it = subdomains.find(IntegralType::exterior_facet);
      it != subdomains.end() and !exterior_facet_integral_ids.empty())
  {
    integral_data[IntegralType::exterior_facet].second = it->second;
  }

  // Attach interior facet kernels
  std::vector<int> interior_facet_integral_ids(
      ufcx_form.integral_ids(interior_facet),
      ufcx_form.integral_ids(interior_facet)
          + ufcx_form.num_integrals(interior_facet));
  for (int i = 0; i < ufcx_form.num_integrals(interior_facet); ++i)
  {
    ufcx_integral* integral = ufcx_form.integrals(interior_facet)[i];
    assert(integral);

    kern k = nullptr;
    if constexpr (std::is_same<T, float>::value)
      k = integral->tabulate_tensor_float32;
    else if constexpr (std::is_same<T, std::complex<float>>::value)
    {
      k = reinterpret_cast<void (*)(T*, const T*, const T*, const double*,
                                    const int*, const unsigned char*)>(
          integral->tabulate_tensor_complex64);
    }
    else if constexpr (std::is_same<T, double>::value)
      k = integral->tabulate_tensor_float64;
    else if constexpr (std::is_same<T, std::complex<double>>::value)
    {
      k = reinterpret_cast<void (*)(T*, const T*, const T*, const double*,
                                    const int*, const unsigned char*)>(
          integral->tabulate_tensor_complex128);
    }
    assert(k);

    integral_data[IntegralType::interior_facet].first.emplace_back(
        interior_facet_integral_ids[i], k);
    if (integral->needs_facet_permutations)
      needs_facet_permutations = true;
  }

  // Attach interior facet subdomain data
  if (auto it = subdomains.find(IntegralType::interior_facet);
      it != subdomains.end() and !interior_facet_integral_ids.empty())
  {
    integral_data[IntegralType::interior_facet].second = it->second;
  }

  return Form<T>(spaces, integral_data, coefficients, constants,
                 needs_facet_permutations, mesh);
}

/// Create a Form from UFC input
/// @param[in] ufcx_form The UFC form
/// @param[in] spaces The function spaces for the Form arguments
/// @param[in] coefficients Coefficient fields in the form (by name)
/// @param[in] constants Spatial constants in the form (by name)
/// @param[in] subdomains Subdomain makers
/// @param[in] mesh The mesh of the domain. This is required if the form
/// has no arguments, e.g. a functional
/// @return A Form
template <typename T>
Form<T> create_form(
    const ufcx_form& ufcx_form,
    const std::vector<std::shared_ptr<const FunctionSpace>>& spaces,
    const std::map<std::string, std::shared_ptr<const Function<T>>>&
        coefficients,
    const std::map<std::string, std::shared_ptr<const Constant<T>>>& constants,
    const std::map<IntegralType, const mesh::MeshTags<int>*>& subdomains,
    const std::shared_ptr<const mesh::Mesh>& mesh = nullptr)
{
  // Place coefficients in appropriate order
  std::vector<std::shared_ptr<const Function<T>>> coeff_map;
  for (const std::string& name : get_coefficient_names(ufcx_form))
  {
    if (auto it = coefficients.find(name); it != coefficients.end())
      coeff_map.push_back(it->second);
    else
    {
      throw std::runtime_error("Form coefficient \"" + name
                               + "\" not provided.");
    }
  }

  // Place constants in appropriate order
  std::vector<std::shared_ptr<const Constant<T>>> const_map;
  for (const std::string& name : get_constant_names(ufcx_form))
  {
    if (auto it = constants.find(name); it != constants.end())
      const_map.push_back(it->second);
    else
      throw std::runtime_error("Form constant \"" + name + "\" not provided.");
  }

  return create_form(ufcx_form, spaces, coeff_map, const_map, subdomains, mesh);
}

/// Create a Form using a factory function that returns a pointer to a
/// ufcx_form
/// @param[in] fptr pointer to a function returning a pointer to
/// ufcx_form
/// @param[in] spaces The function spaces for the Form arguments
/// @param[in] coefficients Coefficient fields in the form (by name)
/// @param[in] constants Spatial constants in the form (by name)
/// @param[in] subdomains Subdomain markers
/// @param[in] mesh The mesh of the domain. This is required if the form
/// has no arguments, e.g. a functional.
/// @return A Form
template <typename T>
Form<T> create_form(
    ufcx_form* (*fptr)(),
    const std::vector<std::shared_ptr<const FunctionSpace>>& spaces,
    const std::map<std::string, std::shared_ptr<const Function<T>>>&
        coefficients,
    const std::map<std::string, std::shared_ptr<const Constant<T>>>& constants,
    const std::map<IntegralType, const mesh::MeshTags<int>*>& subdomains,
    const std::shared_ptr<const mesh::Mesh>& mesh = nullptr)
{
  ufcx_form* form = fptr();
  Form<T> L = create_form<T>(*form, spaces, coefficients, constants, subdomains,
                             mesh);
  std::free(form);
  return L;
}

/// Create a FunctionSpace from a Basix element
///
/// @param[in] mesh Mesh
/// @param[in] e Basix finite element
/// @param[in] bs The block size, e.g. 3 for a 'vector' Lagrange element
/// in 3D
/// @param[in] reorder_fn The graph reordering function to call on the
/// dofmap. If `nullptr`, the default re-ordering is used.
/// @return The created function space
FunctionSpace
create_functionspace(const std::shared_ptr<mesh::Mesh>& mesh,
                     const basix::FiniteElement& e, int bs,
                     const std::function<std::vector<int>(
                         const graph::AdjacencyList<std::int32_t>&)>& reorder_fn
                     = nullptr);

/// Create a FunctionSpace from UFC data
///
/// @param[in] fptr Function Pointer to a ufcx_function_space_create
/// function
/// @param[in] function_name Name of a function whose function space to
/// create. Function name is the name of Python variable for
/// ufl.Coefficient, ufl.TrialFunction or ufl.TestFunction as defined in
/// the UFL file.
/// @param[in] mesh Mesh
/// @param[in] reorder_fn The graph reordering function to call on the
/// dofmap. If `nullptr`, the default re-ordering is used.
/// @return The created function space
FunctionSpace create_functionspace(
    ufcx_function_space* (*fptr)(const char*), const std::string& function_name,
    const std::shared_ptr<mesh::Mesh>& mesh,
    const std::function<
        std::vector<int>(const graph::AdjacencyList<std::int32_t>&)>& reorder_fn
    = nullptr);

namespace impl
{
template <typename T>
xtl::span<const std::uint32_t> get_cell_orientation_info(
    const std::vector<std::shared_ptr<const Function<T>>>& coefficients)
{
  bool needs_dof_transformations = false;
  for (auto coeff : coefficients)
  {
    std::shared_ptr<const FiniteElement> element
        = coeff->function_space()->element();
    if (element->needs_dof_transformations())
    {
      needs_dof_transformations = true;
      break;
    }
  }

  xtl::span<const std::uint32_t> cell_info;
  if (needs_dof_transformations)
  {
    auto mesh = coefficients.front()->function_space()->mesh();
    mesh->topology_mutable().create_entity_permutations();
    cell_info = xtl::span(mesh->topology().get_cell_permutation_info());
  }

  return cell_info;
}

// Pack a single coefficient for a single cell
template <typename T, int _bs, typename Functor>
static inline void pack(const xtl::span<T>& coeffs, std::int32_t cell, int bs,
                        const xtl::span<const T>& v,
                        const xtl::span<const std::uint32_t>& cell_info,
                        const DofMap& dofmap, Functor transform)
{
  auto dofs = dofmap.cell_dofs(cell);
  for (std::size_t i = 0; i < dofs.size(); ++i)
  {
    if constexpr (_bs < 0)
    {
      const int pos_c = bs * i;
      const int pos_v = bs * dofs[i];
      for (int k = 0; k < bs; ++k)
        coeffs[pos_c + k] = v[pos_v + k];
    }
    else
    {
      const int pos_c = _bs * i;
      const int pos_v = _bs * dofs[i];
      for (int k = 0; k < _bs; ++k)
        coeffs[pos_c + k] = v[pos_v + k];
    }
  }

  transform(coeffs, cell_info, cell, 1);
}

/// Pack a single coefficient for a set of active entities
///
/// @param[out] c The coefficient to be packed
/// @param[in] cstride The total number of coefficient values to pack
/// for each entity
/// @param[in] u The function to extract data from
/// @param[in] cell_info Array of bytes describing which transformation
/// has to be applied on the cell to map it to the reference element
/// @param[in] entities The set of active entities
/// @param[in] fetch_cells Function that fetches the cell index for an
/// entity in active_entities (signature:
/// `std::function<std::int32_t(E::value_type)>`)
/// @param[in] offset The offset for c
template <typename T, typename E, typename Functor>
void pack_coefficient_entity(const xtl::span<T>& c, int cstride,
                             const Function<T>& u,
                             const xtl::span<const std::uint32_t>& cell_info,
                             const E& entities, Functor fetch_cells,
                             std::int32_t offset)
{
  // Read data from coefficient "u"
  const xtl::span<const T>& v = u.x()->array();
  const DofMap& dofmap = *u.function_space()->dofmap();
  std::shared_ptr<const FiniteElement> element = u.function_space()->element();
  int space_dim = element->space_dimension();
  const auto transformation
      = element->get_dof_transformation_function<T>(false, true);

  const int bs = dofmap.bs();
  switch (bs)
  {
  case 1:
    for (std::size_t e = 0; e < entities.size(); ++e)
    {
      std::int32_t cell = fetch_cells(entities[e]);
      auto cell_coeff = c.subspan(e * cstride + offset, space_dim);
      pack<T, 1>(cell_coeff, cell, bs, v, cell_info, dofmap, transformation);
    }
    break;
  case 2:
    for (std::size_t e = 0; e < entities.size(); ++e)
    {
      std::int32_t cell = fetch_cells(entities[e]);
      auto cell_coeff = c.subspan(e * cstride + offset, space_dim);
      pack<T, 2>(cell_coeff, cell, bs, v, cell_info, dofmap, transformation);
    }
    break;
  case 3:
    for (std::size_t e = 0; e < entities.size(); ++e)
    {
      std::int32_t cell = fetch_cells(entities[e]);
      auto cell_coeff = c.subspan(e * cstride + offset, space_dim);
      pack<T, 3>(cell_coeff, cell, bs, v, cell_info, dofmap, transformation);
    }
    break;
  default:
    for (std::size_t e = 0; e < entities.size(); ++e)
    {
      std::int32_t cell = fetch_cells(entities[e]);
      auto cell_coeff = c.subspan(e * cstride + offset, space_dim);
      pack<T, -1>(cell_coeff, cell, bs, v, cell_info, dofmap, transformation);
    }
    break;
  }
}

} // namespace impl

/// Allocate storage for coefficients of a pair (integral_type, id) from
/// a Form form
///
/// @param[in] form The Form
/// @param[in] integral_type Type of integral
/// @param[in] id The id of the integration domain
/// @return A storage container and the column stride
template <typename T>
std::pair<std::vector<T>, int>
allocate_coefficient_storage(const Form<T>& form, IntegralType integral_type,
                             int id)
{
  // Get form coefficient offsets and dofmaps
  const std::vector<std::shared_ptr<const Function<T>>>& coefficients
      = form.coefficients();
  const std::vector<int> offsets = form.coefficient_offsets();

  std::size_t num_entities = 0;
  int cstride = 0;
  if (!coefficients.empty())
  {
    cstride = offsets.back();
    switch (integral_type)
    {
    case IntegralType::cell:
      num_entities = form.cell_domains(id).size();
      break;
    case IntegralType::exterior_facet:
      num_entities = form.exterior_facet_domains(id).size();
      break;
    case IntegralType::interior_facet:
      num_entities = form.interior_facet_domains(id).size() * 2;
      break;
    default:
      throw std::runtime_error(
          "Could not allocate coefficient data. Integral type not supported.");
    }
  }

  return {std::vector<T>(num_entities * cstride), cstride};
}

/// Allocate memory for packed coefficients of a Form
///
/// @param[in] form The Form
/// @return A map from a form (integral_type, domain_id) pair to a
/// (coeffs, cstride) pair
template <typename T>
std::map<std::pair<IntegralType, int>, std::pair<std::vector<T>, int>>
allocate_coefficient_storage(const Form<T>& form)
{
  std::map<std::pair<IntegralType, int>, std::pair<std::vector<T>, int>> coeffs;
  for (auto integral_type : form.integral_types())
  {
    for (int id : form.integral_ids(integral_type))
    {
      coeffs.emplace_hint(
          coeffs.end(), std::pair(integral_type, id),
          allocate_coefficient_storage(form, integral_type, id));
    }
  }

  return coeffs;
}

/// Pack coefficients of a Form for a given integral type and domain id
///
/// @param[in] form The Form
/// @param[in] integral_type Type of integral
/// @param[in] id The id of the integration domain
/// @param[in] c The coefficient array
/// @param[in] cstride The coefficient stride
template <typename T>
void pack_coefficients(const Form<T>& form, IntegralType integral_type, int id,
                       const xtl::span<T>& c, int cstride)
{
  // Get form coefficient offsets and dofmaps
  const std::vector<std::shared_ptr<const Function<T>>>& coefficients
      = form.coefficients();
  const std::vector<int> offsets = form.coefficient_offsets();

  if (!coefficients.empty())
  {
    xtl::span<const std::uint32_t> cell_info
        = impl::get_cell_orientation_info(coefficients);

    switch (integral_type)
    {
    case IntegralType::cell:
    {
      auto fetch_cell = [](auto entity) { return entity; };
      const std::vector<std::int32_t>& cells = form.cell_domains(id);
      // Iterate over coefficients
      for (std::size_t coeff = 0; coeff < coefficients.size(); ++coeff)
      {
        impl::pack_coefficient_entity(c, cstride, *coefficients[coeff],
                                      cell_info, cells, fetch_cell,
                                      offsets[coeff]);
      }
      break;
    }
    case IntegralType::exterior_facet:
    {
      const std::vector<std::pair<std::int32_t, int>>& facets
          = form.exterior_facet_domains(id);

      // Create lambda function fetching cell index from exterior facet entity
      auto fetch_cell = [](auto& entity) { return entity.first; };

      // Iterate over coefficients
      for (std::size_t coeff = 0; coeff < coefficients.size(); ++coeff)
      {
        impl::pack_coefficient_entity(c, cstride, *coefficients[coeff],
                                      cell_info, facets, fetch_cell,
                                      offsets[coeff]);
      }

      break;
    }
    case IntegralType::interior_facet:
    {
      const std::vector<std::tuple<std::int32_t, int, std::int32_t, int>>&
          facets
          = form.interior_facet_domains(id);
      // Lambda functions to fetch cell index from interior facet entity
      auto fetch_cell0 = [](auto& entity) { return std::get<0>(entity); };
      auto fetch_cell1 = [](auto& entity) { return std::get<2>(entity); };

      // Iterate over coefficients
      for (std::size_t coeff = 0; coeff < coefficients.size(); ++coeff)
      {
        // Pack coefficient ['+']
        impl::pack_coefficient_entity(c, 2 * cstride, *coefficients[coeff],
                                      cell_info, facets, fetch_cell0,
                                      2 * offsets[coeff]);
        // Pack coefficient ['-']
        impl::pack_coefficient_entity(c, 2 * cstride, *coefficients[coeff],
                                      cell_info, facets, fetch_cell1,
                                      offsets[coeff] + offsets[coeff + 1]);
      }
      break;
    }
    default:
      throw std::runtime_error(
          "Could not pack coefficient. Integral type not supported.");
    }
  }
}

<<<<<<< HEAD
/// Create Expression from UFC
template <typename T>
fem::Expression<T> create_expression(
    const ufcx_expression& expression,
    const std::vector<std::shared_ptr<const fem::Function<T>>>& coefficients,
    const std::vector<std::shared_ptr<const fem::Constant<T>>>& constants,
    const std::shared_ptr<const fem::FunctionSpace> argument_function_space = nullptr,
    std::shared_ptr<const mesh::Mesh> mesh = nullptr)
{
  if (expression.rank > 0 and !argument_function_space)
  {
    throw std::runtime_error(
        "Expression has Argument but no Argument function space was provided");
  }

  if (argument_function_space)
  {
    if (!mesh)
      mesh = argument_function_space->mesh();
    if (argument_function_space->mesh() != mesh)
      throw std::runtime_error("Argument function space on non-matching mesh.");
  }

  const int size = expression.num_points * expression.topological_dimension;
  const auto points = xt::adapt(
      expression.points, size, xt::no_ownership(),
      std::array<std::size_t, 2>(
          {static_cast<std::size_t>(expression.num_points),
           static_cast<std::size_t>(expression.topological_dimension)}));

  std::vector<int> value_shape;
  for (int i = 0; i < expression.num_components; ++i)
    value_shape.push_back(expression.value_shape[i]);

  std::function<void(T*, const T*, const T*, const double*, const int*,
                     const std::uint8_t*)>
      tabulate_tensor = nullptr;
  if constexpr (std::is_same<T, float>::value)
    tabulate_tensor = expression.tabulate_tensor_float32;
  else if constexpr (std::is_same<T, std::complex<float>>::value)
  {
    tabulate_tensor
        = reinterpret_cast<void (*)(T*, const T*, const T*, const double*,
                                    const int*, const unsigned char*)>(
            expression.tabulate_tensor_complex64);
  }
  else if constexpr (std::is_same<T, double>::value)
    tabulate_tensor = expression.tabulate_tensor_float64;
  else if constexpr (std::is_same<T, std::complex<double>>::value)
  {
    tabulate_tensor
        = reinterpret_cast<void (*)(T*, const T*, const T*, const double*,
                                    const int*, const unsigned char*)>(
            expression.tabulate_tensor_complex128);
  }
  else
  {
    throw std::runtime_error("Type not supported.");
  }
  assert(tabulate_tensor);

  return fem::Expression(coefficients, constants, mesh, points,
                         tabulate_tensor, value_shape, argument_function_space);
}

/// Create Expression from UFC input
/// (with named coefficients and constants)
template <typename T>
fem::Expression<T> create_expression(
    const ufcx_expression& expression,
    const std::map<std::string, std::shared_ptr<const fem::Function<T>>>&
        coefficients,
    const std::map<std::string, std::shared_ptr<const fem::Constant<T>>>&
        constants,
    const std::shared_ptr<const fem::FunctionSpace> argument_function_space = nullptr,
    const std::shared_ptr<const mesh::Mesh> mesh = nullptr)
{
  // Place coefficients in appropriate order
  std::vector<std::shared_ptr<const fem::Function<T>>> coeff_map;
  std::vector<std::string> coefficient_names;
  for (int i = 0; i < expression.num_coefficients; ++i)
    coefficient_names.push_back(expression.coefficient_names[i]);

  for (const std::string& name : coefficient_names)
  {
    if (auto it = coefficients.find(name); it != coefficients.end())
      coeff_map.push_back(it->second);
    else
    {
      throw std::runtime_error("Expression coefficient \"" + name
                               + "\" not provided.");
    }
  }

  // Place constants in appropriate order
  std::vector<std::shared_ptr<const fem::Constant<T>>> const_map;
  std::vector<std::string> constant_names;
  for (int i = 0; i < expression.num_constants; ++i)
    constant_names.push_back(expression.constant_names[i]);

  for (const std::string& name : constant_names)
  {
    if (auto it = constants.find(name); it != constants.end())
      const_map.push_back(it->second);
    else
    {
      throw std::runtime_error("Expression constant \"" + name
                               + "\" not provided.");
    }
  }

  return create_expression(expression, coeff_map, const_map, argument_function_space,
                           mesh);
}

// NOTE: This is subject to change
=======
>>>>>>> fab04275
/// Pack coefficients of a Form
///
/// @param[in] form The Form
/// @param[in] coeffs A map from a (integral_type, domain_id) pair to a
/// (coeffs, cstride) pair
template <typename T>
void pack_coefficients(const Form<T>& form,
                       std::map<std::pair<IntegralType, int>,
                                std::pair<std::vector<T>, int>>& coeffs)
{
  for (auto& [key, val] : coeffs)
    pack_coefficients<T>(form, key.first, key.second, val.first, val.second);
}

/// Pack coefficients of a Expression u for a give list of active cells
///
/// @param[in] u The Expression
/// @param[in] cells A list of active cells
/// @return A pair of the form (coeffs, cstride)
template <typename T>
std::pair<std::vector<T>, int>
pack_coefficients(const Expression<T>& u,
                  const xtl::span<const std::int32_t>& cells)
{
  // Get form coefficient offsets and dofmaps
  const std::vector<std::shared_ptr<const Function<T>>>& coefficients
      = u.coefficients();
  const std::vector<int> offsets = u.coefficient_offsets();

  // Copy data into coefficient array
  const int cstride = offsets.back();
  std::vector<T> c(cells.size() * offsets.back());
  if (!coefficients.empty())
  {
    xtl::span<const std::uint32_t> cell_info
        = impl::get_cell_orientation_info(coefficients);

    // Iterate over coefficients
    for (std::size_t coeff = 0; coeff < coefficients.size(); ++coeff)
      impl::pack_coefficient_entity(
          xtl::span(c), cstride, *coefficients[coeff], cell_info, cells,
          [](std::int32_t entity) { return entity; }, offsets[coeff]);
  }
  return {std::move(c), cstride};
}

/// @note This function is subject to change
/// Pack constants of u of generic type U ready for assembly
template <typename U>
std::vector<typename U::scalar_type> pack_constants(const U& u)
{
  using T = typename U::scalar_type;
  const std::vector<std::shared_ptr<const Constant<T>>>& constants
      = u.constants();

  // Calculate size of array needed to store packed constants
  std::int32_t size = std::accumulate(constants.cbegin(), constants.cend(), 0,
                                      [](std::int32_t sum, auto& constant)
                                      { return sum + constant->value.size(); });

  // Pack constants
  std::vector<T> constant_values(size);
  std::int32_t offset = 0;
  for (auto& constant : constants)
  {
    const std::vector<T>& value = constant->value;
    std::copy(value.cbegin(), value.cend(),
              std::next(constant_values.begin(), offset));
    offset += value.size();
  }

  return constant_values;
}

} // namespace dolfinx::fem<|MERGE_RESOLUTION|>--- conflicted
+++ resolved
@@ -728,7 +728,6 @@
   }
 }
 
-<<<<<<< HEAD
 /// Create Expression from UFC
 template <typename T>
 fem::Expression<T> create_expression(
@@ -845,8 +844,6 @@
 }
 
 // NOTE: This is subject to change
-=======
->>>>>>> fab04275
 /// Pack coefficients of a Form
 ///
 /// @param[in] form The Form
