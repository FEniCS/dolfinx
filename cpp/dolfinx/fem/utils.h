--- conflicted
+++ resolved
@@ -22,10 +22,9 @@
 #include <ufcx.h>
 #include <utility>
 #include <vector>
+#include <xtensor/xadapt.hpp>
+#include <xtensor/xtensor.hpp>
 #include <xtl/xspan.hpp>
-#include <xtensor/xtensor.hpp>
-#include <xtensor/xadapt.hpp>
-
 
 namespace basix
 {
@@ -690,16 +689,10 @@
 /// Create Expression from UFC
 template <typename T>
 fem::Expression<T> create_expression(
-<<<<<<< HEAD
-    const ufc_expression& expression,
-    const std::shared_ptr<fem::FunctionSpace> function_space,
-=======
     const ufcx_expression& expression,
->>>>>>> 28ec2260
-    const std::vector<std::shared_ptr<const fem::Function<T>>>&
-        coefficients,
-    const std::vector<std::shared_ptr<const fem::Constant<T>>>&
-        constants,
+    const std::vector<std::shared_ptr<const fem::Function<T>>>& coefficients,
+    const std::vector<std::shared_ptr<const fem::Constant<T>>>& constants,
+    const std::shared_ptr<const fem::FunctionSpace> function_space = nullptr,
     const std::shared_ptr<const mesh::Mesh>& mesh = nullptr)
 {
   const int size = expression.num_points * expression.topological_dimension;
@@ -736,24 +729,20 @@
   }
   assert(tabulate_tensor);
 
-  return fem::Expression<T>(function_space, coefficients, constants, mesh,
-                            points, tabulate_tensor, value_shape);
+  return fem::Expression<T>(coefficients, constants, mesh, points,
+                            tabulate_tensor, value_shape, function_space);
 }
 
 /// Create Expression from UFC input
 /// (with named coefficients and constants)
 template <typename T>
 fem::Expression<T> create_expression(
-<<<<<<< HEAD
-    const ufc_expression& expression,
-    const std::shared_ptr<fem::FunctionSpace> function_space,
-=======
     const ufcx_expression& expression,
->>>>>>> 28ec2260
     const std::map<std::string, std::shared_ptr<const fem::Function<T>>>&
         coefficients,
     const std::map<std::string, std::shared_ptr<const fem::Constant<T>>>&
         constants,
+    const std::shared_ptr<const fem::FunctionSpace> function_space,
     const std::shared_ptr<const mesh::Mesh>& mesh = nullptr)
 {
   // Place coefficients in appropriate order
@@ -785,11 +774,13 @@
       const_map.push_back(it->second);
     else
     {
-      throw std::runtime_error("Expression constant \"" + name + "\" not provided.");
-    }
-  }
-
-  return create_expression(expression, function_space, coeff_map, const_map, mesh);
+      throw std::runtime_error("Expression constant \"" + name
+                               + "\" not provided.");
+    }
+  }
+
+  return create_expression(expression, coeff_map, const_map, function_space,
+                           mesh);
 }
 
 // NOTE: This is subject to change
