// Copyright (C) 2013-2020 Johan Hake, Jan Blechta and Garth N. Wells
//
// This file is part of DOLFINx (https://www.fenicsproject.org)
//
// SPDX-License-Identifier:    LGPL-3.0-or-later

#pragma once

#include "CoordinateElement.h"
#include "DofMap.h"
#include "ElementDofLayout.h"
#include "Expression.h"
#include "Form.h"
#include "Function.h"
#include <dolfinx/la/SparsityPattern.h>
#include <dolfinx/mesh/cell_types.h>
#include <functional>
#include <memory>
#include <set>
#include <string>
#include <ufc.h>
#include <utility>
#include <vector>
#include <xtl/xspan.hpp>

namespace dolfinx::common
{
class IndexMap;
}

namespace dolfinx::mesh
{
class Mesh;
class Topology;
} // namespace dolfinx::mesh

namespace dolfinx::fem
{
template <typename T>
class Constant;
class FunctionSpace;

/// Extract test (0) and trial (1) function spaces pairs for each
/// bilinear form for a rectangular array of forms
///
/// @param[in] a A rectangular block on bilinear forms
/// @return Rectangular array of the same shape as @p a with a pair of
/// function spaces in each array entry. If a form is null, then the
/// returned function space pair is (null, null).
template <typename T>
std::vector<
    std::vector<std::array<std::shared_ptr<const fem::FunctionSpace>, 2>>>
extract_function_spaces(const std::vector<std::vector<const fem::Form<T>*>>& a)
{
  std::vector<
      std::vector<std::array<std::shared_ptr<const fem::FunctionSpace>, 2>>>
      spaces(
          a.size(),
          std::vector<std::array<std::shared_ptr<const fem::FunctionSpace>, 2>>(
              a[0].size()));
  for (std::size_t i = 0; i < a.size(); ++i)
  {
    for (std::size_t j = 0; j < a[i].size(); ++j)
    {
      if (const fem::Form<T>* form = a[i][j]; form)
        spaces[i][j] = {form->function_spaces()[0], form->function_spaces()[1]};
    }
  }
  return spaces;
}

/// Create a sparsity pattern for a given form. The pattern is not
/// finalised, i.e. the caller is responsible for calling
/// SparsityPattern::assemble.
/// @param[in] a A bilinear form
/// @return The corresponding sparsity pattern
template <typename T>
la::SparsityPattern create_sparsity_pattern(const Form<T>& a)
{
  if (a.rank() != 2)
  {
    throw std::runtime_error(
        "Cannot create sparsity pattern. Form is not a bilinear form");
  }

  // Get dof maps and mesh
  std::array<std::reference_wrapper<const fem::DofMap>, 2> dofmaps{
      *a.function_spaces().at(0)->dofmap(),
      *a.function_spaces().at(1)->dofmap()};
  std::shared_ptr mesh = a.mesh();
  assert(mesh);

  const std::set<IntegralType> types = a.integral_types();
  if (types.find(IntegralType::interior_facet) != types.end()
      or types.find(IntegralType::exterior_facet) != types.end())
  {
    // FIXME: cleanup these calls? Some of the happen internally again.
    const int tdim = mesh->topology().dim();
    mesh->topology_mutable().create_entities(tdim - 1);
    mesh->topology_mutable().create_connectivity(tdim - 1, tdim);
  }

  return create_sparsity_pattern(mesh->topology(), dofmaps, types);
}

/// Create a sparsity pattern for a given form. The pattern is not
/// finalised, i.e. the caller is responsible for calling
/// SparsityPattern::assemble.
la::SparsityPattern create_sparsity_pattern(
    const mesh::Topology& topology,
    const std::array<std::reference_wrapper<const fem::DofMap>, 2>& dofmaps,
    const std::set<IntegralType>& integrals);

/// Create an ElementDofLayout from a ufc_dofmap
ElementDofLayout create_element_dof_layout(const ufc_dofmap& dofmap,
                                           const mesh::CellType cell_type,
                                           const std::vector<int>& parent_map
                                           = {});

/// Create a dof map on mesh from a ufc_dofmap
/// @param[in] comm MPI communicator
/// @param[in] dofmap The ufc_dofmap
/// @param[in] topology The mesh topology
/// @param[in] element The finite element
/// @param[in] reorder_fn The graph reordering function called on the
/// dofmap
DofMap
create_dofmap(MPI_Comm comm, const ufc_dofmap& dofmap, mesh::Topology& topology,
              const std::function<std::vector<int>(
                  const graph::AdjacencyList<std::int32_t>&)>& reorder_fn,
              std::shared_ptr<const dolfinx::fem::FiniteElement> element);

/// Get the name of each coefficient in a UFC form
/// @param[in] ufc_form The UFC form
/// return The name of each coefficient
std::vector<std::string> get_coefficient_names(const ufc_form& ufc_form);

/// Get the name of each constant in a UFC form
/// @param[in] ufc_form The UFC form
/// return The name of each constant
std::vector<std::string> get_constant_names(const ufc_form& ufc_form);

/// Create a Form from UFC input
/// @param[in] ufc_form The UFC form
/// @param[in] spaces Vector of function spaces
/// @param[in] coefficients Coefficient fields in the form
/// @param[in] constants Spatial constants in the form
/// @param[in] subdomains Subdomain markers
/// @param[in] mesh The mesh of the domain
template <typename T>
Form<T> create_form(
    const ufc_form& ufc_form,
    const std::vector<std::shared_ptr<const fem::FunctionSpace>>& spaces,
    const std::vector<std::shared_ptr<const fem::Function<T>>>& coefficients,
    const std::vector<std::shared_ptr<const fem::Constant<T>>>& constants,
    const std::map<IntegralType, const mesh::MeshTags<int>*>& subdomains,
    const std::shared_ptr<const mesh::Mesh>& mesh = nullptr)
{
  if (ufc_form.rank != (int)spaces.size())
    throw std::runtime_error("Wrong number of argument spaces for Form.");
  if (ufc_form.num_coefficients != (int)coefficients.size())
  {
    throw std::runtime_error(
        "Mismatch between number of expected and provided Form coefficients.");
  }
  if (ufc_form.num_constants != (int)constants.size())
  {
    throw std::runtime_error(
        "Mismatch between number of expected and provided Form constants.");
  }

  // Check argument function spaces
#ifdef DEBUG
  for (std::size_t i = 0; i < spaces.size(); ++i)
  {
    assert(spaces[i]->element());
    ufc_finite_element* ufc_element = ufc_form.finite_elements[i];
    assert(ufc_element);
    if (std::string(ufc_element->signature)
        != spaces[i]->element()->signature())
    {
      throw std::runtime_error(
          "Cannot create form. Wrong type of function space for argument.");
    }
  }
#endif

  // Get list of integral IDs, and load tabulate tensor into memory for
  // each
  using kern = std::function<void(T*, const T*, const T*, const double*,
                                  const int*, const std::uint8_t*)>;
  std::map<IntegralType, std::pair<std::vector<std::pair<int, kern>>,
                                   const mesh::MeshTags<int>*>>
      integral_data;

  bool needs_facet_permutations = false;

  // Attach cell kernels
  std::vector<int> cell_integral_ids(ufc_form.integral_ids(cell),
                                     ufc_form.integral_ids(cell)
                                         + ufc_form.num_integrals(cell));
  for (int i = 0; i < ufc_form.num_integrals(cell); ++i)
  {
    ufc_integral* integral = ufc_form.integrals(cell)[i];
    assert(integral);

    kern k = nullptr;
    if constexpr (std::is_same<T, float>::value)
      k = integral->tabulate_tensor_float32;
    else if constexpr (std::is_same<T, std::complex<float>>::value)
    {
      k = reinterpret_cast<void (*)(T*, const T*, const T*, const double*,
                                    const int*, const unsigned char*)>(
          integral->tabulate_tensor_complex64);
    }
    else if constexpr (std::is_same<T, double>::value)
      k = integral->tabulate_tensor_float64;
    else if constexpr (std::is_same<T, std::complex<double>>::value)
    {
      k = reinterpret_cast<void (*)(T*, const T*, const T*, const double*,
                                    const int*, const unsigned char*)>(
          integral->tabulate_tensor_complex128);
    }
    assert(k);

    integral_data[IntegralType::cell].first.emplace_back(cell_integral_ids[i],
                                                         k);
    if (integral->needs_facet_permutations)
      needs_facet_permutations = true;
  }

  // Attach cell subdomain data
  if (auto it = subdomains.find(IntegralType::cell);
      it != subdomains.end() and !cell_integral_ids.empty())
  {
    integral_data[IntegralType::cell].second = it->second;
  }

  // FIXME: Can facets be handled better?

  // Create facets, if required
  if (ufc_form.num_integrals(exterior_facet) > 0
      or ufc_form.num_integrals(interior_facet) > 0)
  {
    if (!spaces.empty())
    {
      auto mesh = spaces[0]->mesh();
      const int tdim = mesh->topology().dim();
      spaces[0]->mesh()->topology_mutable().create_entities(tdim - 1);
    }
  }

  // Attach exterior facet kernels
  std::vector<int> exterior_facet_integral_ids(
      ufc_form.integral_ids(exterior_facet),
      ufc_form.integral_ids(exterior_facet)
          + ufc_form.num_integrals(exterior_facet));
  for (int i = 0; i < ufc_form.num_integrals(exterior_facet); ++i)
  {
    ufc_integral* integral = ufc_form.integrals(exterior_facet)[i];
    assert(integral);

    kern k = nullptr;
    if constexpr (std::is_same<T, float>::value)
      k = integral->tabulate_tensor_float32;
    else if constexpr (std::is_same<T, std::complex<float>>::value)
    {
      k = reinterpret_cast<void (*)(T*, const T*, const T*, const double*,
                                    const int*, const unsigned char*)>(
          integral->tabulate_tensor_complex64);
    }
    else if constexpr (std::is_same<T, double>::value)
      k = integral->tabulate_tensor_float64;
    else if constexpr (std::is_same<T, std::complex<double>>::value)
    {
      k = reinterpret_cast<void (*)(T*, const T*, const T*, const double*,
                                    const int*, const unsigned char*)>(
          integral->tabulate_tensor_complex128);
    }
    assert(k);

    integral_data[IntegralType::exterior_facet].first.emplace_back(
        exterior_facet_integral_ids[i], k);
    if (integral->needs_facet_permutations)
      needs_facet_permutations = true;
  }

  // Attach exterior facet subdomain data
  if (auto it = subdomains.find(IntegralType::exterior_facet);
      it != subdomains.end() and !exterior_facet_integral_ids.empty())
  {
    integral_data[IntegralType::exterior_facet].second = it->second;
  }

  // Attach interior facet kernels
  std::vector<int> interior_facet_integral_ids(
      ufc_form.integral_ids(interior_facet),
      ufc_form.integral_ids(interior_facet)
          + ufc_form.num_integrals(interior_facet));
  for (int i = 0; i < ufc_form.num_integrals(interior_facet); ++i)
  {
    ufc_integral* integral = ufc_form.integrals(interior_facet)[i];
    assert(integral);

    kern k = nullptr;
    if constexpr (std::is_same<T, float>::value)
      k = integral->tabulate_tensor_float32;
    else if constexpr (std::is_same<T, std::complex<float>>::value)
    {
      k = reinterpret_cast<void (*)(T*, const T*, const T*, const double*,
                                    const int*, const unsigned char*)>(
          integral->tabulate_tensor_complex64);
    }
    else if constexpr (std::is_same<T, double>::value)
      k = integral->tabulate_tensor_float64;
    else if constexpr (std::is_same<T, std::complex<double>>::value)
    {
      k = reinterpret_cast<void (*)(T*, const T*, const T*, const double*,
                                    const int*, const unsigned char*)>(
          integral->tabulate_tensor_complex128);
    }
    assert(k);

    integral_data[IntegralType::interior_facet].first.emplace_back(
        interior_facet_integral_ids[i], k);
    if (integral->needs_facet_permutations)
      needs_facet_permutations = true;
  }

  // Attach interior facet subdomain data
  if (auto it = subdomains.find(IntegralType::interior_facet);
      it != subdomains.end() and !interior_facet_integral_ids.empty())
  {
    integral_data[IntegralType::interior_facet].second = it->second;
  }

  return fem::Form<T>(spaces, integral_data, coefficients, constants,
                      needs_facet_permutations, mesh);
}

/// Create a Form from UFC input
/// @param[in] ufc_form The UFC form
/// @param[in] spaces The function spaces for the Form arguments
/// @param[in] coefficients Coefficient fields in the form (by name)
/// @param[in] constants Spatial constants in the form (by name)
/// @param[in] subdomains Subdomain makers
/// @param[in] mesh The mesh of the domain. This is required if the form
/// has no arguments, e.g. a functional
/// @return A Form
template <typename T>
Form<T> create_form(
    const ufc_form& ufc_form,
    const std::vector<std::shared_ptr<const fem::FunctionSpace>>& spaces,
    const std::map<std::string, std::shared_ptr<const fem::Function<T>>>&
        coefficients,
    const std::map<std::string, std::shared_ptr<const fem::Constant<T>>>&
        constants,
    const std::map<IntegralType, const mesh::MeshTags<int>*>& subdomains,
    const std::shared_ptr<const mesh::Mesh>& mesh = nullptr)
{
  // Place coefficients in appropriate order
  std::vector<std::shared_ptr<const fem::Function<T>>> coeff_map;
  for (const std::string& name : get_coefficient_names(ufc_form))
  {
    if (auto it = coefficients.find(name); it != coefficients.end())
      coeff_map.push_back(it->second);
    else
    {
      throw std::runtime_error("Form coefficient \"" + name
                               + "\" not provided.");
    }
  }

  // Place constants in appropriate order
  std::vector<std::shared_ptr<const fem::Constant<T>>> const_map;
  for (const std::string& name : get_constant_names(ufc_form))
  {
    if (auto it = constants.find(name); it != constants.end())
      const_map.push_back(it->second);
    else
      throw std::runtime_error("Form constant \"" + name + "\" not provided.");
  }

  return create_form(ufc_form, spaces, coeff_map, const_map, subdomains, mesh);
}

/// Create a Form using a factory function that returns a pointer to a
/// ufc_form.
/// @param[in] fptr pointer to a function returning a pointer to
/// ufc_form
/// @param[in] spaces The function spaces for the Form arguments
/// @param[in] coefficients Coefficient fields in the form (by name)
/// @param[in] constants Spatial constants in the form (by name)
/// @param[in] subdomains Subdomain markers
/// @param[in] mesh The mesh of the domain. This is required if the form
/// has no arguments, e.g. a functional.
/// @return A Form
template <typename T>
Form<T> create_form(
    ufc_form* (*fptr)(),
    const std::vector<std::shared_ptr<const fem::FunctionSpace>>& spaces,
    const std::map<std::string, std::shared_ptr<const fem::Function<T>>>&
        coefficients,
    const std::map<std::string, std::shared_ptr<const fem::Constant<T>>>&
        constants,
    const std::map<IntegralType, const mesh::MeshTags<int>*>& subdomains,
    const std::shared_ptr<const mesh::Mesh>& mesh = nullptr)
{
  ufc_form* form = fptr();
  Form<T> L = fem::create_form<T>(*form, spaces, coefficients, constants,
                                  subdomains, mesh);
  std::free(form);
  return L;
}

/// Create a FunctionSpace from UFC data
///
/// @param[in] fptr Function Pointer to a ufc_function_space_create
/// function
/// @param[in] function_name Name of a function whose function space to
/// create. Function name is the name of Python variable for
/// ufl.Coefficient, ufl.TrialFunction or ufl.TestFunction as defined in
/// the UFL file.
/// @param[in] mesh Mesh
/// @param[in] reorder_fn The graph reordering function called on the
/// dofmap
/// @return The created function space
fem::FunctionSpace create_functionspace(
    ufc_function_space* (*fptr)(const char*), const std::string& function_name,
    std::shared_ptr<mesh::Mesh> mesh,
    const std::function<
        std::vector<int>(const graph::AdjacencyList<std::int32_t>&)>& reorder_fn
    = nullptr);

namespace impl
{
// Pack a single coefficient for a single cell
// TODO Add _bs to template i.e. template <typename T, int _bs = -1>
template <typename T>
void pack(const std::uint32_t cell, const int bs,
          const xtl::span<T>& cell_coeff, const xtl::span<const T>& v,
          const xtl::span<const std::uint32_t>& cell_info,
          const fem::DofMap& dofmap,
          const std::function<void(const xtl::span<T>&,
                                   const xtl::span<const std::uint32_t>&,
                                   std::int32_t, int)>& transform)
{
  auto dofs = dofmap.cell_dofs(cell);
  for (std::size_t i = 0; i < dofs.size(); ++i)
  {
    const int pos_c = bs * i;
    const int pos_v = bs * dofs[i];
    for (int k = 0; k < bs; ++k)
      cell_coeff[pos_c + k] = v[pos_v + k];
  }

  transform(cell_coeff, cell_info, cell, 1);
}

// Pack a single coefficient for a cell integral
template <typename T>
void pack_coefficient_cell(
    const xtl::span<T>& c, int cstride, const xtl::span<const T>& v,
    const xtl::span<const std::uint32_t>& cell_info, const fem::DofMap& dofmap,
    const xtl::span<const std::int32_t>& active_cells, std::int32_t offset,
    int space_dim,
    const std::function<void(const xtl::span<T>&,
                             const xtl::span<const std::uint32_t>&,
                             std::int32_t, int)>& transformation)
{
  const int bs = dofmap.bs();
  // TODO Use better name than index
  for (std::size_t index = 0; index < active_cells.size(); ++index)
  {
    std::int32_t cell = active_cells[index];

    auto cell_coeff = c.subspan(index * cstride + offset, space_dim);
    pack(cell, bs, cell_coeff, v, cell_info, dofmap, transformation);
  }
}

// Pack a single coefficient for an exterior facet integral
template <typename T>
void pack_coefficient_exterior_facet(
    const xtl::span<T>& c, int cstride, const xtl::span<const T>& v,
    const xtl::span<const std::uint32_t>& cell_info, const fem::DofMap& dofmap,
    const xtl::span<const std::pair<std::int32_t, int>>& active_facets,
    std::int32_t offset, int space_dim,
    const std::function<void(const xtl::span<T>&,
                             const xtl::span<const std::uint32_t>&,
                             std::int32_t, int)>& transformation)
{
  const int bs = dofmap.bs();
  for (std::size_t index = 0; index < active_facets.size(); ++index)
  {
    std::int32_t cell = active_facets[index].first;
    auto cell_coeff = c.subspan(index * cstride + offset, space_dim);
    pack(cell, bs, cell_coeff, v, cell_info, dofmap, transformation);
  }
}

// Pack a single coefficient for an interior facet integral
template <typename T>
void pack_coefficient_interior_facet(
    const xtl::span<T>& c, int cstride, const xtl::span<const T>& v,
    const xtl::span<const std::uint32_t>& cell_info, const fem::DofMap& dofmap,
    const xtl::span<const std::tuple<std::int32_t, int, std::int32_t, int>>&
        active_facets,
    std::int32_t offset0, std::int32_t offset1, int space_dim,
    const std::function<void(const xtl::span<T>&,
                             const xtl::span<const std::uint32_t>&,
                             std::int32_t, int)>& transformation)
{
  const int bs = dofmap.bs();
  for (std::size_t index = 0; index < active_facets.size(); ++index)
  {
    const std::array<std::int32_t, 2> cells = {
        std::get<0>(active_facets[index]), std::get<2>(active_facets[index])};
    auto cell_coeff0 = c.subspan(index * 2 * cstride + 2 * offset0, space_dim);
    pack(cells[0], bs, cell_coeff0, v, cell_info, dofmap, transformation);
    auto cell_coeff1
        = c.subspan(index * 2 * cstride + offset0 + offset1, space_dim);
    pack(cells[1], bs, cell_coeff1, v, cell_info, dofmap, transformation);
  }
}
} // namespace impl

/// Pack coefficients of a Form u for a given integral type and domain id
///
/// @param[in] u The Form
/// @param[in] integral_type Type of integral
/// @param[in] id The id of the integration domain
/// @return A pair of the form (coeffs, cstride)
template <typename T>
std::pair<std::vector<T>, int>
pack_coefficients(const Form<T>& u, fem::IntegralType integral_type,
                  const int id)
{
  // Get form coefficient offsets and dofmaps
  const std::vector<std::shared_ptr<const fem::Function<T>>> coefficients
      = u.coefficients();
  const std::vector<int> offsets = u.coefficient_offsets();
  std::vector<const fem::DofMap*> dofmaps(coefficients.size());
  std::vector<const fem::FiniteElement*> elements(coefficients.size());
  std::vector<xtl::span<const T>> v;
  v.reserve(coefficients.size());
  for (std::size_t i = 0; i < coefficients.size(); ++i)
  {
    elements[i] = coefficients[i]->function_space()->element().get();
    dofmaps[i] = coefficients[i]->function_space()->dofmap().get();
    v.push_back(coefficients[i]->x()->array());
  }

  // Get mesh
  std::shared_ptr<const mesh::Mesh> mesh = u.mesh();
  assert(mesh);

  // Copy data into coefficient array
  const int cstride = offsets.back();
  std::vector<T> c;
  if (!coefficients.empty())
  {
    bool needs_dof_transformations = false;
    for (std::size_t coeff = 0; coeff < dofmaps.size(); ++coeff)
    {
      if (elements[coeff]->needs_dof_transformations())
      {
        needs_dof_transformations = true;
        mesh->topology_mutable().create_entity_permutations();
      }
    }

    xtl::span<const std::uint32_t> cell_info;
    if (needs_dof_transformations)
      cell_info = xtl::span(mesh->topology().get_cell_permutation_info());

    // TODO see if this can be simplified with templating
    switch (integral_type)
    {
    case IntegralType::cell:
    {
      const std::vector<std::int32_t>& active_cells = u.cell_domains(id);
      c.resize(active_cells.size() * offsets.back());

      // Iterate over coefficients
      for (std::size_t coeff = 0; coeff < dofmaps.size(); ++coeff)
      {
        const auto transform
            = elements[coeff]->get_dof_transformation_function<T>(false, true);
        impl::pack_coefficient_cell(
            xtl::span<T>(c), cstride, v[coeff], cell_info, *dofmaps[coeff],
            active_cells, offsets[coeff], elements[coeff]->space_dimension(),
            transform);
      }
      break;
    }
    case IntegralType::exterior_facet:
    {
      const std::vector<std::pair<std::int32_t, int>>& active_facets
          = u.exterior_facet_domains(id);
      c.resize(active_facets.size() * offsets.back());

      // Iterate over coefficients
      for (std::size_t coeff = 0; coeff < dofmaps.size(); ++coeff)
      {
        const auto transform
            = elements[coeff]->get_dof_transformation_function<T>(false, true);
        impl::pack_coefficient_exterior_facet<T>(
            xtl::span<T>(c), cstride, v[coeff], cell_info, *dofmaps[coeff],
            active_facets, offsets[coeff], elements[coeff]->space_dimension(),
            transform);
      }
      break;
    }
    case IntegralType::interior_facet:
    {
      const std::vector<std::tuple<std::int32_t, int, std::int32_t, int>>&
          active_facets
          = u.interior_facet_domains(id);
      c.resize(active_facets.size() * 2 * offsets.back());

      // Iterate over coefficients
      for (std::size_t coeff = 0; coeff < dofmaps.size(); ++coeff)
      {
        const auto transform
            = elements[coeff]->get_dof_transformation_function<T>(false, true);
        impl::pack_coefficient_interior_facet<T>(
            xtl::span<T>(c), cstride, v[coeff], cell_info, *dofmaps[coeff],
            active_facets, offsets[coeff], offsets[coeff + 1],
            elements[coeff]->space_dimension(), transform);
      }
      break;
    }
    default:
      throw std::runtime_error(
          "Could not pack coefficient. Integral type not supported.");
    }
  }
  return {std::move(c), cstride};
}

// NOTE: This is subject to change
/// Pack coefficients of a Form
///
/// @param[in] u The Form
/// @return A map from a pair of the form (integral_type, domain_id) to
/// a pair of the form (coeffs, cstride)
template <typename T>
std::map<std::pair<IntegralType, int>, std::pair<std::vector<T>, int>>
pack_coefficients(const Form<T>& u)
{
  std::map<std::pair<IntegralType, int>, std::pair<std::vector<T>, int>>
      coefficients;

  // TODO Is there a better way of doing this?
  for (auto integral_type : {IntegralType::cell, IntegralType::exterior_facet,
                             IntegralType::interior_facet})
  {
    for (int i : u.integral_ids(integral_type))
    {
      // FIXME Could std::transform be used here (or elsewhere) to make
      // the coefficient vector a span?
      coefficients[{integral_type, i}] = pack_coefficients(u, integral_type, i);
    }
  }

  return coefficients;
}

/// Pack coefficients of a Expression u for a give list of active cells
///
/// @param[in] u The Expression
/// @param[in] active_cells A list of active cells
/// @return A pair of the form (coeffs, cstride)
template <typename T>
std::pair<std::vector<T>, int>
pack_coefficients(const Expression<T>& u,
                  const xtl::span<const std::int32_t>& active_cells)
{
  // FIXME: Much of this code is duplicated above. Try to refactor.

  // Get form coefficient offsets and dofmaps
  const std::vector<std::shared_ptr<const fem::Function<T>>> coefficients
      = u.coefficients();
  const std::vector<int> offsets = u.coefficient_offsets();
  std::vector<const fem::DofMap*> dofmaps(coefficients.size());
  std::vector<const fem::FiniteElement*> elements(coefficients.size());
  std::vector<xtl::span<const T>> v;
  v.reserve(coefficients.size());
  for (std::size_t i = 0; i < coefficients.size(); ++i)
  {
    elements[i] = coefficients[i]->function_space()->element().get();
    dofmaps[i] = coefficients[i]->function_space()->dofmap().get();
    v.push_back(coefficients[i]->x()->array());
  }

  // Get mesh
  std::shared_ptr<const mesh::Mesh> mesh = u.mesh();
  assert(mesh);

  // Copy data into coefficient array
  const int cstride = offsets.back();
  std::vector<T> c(active_cells.size() * offsets.back());
  if (!coefficients.empty())
  {
    bool needs_dof_transformations = false;
    for (std::size_t coeff = 0; coeff < dofmaps.size(); ++coeff)
    {
      if (elements[coeff]->needs_dof_transformations())
      {
        needs_dof_transformations = true;
        mesh->topology_mutable().create_entity_permutations();
      }
    }

    xtl::span<const std::uint32_t> cell_info;
    if (needs_dof_transformations)
      cell_info = xtl::span(mesh->topology().get_cell_permutation_info());

    // Iterate over coefficients
    for (std::size_t coeff = 0; coeff < dofmaps.size(); ++coeff)
    {
      const auto transform
          = elements[coeff]->get_dof_transformation_function<T>(false, true);
      impl::pack_coefficient_cell(xtl::span<T>(c), cstride, v[coeff], cell_info,
                                  *dofmaps[coeff], active_cells, offsets[coeff],
                                  elements[coeff]->space_dimension(),
                                  transform);
    }
  }
  return {std::move(c), cstride};
}

// NOTE: This is subject to change
/// Pack constants of u of generic type U ready for assembly
template <typename U>
std::vector<typename U::scalar_type> pack_constants(const U& u)
{
  using T = typename U::scalar_type;
  const std::vector<std::shared_ptr<const fem::Constant<T>>>& constants
      = u.constants();

  // Calculate size of array needed to store packed constants
  std::int32_t size = std::accumulate(constants.cbegin(), constants.cend(), 0,
<<<<<<< HEAD
                                      [](std::int32_t sum, auto& constant)
=======
                                      [](std::int32_t sum, const auto& constant)
>>>>>>> a2643635
                                      { return sum + constant->value.size(); });

  // Pack constants
  std::vector<T> constant_values(size);
  std::int32_t offset = 0;
  for (auto& constant : constants)
  {
    const std::vector<T>& value = constant->value;
    std::copy(value.cbegin(), value.cend(),
              std::next(constant_values.begin(), offset));
    offset += value.size();
  }

  return constant_values;
}

} // namespace dolfinx::fem<|MERGE_RESOLUTION|>--- conflicted
+++ resolved
@@ -742,11 +742,7 @@
 
   // Calculate size of array needed to store packed constants
   std::int32_t size = std::accumulate(constants.cbegin(), constants.cend(), 0,
-<<<<<<< HEAD
-                                      [](std::int32_t sum, auto& constant)
-=======
                                       [](std::int32_t sum, const auto& constant)
->>>>>>> a2643635
                                       { return sum + constant->value.size(); });
 
   // Pack constants
