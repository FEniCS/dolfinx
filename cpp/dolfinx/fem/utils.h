--- conflicted
+++ resolved
@@ -237,7 +237,6 @@
 /// @param[in] subdomains Subdomain markers
 /// @param[in] mesh The mesh of the domain
 template <typename T>
-<<<<<<< HEAD
 Form<T>
 create_form(const ufcx_form& ufcx_form,
             const std::vector<std::shared_ptr<const FunctionSpace>>& spaces,
@@ -246,16 +245,7 @@
             const std::map<IntegralType,
                            std::map<std::int32_t, std::vector<std::int32_t>>>&
                 subdomains,
-            const std::shared_ptr<const mesh::Mesh>& mesh = nullptr)
-=======
-Form<T> create_form(
-    const ufcx_form& ufcx_form,
-    const std::vector<std::shared_ptr<const FunctionSpace>>& spaces,
-    const std::vector<std::shared_ptr<const Function<T>>>& coefficients,
-    const std::vector<std::shared_ptr<const Constant<T>>>& constants,
-    const std::map<IntegralType, const mesh::MeshTags<int>*>& subdomains,
-    std::shared_ptr<const mesh::Mesh> mesh = nullptr)
->>>>>>> 67e24dc1
+            std::shared_ptr<const mesh::Mesh>& mesh = nullptr)
 {
   if (ufcx_form.rank != (int)spaces.size())
     throw std::runtime_error("Wrong number of argument spaces for Form.");
@@ -484,15 +474,10 @@
     const std::map<std::string, std::shared_ptr<const Function<T>>>&
         coefficients,
     const std::map<std::string, std::shared_ptr<const Constant<T>>>& constants,
-<<<<<<< HEAD
     const std::map<IntegralType,
                    std::map<std::int32_t, std::vector<std::int32_t>>>&
         subdomains,
-    const std::shared_ptr<const mesh::Mesh>& mesh = nullptr)
-=======
-    const std::map<IntegralType, const mesh::MeshTags<int>*>& subdomains,
     std::shared_ptr<const mesh::Mesh> mesh = nullptr)
->>>>>>> 67e24dc1
 {
   // Place coefficients in appropriate order
   std::vector<std::shared_ptr<const Function<T>>> coeff_map;
@@ -538,15 +523,10 @@
     const std::map<std::string, std::shared_ptr<const Function<T>>>&
         coefficients,
     const std::map<std::string, std::shared_ptr<const Constant<T>>>& constants,
-<<<<<<< HEAD
     const std::map<IntegralType,
                    std::map<std::int32_t, std::vector<std::int32_t>>>&
         subdomains,
-    const std::shared_ptr<const mesh::Mesh>& mesh = nullptr)
-=======
-    const std::map<IntegralType, const mesh::MeshTags<int>*>& subdomains,
     std::shared_ptr<const mesh::Mesh> mesh = nullptr)
->>>>>>> 67e24dc1
 {
   ufcx_form* form = fptr();
   Form<T> L = create_form<T>(*form, spaces, coefficients, constants, subdomains,
