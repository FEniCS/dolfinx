// Copyright (C) 2013-2020 Johan Hake, Jan Blechta and Garth N. Wells
//
// This file is part of DOLFINx (https://www.fenicsproject.org)
//
// SPDX-License-Identifier:    LGPL-3.0-or-later

#pragma once

#include "Constant.h"
#include "CoordinateElement.h"
#include "DofMap.h"
#include "ElementDofLayout.h"
#include "Expression.h"
#include "Form.h"
#include "Function.h"
#include "FunctionSpace.h"
#include "sparsitybuild.h"
#include <array>
#include <concepts>
#include <dolfinx/common/types.h>
#include <dolfinx/la/SparsityPattern.h>
#include <dolfinx/mesh/Topology.h>
#include <dolfinx/mesh/cell_types.h>
#include <dolfinx/mesh/utils.h>
#include <functional>
#include <memory>
#include <set>
#include <span>
#include <stdexcept>
#include <string>
#include <type_traits>
#include <ufcx.h>
#include <utility>
#include <vector>

/// @file utils.h
/// @brief Functions supporting finite element method operations
namespace basix
{
template <std::floating_point T>
class FiniteElement;
}

namespace dolfinx::common
{
class IndexMap;
}

namespace dolfinx::fem
{

namespace impl
{
/// @brief Helper function to extract the cells from a list of facets identified
/// by (cell, local_facet) pairs
/// @param facets List of (cell, local_facet) pairs
/// @return List of cells
std::vector<std::int32_t> extract_cells(std::span<const std::int32_t> facets);

/// Helper function to get an array of of (cell, local_facet) pairs
/// corresponding to a given facet index.
/// @param[in] f Facet index
/// @param[in] cells List of cells incident to the facet
/// @param[in] c_to_f Cell to facet connectivity
/// @return Vector of (cell, local_facet) pairs
template <int num_cells>
std::array<std::int32_t, 2 * num_cells>
get_cell_facet_pairs(std::int32_t f, std::span<const std::int32_t> cells,
                     const graph::AdjacencyList<std::int32_t>& c_to_f)
{
  // Loop over cells sharing facet
  assert(cells.size() == num_cells);
  std::array<std::int32_t, 2 * num_cells> cell_local_facet_pairs;
  for (int c = 0; c < num_cells; ++c)
  {
    // Get local index of facet with respect to the cell
    std::int32_t cell = cells[c];
    auto cell_facets = c_to_f.links(cell);
    auto facet_it = std::find(cell_facets.begin(), cell_facets.end(), f);
    assert(facet_it != cell_facets.end());
    int local_f = std::distance(cell_facets.begin(), facet_it);
    cell_local_facet_pairs[2 * c] = cell;
    cell_local_facet_pairs[2 * c + 1] = local_f;
  }

  return cell_local_facet_pairs;
}

} // namespace impl

/// @brief Given an integral type and mesh tag data, compute the
/// entities that should be integrated over.
///
/// This function returns as list `[(id, entities)]`, where `entities`
/// are the entities in `meshtags` with tag value `id`. For cell
/// integrals `entities` are the cell indices. For exterior facet
/// integrals, `entities` is a list of `(cell_index, local_facet_index)`
/// pairs. For interior facet integrals, `entities` is a list of
/// `(cell_index0, local_facet_index0, cell_index1,
/// local_facet_index1)`.
///
/// @note Owned mesh entities only are returned. Ghost entities are not
/// included.
///
/// @param[in] integral_type Integral type
/// @param[in] topology Mesh topology
/// @param[in] entities List of tagged mesh entities
/// @param[in] dim Topological dimension of tagged entities
/// @param[in] values Value associated with each entity
/// @return List of `(integral id, entities)` pairs
/// @pre The topological dimension of the integral entity type and the
/// topological dimension of mesh tag data must be equal.
/// @pre For facet integrals, the topology facet-to-cell and
/// cell-to-facet connectivity must be computed before calling this
/// function.
std::vector<std::pair<int, std::vector<std::int32_t>>>
compute_integration_domains(IntegralType integral_type,
                            const mesh::Topology& topology,
                            std::span<const std::int32_t> entities, int dim,
                            std::span<const int> values);

/// @brief Extract test (0) and trial (1) function spaces pairs for each
/// bilinear form for a rectangular array of forms.
///
/// @param[in] a A rectangular block on bilinear forms
/// @return Rectangular array of the same shape as `a` with a pair of
/// function spaces in each array entry. If a form is null, then the
/// returned function space pair is (null, null).
template <dolfinx::scalar T, std::floating_point U>
std::vector<std::vector<std::array<std::shared_ptr<const FunctionSpace<U>>, 2>>>
extract_function_spaces(const std::vector<std::vector<const Form<T, U>*>>& a)
{
  std::vector<
      std::vector<std::array<std::shared_ptr<const FunctionSpace<U>>, 2>>>
      spaces(
          a.size(),
          std::vector<std::array<std::shared_ptr<const FunctionSpace<U>>, 2>>(
              a.front().size()));
  for (std::size_t i = 0; i < a.size(); ++i)
  {
    for (std::size_t j = 0; j < a[i].size(); ++j)
    {
      if (const Form<T, U>* form = a[i][j]; form)
        spaces[i][j] = {form->function_spaces()[0], form->function_spaces()[1]};
    }
  }
  return spaces;
}

/// @brief Create a sparsity pattern for a given form.
/// @note The pattern is not finalised, i.e. the caller is responsible
/// for calling SparsityPattern::assemble.
/// @param[in] a A bilinear form
/// @return The corresponding sparsity pattern
template <dolfinx::scalar T, std::floating_point U>
la::SparsityPattern create_sparsity_pattern(const Form<T, U>& a)
{
  if (a.rank() != 2)
  {
    throw std::runtime_error(
        "Cannot create sparsity pattern. Form is not a bilinear.");
  }

  // Get dof maps and mesh
  std::array<std::reference_wrapper<const DofMap>, 2> dofmaps{
      *a.function_spaces().at(0)->dofmap(),
      *a.function_spaces().at(1)->dofmap()};
  std::shared_ptr mesh = a.mesh();
  assert(mesh);

  std::shared_ptr mesh0 = a.function_spaces().at(0)->mesh();
  assert(mesh0);
  std::shared_ptr mesh1 = a.function_spaces().at(1)->mesh();
  assert(mesh1);

  const std::set<IntegralType> types = a.integral_types();
  if (types.find(IntegralType::interior_facet) != types.end()
      or types.find(IntegralType::exterior_facet) != types.end())
  {
    // FIXME: cleanup these calls? Some of the happen internally again.
    int tdim = mesh->topology()->dim();
    mesh->topology_mutable()->create_entities(tdim - 1);
    mesh->topology_mutable()->create_connectivity(tdim - 1, tdim);
  }

  common::Timer t0("Build sparsity");

  // Get common::IndexMaps for each dimension
  const std::array index_maps{dofmaps[0].get().index_map,
                              dofmaps[1].get().index_map};
  const std::array bs
      = {dofmaps[0].get().index_map_bs(), dofmaps[1].get().index_map_bs()};

  auto extract_cells = [](std::span<const std::int32_t> facets)
  {
    assert(facets.size() % 2 == 0);
    std::vector<std::int32_t> cells;
    cells.reserve(facets.size() / 2);
    for (std::size_t i = 0; i < facets.size(); i += 2)
      cells.push_back(facets[i]);
    return cells;
  };

  // Create and build sparsity pattern
  la::SparsityPattern pattern(mesh->comm(), index_maps, bs);
  for (auto type : types)
  {
    std::vector<int> ids = a.integral_ids(type);
    switch (type)
    {
    case IntegralType::cell:
      for (int id : ids)
      {
        sparsitybuild::cells(
            pattern, {a.domain(type, id, *mesh0), a.domain(type, id, *mesh1)},
            {{dofmaps[0], dofmaps[1]}});
      }
      break;
    case IntegralType::interior_facet:
      for (int id : ids)
      {
        sparsitybuild::interior_facets(
            pattern,
<<<<<<< HEAD
            {impl::extract_cells(a.domain(type, id, *mesh0)),
             impl::extract_cells(a.domain(type, id, *mesh1))},
=======
            {extract_cells(a.domain(type, id, *mesh0)),
             extract_cells(a.domain(type, id, *mesh1))},
>>>>>>> 0f85bab6
            {{dofmaps[0], dofmaps[1]}});
      }
      break;
    case IntegralType::exterior_facet:
      for (int id : ids)
      {
        sparsitybuild::cells(pattern,
<<<<<<< HEAD
                             {impl::extract_cells(a.domain(type, id, *mesh0)),
                              impl::extract_cells(a.domain(type, id, *mesh1))},
=======
                             {extract_cells(a.domain(type, id, *mesh0)),
                              extract_cells(a.domain(type, id, *mesh1))},
>>>>>>> 0f85bab6
                             {{dofmaps[0], dofmaps[1]}});
      }
      break;
    default:
      throw std::runtime_error("Unsupported integral type");
    }
  }

  t0.stop();

  return pattern;
}

/// Create an ElementDofLayout from a ufcx_dofmap
ElementDofLayout create_element_dof_layout(const ufcx_dofmap& dofmap,
                                           const mesh::CellType cell_type,
                                           const std::vector<int>& parent_map
                                           = {});

/// @brief Create a dof map on mesh
/// @param[in] comm MPI communicator
/// @param[in] layout Dof layout on an element
/// @param[in] topology Mesh topology
/// @param[in] unpermute_dofs Function to un-permute dofs. `nullptr`
/// when transformation is not required.
/// @param[in] reorder_fn Graph reordering function called on the dofmap
/// @return A new dof map
DofMap create_dofmap(
    MPI_Comm comm, const ElementDofLayout& layout, mesh::Topology& topology,
    std::function<void(std::span<std::int32_t>, std::uint32_t)> unpermute_dofs,
    std::function<std::vector<int>(const graph::AdjacencyList<std::int32_t>&)>
        reorder_fn);

/// @brief Create a set of dofmaps on a given topology
/// @param[in] comm MPI communicator
/// @param[in] layouts Dof layout on each element type
/// @param[in] topology Mesh topology
/// @param[in] unpermute_dofs Function to un-permute dofs. `nullptr`
/// when transformation is not required.
/// @param[in] reorder_fn Graph reordering function called on the dofmaps
/// @return The list of new dof maps
/// @note The number of layouts must match the number of cell types in the
/// topology
std::vector<DofMap> create_dofmaps(
    MPI_Comm comm, const std::vector<ElementDofLayout>& layouts,
    mesh::Topology& topology,
    std::function<void(std::span<std::int32_t>, std::uint32_t)> unpermute_dofs,
    std::function<std::vector<int>(const graph::AdjacencyList<std::int32_t>&)>
        reorder_fn);

/// Get the name of each coefficient in a UFC form
/// @param[in] ufcx_form The UFC form
/// @return The name of each coefficient
std::vector<std::string> get_coefficient_names(const ufcx_form& ufcx_form);

/// @brief Get the name of each constant in a UFC form
/// @param[in] ufcx_form The UFC form
/// @return The name of each constant
std::vector<std::string> get_constant_names(const ufcx_form& ufcx_form);

/// @brief Create a Form from UFCx input with coefficients and constants
/// passed in the required order.
///
/// Use fem::create_form to create a fem::Form with coefficients and
/// constants associated with the name/string.
///
/// @param[in] ufcx_form The UFCx form.
/// @param[in] spaces Vector of function spaces. The number of spaces is
/// equal to the rank of the form.
/// @param[in] coefficients Coefficient fields in the form.
/// @param[in] constants Spatial constants in the form.
/// @param[in] subdomains Subdomain markers.
/// @param[in] entity_maps The entity maps for the form. Empty for
/// single domain problems.
/// @param[in] mesh The mesh of the domain.
///
/// @pre Each value in `subdomains` must be sorted by domain id.
template <dolfinx::scalar T, std::floating_point U = scalar_value_type_t<T>>
Form<T, U> create_form_factory(
    const ufcx_form& ufcx_form,
    const std::vector<std::shared_ptr<const FunctionSpace<U>>>& spaces,
    const std::vector<std::shared_ptr<const Function<T, U>>>& coefficients,
    const std::vector<std::shared_ptr<const Constant<T>>>& constants,
    const std::map<
        IntegralType,
        std::vector<std::pair<std::int32_t, std::span<const std::int32_t>>>>&
        subdomains,
    const std::map<std::shared_ptr<const mesh::Mesh<U>>,
                   std::span<const std::int32_t>>& entity_maps,
    std::shared_ptr<const mesh::Mesh<U>> mesh = nullptr)
{
  if (ufcx_form.rank != (int)spaces.size())
    throw std::runtime_error("Wrong number of argument spaces for Form.");
  if (ufcx_form.num_coefficients != (int)coefficients.size())
  {
    throw std::runtime_error(
        "Mismatch between number of expected and provided Form coefficients.");
  }
  if (ufcx_form.num_constants != (int)constants.size())
  {
    throw std::runtime_error(
        "Mismatch between number of expected and provided Form constants.");
  }

  // Check argument function spaces
#ifndef NDEBUG
  for (std::size_t i = 0; i < spaces.size(); ++i)
  {
    assert(spaces[i]->element());
    ufcx_finite_element* ufcx_element = ufcx_form.finite_elements[i];
    assert(ufcx_element);
    if (std::string(ufcx_element->signature)
        != spaces[i]->element()->signature())
    {
      throw std::runtime_error(
          "Cannot create form. Wrong type of function space for argument.");
    }
  }
#endif

  // Extract mesh from FunctionSpace, and check they are the same
  if (!mesh and !spaces.empty())
    mesh = spaces[0]->mesh();
  for (auto& V : spaces)
  {
    if (mesh != V->mesh() and entity_maps.find(V->mesh()) == entity_maps.end())
      throw std::runtime_error(
          "Incompatible mesh. entity_maps must be provided.");
  }
  if (!mesh)
    throw std::runtime_error("No mesh could be associated with the Form.");

  auto topology = mesh->topology();
  assert(topology);
  const int tdim = topology->dim();

  const int* integral_offsets = ufcx_form.form_integral_offsets;
  std::vector<int> num_integrals_type(3);
  for (int i = 0; i < 3; ++i)
    num_integrals_type[i] = integral_offsets[i + 1] - integral_offsets[i];

  // Create facets, if required
  if (num_integrals_type[exterior_facet] > 0
      or num_integrals_type[interior_facet] > 0)
  {
    mesh->topology_mutable()->create_entities(tdim - 1);
    mesh->topology_mutable()->create_connectivity(tdim - 1, tdim);
    mesh->topology_mutable()->create_connectivity(tdim, tdim - 1);
  }

  // Get list of integral IDs, and load tabulate tensor into memory for
  // each
  using kern_t = std::function<void(T*, const T*, const T*, const U*,
                                    const int*, const std::uint8_t*)>;
  std::map<IntegralType, std::vector<integral_data<T, U>>> integrals;

  // Attach cell kernels
  bool needs_facet_permutations = false;
  std::vector<std::int32_t> default_cells;
  {
    std::span<const int> ids(ufcx_form.form_integral_ids
                                 + integral_offsets[cell],
                             num_integrals_type[cell]);
    auto itg = integrals.insert({IntegralType::cell, {}});
    auto sd = subdomains.find(IntegralType::cell);
    for (int i = 0; i < num_integrals_type[cell]; ++i)
    {
      const int id = ids[i];
      ufcx_integral* integral
          = ufcx_form.form_integrals[integral_offsets[cell] + i];
      assert(integral);

      kern_t k = nullptr;
      if constexpr (std::is_same_v<T, float>)
        k = integral->tabulate_tensor_float32;
      else if constexpr (std::is_same_v<T, std::complex<float>>)
      {
        k = reinterpret_cast<void (*)(
            T*, const T*, const T*,
            const typename scalar_value_type<T>::value_type*, const int*,
            const unsigned char*)>(integral->tabulate_tensor_complex64);
      }
      else if constexpr (std::is_same_v<T, double>)
        k = integral->tabulate_tensor_float64;
      else if constexpr (std::is_same_v<T, std::complex<double>>)
      {
        k = reinterpret_cast<void (*)(
            T*, const T*, const T*,
            const typename scalar_value_type<T>::value_type*, const int*,
            const unsigned char*)>(integral->tabulate_tensor_complex128);
      }
      if (!k)
      {
        throw std::runtime_error(
            "UFCx kernel function is NULL. Check requested types.");
      }

      // Build list of entities to assemble over
      if (id == -1)
      {
        // Default kernel, operates on all (owned) cells
        assert(topology->index_map(tdim));
        default_cells.resize(topology->index_map(tdim)->size_local(), 0);
        std::iota(default_cells.begin(), default_cells.end(), 0);
        itg.first->second.emplace_back(id, k, default_cells);
      }
      else if (sd != subdomains.end())
      {
        // NOTE: This requires that pairs are sorted
        auto it = std::lower_bound(sd->second.begin(), sd->second.end(), id,
                                   [](auto& pair, auto val)
                                   { return pair.first < val; });
        if (it != sd->second.end() and it->first == id)
          itg.first->second.emplace_back(id, k, it->second);
      }

      if (integral->needs_facet_permutations)
        needs_facet_permutations = true;
    }
  }

  // Attach exterior facet kernels
  std::vector<std::int32_t> default_facets_ext;
  {
    std::span<const int> ids(ufcx_form.form_integral_ids
                                 + integral_offsets[exterior_facet],
                             num_integrals_type[exterior_facet]);
    auto itg = integrals.insert({IntegralType::exterior_facet, {}});
    auto sd = subdomains.find(IntegralType::exterior_facet);
    for (int i = 0; i < num_integrals_type[exterior_facet]; ++i)
    {
      const int id = ids[i];
      ufcx_integral* integral
          = ufcx_form.form_integrals[integral_offsets[exterior_facet] + i];
      assert(integral);

      kern_t k = nullptr;
      if constexpr (std::is_same_v<T, float>)
        k = integral->tabulate_tensor_float32;
      else if constexpr (std::is_same_v<T, std::complex<float>>)
      {
        k = reinterpret_cast<void (*)(
            T*, const T*, const T*,
            const typename scalar_value_type<T>::value_type*, const int*,
            const unsigned char*)>(integral->tabulate_tensor_complex64);
      }
      else if constexpr (std::is_same_v<T, double>)
        k = integral->tabulate_tensor_float64;
      else if constexpr (std::is_same_v<T, std::complex<double>>)
      {
        k = reinterpret_cast<void (*)(
            T*, const T*, const T*,
            const typename scalar_value_type<T>::value_type*, const int*,
            const unsigned char*)>(integral->tabulate_tensor_complex128);
      }
      assert(k);

      // Build list of entities to assembler over
      const std::vector bfacets = mesh::exterior_facet_indices(*topology);
      auto f_to_c = topology->connectivity(tdim - 1, tdim);
      assert(f_to_c);
      auto c_to_f = topology->connectivity(tdim, tdim - 1);
      assert(c_to_f);
      if (id == -1)
      {
        // Default kernel, operates on all (owned) exterior facets
        default_facets_ext.reserve(2 * bfacets.size());
        for (std::int32_t f : bfacets)
        {
          // There will only be one pair for an exterior facet integral
          auto pair
              = impl::get_cell_facet_pairs<1>(f, f_to_c->links(f), *c_to_f);
          default_facets_ext.insert(default_facets_ext.end(), pair.begin(),
                                    pair.end());
        }
        itg.first->second.emplace_back(id, k, default_facets_ext);
      }
      else if (sd != subdomains.end())
      {
        // NOTE: This requires that pairs are sorted
        auto it = std::lower_bound(sd->second.begin(), sd->second.end(), id,
                                   [](auto& pair, auto val)
                                   { return pair.first < val; });
        if (it != sd->second.end() and it->first == id)
          itg.first->second.emplace_back(id, k, it->second);
      }

      if (integral->needs_facet_permutations)
        needs_facet_permutations = true;
    }
  }

  // Attach interior facet kernels
  std::vector<std::int32_t> default_facets_int;
  {
    std::span<const int> ids(ufcx_form.form_integral_ids
                                 + integral_offsets[interior_facet],
                             num_integrals_type[interior_facet]);
    auto itg = integrals.insert({IntegralType::interior_facet, {}});
    auto sd = subdomains.find(IntegralType::interior_facet);
    for (int i = 0; i < num_integrals_type[interior_facet]; ++i)
    {
      const int id = ids[i];
      ufcx_integral* integral
          = ufcx_form.form_integrals[integral_offsets[interior_facet] + i];
      assert(integral);

      kern_t k = nullptr;
      if constexpr (std::is_same_v<T, float>)
        k = integral->tabulate_tensor_float32;
      else if constexpr (std::is_same_v<T, std::complex<float>>)
      {
        k = reinterpret_cast<void (*)(
            T*, const T*, const T*,
            const typename scalar_value_type<T>::value_type*, const int*,
            const unsigned char*)>(integral->tabulate_tensor_complex64);
      }
      else if constexpr (std::is_same_v<T, double>)
        k = integral->tabulate_tensor_float64;
      else if constexpr (std::is_same_v<T, std::complex<double>>)
      {
        k = reinterpret_cast<void (*)(
            T*, const T*, const T*,
            const typename scalar_value_type<T>::value_type*, const int*,
            const unsigned char*)>(integral->tabulate_tensor_complex128);
      }
      assert(k);

      // Build list of entities to assembler over
      auto f_to_c = topology->connectivity(tdim - 1, tdim);
      assert(f_to_c);
      auto c_to_f = topology->connectivity(tdim, tdim - 1);
      assert(c_to_f);
      if (id == -1)
      {
        // Default kernel, operates on all (owned) interior facets
        assert(topology->index_map(tdim - 1));
        std::int32_t num_facets = topology->index_map(tdim - 1)->size_local();
        default_facets_int.reserve(4 * num_facets);
        for (std::int32_t f = 0; f < num_facets; ++f)
        {
          if (f_to_c->num_links(f) == 2)
          {
            auto pairs
                = impl::get_cell_facet_pairs<2>(f, f_to_c->links(f), *c_to_f);
            default_facets_int.insert(default_facets_int.end(), pairs.begin(),
                                      pairs.end());
          }
        }
        itg.first->second.emplace_back(id, k, default_facets_int);
      }
      else if (sd != subdomains.end())
      {
        auto it = std::lower_bound(sd->second.begin(), sd->second.end(), id,
                                   [](auto& pair, auto val)
                                   { return pair.first < val; });
        if (it != sd->second.end() and it->first == id)
          itg.first->second.emplace_back(id, k, it->second);
      }

      if (integral->needs_facet_permutations)
        needs_facet_permutations = true;
    }
  }

  std::map<IntegralType,
           std::vector<std::pair<std::int32_t, std::vector<std::int32_t>>>>
      sd;
  for (auto& [itg, data] : subdomains)
  {
    std::vector<std::pair<std::int32_t, std::vector<std::int32_t>>> x;
    for (auto& [id, idx] : data)
      x.emplace_back(id, std::vector(idx.data(), idx.data() + idx.size()));
    sd.insert({itg, std::move(x)});
  }

  return Form<T, U>(spaces, integrals, coefficients, constants,
                    needs_facet_permutations, entity_maps, mesh);
}

/// @brief Create a Form from UFC input with coefficients and constants
/// resolved by name.
/// @param[in] ufcx_form UFC form
/// @param[in] spaces Function spaces for the Form arguments.
/// @param[in] coefficients Coefficient fields in the form (by name).
/// @param[in] constants Spatial constants in the form (by name).
/// @param[in] subdomains Subdomain markers.
/// @pre Each value in `subdomains` must be sorted by domain id.
/// @param[in] mesh Mesh of the domain. This is required if the form has
/// no arguments, e.g. a functional.
/// @return A Form
template <dolfinx::scalar T, std::floating_point U = scalar_value_type_t<T>>
Form<T, U> create_form(
    const ufcx_form& ufcx_form,
    const std::vector<std::shared_ptr<const FunctionSpace<U>>>& spaces,
    const std::map<std::string, std::shared_ptr<const Function<T, U>>>&
        coefficients,
    const std::map<std::string, std::shared_ptr<const Constant<T>>>& constants,
    const std::map<
        IntegralType,
        std::vector<std::pair<std::int32_t, std::span<const std::int32_t>>>>&
        subdomains,
    std::shared_ptr<const mesh::Mesh<U>> mesh = nullptr)
{
  // Place coefficients in appropriate order
  std::vector<std::shared_ptr<const Function<T, U>>> coeff_map;
  for (const std::string& name : get_coefficient_names(ufcx_form))
  {
    if (auto it = coefficients.find(name); it != coefficients.end())
      coeff_map.push_back(it->second);
    else
    {
      throw std::runtime_error("Form coefficient \"" + name
                               + "\" not provided.");
    }
  }

  // Place constants in appropriate order
  std::vector<std::shared_ptr<const Constant<T>>> const_map;
  for (const std::string& name : get_constant_names(ufcx_form))
  {
    if (auto it = constants.find(name); it != constants.end())
      const_map.push_back(it->second);
    else
      throw std::runtime_error("Form constant \"" + name + "\" not provided.");
  }

  return create_form_factory(ufcx_form, spaces, coeff_map, const_map,
                             subdomains, {}, mesh);
}

/// @brief Create a Form using a factory function that returns a pointer
/// to a `ufcx_form`.
///
/// Coefficients and constants are resolved by name/string.
///
/// @param[in] fptr Pointer to a function returning a pointer to
/// ufcx_form.
/// @param[in] spaces Function spaces for the Form arguments.
/// @param[in] coefficients Coefficient fields in the form (by name),
/// @param[in] constants Spatial constants in the form (by name),
/// @param[in] subdomains Subdomain markers.
/// @pre Each value in `subdomains` must be sorted by domain id.
/// @param[in] mesh Mesh of the domain. This is required if the form has
/// no arguments, e.g. a functional.
/// @return A Form
template <dolfinx::scalar T, std::floating_point U = scalar_value_type_t<T>>
Form<T, U> create_form(
    ufcx_form* (*fptr)(),
    const std::vector<std::shared_ptr<const FunctionSpace<U>>>& spaces,
    const std::map<std::string, std::shared_ptr<const Function<T, U>>>&
        coefficients,
    const std::map<std::string, std::shared_ptr<const Constant<T>>>& constants,
    const std::map<
        IntegralType,
        std::vector<std::pair<std::int32_t, std::span<const std::int32_t>>>>&
        subdomains,
    std::shared_ptr<const mesh::Mesh<U>> mesh = nullptr)
{
  ufcx_form* form = fptr();
  Form<T, U> L = create_form<T, U>(*form, spaces, coefficients, constants,
                                   subdomains, mesh);
  std::free(form);
  return L;
}

/// @brief Create a function space from a Basix element.
/// @param[in] mesh Mesh
/// @param[in] e Basix finite element.
/// @param[in] value_shape Value shape for 'blocked' elements, e.g.
/// vector-valued Lagrange elements where each component for the vector
/// field is a Lagrange element. For example, a vector-valued element in
/// 3D will have `value_shape` equal to `{3}`, and for a second-order
/// tensor element in 2D `value_shape` equal to `{2, 2}`.
/// @param[in] reorder_fn The graph reordering function to call on the
/// dofmap. If `nullptr`, the default re-ordering is used.
/// @return The created function space
template <std::floating_point T>
FunctionSpace<T> create_functionspace(
    std::shared_ptr<mesh::Mesh<T>> mesh, const basix::FiniteElement<T>& e,
    const std::vector<std::size_t>& value_shape = {},
    std::function<std::vector<int>(const graph::AdjacencyList<std::int32_t>&)>
        reorder_fn
    = nullptr)
{
  if (!e.value_shape().empty() and !value_shape.empty())
  {
    throw std::runtime_error(
        "Cannot specify value shape for non-scalar base element.");
  }

  std::size_t bs = value_shape.empty()
                       ? 1
                       : std::accumulate(value_shape.begin(), value_shape.end(),
                                         1, std::multiplies{});

  // Create a DOLFINx element
  auto _e = std::make_shared<const FiniteElement<T>>(e, bs);
  assert(_e);

  const std::vector<std::size_t> _value_shape
      = (value_shape.empty() and !e.value_shape().empty())
            ? fem::compute_value_shape(_e, mesh->topology()->dim(),
                                       mesh->geometry().dim())
            : value_shape;

  // Create UFC subdofmaps and compute offset
  const int num_sub_elements = _e->num_sub_elements();
  std::vector<ElementDofLayout> sub_doflayout;
  sub_doflayout.reserve(num_sub_elements);
  for (int i = 0; i < num_sub_elements; ++i)
  {
    auto sub_element = _e->extract_sub_element({i});
    std::vector<int> parent_map_sub(sub_element->space_dimension());
    for (std::size_t j = 0; j < parent_map_sub.size(); ++j)
      parent_map_sub[j] = i + _e->block_size() * j;
    sub_doflayout.emplace_back(1, e.entity_dofs(), e.entity_closure_dofs(),
                               parent_map_sub, std::vector<ElementDofLayout>());
  }

  // Create a dofmap
  ElementDofLayout layout(_e->block_size(), e.entity_dofs(),
                          e.entity_closure_dofs(), {}, sub_doflayout);
  std::function<void(std::span<std::int32_t>, std::uint32_t)> unpermute_dofs
      = nullptr;
  if (_e->needs_dof_permutations())
    unpermute_dofs = _e->get_dof_permutation_function(true, true);
  assert(mesh);
  assert(mesh->topology());
  auto dofmap = std::make_shared<const DofMap>(create_dofmap(
      mesh->comm(), layout, *mesh->topology(), unpermute_dofs, reorder_fn));
  return FunctionSpace(mesh, _e, dofmap, _value_shape);
}

/// @brief Create a FunctionSpace from UFC data.
/// @param[in] fptr Pointer to a ufcx_function_space_create function.
/// @param[in] function_name Name of a function whose function space is to
/// create. Function name is the name of the Python variable for
/// ufl.Coefficient, ufl.TrialFunction or ufl.TestFunction as defined in
/// the UFL file.
/// @param[in] mesh Mesh
/// @param[in] reorder_fn Graph reordering function to call on the
/// dofmap. If `nullptr`, the default re-ordering is used.
/// @return The created function space.
template <std::floating_point T>
FunctionSpace<T> create_functionspace(
    ufcx_function_space* (*fptr)(const char*), const std::string& function_name,
    std::shared_ptr<mesh::Mesh<T>> mesh,
    std::function<std::vector<int>(const graph::AdjacencyList<std::int32_t>&)>
        reorder_fn
    = nullptr)
{
  ufcx_function_space* space = fptr(function_name.c_str());
  if (!space)
  {
    throw std::runtime_error(
        "Could not create UFC function space with function name "
        + function_name);
  }

  ufcx_finite_element* ufcx_element = space->finite_element;
  assert(ufcx_element);
  std::vector<std::size_t> value_shape(space->value_shape,
                                       space->value_shape + space->value_rank);

  const auto& geometry = mesh->geometry();
  auto& cmap = geometry.cmap();
  if (space->geometry_degree != cmap.degree()
      or static_cast<basix::cell::type>(space->geometry_basix_cell)
             != mesh::cell_type_to_basix_type(cmap.cell_shape())
      or static_cast<basix::element::lagrange_variant>(
             space->geometry_basix_variant)
             != cmap.variant())
  {
    throw std::runtime_error("UFL mesh and CoordinateElement do not match.");
  }

  auto element = std::make_shared<FiniteElement<T>>(*ufcx_element);
  assert(element);
  ufcx_dofmap* ufcx_map = space->dofmap;
  assert(ufcx_map);
  const auto topology = mesh->topology();
  assert(topology);
  ElementDofLayout layout
      = create_element_dof_layout(*ufcx_map, topology->cell_type());

  std::function<void(std::span<std::int32_t>, std::uint32_t)> unpermute_dofs;
  if (element->needs_dof_permutations())
    unpermute_dofs = element->get_dof_permutation_function(true, true);
  return FunctionSpace(
      mesh, element,
      std::make_shared<DofMap>(create_dofmap(mesh->comm(), layout, *topology,
                                             unpermute_dofs, reorder_fn)),
      value_shape);
}

/// @private
namespace impl
{
/// @private
template <dolfinx::scalar T, std::floating_point U>
std::span<const std::uint32_t> get_cell_orientation_info(
    const std::vector<std::shared_ptr<const Function<T, U>>>& coefficients)
{
  bool needs_dof_transformations = false;
  for (auto coeff : coefficients)
  {
    auto element = coeff->function_space()->element();
    if (element->needs_dof_transformations())
    {
      needs_dof_transformations = true;
      break;
    }
  }

  std::span<const std::uint32_t> cell_info;
  if (needs_dof_transformations)
  {
    auto mesh = coefficients.front()->function_space()->mesh();
    mesh->topology_mutable()->create_entity_permutations();
    cell_info = std::span(mesh->topology()->get_cell_permutation_info());
  }

  return cell_info;
}

/// Pack a single coefficient for a single cell
template <dolfinx::scalar T, int _bs>
void pack(std::span<T> coeffs, std::int32_t cell, int bs, std::span<const T> v,
          std::span<const std::uint32_t> cell_info, const DofMap& dofmap,
          auto transform)
{
  auto dofs = dofmap.cell_dofs(cell);
  for (std::size_t i = 0; i < dofs.size(); ++i)
  {
    if constexpr (_bs < 0)
    {
      const int pos_c = bs * i;
      const int pos_v = bs * dofs[i];
      for (int k = 0; k < bs; ++k)
        coeffs[pos_c + k] = v[pos_v + k];
    }
    else
    {
      const int pos_c = _bs * i;
      const int pos_v = _bs * dofs[i];
      for (int k = 0; k < _bs; ++k)
        coeffs[pos_c + k] = v[pos_v + k];
    }
  }

  transform(coeffs, cell_info, cell, 1);
}

/// @private
/// @brief  Concepts for function that returns cell index
template <typename F>
concept FetchCells = requires(F&& f, std::span<const std::int32_t> v) {
  requires std::invocable<F, std::span<const std::int32_t>>;
  {
    f(v)
  } -> std::convertible_to<std::int32_t>;
};

/// @brief Pack a single coefficient for a set of active entities.
///
/// @param[out] c Coefficient to be packed.
/// @param[in] cstride Total number of coefficient values to pack for
/// each entity.
/// @param[in] u Function to extract coefficient data from.
/// @param[in] cell_info Array of bytes describing which transformation
/// has to be applied on the cell to map it to the reference element.
/// @param[in] entities Set of active entities.
/// @param[in] estride Stride for each entity in active entities.
/// @param[in] fetch_cells Function that fetches the cell index for an
/// entity in active_entities.
/// @param[in] offset The offset for c.
template <dolfinx::scalar T, std::floating_point U>
void pack_coefficient_entity(std::span<T> c, int cstride,
                             const Function<T, U>& u,
                             std::span<const std::uint32_t> cell_info,
                             std::span<const std::int32_t> entities,
                             std::size_t estride, FetchCells auto&& fetch_cells,
                             std::int32_t offset)
{
  // Read data from coefficient Function u
  std::span<const T> v = u.x()->array();
  const DofMap& dofmap = *u.function_space()->dofmap();
  auto element = u.function_space()->element();
  assert(element);
  int space_dim = element->space_dimension();
  auto transformation
      = element->template get_pre_dof_transformation_function<T>(
          FiniteElement<U>::doftransform::transpose);
  const int bs = dofmap.bs();
  switch (bs)
  {
  case 1:
    for (std::size_t e = 0; e < entities.size(); e += estride)
    {
      auto entity = entities.subspan(e, estride);
      std::int32_t cell = fetch_cells(entity);
      auto cell_coeff = c.subspan((e / estride) * cstride + offset, space_dim);
      pack<T, 1>(cell_coeff, cell, bs, v, cell_info, dofmap, transformation);
    }
    break;
  case 2:
    for (std::size_t e = 0; e < entities.size(); e += estride)
    {
      auto entity = entities.subspan(e, estride);
      std::int32_t cell = fetch_cells(entity);
      auto cell_coeff = c.subspan((e / estride) * cstride + offset, space_dim);
      pack<T, 2>(cell_coeff, cell, bs, v, cell_info, dofmap, transformation);
    }
    break;
  case 3:
    for (std::size_t e = 0; e < entities.size(); e += estride)
    {
      auto entity = entities.subspan(e, estride);
      std::int32_t cell = fetch_cells(entity);
      auto cell_coeff = c.subspan(e / estride * cstride + offset, space_dim);
      pack<T, 3>(cell_coeff, cell, bs, v, cell_info, dofmap, transformation);
    }
    break;
  default:
    for (std::size_t e = 0; e < entities.size(); e += estride)
    {
      auto entity = entities.subspan(e, estride);
      std::int32_t cell = fetch_cells(entity);
      auto cell_coeff = c.subspan((e / estride) * cstride + offset, space_dim);
      pack<T, -1>(cell_coeff, cell, bs, v, cell_info, dofmap, transformation);
    }
    break;
  }
}

} // namespace impl

/// @brief Allocate storage for coefficients of a pair `(integral_type,
/// id)` from a Form.
/// @param[in] form The Form
/// @param[in] integral_type Type of integral
/// @param[in] id The id of the integration domain
/// @return A storage container and the column stride
template <dolfinx::scalar T, std::floating_point U>
std::pair<std::vector<T>, int>
allocate_coefficient_storage(const Form<T, U>& form, IntegralType integral_type,
                             int id)
{
  // Get form coefficient offsets and dofmaps
  const std::vector<std::shared_ptr<const Function<T, U>>>& coefficients
      = form.coefficients();
  const std::vector<int> offsets = form.coefficient_offsets();

  std::size_t num_entities = 0;
  int cstride = 0;
  if (!coefficients.empty())
  {
    cstride = offsets.back();
    num_entities = form.domain(integral_type, id).size();
    if (integral_type == IntegralType::exterior_facet
        or integral_type == IntegralType::interior_facet)
    {
      num_entities /= 2;
    }
  }

  return {std::vector<T>(num_entities * cstride), cstride};
}

/// @brief Allocate memory for packed coefficients of a Form.
/// @param[in] form The Form
/// @return Map from a form `(integral_type, domain_id)` pair to a
/// `(coeffs, cstride)` pair
template <dolfinx::scalar T, std::floating_point U>
std::map<std::pair<IntegralType, int>, std::pair<std::vector<T>, int>>
allocate_coefficient_storage(const Form<T, U>& form)
{
  std::map<std::pair<IntegralType, int>, std::pair<std::vector<T>, int>> coeffs;
  for (auto integral_type : form.integral_types())
  {
    for (int id : form.integral_ids(integral_type))
    {
      coeffs.emplace_hint(
          coeffs.end(), std::pair(integral_type, id),
          allocate_coefficient_storage(form, integral_type, id));
    }
  }

  return coeffs;
}

/// @brief Pack coefficients of a Form for a given integral type and
/// domain id
/// @param[in] form The Form
/// @param[in] integral_type Type of integral
/// @param[in] id The id of the integration domain
/// @param[in] c The coefficient array
/// @param[in] cstride The coefficient stride
template <dolfinx::scalar T, std::floating_point U>
void pack_coefficients(const Form<T, U>& form, IntegralType integral_type,
                       int id, std::span<T> c, int cstride)
{
  // Get form coefficient offsets and dofmaps
  const std::vector<std::shared_ptr<const Function<T, U>>>& coefficients
      = form.coefficients();
  const std::vector<int> offsets = form.coefficient_offsets();

  if (!coefficients.empty())
  {
    std::span<const std::uint32_t> cell_info
        = impl::get_cell_orientation_info(coefficients);

    switch (integral_type)
    {
    case IntegralType::cell:
    {
      auto fetch_cell = [](auto entity) { return entity.front(); };

      // Iterate over coefficients
      std::span<const std::int32_t> cells = form.domain(IntegralType::cell, id);
      for (std::size_t coeff = 0; coeff < coefficients.size(); ++coeff)
      {
        impl::pack_coefficient_entity(c, cstride, *coefficients[coeff],
                                      cell_info, cells, 1, fetch_cell,
                                      offsets[coeff]);
      }
      break;
    }
    case IntegralType::exterior_facet:
    {
      // Function to fetch cell index from exterior facet entity
      auto fetch_cell = [](auto entity) { return entity.front(); };

      // Iterate over coefficients
      std::span<const std::int32_t> facets
          = form.domain(IntegralType::exterior_facet, id);
      for (std::size_t coeff = 0; coeff < coefficients.size(); ++coeff)
      {
        impl::pack_coefficient_entity(c, cstride, *coefficients[coeff],
                                      cell_info, facets, 2, fetch_cell,
                                      offsets[coeff]);
      }
      break;
    }
    case IntegralType::interior_facet:
    {
      // Functions to fetch cell indices from interior facet entity
      auto fetch_cell0 = [](auto entity) { return entity[0]; };
      auto fetch_cell1 = [](auto entity) { return entity[2]; };

      // Iterate over coefficients
      std::span<const std::int32_t> facets
          = form.domain(IntegralType::interior_facet, id);
      for (std::size_t coeff = 0; coeff < coefficients.size(); ++coeff)
      {
        // Pack coefficient ['+']
        impl::pack_coefficient_entity(c, 2 * cstride, *coefficients[coeff],
                                      cell_info, facets, 4, fetch_cell0,
                                      2 * offsets[coeff]);
        // Pack coefficient ['-']
        impl::pack_coefficient_entity(c, 2 * cstride, *coefficients[coeff],
                                      cell_info, facets, 4, fetch_cell1,
                                      offsets[coeff] + offsets[coeff + 1]);
      }
      break;
    }
    default:
      throw std::runtime_error(
          "Could not pack coefficient. Integral type not supported.");
    }
  }
}

/// @brief Create Expression from UFC
template <dolfinx::scalar T, std::floating_point U = scalar_value_type_t<T>>
Expression<T, U> create_expression(
    const ufcx_expression& e,
    const std::vector<std::shared_ptr<const Function<T, U>>>& coefficients,
    const std::vector<std::shared_ptr<const Constant<T>>>& constants,
    std::shared_ptr<const FunctionSpace<U>> argument_function_space = nullptr)
{
  if (e.rank > 0 and !argument_function_space)
  {
    throw std::runtime_error("Expression has Argument but no Argument "
                             "function space was provided.");
  }

  std::vector<U> X(e.points, e.points + e.num_points * e.entity_dimension);
  std::array<std::size_t, 2> Xshape
      = {static_cast<std::size_t>(e.num_points),
         static_cast<std::size_t>(e.entity_dimension)};
  std::vector<int> value_shape(e.value_shape, e.value_shape + e.num_components);
  std::function<void(T*, const T*, const T*,
                     const typename scalar_value_type<T>::value_type*,
                     const int*, const std::uint8_t*)>
      tabulate_tensor = nullptr;
  if constexpr (std::is_same_v<T, float>)
    tabulate_tensor = e.tabulate_tensor_float32;
  else if constexpr (std::is_same_v<T, std::complex<float>>)
  {
    tabulate_tensor = reinterpret_cast<void (*)(
        T*, const T*, const T*,
        const typename scalar_value_type<T>::value_type*, const int*,
        const unsigned char*)>(e.tabulate_tensor_complex64);
  }
  else if constexpr (std::is_same_v<T, double>)
    tabulate_tensor = e.tabulate_tensor_float64;
  else if constexpr (std::is_same_v<T, std::complex<double>>)
  {
    tabulate_tensor = reinterpret_cast<void (*)(
        T*, const T*, const T*,
        const typename scalar_value_type<T>::value_type*, const int*,
        const unsigned char*)>(e.tabulate_tensor_complex128);
  }
  else
    throw std::runtime_error("Type not supported.");

  assert(tabulate_tensor);
  return Expression(coefficients, constants, std::span<const U>(X), Xshape,
                    tabulate_tensor, value_shape, argument_function_space);
}

/// @brief Create Expression from UFC input (with named coefficients and
/// constants).
template <dolfinx::scalar T, std::floating_point U = scalar_value_type_t<T>>
Expression<T, U> create_expression(
    const ufcx_expression& e,
    const std::map<std::string, std::shared_ptr<const Function<T, U>>>&
        coefficients,
    const std::map<std::string, std::shared_ptr<const Constant<T>>>& constants,
    std::shared_ptr<const FunctionSpace<U>> argument_function_space = nullptr)
{
  // Place coefficients in appropriate order
  std::vector<std::shared_ptr<const Function<T, U>>> coeff_map;
  std::vector<std::string> coefficient_names;
  for (int i = 0; i < e.num_coefficients; ++i)
    coefficient_names.push_back(e.coefficient_names[i]);

  for (const std::string& name : coefficient_names)
  {
    if (auto it = coefficients.find(name); it != coefficients.end())
      coeff_map.push_back(it->second);
    else
    {
      throw std::runtime_error("Expression coefficient \"" + name
                               + "\" not provided.");
    }
  }

  // Place constants in appropriate order
  std::vector<std::shared_ptr<const Constant<T>>> const_map;
  std::vector<std::string> constant_names;
  for (int i = 0; i < e.num_constants; ++i)
    constant_names.push_back(e.constant_names[i]);

  for (const std::string& name : constant_names)
  {
    if (auto it = constants.find(name); it != constants.end())
      const_map.push_back(it->second);
    else
    {
      throw std::runtime_error("Expression constant \"" + name
                               + "\" not provided.");
    }
  }

  return create_expression(e, coeff_map, const_map, argument_function_space);
}

/// @warning This is subject to change
/// @brief Pack coefficients of a Form
/// @param[in] form The Form
/// @param[in,out] coeffs A map from an (integral_type, domain_id) pair to a
/// (coeffs, cstride) pair. `coeffs` is a storage container representing
/// an array of shape (num_int_entities, cstride) in which to pack the
/// coefficient data, where num_int_entities is the number of entities
/// being integrated over and cstride is the number of coefficient data
/// entries per integration entity. `coeffs` is flattened into row-major
/// layout.
template <dolfinx::scalar T, std::floating_point U>
void pack_coefficients(const Form<T, U>& form,
                       std::map<std::pair<IntegralType, int>,
                                std::pair<std::vector<T>, int>>& coeffs)
{
  for (auto& [key, val] : coeffs)
    pack_coefficients<T>(form, key.first, key.second, val.first, val.second);
}

/// @brief Pack coefficients of a Expression u for a give list of active
/// entities.
///
/// @param[in] e The Expression
/// @param[in] entities A list of active entities
/// @param[in] estride Stride for each entity in active entities (1 for cells, 2
/// for facets)
/// @return A pair of the form (coeffs, cstride)
template <dolfinx::scalar T, std::floating_point U>
std::pair<std::vector<T>, int>
pack_coefficients(const Expression<T, U>& e,
                  std::span<const std::int32_t> entities, std::size_t estride)
{
  // Get form coefficient offsets and dofmaps
  const std::vector<std::shared_ptr<const Function<T, U>>>& coeffs
      = e.coefficients();
  const std::vector<int> offsets = e.coefficient_offsets();

  // Copy data into coefficient array
  const int cstride = offsets.back();
  std::vector<T> c(entities.size() / estride * offsets.back());
  if (!coeffs.empty())
  {
    std::span<const std::uint32_t> cell_info
        = impl::get_cell_orientation_info(coeffs);

    // Iterate over coefficients
    for (std::size_t coeff = 0; coeff < coeffs.size(); ++coeff)
    {
      impl::pack_coefficient_entity(
          std::span(c), cstride, *coeffs[coeff], cell_info, entities, estride,
          [](auto entity) { return entity[0]; }, offsets[coeff]);
    }
  }
  return {std::move(c), cstride};
}

/// @brief Pack constants of u into a single array ready for assembly.
/// @warning This function is subject to change.
template <typename U>
std::vector<typename U::scalar_type> pack_constants(const U& u)
{
  using T = typename U::scalar_type;
  const std::vector<std::shared_ptr<const Constant<T>>>& constants
      = u.constants();

  // Calculate size of array needed to store packed constants
  std::int32_t size = std::accumulate(constants.cbegin(), constants.cend(), 0,
                                      [](std::int32_t sum, auto& constant)
                                      { return sum + constant->value.size(); });

  // Pack constants
  std::vector<T> constant_values(size);
  std::int32_t offset = 0;
  for (auto& constant : constants)
  {
    const std::vector<T>& value = constant->value;
    std::copy(value.begin(), value.end(),
              std::next(constant_values.begin(), offset));
    offset += value.size();
  }

  return constant_values;
}

} // namespace dolfinx::fem<|MERGE_RESOLUTION|>--- conflicted
+++ resolved
@@ -221,13 +221,8 @@
       {
         sparsitybuild::interior_facets(
             pattern,
-<<<<<<< HEAD
-            {impl::extract_cells(a.domain(type, id, *mesh0)),
-             impl::extract_cells(a.domain(type, id, *mesh1))},
-=======
             {extract_cells(a.domain(type, id, *mesh0)),
              extract_cells(a.domain(type, id, *mesh1))},
->>>>>>> 0f85bab6
             {{dofmaps[0], dofmaps[1]}});
       }
       break;
@@ -235,13 +230,8 @@
       for (int id : ids)
       {
         sparsitybuild::cells(pattern,
-<<<<<<< HEAD
-                             {impl::extract_cells(a.domain(type, id, *mesh0)),
-                              impl::extract_cells(a.domain(type, id, *mesh1))},
-=======
                              {extract_cells(a.domain(type, id, *mesh0)),
                               extract_cells(a.domain(type, id, *mesh1))},
->>>>>>> 0f85bab6
                              {{dofmaps[0], dofmaps[1]}});
       }
       break;
