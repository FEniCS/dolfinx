--- conflicted
+++ resolved
@@ -124,7 +124,6 @@
     mesh->topology_mutable().create_connectivity(tdim - 1, tdim);
   }
 
-<<<<<<< HEAD
   auto cell_map_0 = a.cell_to_cell_map(*a.function_spaces().at(0));
   auto cell_map_1 = a.cell_to_cell_map(*a.function_spaces().at(1));
   std::array<const std::function<std::int32_t(std::vector<std::int32_t>)>, 2>
@@ -135,9 +134,6 @@
   std::array<const std::function<std::int32_t(std::vector<std::int32_t>)>, 2>
       facet_maps = {facet_map_0, facet_map_1};
 
-  return create_sparsity_pattern(mesh->topology(), dofmaps, types, cell_maps,
-                                 facet_maps);
-=======
   common::Timer t0("Build sparsity");
 
   // Get common::IndexMaps for each dimension
@@ -158,7 +154,8 @@
       for (int id : ids)
       {
         const std::vector<std::int32_t>& cells = a.cell_domains(id);
-        sparsitybuild::cells(pattern, cells, {{dofmaps[0], dofmaps[1]}});
+        sparsitybuild::cells(pattern, cells, {{dofmaps[0], dofmaps[1]}},
+                             cell_maps);
       }
       break;
     }
@@ -178,7 +175,7 @@
       {
         const std::vector<std::int32_t>& facets = a.exterior_facet_domains(id);
         sparsitybuild::exterior_facets(pattern, facets,
-                                       {{dofmaps[0], dofmaps[1]}});
+                                       {{dofmaps[0], dofmaps[1]}}, facet_maps);
       }
       break;
     }
@@ -190,7 +187,6 @@
   t0.stop();
 
   return pattern;
->>>>>>> 905abd46
 }
 
 /// Create an ElementDofLayout from a ufcx_dofmap
@@ -231,27 +227,18 @@
 /// @param[in] constants Spatial constants in the form
 /// @param[in] subdomains Subdomain markers
 /// @param[in] mesh The mesh of the domain
-<<<<<<< HEAD
 /// @param[in] entity_maps The entity maps for the form
-template <typename T>
-=======
 template <typename T, typename U = mesh::MeshTags<int>>
->>>>>>> 905abd46
-Form<T> create_form(
-    const ufcx_form& ufcx_form,
-    const std::vector<std::shared_ptr<const FunctionSpace>>& spaces,
-    const std::vector<std::shared_ptr<const Function<T>>>& coefficients,
-    const std::vector<std::shared_ptr<const Constant<T>>>& constants,
-<<<<<<< HEAD
-    const std::map<IntegralType, const mesh::MeshTags<int>*>& subdomains,
-    const std::shared_ptr<const mesh::Mesh>& mesh = nullptr,
-    const std::map<std::shared_ptr<const dolfinx::mesh::Mesh>,
-                   std::vector<std::int32_t>>& entity_maps
-    = {})
-=======
-    const std::map<IntegralType, const U*>& subdomains,
-    const std::shared_ptr<const mesh::Mesh>& mesh = nullptr)
->>>>>>> 905abd46
+Form<T>
+create_form(const ufcx_form& ufcx_form,
+            const std::vector<std::shared_ptr<const FunctionSpace>>& spaces,
+            const std::vector<std::shared_ptr<const Function<T>>>& coefficients,
+            const std::vector<std::shared_ptr<const Constant<T>>>& constants,
+            const std::map<IntegralType, const U*>& subdomains,
+            const std::shared_ptr<const mesh::Mesh>& mesh = nullptr,
+            const std::map<std::shared_ptr<const dolfinx::mesh::Mesh>,
+                           std::vector<std::int32_t>>& entity_maps
+            = {})
 {
   if (ufcx_form.rank != (int)spaces.size())
     throw std::runtime_error("Wrong number of argument spaces for Form.");
@@ -286,8 +273,7 @@
   // each
   using kern = std::function<void(T*, const T*, const T*, const double*,
                                   const int*, const std::uint8_t*)>;
-  std::map<IntegralType, std::pair<std::vector<std::pair<int, kern>>,
-                                   const U*>>
+  std::map<IntegralType, std::pair<std::vector<std::pair<int, kern>>, const U*>>
       integral_data;
 
   bool needs_facet_permutations = false;
