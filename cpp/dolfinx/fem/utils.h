// Copyright (C) 2013-2020 Johan Hake, Jan Blechta and Garth N. Wells
//
// This file is part of DOLFINx (https://www.fenicsproject.org)
//
// SPDX-License-Identifier:    LGPL-3.0-or-later

#pragma once

#include "Constant.h"
#include "CoordinateElement.h"
#include "DofMap.h"
#include "ElementDofLayout.h"
#include "Expression.h"
#include "Form.h"
#include "Function.h"
#include "sparsitybuild.h"
#include <array>
#include <dolfinx/la/SparsityPattern.h>
#include <dolfinx/mesh/cell_types.h>
#include <functional>
#include <memory>
#include <set>
#include <span>
#include <stdexcept>
#include <string>
#include <type_traits>
#include <ufcx.h>
#include <utility>
#include <vector>

/// @file utils.h
/// @brief Functions supporting finite element method operations

namespace basix
{
class FiniteElement;
}

namespace dolfinx::common
{
class IndexMap;
}

namespace dolfinx::mesh
{
class Mesh;
class Topology;
} // namespace dolfinx::mesh

namespace dolfinx::fem
{
class FunctionSpace;

namespace impl
{
/// @private These structs are used to get the float/value type from a
/// template argument, including support for complex types
template <typename T, typename = void>
struct scalar_value_type
{
  /// @internal
  typedef T value_type;
};
/// @private
template <typename T>
struct scalar_value_type<T, std::void_t<typename T::value_type>>
{
  typedef typename T::value_type value_type;
};
/// @private Convenience typedef
template <typename T>
using scalar_value_type_t = typename scalar_value_type<T>::value_type;

} // namespace impl

/// @brief Given an integral type and meshtags, this function computes
/// the entities that should be integrated over (i.e. local cell indices
/// for cell integrals, local facets on the boundary as
/// (cell, local facet index) pairs for exterior facet integrals etc.)
/// @param[in] integral_type The integral type
/// @param[in] meshtags The meshtags
/// @return A map from the integral id to the entities in the integration
/// domain
std::map<int, std::vector<std::int32_t>>
compute_integration_domains(const IntegralType integral_type,
                            const mesh::MeshTags<int>& meshtags);

/// @brief Extract test (0) and trial (1) function spaces pairs for each
/// bilinear form for a rectangular array of forms
///
/// @param[in] a A rectangular block on bilinear forms
/// @return Rectangular array of the same shape as @p a with a pair of
/// function spaces in each array entry. If a form is null, then the
/// returned function space pair is (null, null).
template <typename T>
std::vector<std::vector<std::array<std::shared_ptr<const FunctionSpace>, 2>>>
extract_function_spaces(const std::vector<std::vector<const Form<T>*>>& a)
{
  std::vector<std::vector<std::array<std::shared_ptr<const FunctionSpace>, 2>>>
      spaces(a.size(),
             std::vector<std::array<std::shared_ptr<const FunctionSpace>, 2>>(
                 a[0].size()));
  for (std::size_t i = 0; i < a.size(); ++i)
  {
    for (std::size_t j = 0; j < a[i].size(); ++j)
    {
      if (const Form<T>* form = a[i][j]; form)
        spaces[i][j] = {form->function_spaces()[0], form->function_spaces()[1]};
    }
  }
  return spaces;
}

/// @brief Create a sparsity pattern for a given form.
/// @note The pattern is not finalised, i.e. the caller is responsible
/// for calling SparsityPattern::assemble.
la::SparsityPattern create_sparsity_pattern(
    const mesh::Topology& topology,
    const std::array<std::reference_wrapper<const DofMap>, 2>& dofmaps,
    const std::set<IntegralType>& integrals,
    const std::array<
        const std::function<std::int32_t(std::vector<std::int32_t>)>, 2>&
        cell_maps
    = {[](auto e) { return e.front(); }, [](auto e) { return e.front(); }},
    const std::array<
        const std::function<std::int32_t(std::vector<std::int32_t>)>, 2>&
        facet_maps
    = {[](auto e) { return e.front(); }, [](auto e) { return e.front(); }});

/// @brief Create a sparsity pattern for a given form.
/// @note The pattern is not finalised, i.e. the caller is responsible
/// for calling SparsityPattern::assemble.
/// @param[in] a A bilinear form
/// @return The corresponding sparsity pattern
template <typename T>
la::SparsityPattern create_sparsity_pattern(const Form<T>& a)
{
  if (a.rank() != 2)
  {
    throw std::runtime_error(
        "Cannot create sparsity pattern. Form is not a bilinear form");
  }

  // Get dof maps and mesh
  std::array<std::reference_wrapper<const DofMap>, 2> dofmaps{
      *a.function_spaces().at(0)->dofmap(),
      *a.function_spaces().at(1)->dofmap()};
  std::shared_ptr mesh = a.mesh();
  assert(mesh);

  const std::set<IntegralType> types = a.integral_types();
  if (types.find(IntegralType::interior_facet) != types.end()
      or types.find(IntegralType::exterior_facet) != types.end())
  {
    // FIXME: cleanup these calls? Some of the happen internally again.
    const int tdim = mesh->topology().dim();
    mesh->topology_mutable().create_entities(tdim - 1);
    mesh->topology_mutable().create_connectivity(tdim - 1, tdim);
  }

  common::Timer t0("Build sparsity");

  // Get common::IndexMaps for each dimension
  const std::array index_maps{dofmaps[0].get().index_map,
                              dofmaps[1].get().index_map};
  const std::array bs
      = {dofmaps[0].get().index_map_bs(), dofmaps[1].get().index_map_bs()};

  const auto entity_map_0
      = a.function_space_to_entity_map(*a.function_spaces().at(0));
  const auto entity_map_1
      = a.function_space_to_entity_map(*a.function_spaces().at(1));
  std::array<const std::function<std::int32_t(std::vector<std::int32_t>)>, 2>
      entity_maps = {entity_map_0, entity_map_1};

  // Create and build sparsity pattern
  la::SparsityPattern pattern(mesh->comm(), index_maps, bs);
  for (auto type : types)
  {
    std::vector<int> ids = a.integral_ids(type);
    switch (type)
    {
    case IntegralType::cell:
      for (int id : ids)
      {
        const std::vector<std::int32_t>& cells = a.cell_domains(id);
        sparsitybuild::cells(pattern, cells, {{dofmaps[0], dofmaps[1]}},
                             entity_maps);
      }
      break;
    case IntegralType::interior_facet:
      for (int id : ids)
      {
        const std::vector<std::int32_t>& facets = a.interior_facet_domains(id);
        sparsitybuild::interior_facets(pattern, facets,
                                       {{dofmaps[0], dofmaps[1]}}, entity_maps);
      }
      break;
    case IntegralType::exterior_facet:
      for (int id : ids)
      {
        const std::vector<std::int32_t>& facets = a.exterior_facet_domains(id);
        sparsitybuild::exterior_facets(pattern, facets,
                                       {{dofmaps[0], dofmaps[1]}}, entity_maps);
      }
      break;
    default:
      throw std::runtime_error("Unsupported integral type");
    }
  }

  t0.stop();

  return pattern;
}

/// Create an ElementDofLayout from a ufcx_dofmap
ElementDofLayout create_element_dof_layout(const ufcx_dofmap& dofmap,
                                           const mesh::CellType cell_type,
                                           const std::vector<int>& parent_map
                                           = {});

/// @brief Create a dof map on mesh
/// @param[in] comm MPI communicator
/// @param[in] layout The dof layout on an element
/// @param[in] topology The mesh topology
/// @param[in] element The finite element
/// @param[in] reorder_fn The graph reordering function called on the
/// dofmap
/// @return A new dof map
DofMap
create_dofmap(MPI_Comm comm, const ElementDofLayout& layout,
              mesh::Topology& topology,
              const std::function<std::vector<int>(
                  const graph::AdjacencyList<std::int32_t>&)>& reorder_fn,
              const FiniteElement& element);

/// Get the name of each coefficient in a UFC form
/// @param[in] ufcx_form The UFC form
/// return The name of each coefficient
std::vector<std::string> get_coefficient_names(const ufcx_form& ufcx_form);

/// @brief Get the name of each constant in a UFC form
/// @param[in] ufcx_form The UFC form
/// @return The name of each constant
std::vector<std::string> get_constant_names(const ufcx_form& ufcx_form);

/// @brief Create a Form from UFC input
/// @param[in] ufcx_form The UFC form
/// @param[in] spaces Vector of function spaces
/// @param[in] coefficients Coefficient fields in the form
/// @param[in] constants Spatial constants in the form
/// @param[in] subdomains Subdomain markers
/// @param[in] mesh The mesh of the domain
/// @param[in] entity_maps The entity maps for the form
template <typename T>
Form<T>
create_form(const ufcx_form& ufcx_form,
            const std::vector<std::shared_ptr<const FunctionSpace>>& spaces,
            const std::vector<std::shared_ptr<const Function<T>>>& coefficients,
            const std::vector<std::shared_ptr<const Constant<T>>>& constants,
            const std::map<IntegralType,
                           std::map<std::int32_t, std::vector<std::int32_t>>>&
                subdomains,
<<<<<<< HEAD
            const std::shared_ptr<const mesh::Mesh>& mesh = nullptr,
    const std::map<std::shared_ptr<const dolfinx::mesh::Mesh>,
                   std::vector<std::int32_t>>& entity_maps
    = {})
=======
            std::shared_ptr<const mesh::Mesh> mesh = nullptr)
>>>>>>> 3b214e29
{
  if (ufcx_form.rank != (int)spaces.size())
    throw std::runtime_error("Wrong number of argument spaces for Form.");
  if (ufcx_form.num_coefficients != (int)coefficients.size())
  {
    throw std::runtime_error(
        "Mismatch between number of expected and provided Form coefficients.");
  }
  if (ufcx_form.num_constants != (int)constants.size())
  {
    throw std::runtime_error(
        "Mismatch between number of expected and provided Form constants.");
  }

  // Check argument function spaces
#ifndef NDEBUG
  for (std::size_t i = 0; i < spaces.size(); ++i)
  {
    assert(spaces[i]->element());
    ufcx_finite_element* ufcx_element = ufcx_form.finite_elements[i];
    assert(ufcx_element);
    if (std::string(ufcx_element->signature)
        != spaces[i]->element()->signature())
    {
      throw std::runtime_error(
          "Cannot create form. Wrong type of function space for argument.");
    }
  }
#endif

  // Get list of integral IDs, and load tabulate tensor into memory for
  // each
  using kern = std::function<void(
      T*, const T*, const T*,
      const typename impl::scalar_value_type<T>::value_type*, const int*,
      const std::uint8_t*)>;

  std::map<IntegralType,
           std::map<int, std::pair<kern, std::vector<std::int32_t>>>>
      integral_data;

  bool needs_facet_permutations = false;

  // Attach cell kernels
  std::vector<int> cell_integral_ids(ufcx_form.integral_ids(cell),
                                     ufcx_form.integral_ids(cell)
                                         + ufcx_form.num_integrals(cell));
  for (int i = 0; i < ufcx_form.num_integrals(cell); ++i)
  {
    ufcx_integral* integral = ufcx_form.integrals(cell)[i];
    assert(integral);

    kern k = nullptr;
    if constexpr (std::is_same_v<T, float>)
      k = integral->tabulate_tensor_float32;
    else if constexpr (std::is_same_v<T, std::complex<float>>)
    {
      k = reinterpret_cast<void (*)(
          T*, const T*, const T*,
          const typename impl::scalar_value_type<T>::value_type*, const int*,
          const unsigned char*)>(integral->tabulate_tensor_complex64);
    }
    else if constexpr (std::is_same_v<T, double>)
      k = integral->tabulate_tensor_float64;
    else if constexpr (std::is_same_v<T, std::complex<double>>)
    {
      k = reinterpret_cast<void (*)(
          T*, const T*, const T*,
          const typename impl::scalar_value_type<T>::value_type*, const int*,
          const unsigned char*)>(integral->tabulate_tensor_complex128);
    }
    assert(k);

    // FIXME Avoid copy (see also int and ext facets)
    // TODO Try emplace instead of []
    const int id = cell_integral_ids[i];
    if (id == -1)
    {
      integral_data[IntegralType::cell][id] = {k, {}};
    }
    else
    {
      if (subdomains.at(IntegralType::cell).find(id)
          != subdomains.at(IntegralType::cell).end())
      {
        integral_data[IntegralType::cell][id]
            = {k, subdomains.at(IntegralType::cell).at(id)};
      }
    }

    if (integral->needs_facet_permutations)
      needs_facet_permutations = true;
  }

  // FIXME: Can facets be handled better?

  // Create facets, if required
  if (ufcx_form.num_integrals(exterior_facet) > 0
      or ufcx_form.num_integrals(interior_facet) > 0)
  {
    if (!spaces.empty())
    {
      auto mesh = spaces[0]->mesh();
      const int tdim = mesh->topology().dim();
      spaces[0]->mesh()->topology_mutable().create_entities(tdim - 1);
    }
  }

  // Attach exterior facet kernels
  std::vector<int> exterior_facet_integral_ids(
      ufcx_form.integral_ids(exterior_facet),
      ufcx_form.integral_ids(exterior_facet)
          + ufcx_form.num_integrals(exterior_facet));
  for (int i = 0; i < ufcx_form.num_integrals(exterior_facet); ++i)
  {
    ufcx_integral* integral = ufcx_form.integrals(exterior_facet)[i];
    assert(integral);

    kern k = nullptr;
    if constexpr (std::is_same_v<T, float>)
      k = integral->tabulate_tensor_float32;
    else if constexpr (std::is_same_v<T, std::complex<float>>)
    {
      k = reinterpret_cast<void (*)(
          T*, const T*, const T*,
          const typename impl::scalar_value_type<T>::value_type*, const int*,
          const unsigned char*)>(integral->tabulate_tensor_complex64);
    }
    else if constexpr (std::is_same_v<T, double>)
      k = integral->tabulate_tensor_float64;
    else if constexpr (std::is_same_v<T, std::complex<double>>)
    {
      k = reinterpret_cast<void (*)(
          T*, const T*, const T*,
          const typename impl::scalar_value_type<T>::value_type*, const int*,
          const unsigned char*)>(integral->tabulate_tensor_complex128);
    }
    assert(k);

    const int id = exterior_facet_integral_ids[i];
    if (id == -1)
    {
      integral_data[IntegralType::exterior_facet][id] = {k, {}};
    }
    else
    {
      if (subdomains.at(IntegralType::exterior_facet).find(id)
          != subdomains.at(IntegralType::exterior_facet).end())
      {
        integral_data[IntegralType::exterior_facet][id]
            = {k, subdomains.at(IntegralType::exterior_facet).at(id)};
      }
    }

    if (integral->needs_facet_permutations)
      needs_facet_permutations = true;
  }

  // Attach interior facet kernels
  std::vector<int> interior_facet_integral_ids(
      ufcx_form.integral_ids(interior_facet),
      ufcx_form.integral_ids(interior_facet)
          + ufcx_form.num_integrals(interior_facet));
  for (int i = 0; i < ufcx_form.num_integrals(interior_facet); ++i)
  {
    ufcx_integral* integral = ufcx_form.integrals(interior_facet)[i];
    assert(integral);

    kern k = nullptr;
    if constexpr (std::is_same_v<T, float>)
      k = integral->tabulate_tensor_float32;
    else if constexpr (std::is_same_v<T, std::complex<float>>)
    {
      k = reinterpret_cast<void (*)(
          T*, const T*, const T*,
          const typename impl::scalar_value_type<T>::value_type*, const int*,
          const unsigned char*)>(integral->tabulate_tensor_complex64);
    }
    else if constexpr (std::is_same_v<T, double>)
      k = integral->tabulate_tensor_float64;
    else if constexpr (std::is_same_v<T, std::complex<double>>)
    {
      k = reinterpret_cast<void (*)(
          T*, const T*, const T*,
          const typename impl::scalar_value_type<T>::value_type*, const int*,
          const unsigned char*)>(integral->tabulate_tensor_complex128);
    }
    assert(k);

    const int id = interior_facet_integral_ids[i];
    if (id == -1)
    {
      integral_data[IntegralType::interior_facet][id] = {k, {}};
    }
    else
    {
      if (subdomains.at(IntegralType::interior_facet).find(id)
          != subdomains.at(IntegralType::interior_facet).end())
      {
        integral_data[IntegralType::interior_facet][id]
            = {k, subdomains.at(IntegralType::interior_facet).at(id)};
      }
    }

    if (integral->needs_facet_permutations)
      needs_facet_permutations = true;
  }

  return Form<T>(spaces, integral_data, coefficients, constants,
                 needs_facet_permutations, mesh, entity_maps);
}

/// @brief Create a Form from UFC input
/// @param[in] ufcx_form The UFC form
/// @param[in] spaces The function spaces for the Form arguments
/// @param[in] coefficients Coefficient fields in the form (by name)
/// @param[in] constants Spatial constants in the form (by name)
/// @param[in] subdomains Subdomain makers
/// @param[in] mesh The mesh of the domain. This is required if the form
/// has no arguments, e.g. a functional
/// @return A Form
template <typename T>
Form<T> create_form(
    const ufcx_form& ufcx_form,
    const std::vector<std::shared_ptr<const FunctionSpace>>& spaces,
    const std::map<std::string, std::shared_ptr<const Function<T>>>&
        coefficients,
    const std::map<std::string, std::shared_ptr<const Constant<T>>>& constants,
    const std::map<IntegralType,
                   std::map<std::int32_t, std::vector<std::int32_t>>>&
        subdomains,
<<<<<<< HEAD
    const std::shared_ptr<const mesh::Mesh>& mesh = nullptr)
=======
    std::shared_ptr<const mesh::Mesh> mesh = nullptr)
>>>>>>> 3b214e29
{
  // Place coefficients in appropriate order
  std::vector<std::shared_ptr<const Function<T>>> coeff_map;
  for (const std::string& name : get_coefficient_names(ufcx_form))
  {
    if (auto it = coefficients.find(name); it != coefficients.end())
      coeff_map.push_back(it->second);
    else
    {
      throw std::runtime_error("Form coefficient \"" + name
                               + "\" not provided.");
    }
  }

  // Place constants in appropriate order
  std::vector<std::shared_ptr<const Constant<T>>> const_map;
  for (const std::string& name : get_constant_names(ufcx_form))
  {
    if (auto it = constants.find(name); it != constants.end())
      const_map.push_back(it->second);
    else
      throw std::runtime_error("Form constant \"" + name + "\" not provided.");
  }

  return create_form(ufcx_form, spaces, coeff_map, const_map, subdomains, mesh);
}

/// @brief Create a Form using a factory function that returns a pointer
/// to a ufcx_form
/// @param[in] fptr pointer to a function returning a pointer to
/// ufcx_form
/// @param[in] spaces The function spaces for the Form arguments
/// @param[in] coefficients Coefficient fields in the form (by name)
/// @param[in] constants Spatial constants in the form (by name)
/// @param[in] subdomains Subdomain markers
/// @param[in] mesh The mesh of the domain. This is required if the form
/// has no arguments, e.g. a functional.
/// @return A Form
template <typename T>
Form<T> create_form(
    ufcx_form* (*fptr)(),
    const std::vector<std::shared_ptr<const FunctionSpace>>& spaces,
    const std::map<std::string, std::shared_ptr<const Function<T>>>&
        coefficients,
    const std::map<std::string, std::shared_ptr<const Constant<T>>>& constants,
    const std::map<IntegralType,
                   std::map<std::int32_t, std::vector<std::int32_t>>>&
        subdomains,
<<<<<<< HEAD
    const std::shared_ptr<const mesh::Mesh>& mesh = nullptr)
=======
    std::shared_ptr<const mesh::Mesh> mesh = nullptr)
>>>>>>> 3b214e29
{
  ufcx_form* form = fptr();
  Form<T> L = create_form<T>(*form, spaces, coefficients, constants, subdomains,
                             mesh);
  std::free(form);
  return L;
}

/// @brief Create a FunctionSpace from a Basix element
/// @param[in] mesh Mesh
/// @param[in] e Basix finite element
/// @param[in] bs The block size, e.g. 3 for a 'vector' Lagrange element
/// in 3D
/// @param[in] reorder_fn The graph reordering function to call on the
/// dofmap. If `nullptr`, the default re-ordering is used.
/// @return The created function space
FunctionSpace create_functionspace(
    std::shared_ptr<mesh::Mesh> mesh, const basix::FiniteElement& e, int bs,
    const std::function<
        std::vector<int>(const graph::AdjacencyList<std::int32_t>&)>& reorder_fn
    = nullptr);

/// Create a FunctionSpace from UFC data
///
/// @param[in] fptr Function Pointer to a ufcx_function_space_create
/// function
/// @param[in] function_name Name of a function whose function space to
/// create. Function name is the name of Python variable for
/// ufl.Coefficient, ufl.TrialFunction or ufl.TestFunction as defined in
/// the UFL file.
/// @param[in] mesh Mesh
/// @param[in] reorder_fn The graph reordering function to call on the
/// dofmap. If `nullptr`, the default re-ordering is used.
/// @return The created function space
FunctionSpace create_functionspace(
    ufcx_function_space* (*fptr)(const char*), const std::string& function_name,
    std::shared_ptr<mesh::Mesh> mesh,
    const std::function<
        std::vector<int>(const graph::AdjacencyList<std::int32_t>&)>& reorder_fn
    = nullptr);

/// @private
namespace impl
{
/// @private
template <typename T>
std::span<const std::uint32_t>
get_cell_orientation_info(const Function<T>& coefficient)
{
  std::span<const std::uint32_t> cell_info;
  if (coefficient.function_space()->element()->needs_dof_transformations())
  {
    auto mesh = coefficient.function_space()->mesh();
    mesh->topology_mutable().create_entity_permutations();
    cell_info = std::span(mesh->topology().get_cell_permutation_info());
  }

  return cell_info;
}

// Pack a single coefficient for a single cell
template <typename T, int _bs, typename Functor>
static inline void pack(const std::span<T>& coeffs, std::int32_t cell, int bs,
                        const std::span<const T>& v,
                        const std::span<const std::uint32_t>& cell_info,
                        const DofMap& dofmap, Functor transform)
{
  auto dofs = dofmap.cell_dofs(cell);
  for (std::size_t i = 0; i < dofs.size(); ++i)
  {
    if constexpr (_bs < 0)
    {
      const int pos_c = bs * i;
      const int pos_v = bs * dofs[i];
      for (int k = 0; k < bs; ++k)
        coeffs[pos_c + k] = v[pos_v + k];
    }
    else
    {
      const int pos_c = _bs * i;
      const int pos_v = _bs * dofs[i];
      for (int k = 0; k < _bs; ++k)
        coeffs[pos_c + k] = v[pos_v + k];
    }
  }

  transform(coeffs, cell_info, cell, 1);
}

/// @brief Pack a single coefficient for a set of active entities
///
/// @param[out] c The coefficient to be packed
/// @param[in] cstride The total number of coefficient values to pack
/// for each entity
/// @param[in] u The function to extract data from
/// @param[in] cell_info Array of bytes describing which transformation
/// has to be applied on the cell to map it to the reference element
/// @param[in] entities The set of active entities
/// @param[in] estride The stride for each entity in active entities.
/// @param[in] fetch_cells Function that fetches the cell index for an
/// entity in active_entities (signature:
/// `std::function<std::int32_t(E::value_type)>`)
/// @param[in] offset The offset for c
template <typename T, typename Functor>
void pack_coefficient_entity(const std::span<T>& c, int cstride,
                             const Function<T>& u,
                             const std::span<const std::uint32_t>& cell_info,
                             const std::span<const std::int32_t>& entities,
                             std::size_t estride, Functor fetch_cells,
                             std::int32_t offset)
{
  // Read data from coefficient "u"
  const std::span<const T>& v = u.x()->array();
  const DofMap& dofmap = *u.function_space()->dofmap();
  std::shared_ptr<const FiniteElement> element = u.function_space()->element();
  int space_dim = element->space_dimension();
  const auto transformation
      = element->get_dof_transformation_function<T>(false, true);

  const int bs = dofmap.bs();
  switch (bs)
  {
  case 1:
    for (std::size_t e = 0; e < entities.size(); e += estride)
    {
      auto entity = entities.subspan(e, estride);
      std::int32_t cell = fetch_cells(entity);
      assert(cell >= 0);
      auto cell_coeff = c.subspan(e / estride * cstride + offset, space_dim);
      pack<T, 1>(cell_coeff, cell, bs, v, cell_info, dofmap, transformation);
    }
    break;
  case 2:
    for (std::size_t e = 0; e < entities.size(); e += estride)
    {
      auto entity = entities.subspan(e, estride);
      std::int32_t cell = fetch_cells(entity);
      assert(cell >= 0);
      auto cell_coeff = c.subspan(e / estride * cstride + offset, space_dim);
      pack<T, 2>(cell_coeff, cell, bs, v, cell_info, dofmap, transformation);
    }
    break;
  case 3:
    for (std::size_t e = 0; e < entities.size(); e += estride)
    {
      auto entity = entities.subspan(e, estride);
      std::int32_t cell = fetch_cells(entity);
      assert(cell >= 0);
      auto cell_coeff = c.subspan(e / estride * cstride + offset, space_dim);
      pack<T, 3>(cell_coeff, cell, bs, v, cell_info, dofmap, transformation);
    }
    break;
  default:
    for (std::size_t e = 0; e < entities.size(); e += estride)
    {
      auto entity = entities.subspan(e, estride);
      std::int32_t cell = fetch_cells(entity);
      assert(cell >= 0);
      auto cell_coeff = c.subspan(e / estride * cstride + offset, space_dim);
      pack<T, -1>(cell_coeff, cell, bs, v, cell_info, dofmap, transformation);
    }
    break;
  }
}

} // namespace impl

/// @brief Allocate storage for coefficients of a pair (integral_type,
/// id) from a fem::Form form
/// @param[in] form The Form
/// @param[in] integral_type Type of integral
/// @param[in] id The id of the integration domain
/// @return A storage container and the column stride
template <typename T>
std::pair<std::vector<T>, int>
allocate_coefficient_storage(const Form<T>& form, IntegralType integral_type,
                             int id)
{
  // Get form coefficient offsets and dofmaps
  const std::vector<std::shared_ptr<const Function<T>>>& coefficients
      = form.coefficients();
  const std::vector<int> offsets = form.coefficient_offsets();

  std::size_t num_entities = 0;
  int cstride = 0;
  if (!coefficients.empty())
  {
    cstride = offsets.back();
    switch (integral_type)
    {
    case IntegralType::cell:
      num_entities = form.cell_domains(id).size();
      break;
    case IntegralType::exterior_facet:
      num_entities = form.exterior_facet_domains(id).size() / 2;
      break;
    case IntegralType::interior_facet:
      num_entities = form.interior_facet_domains(id).size() / 2;
      break;
    default:
      throw std::runtime_error(
          "Could not allocate coefficient data. Integral type not supported.");
    }
  }

  return {std::vector<T>(num_entities * cstride), cstride};
}

/// @brief Allocate memory for packed coefficients of a Form
/// @param[in] form The Form
/// @return A map from a form (integral_type, domain_id) pair to a
/// (coeffs, cstride) pair
template <typename T>
std::map<std::pair<IntegralType, int>, std::pair<std::vector<T>, int>>
allocate_coefficient_storage(const Form<T>& form)
{
  std::map<std::pair<IntegralType, int>, std::pair<std::vector<T>, int>> coeffs;
  for (auto integral_type : form.integral_types())
  {
    for (int id : form.integral_ids(integral_type))
    {
      coeffs.emplace_hint(
          coeffs.end(), std::pair(integral_type, id),
          allocate_coefficient_storage(form, integral_type, id));
    }
  }

  return coeffs;
}

/// @brief Pack coefficients of a Form for a given integral type and
/// domain id
/// @param[in] form The Form
/// @param[in] integral_type Type of integral
/// @param[in] id The id of the integration domain
/// @param[in] c The coefficient array
/// @param[in] cstride The coefficient stride
template <typename T>
void pack_coefficients(const Form<T>& form, IntegralType integral_type, int id,
                       const std::span<T>& c, int cstride)
{
  // Get form coefficient offsets and dofmaps
  const std::vector<std::shared_ptr<const Function<T>>>& coefficients
      = form.coefficients();
  const std::vector<int> offsets = form.coefficient_offsets();

  if (!coefficients.empty())
  {
    switch (integral_type)
    {
    case IntegralType::cell:
    {
      const std::vector<std::int32_t>& cells = form.cell_domains(id);
      // Iterate over coefficients
      for (std::size_t coeff = 0; coeff < coefficients.size(); ++coeff)
      {
        // Other integrals in the form might have coefficients defined over
        // entities of codim > 0, which don't make sense for cell integrals, so
        // don't pack them.
        const int tdim = form.mesh()->topology().dim();
        const int codim
            = tdim
              - coefficients[coeff]->function_space()->mesh()->topology().dim();
        if (codim != 0)
          continue;

        auto fetch_cell = form.function_space_to_entity_map(
            *coefficients[coeff]->function_space());
        // Get cell info for coefficient (with respect to coefficient mesh)
        std::span<const std::uint32_t> cell_info
            = impl::get_cell_orientation_info(*coefficients[coeff]);
        impl::pack_coefficient_entity(c, cstride, *coefficients[coeff],
                                      cell_info, cells, 1, fetch_cell,
                                      offsets[coeff]);
      }
      break;
    }
    case IntegralType::exterior_facet:
    {
      const std::vector<std::int32_t>& facets = form.exterior_facet_domains(id);

      // Iterate over coefficients
      for (std::size_t coeff = 0; coeff < coefficients.size(); ++coeff)
      {
        // Create lambda function fetching cell index from exterior facet entity
        auto fetch_cell = form.function_space_to_entity_map(
            *coefficients[coeff]->function_space());
        std::span<const std::uint32_t> cell_info
            = impl::get_cell_orientation_info(*coefficients[coeff]);
        impl::pack_coefficient_entity(c, cstride, *coefficients[coeff],
                                      cell_info, facets, 2, fetch_cell,
                                      offsets[coeff]);
      }

      break;
    }
    case IntegralType::interior_facet:
    {
      const std::vector<std::int32_t>& facets = form.interior_facet_domains(id);

      // Iterate over coefficients
      for (std::size_t coeff = 0; coeff < coefficients.size(); ++coeff)
      {
        auto entity_map = form.function_space_to_entity_map(
            *coefficients[coeff]->function_space());
        // Lambda functions to fetch cell index from interior facet entity
        auto fetch_cell0 = [entity_map](auto& entity)
        { return entity_map(entity.subspan(0, 2)); };
        auto fetch_cell1 = [entity_map](auto& entity)
        { return entity_map(entity.subspan(2, 4)); };

        std::span<const std::uint32_t> cell_info
            = impl::get_cell_orientation_info(*coefficients[coeff]);
        // Pack coefficient ['+']
        impl::pack_coefficient_entity(c, 2 * cstride, *coefficients[coeff],
                                      cell_info, facets, 4, fetch_cell0,
                                      2 * offsets[coeff]);
        // Pack coefficient ['-']
        impl::pack_coefficient_entity(c, 2 * cstride, *coefficients[coeff],
                                      cell_info, facets, 4, fetch_cell1,
                                      offsets[coeff] + offsets[coeff + 1]);
      }
      break;
    }
    default:
      throw std::runtime_error(
          "Could not pack coefficient. Integral type not supported.");
    }
  }
}

/// @brief Create Expression from UFC
template <typename T>
Expression<T> create_expression(
    const ufcx_expression& expression,
    const std::vector<std::shared_ptr<const Function<T>>>& coefficients,
    const std::vector<std::shared_ptr<const Constant<T>>>& constants,
    std::shared_ptr<const mesh::Mesh> mesh = nullptr,
    std::shared_ptr<const FunctionSpace> argument_function_space = nullptr)
{
  if (expression.rank > 0 and !argument_function_space)
  {
    throw std::runtime_error(
        "Expression has Argument but no Argument function space was provided.");
  }

  const std::size_t size
      = expression.num_points * expression.topological_dimension;
  std::span<const double> X(expression.points, size);
  std::array<std::size_t, 2> Xshape
      = {static_cast<std::size_t>(expression.num_points),
         static_cast<std::size_t>(expression.topological_dimension)};

  std::vector<int> value_shape;
  for (int i = 0; i < expression.num_components; ++i)
    value_shape.push_back(expression.value_shape[i]);

  std::function<void(T*, const T*, const T*,
                     const typename impl::scalar_value_type<T>::value_type*,
                     const int*, const std::uint8_t*)>
      tabulate_tensor = nullptr;
  if constexpr (std::is_same_v<T, float>)
    tabulate_tensor = expression.tabulate_tensor_float32;
  else if constexpr (std::is_same_v<T, std::complex<float>>)
  {
    tabulate_tensor = reinterpret_cast<void (*)(
        T*, const T*, const T*,
        const typename impl::scalar_value_type<T>::value_type*, const int*,
        const unsigned char*)>(expression.tabulate_tensor_complex64);
  }
  else if constexpr (std::is_same_v<T, double>)
    tabulate_tensor = expression.tabulate_tensor_float64;
  else if constexpr (std::is_same_v<T, std::complex<double>>)
  {
    tabulate_tensor = reinterpret_cast<void (*)(
        T*, const T*, const T*,
        const typename impl::scalar_value_type<T>::value_type*, const int*,
        const unsigned char*)>(expression.tabulate_tensor_complex128);
  }
  else
  {
    throw std::runtime_error("Type not supported.");
  }
  assert(tabulate_tensor);

  return Expression(coefficients, constants, X, Xshape, tabulate_tensor,
                    value_shape, mesh, argument_function_space);
}

/// @brief Create Expression from UFC input (with named coefficients and
/// constants)
template <typename T>
Expression<T> create_expression(
    const ufcx_expression& expression,
    const std::map<std::string, std::shared_ptr<const Function<T>>>&
        coefficients,
    const std::map<std::string, std::shared_ptr<const Constant<T>>>& constants,
    std::shared_ptr<const mesh::Mesh> mesh = nullptr,
    std::shared_ptr<const FunctionSpace> argument_function_space = nullptr)
{
  // Place coefficients in appropriate order
  std::vector<std::shared_ptr<const Function<T>>> coeff_map;
  std::vector<std::string> coefficient_names;
  for (int i = 0; i < expression.num_coefficients; ++i)
    coefficient_names.push_back(expression.coefficient_names[i]);

  for (const std::string& name : coefficient_names)
  {
    if (auto it = coefficients.find(name); it != coefficients.end())
      coeff_map.push_back(it->second);
    else
    {
      throw std::runtime_error("Expression coefficient \"" + name
                               + "\" not provided.");
    }
  }

  // Place constants in appropriate order
  std::vector<std::shared_ptr<const Constant<T>>> const_map;
  std::vector<std::string> constant_names;
  for (int i = 0; i < expression.num_constants; ++i)
    constant_names.push_back(expression.constant_names[i]);

  for (const std::string& name : constant_names)
  {
    if (auto it = constants.find(name); it != constants.end())
      const_map.push_back(it->second);
    else
    {
      throw std::runtime_error("Expression constant \"" + name
                               + "\" not provided.");
    }
  }

  return create_expression(expression, coeff_map, const_map, mesh,
                           argument_function_space);
}

/// @warning This is subject to change
/// @brief Pack coefficients of a Form
/// @param[in] form The Form
/// @param[in] coeffs A map from a (integral_type, domain_id) pair to a
/// (coeffs, cstride) pair
template <typename T>
void pack_coefficients(const Form<T>& form,
                       std::map<std::pair<IntegralType, int>,
                                std::pair<std::vector<T>, int>>& coeffs)
{
  for (auto& [key, val] : coeffs)
    pack_coefficients<T>(form, key.first, key.second, val.first, val.second);
}

/// @brief Pack coefficients of a Expression u for a give list of active
/// cells
///
/// @param[in] u The Expression
/// @param[in] cells A list of active cells
/// @return A pair of the form (coeffs, cstride)
template <typename T>
std::pair<std::vector<T>, int>
pack_coefficients(const Expression<T>& u,
                  const std::span<const std::int32_t>& cells)
{
  // Get form coefficient offsets and dofmaps
  const std::vector<std::shared_ptr<const Function<T>>>& coefficients
      = u.coefficients();
  const std::vector<int> offsets = u.coefficient_offsets();

  // Copy data into coefficient array
  const int cstride = offsets.back();
  std::vector<T> c(cells.size() * offsets.back());
  if (!coefficients.empty())
  {
    // Iterate over coefficients
    for (std::size_t coeff = 0; coeff < coefficients.size(); ++coeff)
    {
      std::span<const std::uint32_t> cell_info
          = impl::get_cell_orientation_info(*coefficients[coeff]);
      impl::pack_coefficient_entity(
          std::span(c), cstride, *coefficients[coeff], cell_info, cells, 1,
          [](auto entity) { return entity[0]; }, offsets[coeff]);
    }
  }
  return {std::move(c), cstride};
}

/// @brief Pack constants of u of generic type U ready for assembly
/// @warning This function is subject to change
template <typename U>
std::vector<typename U::scalar_type> pack_constants(const U& u)
{
  using T = typename U::scalar_type;
  const std::vector<std::shared_ptr<const Constant<T>>>& constants
      = u.constants();

  // Calculate size of array needed to store packed constants
  std::int32_t size = std::accumulate(constants.cbegin(), constants.cend(), 0,
                                      [](std::int32_t sum, auto& constant)
                                      { return sum + constant->value.size(); });

  // Pack constants
  std::vector<T> constant_values(size);
  std::int32_t offset = 0;
  for (auto& constant : constants)
  {
    const std::vector<T>& value = constant->value;
    std::copy(value.cbegin(), value.cend(),
              std::next(constant_values.begin(), offset));
    offset += value.size();
  }

  return constant_values;
}

} // namespace dolfinx::fem<|MERGE_RESOLUTION|>--- conflicted
+++ resolved
@@ -262,14 +262,10 @@
             const std::map<IntegralType,
                            std::map<std::int32_t, std::vector<std::int32_t>>>&
                 subdomains,
-<<<<<<< HEAD
-            const std::shared_ptr<const mesh::Mesh>& mesh = nullptr,
+            std::shared_ptr<const mesh::Mesh> mesh = nullptr,
     const std::map<std::shared_ptr<const dolfinx::mesh::Mesh>,
                    std::vector<std::int32_t>>& entity_maps
     = {})
-=======
-            std::shared_ptr<const mesh::Mesh> mesh = nullptr)
->>>>>>> 3b214e29
 {
   if (ufcx_form.rank != (int)spaces.size())
     throw std::runtime_error("Wrong number of argument spaces for Form.");
@@ -501,11 +497,7 @@
     const std::map<IntegralType,
                    std::map<std::int32_t, std::vector<std::int32_t>>>&
         subdomains,
-<<<<<<< HEAD
-    const std::shared_ptr<const mesh::Mesh>& mesh = nullptr)
-=======
     std::shared_ptr<const mesh::Mesh> mesh = nullptr)
->>>>>>> 3b214e29
 {
   // Place coefficients in appropriate order
   std::vector<std::shared_ptr<const Function<T>>> coeff_map;
@@ -554,11 +546,7 @@
     const std::map<IntegralType,
                    std::map<std::int32_t, std::vector<std::int32_t>>>&
         subdomains,
-<<<<<<< HEAD
-    const std::shared_ptr<const mesh::Mesh>& mesh = nullptr)
-=======
     std::shared_ptr<const mesh::Mesh> mesh = nullptr)
->>>>>>> 3b214e29
 {
   ufcx_form* form = fptr();
   Form<T> L = create_form<T>(*form, spaces, coefficients, constants, subdomains,
