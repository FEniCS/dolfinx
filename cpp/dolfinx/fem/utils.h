// Copyright (C) 2013-2020 Johan Hake, Jan Blechta and Garth N. Wells
//
// This file is part of DOLFINx (https://www.fenicsproject.org)
//
// SPDX-License-Identifier:    LGPL-3.0-or-later

#pragma once

#include "Constant.h"
#include "CoordinateElement.h"
#include "DofMap.h"
#include "ElementDofLayout.h"
#include "Expression.h"
#include "Form.h"
#include "Function.h"
#include "FunctionSpace.h"
#include "sparsitybuild.h"
#include <algorithm>
#include <array>
#include <concepts>
#include <dolfinx/common/types.h>
#include <dolfinx/la/SparsityPattern.h>
#include <dolfinx/mesh/Topology.h>
#include <dolfinx/mesh/cell_types.h>
#include <dolfinx/mesh/utils.h>
#include <functional>
#include <memory>
#include <optional>
#include <set>
#include <span>
#include <stdexcept>
#include <string>
#include <tuple>
#include <type_traits>
#include <ufcx.h>
#include <utility>
#include <vector>

/// @file utils.h
/// @brief Functions supporting finite element method operations
namespace basix
{
template <std::floating_point T>
class FiniteElement;
}

namespace dolfinx::common
{
class IndexMap;
}

namespace dolfinx::fem
{
template <dolfinx::scalar T, std::floating_point U>
class Expression;

namespace impl
{
/// Helper function to get an array of of (cell, local_facet) pairs
/// corresponding to a given facet index.
/// @param[in] f Facet index
/// @param[in] cells List of cells incident to the facet
/// @param[in] c_to_f Cell to facet connectivity
/// @return Vector of (cell, local_facet) pairs
template <int num_cells>
std::array<std::int32_t, 2 * num_cells>
get_cell_facet_pairs(std::int32_t f, std::span<const std::int32_t> cells,
                     const graph::AdjacencyList<std::int32_t>& c_to_f)
{
  // Loop over cells sharing facet
  assert(cells.size() == num_cells);
  std::array<std::int32_t, 2 * num_cells> cell_local_facet_pairs;
  for (int c = 0; c < num_cells; ++c)
  {
    // Get local index of facet with respect to the cell
    std::int32_t cell = cells[c];
    auto cell_facets = c_to_f.links(cell);
    auto facet_it = std::find(cell_facets.begin(), cell_facets.end(), f);
    assert(facet_it != cell_facets.end());
    int local_f = std::distance(cell_facets.begin(), facet_it);
    cell_local_facet_pairs[2 * c] = cell;
    cell_local_facet_pairs[2 * c + 1] = local_f;
  }

  return cell_local_facet_pairs;
}
} // namespace impl

/// @brief Given an integral type and a set of entities, computes and
/// return data for the entities that should be integrated over.
///
/// This function returns a list data, for each entity in  `entities`,
/// that is used in assembly. For cell integrals it is simply the cell
/// cell indices. For exterior facet integrals, a list of `(cell_index,
/// local_facet_index)` pairs is returned. For interior facet integrals,
/// a list of `(cell_index0, local_facet_index0, cell_index1,
/// local_facet_index1)` tuples is returned.
/// The data computed by this function is typically used as input to
/// fem::create_form.
///
/// @note Owned mesh entities only are returned. Ghost entities are not
/// included.
///
/// @pre For facet integrals, the topology facet-to-cell and
/// cell-to-facet connectivity must be computed before calling this
/// function.
///
/// @param[in] integral_type Integral type.
/// @param[in] topology Mesh topology.
/// @param[in] entities List of mesh entities. For
/// `integral_type==IntegralType::cell`, `entities` should be cell
/// indices. For other `IntegralType`, `entities` should be facet
/// indices.
/// @return List of integration entity data.
std::vector<std::int32_t>
compute_integration_domains(IntegralType integral_type,
                            const mesh::Topology& topology,
                            std::span<const std::int32_t> entities);

/// @brief Extract test (0) and trial (1) function spaces pairs for each
/// bilinear form for a rectangular array of forms.
///
/// @param[in] a A rectangular block on bilinear forms.
/// @return Rectangular array of the same shape as `a` with a pair of
/// function spaces in each array entry. If a form is null, then the
/// returned function space pair is (null, null).
template <dolfinx::scalar T, std::floating_point U>
std::vector<std::vector<std::array<std::shared_ptr<const FunctionSpace<U>>, 2>>>
extract_function_spaces(const std::vector<std::vector<const Form<T, U>*>>& a)
{
  std::vector<
      std::vector<std::array<std::shared_ptr<const FunctionSpace<U>>, 2>>>
      spaces(
          a.size(),
          std::vector<std::array<std::shared_ptr<const FunctionSpace<U>>, 2>>(
              a.front().size()));
  for (std::size_t i = 0; i < a.size(); ++i)
  {
    for (std::size_t j = 0; j < a[i].size(); ++j)
    {
      if (const Form<T, U>* form = a[i][j]; form)
        spaces[i][j] = {form->function_spaces()[0], form->function_spaces()[1]};
    }
  }
  return spaces;
}

/// @brief Create a sparsity pattern for a given form.
/// @note The pattern is not finalised, i.e. the caller is responsible
/// for calling SparsityPattern::assemble.
/// @param[in] a A bilinear form
/// @return The corresponding sparsity pattern
template <dolfinx::scalar T, std::floating_point U>
la::SparsityPattern create_sparsity_pattern(const Form<T, U>& a)
{
  std::shared_ptr mesh = a.mesh();
  assert(mesh);

  // Get index maps and block sizes from the DOF maps. Note that in
  // mixed-topology meshes, despite there being multiple DOF maps, the
  // index maps and block sizes are the same.
  std::array<std::reference_wrapper<const DofMap>, 2> dofmaps{
      *a.function_spaces().at(0)->dofmaps(0),
      *a.function_spaces().at(1)->dofmaps(0)};

  const std::array index_maps{dofmaps[0].get().index_map,
                              dofmaps[1].get().index_map};
  const std::array bs
      = {dofmaps[0].get().index_map_bs(), dofmaps[1].get().index_map_bs()};

  la::SparsityPattern pattern(mesh->comm(), index_maps, bs);
  build_sparsity_pattern(pattern, a);
  return pattern;
}

/// @brief Build a sparsity pattern for a given form.
/// @note The pattern is not finalised, i.e. the caller is responsible
/// for calling SparsityPattern::assemble.
/// @param[in] pattern The sparsity pattern to add to
/// @param[in] a A bilinear form
template <dolfinx::scalar T, std::floating_point U>
void build_sparsity_pattern(la::SparsityPattern& pattern, const Form<T, U>& a)
{
  if (a.rank() != 2)
  {
    throw std::runtime_error(
        "Cannot create sparsity pattern. Form is not a bilinear.");
  }

  std::shared_ptr mesh = a.mesh();
  assert(mesh);
  std::shared_ptr mesh0 = a.function_spaces().at(0)->mesh();
  assert(mesh0);
  std::shared_ptr mesh1 = a.function_spaces().at(1)->mesh();
  assert(mesh1);

  const std::set<IntegralType> types = a.integral_types();
  if (types.find(IntegralType::interior_facet) != types.end()
      or types.find(IntegralType::exterior_facet) != types.end())
  {
    // FIXME: cleanup these calls? Some of the happen internally again.
    int tdim = mesh->topology()->dim();
    mesh->topology_mutable()->create_entities(tdim - 1);
    mesh->topology_mutable()->create_connectivity(tdim - 1, tdim);
  }

  common::Timer t0("Build sparsity");

  auto extract_cells = [](std::span<const std::int32_t> facets)
  {
    assert(facets.size() % 2 == 0);
    std::vector<std::int32_t> cells;
    cells.reserve(facets.size() / 2);
    for (std::size_t i = 0; i < facets.size(); i += 2)
      cells.push_back(facets[i]);
    return cells;
  };

  const int num_cell_types = mesh->topology()->cell_types().size();
  for (int cell_type_idx = 0; cell_type_idx < num_cell_types; ++cell_type_idx)
  {
    std::array<std::reference_wrapper<const DofMap>, 2> dofmaps{
        *a.function_spaces().at(0)->dofmaps(cell_type_idx),
        *a.function_spaces().at(1)->dofmaps(cell_type_idx)};

    // Create and build sparsity pattern
    for (auto type : types)
    {
      std::vector<int> ids = a.integral_ids(type);
      switch (type)
      {
      case IntegralType::cell:
        for (int id : ids)
        {
          sparsitybuild::cells(pattern,
                               {a.domain_arg(type, 0, id, cell_type_idx),
                                a.domain_arg(type, 1, id, cell_type_idx)},
                               {{dofmaps[0], dofmaps[1]}});
        }
        break;
      case IntegralType::interior_facet:
        for (int id : ids)
        {
          sparsitybuild::interior_facets(
              pattern,
              {extract_cells(a.domain_arg(type, 0, id, 0)),
               extract_cells(a.domain_arg(type, 1, id, 0))},
              {{dofmaps[0], dofmaps[1]}});
        }
        break;
      case IntegralType::exterior_facet:
        for (int id : ids)
        {
          sparsitybuild::cells(pattern,
                               {extract_cells(a.domain_arg(type, 0, id, 0)),
                                extract_cells(a.domain_arg(type, 1, id, 0))},
                               {{dofmaps[0], dofmaps[1]}});
        }
        break;
      default:
        throw std::runtime_error("Unsupported integral type");
      }
    }
  }

  t0.stop();
}

/// Create an ElementDofLayout from a FiniteElement
template <std::floating_point T>
ElementDofLayout create_element_dof_layout(const fem::FiniteElement<T>& element,
                                           const std::vector<int>& parent_map
                                           = {})
{
  // Create subdofmaps and compute offset
  std::vector<int> offsets(1, 0);
  std::vector<dolfinx::fem::ElementDofLayout> sub_doflayout;
  int bs = element.block_size();
  for (int i = 0; i < element.num_sub_elements(); ++i)
  {
    // The ith sub-element. For mixed elements this is subelements()[i]. For
    // blocked elements, the sub-element will always be the same, so we'll use
    // sub_elements()[0]
    std::shared_ptr<const fem::FiniteElement<T>> sub_e
        = element.sub_elements()[bs > 1 ? 0 : i];

    // In a mixed element DOFs are ordered element by element, so the offset to
    // the next sub-element is sub_e->space_dimension(). Blocked elements use
    // xxyyzz ordering, so the offset to the next sub-element is 1

    std::vector<int> parent_map_sub(sub_e->space_dimension(), offsets.back());
    for (std::size_t j = 0; j < parent_map_sub.size(); ++j)
      parent_map_sub[j] += bs * j;
    offsets.push_back(offsets.back() + (bs > 1 ? 1 : sub_e->space_dimension()));
    sub_doflayout.push_back(
        dolfinx::fem::create_element_dof_layout(*sub_e, parent_map_sub));
  }

  return ElementDofLayout(bs, element.entity_dofs(),
                          element.entity_closure_dofs(), parent_map,
                          sub_doflayout);
}

/// @brief Create a dof map on mesh
/// @param[in] comm MPI communicator
/// @param[in] layout Dof layout on an element
/// @param[in] topology Mesh topology
/// @param[in] permute_inv Function to un-permute dofs. `nullptr`
/// when transformation is not required.
/// @param[in] reorder_fn Graph reordering function called on the dofmap
/// @return A new dof map
DofMap create_dofmap(
    MPI_Comm comm, const ElementDofLayout& layout, mesh::Topology& topology,
    std::function<void(std::span<std::int32_t>, std::uint32_t)> permute_inv,
    std::function<std::vector<int>(const graph::AdjacencyList<std::int32_t>&)>
        reorder_fn);

/// @brief Create a set of dofmaps on a given topology
/// @param[in] comm MPI communicator
/// @param[in] layouts Dof layout on each element type
/// @param[in] topology Mesh topology
/// @param[in] permute_inv Function to un-permute dofs. `nullptr`
/// when transformation is not required.
/// @param[in] reorder_fn Graph reordering function called on the dofmaps
/// @return The list of new dof maps
/// @note The number of layouts must match the number of cell types in the
/// topology
std::vector<DofMap> create_dofmaps(
    MPI_Comm comm, const std::vector<ElementDofLayout>& layouts,
    mesh::Topology& topology,
    std::function<void(std::span<std::int32_t>, std::uint32_t)> permute_inv,
    std::function<std::vector<int>(const graph::AdjacencyList<std::int32_t>&)>
        reorder_fn);

/// Get the name of each coefficient in a UFC form
/// @param[in] ufcx_form The UFC form
/// @return The name of each coefficient
std::vector<std::string> get_coefficient_names(const ufcx_form& ufcx_form);

/// @brief Get the name of each constant in a UFC form
/// @param[in] ufcx_form The UFC form
/// @return The name of each constant
std::vector<std::string> get_constant_names(const ufcx_form& ufcx_form);

/// @brief Create a Form from UFCx input with coefficients and constants
/// passed in the required order.
///
/// Use fem::create_form to create a fem::Form with coefficients and
/// constants associated with the name/string.
///
/// @param[in] ufcx_forms A list of UFCx forms, one for each cell type.
/// @param[in] spaces Vector of function spaces. The number of spaces is
/// equal to the rank of the form.
/// @param[in] coefficients Coefficient fields in the form.
/// @param[in] constants Spatial constants in the form.
/// @param[in] subdomains Subdomain markers. The data can be computed
/// using fem::compute_integration_domains.
/// @param[in] entity_maps The entity maps for the form. Empty for
/// single domain problems.
/// @param[in] mesh The mesh of the domain.
///
/// @pre Each value in `subdomains` must be sorted by domain id.
template <dolfinx::scalar T, std::floating_point U = scalar_value_t<T>>
Form<T, U> create_form_factory(
    const std::vector<std::reference_wrapper<const ufcx_form>>& ufcx_forms,
    const std::vector<std::shared_ptr<const FunctionSpace<U>>>& spaces,
    const std::vector<std::shared_ptr<const Function<T, U>>>& coefficients,
    const std::vector<std::shared_ptr<const Constant<T>>>& constants,
    const std::map<
        IntegralType,
        std::vector<std::pair<std::int32_t, std::span<const std::int32_t>>>>&
        subdomains,
    const std::map<std::shared_ptr<const mesh::Mesh<U>>,
                   std::span<const std::int32_t>>& entity_maps,
    std::shared_ptr<const mesh::Mesh<U>> mesh = nullptr)
{
  for (const ufcx_form& ufcx_form : ufcx_forms)
  {
    if (ufcx_form.rank != (int)spaces.size())
      throw std::runtime_error("Wrong number of argument spaces for Form.");
    if (ufcx_form.num_coefficients != (int)coefficients.size())
    {
      throw std::runtime_error("Mismatch between number of expected and "
                               "provided Form coefficients.");
    }
    if (ufcx_form.num_constants != (int)constants.size())
    {
      throw std::runtime_error(
          "Mismatch between number of expected and provided Form constants.");
    }
  }

  // Check argument function spaces
  for (std::size_t form_idx = 0; form_idx < ufcx_forms.size(); ++form_idx)
  {
    for (std::size_t i = 0; i < spaces.size(); ++i)
    {
      assert(spaces[i]->elements(form_idx));
      if (auto element_hash
          = ufcx_forms[form_idx].get().finite_element_hashes[i];
          element_hash != 0
          and element_hash
                  != spaces[i]->elements(form_idx)->basix_element().hash())
      {
        throw std::runtime_error(
            "Cannot create form. Elements are different to "
            "those used to compile the form.");
      }
    }
  }

  // Extract mesh from FunctionSpace, and check they are the same
  if (!mesh and !spaces.empty())
    mesh = spaces.front()->mesh();
  if (!mesh)
    throw std::runtime_error("No mesh could be associated with the Form.");
  for (auto& V : spaces)
  {
    if (mesh != V->mesh() and entity_maps.find(V->mesh()) == entity_maps.end())
    {
      throw std::runtime_error(
          "Incompatible mesh. entity_maps must be provided.");
    }
  }

  auto topology = mesh->topology();
  assert(topology);
  const int tdim = topology->dim();

  // NOTE: This assumes all forms in mixed-topology meshes have the same
  // integral offsets. Since the UFL forms for each type of cell should be
  // the same, I think this assumption is OK.
  const int* integral_offsets = ufcx_forms[0].get().form_integral_offsets;
  std::vector<int> num_integrals_type(3);
  for (int i = 0; i < 3; ++i)
    num_integrals_type[i] = integral_offsets[i + 1] - integral_offsets[i];

  // Create facets, if required
  if (num_integrals_type[exterior_facet] > 0
      or num_integrals_type[interior_facet] > 0)
  {
    mesh->topology_mutable()->create_entities(tdim - 1);
    mesh->topology_mutable()->create_connectivity(tdim - 1, tdim);
    mesh->topology_mutable()->create_connectivity(tdim, tdim - 1);
  }

  // Get list of integral IDs, and load tabulate tensor into memory for
  // each
  using kern_t = std::function<void(T*, const T*, const T*, const U*,
<<<<<<< HEAD
                                    const int*, const std::uint8_t*, void*)>;
  std::map<IntegralType, std::vector<integral_data<T, U>>> integrals;
=======
                                    const int*, const std::uint8_t*)>;
  std::map<std::tuple<IntegralType, int, int>, integral_data<T, U>> integrals;
>>>>>>> 43dafba2

  auto check_geometry_hash
      = [&geo = mesh->geometry()](const ufcx_integral& integral,
                                  std::size_t cell_idx)
  {
    if (integral.coordinate_element_hash != geo.cmaps().at(cell_idx).hash())
    {
      throw std::runtime_error(
          "Generated integral geometry element does not match mesh geometry: "
          + std::to_string(integral.coordinate_element_hash) + ", "
          + std::to_string(geo.cmaps().at(cell_idx).hash()));
    }
  };

  // Attach cell kernels
  bool needs_facet_permutations = false;
  {
    std::vector<std::int32_t> default_cells;
    std::span<const int> ids(ufcx_forms[0].get().form_integral_ids
                                 + integral_offsets[cell],
                             num_integrals_type[cell]);
    auto sd = subdomains.find(IntegralType::cell);
    for (std::size_t form_idx = 0; form_idx < ufcx_forms.size(); ++form_idx)
    {
      const ufcx_form& ufcx_form = ufcx_forms[form_idx];
      for (int i = 0; i < num_integrals_type[cell]; ++i)
      {
        const int id = ids[i];
        ufcx_integral* integral
            = ufcx_form.form_integrals[integral_offsets[cell] + i];
        assert(integral);
        check_geometry_hash(*integral, form_idx);

        // Build list of active coefficients
        std::vector<int> active_coeffs;
        for (int j = 0; j < ufcx_form.num_coefficients; ++j)
        {
          if (integral->enabled_coefficients[j])
            active_coeffs.push_back(j);
        }

        kern_t k = nullptr;
        if constexpr (std::is_same_v<T, float>)
          k = integral->tabulate_tensor_float32;
#ifndef DOLFINX_NO_STDC_COMPLEX_KERNELS
        else if constexpr (std::is_same_v<T, std::complex<float>>)
        {
          k = reinterpret_cast<void (*)(
<<<<<<< HEAD
              T*, const T*, const T*,
              const typename scalar_value_type<T>::value_type*, const int*,
              const unsigned char*, void*)>(integral->tabulate_tensor_complex64);
=======
              T*, const T*, const T*, const scalar_value_t<T>*, const int*,
              const unsigned char*)>(integral->tabulate_tensor_complex64);
>>>>>>> 43dafba2
        }
#endif // DOLFINX_NO_STDC_COMPLEX_KERNELS
        else if constexpr (std::is_same_v<T, double>)
          k = integral->tabulate_tensor_float64;
#ifndef DOLFINX_NO_STDC_COMPLEX_KERNELS
        else if constexpr (std::is_same_v<T, std::complex<double>>)
        {
          k = reinterpret_cast<void (*)(
<<<<<<< HEAD
              T*, const T*, const T*,
              const typename scalar_value_type<T>::value_type*, const int*,
              const unsigned char*, void*)>(integral->tabulate_tensor_complex128);
=======
              T*, const T*, const T*, const scalar_value_t<T>*, const int*,
              const unsigned char*)>(integral->tabulate_tensor_complex128);
>>>>>>> 43dafba2
        }
#endif // DOLFINX_NO_STDC_COMPLEX_KERNELS

        if (!k)
        {
          throw std::runtime_error(
              "UFCx kernel function is NULL. Check requested types.");
        }

        // Build list of entities to assemble over
        if (id == -1)
        {
          // Default kernel, operates on all (owned) cells
          assert(topology->index_maps(tdim).at(form_idx));
          default_cells.resize(
              topology->index_maps(tdim).at(form_idx)->size_local(), 0);
          std::iota(default_cells.begin(), default_cells.end(), 0);
          integrals.insert({{IntegralType::cell, id, form_idx},
                            {k, default_cells, active_coeffs}});
        }
        else if (sd != subdomains.end())
        {
          // NOTE: This requires that pairs are sorted
          auto it = std::ranges::lower_bound(sd->second, id, std::less<>{},
                                             [](auto& a) { return a.first; });
          if (it != sd->second.end() and it->first == id)
          {
            integrals.insert({{IntegralType::cell, id, form_idx},
                              {k,
                               std::vector<std::int32_t>(it->second.begin(),
                                                         it->second.end()),
                               active_coeffs}});
          }
        }

        if (integral->needs_facet_permutations)
          needs_facet_permutations = true;
      }
    }
  }

  // Attach exterior facet kernels
  std::vector<std::int32_t> default_facets_ext;
  {
    std::span<const int> ids(ufcx_forms[0].get().form_integral_ids
                                 + integral_offsets[exterior_facet],
                             num_integrals_type[exterior_facet]);
    auto sd = subdomains.find(IntegralType::exterior_facet);
    for (std::size_t form_idx = 0; form_idx < ufcx_forms.size(); ++form_idx)
    {
      const ufcx_form& ufcx_form = ufcx_forms[form_idx];
      for (int i = 0; i < num_integrals_type[exterior_facet]; ++i)
      {
        const int id = ids[i];
        ufcx_integral* integral
            = ufcx_form.form_integrals[integral_offsets[exterior_facet] + i];
        assert(integral);
        check_geometry_hash(*integral, form_idx);

        std::vector<int> active_coeffs;
        for (int j = 0; j < ufcx_form.num_coefficients; ++j)
        {
          if (integral->enabled_coefficients[j])
            active_coeffs.push_back(j);
        }

        kern_t k = nullptr;
        if constexpr (std::is_same_v<T, float>)
          k = integral->tabulate_tensor_float32;
#ifndef DOLFINX_NO_STDC_COMPLEX_KERNELS
        else if constexpr (std::is_same_v<T, std::complex<float>>)
        {
          k = reinterpret_cast<void (*)(
<<<<<<< HEAD
              T*, const T*, const T*,
              const typename scalar_value_type<T>::value_type*, const int*,
              const unsigned char*, void*)>(integral->tabulate_tensor_complex64);
=======
              T*, const T*, const T*, const scalar_value_t<T>*, const int*,
              const unsigned char*)>(integral->tabulate_tensor_complex64);
>>>>>>> 43dafba2
        }
#endif // DOLFINX_NO_STDC_COMPLEX_KERNELS
        else if constexpr (std::is_same_v<T, double>)
          k = integral->tabulate_tensor_float64;
#ifndef DOLFINX_NO_STDC_COMPLEX_KERNELS
        else if constexpr (std::is_same_v<T, std::complex<double>>)
        {
          k = reinterpret_cast<void (*)(
<<<<<<< HEAD
              T*, const T*, const T*,
              const typename scalar_value_type<T>::value_type*, const int*,
              const unsigned char*, void*)>(integral->tabulate_tensor_complex128);
=======
              T*, const T*, const T*, const scalar_value_t<T>*, const int*,
              const unsigned char*)>(integral->tabulate_tensor_complex128);
>>>>>>> 43dafba2
        }
#endif // DOLFINX_NO_STDC_COMPLEX_KERNELS
        assert(k);

        // Build list of entities to assembler over
        const std::vector bfacets = mesh::exterior_facet_indices(*topology);
        auto f_to_c = topology->connectivity(tdim - 1, tdim);
        assert(f_to_c);
        auto c_to_f = topology->connectivity(tdim, tdim - 1);
        assert(c_to_f);
        if (id == -1)
        {
          // Default kernel, operates on all (owned) exterior facets
          default_facets_ext.reserve(2 * bfacets.size());
          for (std::int32_t f : bfacets)
          {
            // There will only be one pair for an exterior facet integral
            auto pair
                = impl::get_cell_facet_pairs<1>(f, f_to_c->links(f), *c_to_f);
            default_facets_ext.insert(default_facets_ext.end(), pair.begin(),
                                      pair.end());
          }
          integrals.insert({{IntegralType::exterior_facet, id, form_idx},
                            {k, default_facets_ext, active_coeffs}});
        }
        else if (sd != subdomains.end())
        {
          // NOTE: This requires that pairs are sorted
          auto it = std::ranges::lower_bound(sd->second, id, std::less<>{},
                                             [](auto& a) { return a.first; });
          if (it != sd->second.end() and it->first == id)
          {
            integrals.insert({{IntegralType::exterior_facet, id, form_idx},
                              {k,
                               std::vector<std::int32_t>(it->second.begin(),
                                                         it->second.end()),
                               active_coeffs}});
          }
        }

        if (integral->needs_facet_permutations)
          needs_facet_permutations = true;
      }
    }
  }

  // Attach interior facet kernels
  std::vector<std::int32_t> default_facets_int;
  {
    std::span<const int> ids(ufcx_forms[0].get().form_integral_ids
                                 + integral_offsets[interior_facet],
                             num_integrals_type[interior_facet]);
    auto sd = subdomains.find(IntegralType::interior_facet);
    for (std::size_t form_idx = 0; form_idx < ufcx_forms.size(); ++form_idx)
    {
      const ufcx_form& ufcx_form = ufcx_forms[form_idx];

      // Create indicator for interprocess facets
      std::vector<std::int8_t> interprocess_marker;
      if (num_integrals_type[interior_facet] > 0)
      {
        assert(topology->index_map(tdim - 1));
        const std::vector<std::int32_t>& interprocess_facets
            = topology->interprocess_facets();
        std::int32_t num_facets = topology->index_map(tdim - 1)->size_local()
                                  + topology->index_map(tdim - 1)->num_ghosts();
        interprocess_marker.resize(num_facets, 0);
        std::ranges::for_each(interprocess_facets,
                              [&interprocess_marker](auto f)
                              { interprocess_marker[f] = 1; });
      }

      for (int i = 0; i < num_integrals_type[interior_facet]; ++i)
      {
        const int id = ids[i];
        ufcx_integral* integral
            = ufcx_form.form_integrals[integral_offsets[interior_facet] + i];
        assert(integral);
        check_geometry_hash(*integral, form_idx);

        std::vector<int> active_coeffs;
        for (int j = 0; j < ufcx_form.num_coefficients; ++j)
        {
          if (integral->enabled_coefficients[j])
            active_coeffs.push_back(j);
        }

        kern_t k = nullptr;
        if constexpr (std::is_same_v<T, float>)
          k = integral->tabulate_tensor_float32;
#ifndef DOLFINX_NO_STDC_COMPLEX_KERNELS
        else if constexpr (std::is_same_v<T, std::complex<float>>)
        {
          k = reinterpret_cast<void (*)(
<<<<<<< HEAD
              T*, const T*, const T*,
              const typename scalar_value_type<T>::value_type*, const int*,
              const unsigned char*, void*)>(integral->tabulate_tensor_complex64);
=======
              T*, const T*, const T*, const scalar_value_t<T>*, const int*,
              const unsigned char*)>(integral->tabulate_tensor_complex64);
>>>>>>> 43dafba2
        }
#endif // DOLFINX_NO_STDC_COMPLEX_KERNELS
        else if constexpr (std::is_same_v<T, double>)
          k = integral->tabulate_tensor_float64;
#ifndef DOLFINX_NO_STDC_COMPLEX_KERNELS
        else if constexpr (std::is_same_v<T, std::complex<double>>)
        {
          k = reinterpret_cast<void (*)(
<<<<<<< HEAD
              T*, const T*, const T*,
              const typename scalar_value_type<T>::value_type*, const int*,
              const unsigned char*, void*)>(integral->tabulate_tensor_complex128);
=======
              T*, const T*, const T*, const scalar_value_t<T>*, const int*,
              const unsigned char*)>(integral->tabulate_tensor_complex128);
>>>>>>> 43dafba2
        }
#endif // DOLFINX_NO_STDC_COMPLEX_KERNELS
        assert(k);

        // Build list of entities to assembler over
        auto f_to_c = topology->connectivity(tdim - 1, tdim);
        assert(f_to_c);
        auto c_to_f = topology->connectivity(tdim, tdim - 1);
        assert(c_to_f);
        if (id == -1)
        {
          // Default kernel, operates on all (owned) interior facets
          assert(topology->index_map(tdim - 1));
          std::int32_t num_facets = topology->index_map(tdim - 1)->size_local();
          default_facets_int.reserve(4 * num_facets);
          for (std::int32_t f = 0; f < num_facets; ++f)
          {
            if (f_to_c->num_links(f) == 2)
            {
              auto pairs
                  = impl::get_cell_facet_pairs<2>(f, f_to_c->links(f), *c_to_f);
              default_facets_int.insert(default_facets_int.end(), pairs.begin(),
                                        pairs.end());
            }
            else if (interprocess_marker[f])
            {
              throw std::runtime_error(
                  "Cannot compute interior facet integral over interprocess "
                  "facet. Please use ghost mode shared facet when creating the "
                  "mesh");
            }
          }
          integrals.insert({{IntegralType::interior_facet, id, form_idx},
                            {k, default_facets_int, active_coeffs}});
        }
        else if (sd != subdomains.end())
        {
          auto it = std::ranges::lower_bound(sd->second, id, std::less{},
                                             [](auto& a) { return a.first; });
          if (it != sd->second.end() and it->first == id)
          {
            integrals.insert({{IntegralType::interior_facet, id, form_idx},
                              {k,
                               std::vector<std::int32_t>(it->second.begin(),
                                                         it->second.end()),
                               active_coeffs}});
          }
        }

        if (integral->needs_facet_permutations)
          needs_facet_permutations = true;
      }
    }
  }

  return Form<T, U>(spaces, std::move(integrals), mesh, coefficients, constants,
                    needs_facet_permutations, entity_maps);
}

/// @brief Create a Form from UFC input with coefficients and constants
/// resolved by name.
/// @param[in] ufcx_form UFC form
/// @param[in] spaces Function spaces for the Form arguments.
/// @param[in] coefficients Coefficient fields in the form (by name).
/// @param[in] constants Spatial constants in the form (by name).
/// @param[in] subdomains Subdomain markers. The data can be computed
/// using fem::compute_integration_domains.
/// @pre Each value in `subdomains` must be sorted by domain id.
/// @param[in] entity_maps The entity maps for the form. Empty for
/// single domain problems.
/// @param[in] mesh Mesh of the domain. This is required if the form has
/// no arguments, e.g. a functional.
/// @return A Form
template <dolfinx::scalar T, std::floating_point U = scalar_value_t<T>>
Form<T, U> create_form(
    const ufcx_form& ufcx_form,
    const std::vector<std::shared_ptr<const FunctionSpace<U>>>& spaces,
    const std::map<std::string, std::shared_ptr<const Function<T, U>>>&
        coefficients,
    const std::map<std::string, std::shared_ptr<const Constant<T>>>& constants,
    const std::map<
        IntegralType,
        std::vector<std::pair<std::int32_t, std::span<const std::int32_t>>>>&
        subdomains,
    const std::map<std::shared_ptr<const mesh::Mesh<U>>,
                   std::span<const std::int32_t>>& entity_maps,
    std::shared_ptr<const mesh::Mesh<U>> mesh = nullptr)
{
  // Place coefficients in appropriate order
  std::vector<std::shared_ptr<const Function<T, U>>> coeff_map;
  for (const std::string& name : get_coefficient_names(ufcx_form))
  {
    if (auto it = coefficients.find(name); it != coefficients.end())
      coeff_map.push_back(it->second);
    else
    {
      throw std::runtime_error("Form coefficient \"" + name
                               + "\" not provided.");
    }
  }

  // Place constants in appropriate order
  std::vector<std::shared_ptr<const Constant<T>>> const_map;
  for (const std::string& name : get_constant_names(ufcx_form))
  {
    if (auto it = constants.find(name); it != constants.end())
      const_map.push_back(it->second);
    else
      throw std::runtime_error("Form constant \"" + name + "\" not provided.");
  }

  return create_form_factory({ufcx_form}, spaces, coeff_map, const_map,
                             subdomains, entity_maps, mesh);
}

/// @brief Create a Form using a factory function that returns a pointer
/// to a `ufcx_form`.
///
/// Coefficients and constants are resolved by name/string.
///
/// @param[in] fptr Pointer to a function returning a pointer to
/// ufcx_form.
/// @param[in] spaces Function spaces for the Form arguments.
/// @param[in] coefficients Coefficient fields in the form (by name),
/// @param[in] constants Spatial constants in the form (by name),
/// @param[in] subdomains Subdomain markers. The data can be computed
/// using fem::compute_integration_domains.
/// @pre Each value in `subdomains` must be sorted by domain id.
/// @param[in] entity_maps The entity maps for the form. Empty for
/// single domain problems.
/// @param[in] mesh Mesh of the domain. This is required if the form has
/// no arguments, e.g. a functional.
/// @return A Form
template <dolfinx::scalar T, std::floating_point U = scalar_value_t<T>>
Form<T, U> create_form(
    ufcx_form* (*fptr)(),
    const std::vector<std::shared_ptr<const FunctionSpace<U>>>& spaces,
    const std::map<std::string, std::shared_ptr<const Function<T, U>>>&
        coefficients,
    const std::map<std::string, std::shared_ptr<const Constant<T>>>& constants,
    const std::map<
        IntegralType,
        std::vector<std::pair<std::int32_t, std::span<const std::int32_t>>>>&
        subdomains,
    const std::map<std::shared_ptr<const mesh::Mesh<U>>,
                   std::span<const std::int32_t>>& entity_maps,
    std::shared_ptr<const mesh::Mesh<U>> mesh = nullptr)
{
  ufcx_form* form = fptr();
  Form<T, U> L = create_form<T, U>(*form, spaces, coefficients, constants,
                                   subdomains, entity_maps, mesh);
  std::free(form);
  return L;
}

/// @brief NEW Create a function space from a fem::FiniteElement.
template <std::floating_point T>
FunctionSpace<T> create_functionspace(
    std::shared_ptr<mesh::Mesh<T>> mesh,
    std::shared_ptr<const fem::FiniteElement<T>> e,
    std::function<std::vector<int>(const graph::AdjacencyList<std::int32_t>&)>
        reorder_fn
    = nullptr)
{
  // TODO: check cell type of e (need to add method to fem::FiniteElement)
  assert(e);
  assert(mesh);
  assert(mesh->topology());
  if (e->cell_type() != mesh->topology()->cell_type())
    throw std::runtime_error("Cell type of element and mesh must match.");

  // Create element dof layout
  fem::ElementDofLayout layout = fem::create_element_dof_layout(*e);

  // Create a dofmap
  std::function<void(std::span<std::int32_t>, std::uint32_t)> permute_inv
      = e->needs_dof_permutations() ? e->dof_permutation_fn(true, true)
                                    : nullptr;
  auto dofmap = std::make_shared<const DofMap>(create_dofmap(
      mesh->comm(), layout, *mesh->topology(), permute_inv, reorder_fn));

  return FunctionSpace(mesh, e, dofmap);
}

/// @brief Create Expression from UFC
template <dolfinx::scalar T, std::floating_point U = scalar_value_t<T>>
Expression<T, U> create_expression(
    const ufcx_expression& e,
    const std::vector<std::shared_ptr<const Function<T, U>>>& coefficients,
    const std::vector<std::shared_ptr<const Constant<T>>>& constants,
    std::shared_ptr<const FunctionSpace<U>> argument_space = nullptr)
{
  if (!coefficients.empty())
  {
    assert(coefficients.front());
    assert(coefficients.front()->function_space());
    std::shared_ptr<const mesh::Mesh<U>> mesh
        = coefficients.front()->function_space()->mesh();
    if (mesh->geometry().cmap().hash() != e.coordinate_element_hash)
    {
      throw std::runtime_error(
          "Expression and mesh geometric maps do not match.");
    }
  }

  if (e.rank > 0 and !argument_space)
  {
    throw std::runtime_error("Expression has Argument but no Argument "
                             "function space was provided.");
  }

  std::vector<U> X(e.points, e.points + e.num_points * e.entity_dimension);
  std::array<std::size_t, 2> Xshape
      = {static_cast<std::size_t>(e.num_points),
         static_cast<std::size_t>(e.entity_dimension)};
  std::vector<std::size_t> value_shape(e.value_shape,
                                       e.value_shape + e.num_components);
<<<<<<< HEAD
  std::function<void(T*, const T*, const T*,
                     const typename scalar_value_type<T>::value_type*,
                     const int*, const std::uint8_t*, void*)>
=======
  std::function<void(T*, const T*, const T*, const scalar_value_t<T>*,
                     const int*, const std::uint8_t*)>
>>>>>>> 43dafba2
      tabulate_tensor = nullptr;
  if constexpr (std::is_same_v<T, float>)
    tabulate_tensor = e.tabulate_tensor_float32;
#ifndef DOLFINX_NO_STDC_COMPLEX_KERNELS
  else if constexpr (std::is_same_v<T, std::complex<float>>)
  {
    tabulate_tensor = reinterpret_cast<void (*)(
<<<<<<< HEAD
        T*, const T*, const T*,
        const typename scalar_value_type<T>::value_type*, const int*,
        const unsigned char*, void*)>(e.tabulate_tensor_complex64);
=======
        T*, const T*, const T*, const scalar_value_t<T>*, const int*,
        const unsigned char*)>(e.tabulate_tensor_complex64);
>>>>>>> 43dafba2
  }
#endif // DOLFINX_NO_STDC_COMPLEX_KERNELS
  else if constexpr (std::is_same_v<T, double>)
    tabulate_tensor = e.tabulate_tensor_float64;
#ifndef DOLFINX_NO_STDC_COMPLEX_KERNELS
  else if constexpr (std::is_same_v<T, std::complex<double>>)
  {
    tabulate_tensor = reinterpret_cast<void (*)(
<<<<<<< HEAD
        T*, const T*, const T*,
        const typename scalar_value_type<T>::value_type*, const int*,
        const unsigned char*, void*)>(e.tabulate_tensor_complex128);
=======
        T*, const T*, const T*, const scalar_value_t<T>*, const int*,
        const unsigned char*)>(e.tabulate_tensor_complex128);
>>>>>>> 43dafba2
  }
#endif // DOLFINX_NO_STDC_COMPLEX_KERNELS
  else
    throw std::runtime_error("Type not supported.");

  assert(tabulate_tensor);
  return Expression(coefficients, constants, std::span<const U>(X), Xshape,
                    tabulate_tensor, value_shape, argument_space);
}

/// @brief Create Expression from UFC input (with named coefficients and
/// constants).
template <dolfinx::scalar T, std::floating_point U = scalar_value_t<T>>
Expression<T, U> create_expression(
    const ufcx_expression& e,
    const std::map<std::string, std::shared_ptr<const Function<T, U>>>&
        coefficients,
    const std::map<std::string, std::shared_ptr<const Constant<T>>>& constants,
    std::shared_ptr<const FunctionSpace<U>> argument_space = nullptr)
{
  // Place coefficients in appropriate order
  std::vector<std::shared_ptr<const Function<T, U>>> coeff_map;
  std::vector<std::string> coefficient_names;
  for (int i = 0; i < e.num_coefficients; ++i)
    coefficient_names.push_back(e.coefficient_names[i]);

  for (const std::string& name : coefficient_names)
  {
    if (auto it = coefficients.find(name); it != coefficients.end())
      coeff_map.push_back(it->second);
    else
    {
      throw std::runtime_error("Expression coefficient \"" + name
                               + "\" not provided.");
    }
  }

  // Place constants in appropriate order
  std::vector<std::shared_ptr<const Constant<T>>> const_map;
  std::vector<std::string> constant_names;
  for (int i = 0; i < e.num_constants; ++i)
    constant_names.push_back(e.constant_names[i]);

  for (const std::string& name : constant_names)
  {
    if (auto it = constants.find(name); it != constants.end())
      const_map.push_back(it->second);
    else
    {
      throw std::runtime_error("Expression constant \"" + name
                               + "\" not provided.");
    }
  }

  return create_expression(e, coeff_map, const_map, argument_space);
}

} // namespace dolfinx::fem<|MERGE_RESOLUTION|>--- conflicted
+++ resolved
@@ -447,13 +447,8 @@
   // Get list of integral IDs, and load tabulate tensor into memory for
   // each
   using kern_t = std::function<void(T*, const T*, const T*, const U*,
-<<<<<<< HEAD
                                     const int*, const std::uint8_t*, void*)>;
-  std::map<IntegralType, std::vector<integral_data<T, U>>> integrals;
-=======
-                                    const int*, const std::uint8_t*)>;
   std::map<std::tuple<IntegralType, int, int>, integral_data<T, U>> integrals;
->>>>>>> 43dafba2
 
   auto check_geometry_hash
       = [&geo = mesh->geometry()](const ufcx_integral& integral,
@@ -502,14 +497,8 @@
         else if constexpr (std::is_same_v<T, std::complex<float>>)
         {
           k = reinterpret_cast<void (*)(
-<<<<<<< HEAD
-              T*, const T*, const T*,
-              const typename scalar_value_type<T>::value_type*, const int*,
+              T*, const T*, const T*, const scalar_value_t<T>*, const int*,
               const unsigned char*, void*)>(integral->tabulate_tensor_complex64);
-=======
-              T*, const T*, const T*, const scalar_value_t<T>*, const int*,
-              const unsigned char*)>(integral->tabulate_tensor_complex64);
->>>>>>> 43dafba2
         }
 #endif // DOLFINX_NO_STDC_COMPLEX_KERNELS
         else if constexpr (std::is_same_v<T, double>)
@@ -518,14 +507,8 @@
         else if constexpr (std::is_same_v<T, std::complex<double>>)
         {
           k = reinterpret_cast<void (*)(
-<<<<<<< HEAD
-              T*, const T*, const T*,
-              const typename scalar_value_type<T>::value_type*, const int*,
+              T*, const T*, const T*, const scalar_value_t<T>*, const int*,
               const unsigned char*, void*)>(integral->tabulate_tensor_complex128);
-=======
-              T*, const T*, const T*, const scalar_value_t<T>*, const int*,
-              const unsigned char*)>(integral->tabulate_tensor_complex128);
->>>>>>> 43dafba2
         }
 #endif // DOLFINX_NO_STDC_COMPLEX_KERNELS
 
@@ -599,14 +582,8 @@
         else if constexpr (std::is_same_v<T, std::complex<float>>)
         {
           k = reinterpret_cast<void (*)(
-<<<<<<< HEAD
-              T*, const T*, const T*,
-              const typename scalar_value_type<T>::value_type*, const int*,
+              T*, const T*, const T*, const scalar_value_t<T>*, const int*,
               const unsigned char*, void*)>(integral->tabulate_tensor_complex64);
-=======
-              T*, const T*, const T*, const scalar_value_t<T>*, const int*,
-              const unsigned char*)>(integral->tabulate_tensor_complex64);
->>>>>>> 43dafba2
         }
 #endif // DOLFINX_NO_STDC_COMPLEX_KERNELS
         else if constexpr (std::is_same_v<T, double>)
@@ -615,14 +592,8 @@
         else if constexpr (std::is_same_v<T, std::complex<double>>)
         {
           k = reinterpret_cast<void (*)(
-<<<<<<< HEAD
-              T*, const T*, const T*,
-              const typename scalar_value_type<T>::value_type*, const int*,
+              T*, const T*, const T*, const scalar_value_t<T>*, const int*,
               const unsigned char*, void*)>(integral->tabulate_tensor_complex128);
-=======
-              T*, const T*, const T*, const scalar_value_t<T>*, const int*,
-              const unsigned char*)>(integral->tabulate_tensor_complex128);
->>>>>>> 43dafba2
         }
 #endif // DOLFINX_NO_STDC_COMPLEX_KERNELS
         assert(k);
@@ -717,14 +688,8 @@
         else if constexpr (std::is_same_v<T, std::complex<float>>)
         {
           k = reinterpret_cast<void (*)(
-<<<<<<< HEAD
-              T*, const T*, const T*,
-              const typename scalar_value_type<T>::value_type*, const int*,
+              T*, const T*, const T*, const scalar_value_t<T>*, const int*,
               const unsigned char*, void*)>(integral->tabulate_tensor_complex64);
-=======
-              T*, const T*, const T*, const scalar_value_t<T>*, const int*,
-              const unsigned char*)>(integral->tabulate_tensor_complex64);
->>>>>>> 43dafba2
         }
 #endif // DOLFINX_NO_STDC_COMPLEX_KERNELS
         else if constexpr (std::is_same_v<T, double>)
@@ -733,14 +698,8 @@
         else if constexpr (std::is_same_v<T, std::complex<double>>)
         {
           k = reinterpret_cast<void (*)(
-<<<<<<< HEAD
-              T*, const T*, const T*,
-              const typename scalar_value_type<T>::value_type*, const int*,
+              T*, const T*, const T*, const scalar_value_t<T>*, const int*,
               const unsigned char*, void*)>(integral->tabulate_tensor_complex128);
-=======
-              T*, const T*, const T*, const scalar_value_t<T>*, const int*,
-              const unsigned char*)>(integral->tabulate_tensor_complex128);
->>>>>>> 43dafba2
         }
 #endif // DOLFINX_NO_STDC_COMPLEX_KERNELS
         assert(k);
@@ -958,14 +917,8 @@
          static_cast<std::size_t>(e.entity_dimension)};
   std::vector<std::size_t> value_shape(e.value_shape,
                                        e.value_shape + e.num_components);
-<<<<<<< HEAD
-  std::function<void(T*, const T*, const T*,
-                     const typename scalar_value_type<T>::value_type*,
+  std::function<void(T*, const T*, const T*, const scalar_value_t<T>*,
                      const int*, const std::uint8_t*, void*)>
-=======
-  std::function<void(T*, const T*, const T*, const scalar_value_t<T>*,
-                     const int*, const std::uint8_t*)>
->>>>>>> 43dafba2
       tabulate_tensor = nullptr;
   if constexpr (std::is_same_v<T, float>)
     tabulate_tensor = e.tabulate_tensor_float32;
@@ -973,14 +926,8 @@
   else if constexpr (std::is_same_v<T, std::complex<float>>)
   {
     tabulate_tensor = reinterpret_cast<void (*)(
-<<<<<<< HEAD
-        T*, const T*, const T*,
-        const typename scalar_value_type<T>::value_type*, const int*,
+        T*, const T*, const T*, const scalar_value_t<T>*, const int*,
         const unsigned char*, void*)>(e.tabulate_tensor_complex64);
-=======
-        T*, const T*, const T*, const scalar_value_t<T>*, const int*,
-        const unsigned char*)>(e.tabulate_tensor_complex64);
->>>>>>> 43dafba2
   }
 #endif // DOLFINX_NO_STDC_COMPLEX_KERNELS
   else if constexpr (std::is_same_v<T, double>)
@@ -989,14 +936,8 @@
   else if constexpr (std::is_same_v<T, std::complex<double>>)
   {
     tabulate_tensor = reinterpret_cast<void (*)(
-<<<<<<< HEAD
-        T*, const T*, const T*,
-        const typename scalar_value_type<T>::value_type*, const int*,
+        T*, const T*, const T*, const scalar_value_t<T>*, const int*,
         const unsigned char*, void*)>(e.tabulate_tensor_complex128);
-=======
-        T*, const T*, const T*, const scalar_value_t<T>*, const int*,
-        const unsigned char*)>(e.tabulate_tensor_complex128);
->>>>>>> 43dafba2
   }
 #endif // DOLFINX_NO_STDC_COMPLEX_KERNELS
   else
