// Copyright (C) 2013-2020 Johan Hake, Jan Blechta and Garth N. Wells
//
// This file is part of DOLFINX (https://www.fenicsproject.org)
//
// SPDX-License-Identifier:    LGPL-3.0-or-later

#pragma once

#include "CoordinateElement.h"
#include "DofMap.h"
#include "ElementDofLayout.h"
#include <dolfinx/common/types.h>
#include <dolfinx/fem/Form.h>
#include <dolfinx/function/Function.h>
#include <dolfinx/la/SparsityPattern.h>
#include <dolfinx/mesh/cell_types.h>
#include <memory>
#include <set>
#include <string>
#include <ufc.h>
#include <utility>
#include <vector>

namespace dolfinx
{
namespace common
{
class IndexMap;
}

namespace function
{
template <typename T>
class Constant;
template <typename T>
class Function;
class FunctionSpace;
} // namespace function

namespace mesh
{
class Mesh;
class Topology;
} // namespace mesh

namespace fem
{

template <typename T>
class Form;

/// Extract test (0) and trial (1) function spaces pairs for each
/// bilinear form for a rectangular array of forms
///
/// @param[in] a A rectangular block on bilinear forms
/// @return Rectangular array of the same shape as @p a with a pair of
///   function spaces in each array entry. If a form is null, then the
///   returned function space pair is (null, null).
template <typename T>
std::vector<
    std::vector<std::array<std::shared_ptr<const function::FunctionSpace>, 2>>>
extract_function_spaces(
    const Eigen::Ref<const Eigen::Array<const fem::Form<T>*, Eigen::Dynamic,
                                        Eigen::Dynamic, Eigen::RowMajor>>& a)
{
  std::vector<std::vector<
      std::array<std::shared_ptr<const function::FunctionSpace>, 2>>>
      spaces(a.rows(),
             std::vector<
                 std::array<std::shared_ptr<const function::FunctionSpace>, 2>>(
                 a.cols()));
  for (int i = 0; i < a.rows(); ++i)
  {
    for (int j = 0; j < a.cols(); ++j)
    {
      if (a(i, j))
      {
        spaces[i][j]
            = {a(i, j)->function_spaces()[0], a(i, j)->function_spaces()[1]};
      }
    }
  }
  return spaces;
}

/// Create a sparsity pattern for a given form. The pattern is not
/// finalised, i.e. the caller is responsible for calling
/// SparsityPattern::assemble.
/// @param[in] a A bilinear form
/// @return The corresponding sparsity pattern
template <typename T>
la::SparsityPattern create_sparsity_pattern(const Form<T>& a)
{
  if (a.rank() != 2)
  {
    throw std::runtime_error(
        "Cannot create sparsity pattern. Form is not a bilinear form");
  }

  // Get dof maps and mesh
  std::array dofmaps{a.function_spaces().at(0)->dofmap().get(),
                     a.function_spaces().at(1)->dofmap().get()};
  std::shared_ptr mesh = a.mesh();
  assert(mesh);

  const std::set<IntegralType> types = a.integral_types();
  if (types.find(IntegralType::interior_facet) != types.end()
      or types.find(IntegralType::exterior_facet) != types.end())
  {
    // FIXME: cleanup these calls? Some of the happen internally again.
    const int tdim = mesh->topology().dim();
    mesh->topology_mutable().create_entities(tdim - 1);
    mesh->topology_mutable().create_connectivity(tdim - 1, tdim);
  }

  return create_sparsity_pattern(mesh->topology(), dofmaps, types);
}

/// Create a sparsity pattern for a given form. The pattern is not
/// finalised, i.e. the caller is responsible for calling
/// SparsityPattern::assemble.
la::SparsityPattern
create_sparsity_pattern(const mesh::Topology& topology,
                        const std::array<const DofMap*, 2>& dofmaps,
                        const std::set<IntegralType>& integrals);

/// Create an ElementDofLayout from a ufc_dofmap
ElementDofLayout create_element_dof_layout(const ufc_dofmap& dofmap,
                                           const mesh::CellType cell_type,
                                           const std::vector<int>& parent_map
                                           = {});

/// Create dof map on mesh from a ufc_dofmap
/// @param[in] comm MPI communicator
/// @param[in] dofmap The ufc_dofmap
/// @param[in] topology The mesh topology
DofMap create_dofmap(MPI_Comm comm, const ufc_dofmap& dofmap,
                     mesh::Topology& topology);

/// Get the name of each coefficient in a UFC form
/// @param[in] ufc_form The UFC form
/// return The name of each coefficient
std::vector<std::string> get_coefficient_names(const ufc_form& ufc_form);

/// Get the name of each constant in a UFC form
/// @param[in] ufc_form The UFC form
/// return The name of each constant
std::vector<std::string> get_constant_names(const ufc_form& ufc_form);

/// Create a Form from UFC input
/// @param[in] ufc_form The UFC form
/// @param[in] spaces Vector of function spaces
/// @param[in] coefficients Coefficient fields in the form
/// @param[in] constants Spatial constants in the form
/// @param[in] subdomains Subdomain markers
/// @param[in] mesh The mesh of the domain
template <typename T>
Form<T> create_form(
    const ufc_form& ufc_form,
    const std::vector<std::shared_ptr<const function::FunctionSpace>>& spaces,
    const std::vector<std::shared_ptr<const function::Function<T>>>&
        coefficients,
    const std::vector<std::shared_ptr<const function::Constant<T>>>& constants,
    const std::map<IntegralType, const mesh::MeshTags<int>*>& subdomains,
    const std::shared_ptr<const mesh::Mesh>& mesh = nullptr)
{
  if (ufc_form.rank != (int)spaces.size())
    throw std::runtime_error("Wrong number of argument spaces for Form.");
  if (ufc_form.num_coefficients != (int)coefficients.size())
  {
    throw std::runtime_error(
        "Mismatch between number of expected and provided Form coefficients.");
  }
  if (ufc_form.num_constants != (int)constants.size())
  {
    throw std::runtime_error(
        "Mismatch between number of expected and provided Form constants.");
  }

  // Check argument function spaces
#ifdef DEBUG
  for (std::size_t i = 0; i < spaces.size(); ++i)
  {
    assert(spaces[i]->element());
    std::unique_ptr<ufc_finite_element, decltype(free)*> ufc_element(
        ufc_form.create_finite_element(i), free);
    assert(ufc_element);
    if (std::string(ufc_element->signature)
        != spaces[i]->element()->signature())
    {
      throw std::runtime_error(
          "Cannot create form. Wrong type of function space for argument.");
    }
  }
#endif

  // Get list of integral IDs, and load tabulate tensor into memory for each
  using kern = std::function<void(PetscScalar*, const PetscScalar*,
                                  const PetscScalar*, const double*, const int*,
                                  const std::uint8_t*, const std::uint32_t)>;
  std::map<IntegralType, std::pair<std::vector<std::pair<int, kern>>,
                                   const mesh::MeshTags<int>*>>
      integral_data;

  bool needs_permutation_data = false;

  // Attach cell kernels
  std::vector<int> cell_integral_ids(ufc_form.num_cell_integrals);
  ufc_form.get_cell_integral_ids(cell_integral_ids.data());
  for (int id : cell_integral_ids)
  {
    ufc_integral* integral = ufc_form.create_cell_integral(id);
    assert(integral);
    if (integral->needs_permutation_data)
      needs_permutation_data = true;
    integral_data[IntegralType::cell].first.emplace_back(
        id, integral->tabulate_tensor);
    std::free(integral);
  }

  // Attach cell subdomain data
  if (auto it = subdomains.find(IntegralType::cell);
      it != subdomains.end() and !cell_integral_ids.empty())
  {
    integral_data[IntegralType::cell].second = it->second;
  }

  // FIXME: Can facets be handled better?

  // Create facets, if required
  if (ufc_form.num_exterior_facet_integrals > 0
      or ufc_form.num_interior_facet_integrals > 0)
  {
    if (!spaces.empty())
    {
      auto mesh = spaces[0]->mesh();
      const int tdim = mesh->topology().dim();
      spaces[0]->mesh()->topology_mutable().create_entities(tdim - 1);
    }
  }

  // Attach exterior facet kernels
  std::vector<int> exterior_facet_integral_ids(
      ufc_form.num_exterior_facet_integrals);
  ufc_form.get_exterior_facet_integral_ids(exterior_facet_integral_ids.data());
  for (int id : exterior_facet_integral_ids)
  {
    ufc_integral* integral = ufc_form.create_exterior_facet_integral(id);
    assert(integral);
    if (integral->needs_permutation_data)
      needs_permutation_data = true;
    integral_data[IntegralType::exterior_facet].first.emplace_back(
        id, integral->tabulate_tensor);
    std::free(integral);
  }

  // Attach exterior facet subdomain data
  if (auto it = subdomains.find(IntegralType::exterior_facet);
      it != subdomains.end() and !exterior_facet_integral_ids.empty())
  {
    integral_data[IntegralType::exterior_facet].second = it->second;
  }

  // Attach interior facet kernels
  std::vector<int> interior_facet_integral_ids(
      ufc_form.num_interior_facet_integrals);
  ufc_form.get_interior_facet_integral_ids(interior_facet_integral_ids.data());
  for (int id : interior_facet_integral_ids)
  {
    ufc_integral* integral = ufc_form.create_interior_facet_integral(id);
    assert(integral);
    if (integral->needs_permutation_data)
      needs_permutation_data = true;
    integral_data[IntegralType::interior_facet].first.emplace_back(
        id, integral->tabulate_tensor);
    std::free(integral);
  }

  // Attach interior facet subdomain data
  if (auto it = subdomains.find(IntegralType::interior_facet);
      it != subdomains.end() and !interior_facet_integral_ids.empty())
  {
    integral_data[IntegralType::interior_facet].second = it->second;
  }

  // Vertex integrals: not currently working
  std::vector<int> vertex_integral_ids(ufc_form.num_vertex_integrals);
  ufc_form.get_vertex_integral_ids(vertex_integral_ids.data());
  if (!vertex_integral_ids.empty())
  {
    throw std::runtime_error(
        "Vertex integrals not supported. Under development.");
  }

  return fem::Form(spaces, integral_data, coefficients, constants,
                   needs_permutation_data, mesh);
}

/// Create a Form from UFC input
/// @param[in] ufc_form The UFC form
/// @param[in] spaces The function spaces for the Form arguments
/// @param[in] coefficients Coefficient fields in the form (by name)
/// @param[in] constants Spatial constants in the form (by name)
/// @param[in] subdomains Subdomain makers
/// @param[in] mesh The mesh of the domain. This is required if the form
/// has no arguments, e.g. a functional.
/// @return A Form
template <typename T>
Form<T> create_form(
    const ufc_form& ufc_form,
    const std::vector<std::shared_ptr<const function::FunctionSpace>>& spaces,
    const std::map<std::string, std::shared_ptr<const function::Function<T>>>&
        coefficients,
    const std::map<std::string, std::shared_ptr<const function::Constant<T>>>&
        constants,
    const std::map<IntegralType, const mesh::MeshTags<int>*>& subdomains,
    const std::shared_ptr<const mesh::Mesh>& mesh = nullptr)
{
  // Place coefficients in appropriate order
  std::vector<std::shared_ptr<const function::Function<T>>> coeff_map;
  for (const std::string& name : get_coefficient_names(ufc_form))
  {
    if (auto it = coefficients.find(name); it != coefficients.end())
      coeff_map.push_back(it->second);
    else
    {
      throw std::runtime_error("Form coefficient \"" + name
                               + "\" not provided.");
    }
  }

  // Place constants in appropriate order
  std::vector<std::shared_ptr<const function::Constant<T>>> const_map;
  for (const std::string& name : get_constant_names(ufc_form))
  {
    if (auto it = constants.find(name); it != constants.end())
      const_map.push_back(it->second);
    else
    {
      throw std::runtime_error("Form constant \"" + name + "\" not provided.");
    }
  }

  return create_form(ufc_form, spaces, coeff_map, const_map, subdomains, mesh);
}

/// Create a Form using a factory function that returns a pointer to a
/// ufc_form.
/// @param[in] fptr pointer to a function returning a pointer to
/// ufc_form
/// @param[in] spaces The function spaces for the Form arguments
/// @param[in] coefficients Coefficient fields in the form (by name)
/// @param[in] constants Spatial constants in the form (by name)
/// @param[in] subdomains Subdomain markers
/// @param[in] mesh The mesh of the domain. This is required if the form
/// has no arguments, e.g. a functional.
/// @return A Form
template <typename T>
std::shared_ptr<Form<T>> create_form(
    ufc_form* (*fptr)(),
    const std::vector<std::shared_ptr<const function::FunctionSpace>>& spaces,
    const std::map<std::string, std::shared_ptr<const function::Function<T>>>&
        coefficients,
    const std::map<std::string, std::shared_ptr<const function::Constant<T>>>&
        constants,
    const std::map<IntegralType, const mesh::MeshTags<int>*>& subdomains,
    const std::shared_ptr<const mesh::Mesh>& mesh = nullptr)
{
  ufc_form* form = fptr();
  auto L = std::make_shared<fem::Form<T>>(dolfinx::fem::create_form<T>(
      *form, spaces, coefficients, constants, subdomains, mesh));
  std::free(form);
  return L;
}

/// Create a CoordinateElement from ufc
/// @param[in] ufc_cmap UFC coordinate mapping
/// @return A DOLFINX coordinate map
fem::CoordinateElement
create_coordinate_map(const ufc_coordinate_mapping& ufc_cmap);

/// Create a CoordinateElement from ufc
/// @param[in] fptr Function Pointer to a ufc_function_coordinate_map
///   function
/// @return A DOLFINX coordinate map
fem::CoordinateElement create_coordinate_map(ufc_coordinate_mapping* (*fptr)());

/// Create FunctionSpace from UFC
/// @param[in] fptr Function Pointer to a ufc_function_space_create
///   function
/// @param[in] function_name Name of a function whose function space to
///   create. Function name is the name of Python variable for
///   ufl.Coefficient, ufl.TrialFunction or ufl.TestFunction as defined
///   in the UFL file.
/// @param[in] mesh Mesh
/// @return The created FunctionSpace
std::shared_ptr<function::FunctionSpace>
create_functionspace(ufc_function_space* (*fptr)(const char*),
                     const std::string function_name,
                     std::shared_ptr<mesh::Mesh> mesh);

// NOTE: This is subject to change
/// Pack coefficients of u of generic type U ready for assembly
template <typename T, typename U>
Eigen::Array<T, Eigen::Dynamic, Eigen::Dynamic, Eigen::RowMajor>
pack_coefficients(const U& u)
{
  // Get form coefficient offsets and dofmaps
  const std::vector<std::shared_ptr<const function::Function<T>>> coefficients
      = u.coefficients();
  const std::vector<int> offsets = u.coefficient_offsets();
  std::vector<const fem::DofMap*> dofmaps(coefficients.size());
  std::vector<Eigen::Ref<const Eigen::Matrix<T, Eigen::Dynamic, 1>>> v;
  for (std::size_t i = 0; i < coefficients.size(); ++i)
  {
    dofmaps[i] = coefficients[i]->function_space()->dofmap().get();
    v.emplace_back(coefficients[i]->x()->array());
  }

  // Get mesh
  std::shared_ptr<const mesh::Mesh> mesh = u.mesh();
  assert(mesh);
  const int tdim = mesh->topology().dim();
  const std::int32_t num_cells
      = mesh->topology().index_map(tdim)->size_local()
        + mesh->topology().index_map(tdim)->num_ghosts();

  // Copy data into coefficient array
  Eigen::Array<T, Eigen::Dynamic, Eigen::Dynamic, Eigen::RowMajor> c(
      num_cells, offsets.back());
  if (coefficients.size() > 0)
  {
    for (int cell = 0; cell < num_cells; ++cell)
    {
      for (std::size_t coeff = 0; coeff < dofmaps.size(); ++coeff)
      {
        auto dofs = dofmaps[coeff]->cell_dofs(cell);
        const Eigen::Ref<const Eigen::Matrix<T, Eigen::Dynamic, 1>>& _v
            = v[coeff];
        for (Eigen::Index k = 0; k < dofs.size(); ++k)
          c(cell, k + offsets[coeff]) = _v[dofs[k]];
      }
    }
  }

  return c;
}

// NOTE: This is subject to change
/// Pack constants of u of generic type U ready for assembly
template <typename T, typename U>
Eigen::Array<T, Eigen::Dynamic, 1> pack_constants(const U& u)
{
<<<<<<< HEAD
  std::vector<T> constant_values;
  for (auto& constant : u.constants())
=======
  const auto& constants = form.constants();

  // Calculate size of array needed to store packed constants.
  Eigen::Index size
      = std::accumulate(constants.begin(), constants.end(), 0,
                        [](Eigen::Index sum, const auto& constant) {
                          return sum + constant->value.size();
                        });

  // Pack constants.
  Eigen::Array<T, Eigen::Dynamic, 1> constant_values(size);
  Eigen::Index offset = 0;
  for (const auto& constant : constants)
>>>>>>> c22a2dae
  {
    const auto& value = constant->value;
    const Eigen::Index value_size = value.size();

    for (Eigen::Index i = 0; i < value_size; ++i)
      constant_values[offset + i] = value[i];

    offset += value_size;
  }

  return constant_values;
}

} // namespace fem
} // namespace dolfinx<|MERGE_RESOLUTION|>--- conflicted
+++ resolved
@@ -451,11 +451,7 @@
 template <typename T, typename U>
 Eigen::Array<T, Eigen::Dynamic, 1> pack_constants(const U& u)
 {
-<<<<<<< HEAD
-  std::vector<T> constant_values;
-  for (auto& constant : u.constants())
-=======
-  const auto& constants = form.constants();
+  const auto& constants = u.constants();
 
   // Calculate size of array needed to store packed constants.
   Eigen::Index size
@@ -468,7 +464,6 @@
   Eigen::Array<T, Eigen::Dynamic, 1> constant_values(size);
   Eigen::Index offset = 0;
   for (const auto& constant : constants)
->>>>>>> c22a2dae
   {
     const auto& value = constant->value;
     const Eigen::Index value_size = value.size();
