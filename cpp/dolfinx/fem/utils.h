--- conflicted
+++ resolved
@@ -127,23 +127,12 @@
 /// @param[in] topology The mesh topology
 /// @param[in] element The finite element
 /// @param[in] reorder_fn The graph reordering function called on the
-<<<<<<< HEAD
-/// geometry dofmap
-DofMap create_dofmap(
-    MPI_Comm comm, const ufc_dofmap& dofmap, mesh::Topology& topology,
-    std::shared_ptr<const dolfinx::fem::FiniteElement> element,
-    const std::function<
-        std::vector<int>(const graph::AdjacencyList<std::int32_t>&)>& reorder_fn
-    = [](const graph::AdjacencyList<std::int32_t>& g) {
-        return graph::scotch::compute_gps(g, 2).first;
-      });
-=======
 /// dofmap
 DofMap
 create_dofmap(MPI_Comm comm, const ufc_dofmap& dofmap, mesh::Topology& topology,
               const std::function<std::vector<int>(
-                  const graph::AdjacencyList<std::int32_t>&)>& reorder_fn);
->>>>>>> d316ef77
+                  const graph::AdjacencyList<std::int32_t>&)>& reorder_fn,
+              std::shared_ptr<const dolfinx::fem::FiniteElement> element);
 
 /// Get the name of each coefficient in a UFC form
 /// @param[in] ufc_form The UFC form
