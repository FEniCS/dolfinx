--- conflicted
+++ resolved
@@ -327,7 +327,6 @@
   return create_form(ufc_form, spaces, coeff_map, const_map, subdomains, mesh);
 }
 
-<<<<<<< HEAD
 /// Create a Form using a factory function that returns a pointer to a
 /// ufc_form.
 /// @param[in] fptr pointer to a function returning a pointer to
@@ -356,13 +355,6 @@
   std::free(form);
   return L;
 }
-=======
-/// Create a CoordinateElement from ufc
-/// @param[in] ufc_cmap UFC coordinate mapping
-/// @return A DOLFINX coordinate map
-fem::CoordinateElement
-create_coordinate_map(const ufc_coordinate_mapping& ufc_cmap);
->>>>>>> 168545bb
 
 /// Create FunctionSpace from UFC
 /// @param[in] fptr Function Pointer to a ufc_function_space_create
