// Copyright (C) 2007-2022 Anders Logg and Garth N. Wells
//
// This file is part of DOLFINx (https://www.fenicsproject.org)
//
// SPDX-License-Identifier:    LGPL-3.0-or-later

#include "DofMap.h"
#include "ElementDofLayout.h"
#include "dofmapbuilder.h"
#include "utils.h"
#include <cstdint>
#include <dolfinx/common/IndexMap.h>
#include <dolfinx/common/MPI.h>
#include <dolfinx/common/sort.h>
#include <dolfinx/graph/AdjacencyList.h>
#include <dolfinx/mesh/Topology.h>
#include <memory>
#include <utility>

using namespace dolfinx;
using namespace dolfinx::fem;

namespace
{
//-----------------------------------------------------------------------------
// Build a collapsed DofMap from a dofmap view. Extracts dofs and
// doesn't build a new re-ordered dofmap.
fem::DofMap build_collapsed_dofmap(const DofMap& dofmap_view,
                                   const mesh::Topology& topology)
{
  if (dofmap_view.element_dof_layout().block_size() > 1)
  {
    throw std::runtime_error(
        "Cannot collapse a dofmap view with block size greater "
        "than 1 when the parent has a block size of 1. Create new dofmap "
        "first.");
  }

  // Get topological dimension
  const int tdim = topology.dim();
  auto cells = topology.connectivity(tdim, 0);
  assert(cells);

  // Build set of dofs that are in the new dofmap (un-blocked)
  auto dofs_view_md = dofmap_view.map();
  std::vector<std::int32_t> dofs_view(dofs_view_md.data_handle(),
                                      dofs_view_md.data_handle()
                                          + dofs_view_md.size());
<<<<<<< HEAD
  dolfinx::radix_sort(dofs_view);
  dofs_view.erase(std::unique(dofs_view.begin(), dofs_view.end()),
                  dofs_view.end());
=======
  dolfinx::radix_sort(std::span(dofs_view));
  auto [unique_end, range_end] = std::ranges::unique(dofs_view);
  dofs_view.erase(unique_end, range_end);
>>>>>>> aa114e28

  // Get block size
  int bs_view = dofmap_view.index_map_bs();

  // Create sub-index map
  std::shared_ptr<common::IndexMap> index_map;
  // Map from indices in the sub-index map to indices in the original
  // index map
  std::vector<std::int32_t> sub_imap_to_imap;
  if (bs_view == 1)
  {
    auto [_index_map, _sub_imap_to_imap] = common::create_sub_index_map(
        *dofmap_view.index_map, dofs_view, common::IndexMapOrder::preserve);
    index_map = std::make_shared<common::IndexMap>(std::move(_index_map));
    sub_imap_to_imap = std::move(_sub_imap_to_imap);
  }
  else
  {
    std::vector<std::int32_t> indices;
    indices.reserve(dofs_view.size());
    std::ranges::transform(dofs_view, std::back_inserter(indices),
                           [bs_view](auto idx) { return idx / bs_view; });
    auto [_index_map, _sub_imap_to_imap] = common::create_sub_index_map(
        *dofmap_view.index_map, indices, common::IndexMapOrder::preserve);
    index_map = std::make_shared<common::IndexMap>(std::move(_index_map));
    sub_imap_to_imap = std::move(_sub_imap_to_imap);
  }

  // Create a map from old dofs to new dofs
  std::vector<std::int32_t> old_to_new(dofs_view.back() + bs_view, -1);
  for (std::size_t new_idx = 0; new_idx < sub_imap_to_imap.size(); ++new_idx)
  {
    for (int k = 0; k < bs_view; ++k)
    {
      std::int32_t old_idx = sub_imap_to_imap[new_idx] * bs_view + k;
      assert(old_idx < (int)old_to_new.size());
      old_to_new[old_idx] = new_idx;
    }
  }

  // Map dofs to new collapsed indices for new dofmap
  auto dof_array_view = dofmap_view.map();
  std::vector<std::int32_t> dofmap;
  dofmap.reserve(dof_array_view.size());
  std::transform(dof_array_view.data_handle(),
                 dof_array_view.data_handle() + dof_array_view.size(),
                 std::back_inserter(dofmap),
                 [&old_to_new](auto idx_old) { return old_to_new[idx_old]; });

  // Dimension sanity checks
  assert((int)dofmap.size()
         == (cells->num_nodes() * dofmap_view.element_dof_layout().num_dofs()));
  assert(dofmap.size() % dofmap_view.element_dof_layout().num_dofs() == 0);

  // Copy dof layout, discarding parent data
  ElementDofLayout element_dof_layout = dofmap_view.element_dof_layout().copy();

  // Create new dofmap and return
  return DofMap(std::move(element_dof_layout), index_map, 1, std::move(dofmap),
                1);
}

} // namespace

//-----------------------------------------------------------------------------
graph::AdjacencyList<std::int32_t> fem::transpose_dofmap(
    MDSPAN_IMPL_STANDARD_NAMESPACE::mdspan<
        const std::int32_t,
        MDSPAN_IMPL_STANDARD_NAMESPACE::dextents<std::size_t, 2>>
        dofmap,
    std::int32_t num_cells)
{
  // Count number of cell contributions to each global index
  const std::int32_t max_index = *std::max_element(
      dofmap.data_handle(),
      std::next(dofmap.data_handle(), num_cells * dofmap.extent(1)));

  std::vector<int> num_local_contributions(max_index + 1, 0);
  for (std::int32_t c = 0; c < num_cells; ++c)
  {
    auto dofs = MDSPAN_IMPL_STANDARD_NAMESPACE::submdspan(
        dofmap, c, MDSPAN_IMPL_STANDARD_NAMESPACE::full_extent);
    for (std::size_t d = 0; d < dofmap.extent(1); ++d)
      num_local_contributions[dofs[d]]++;
  }

  // Compute offset for each global index
  std::vector<int> index_offsets(num_local_contributions.size() + 1, 0);
  std::partial_sum(num_local_contributions.begin(),
                   num_local_contributions.end(), index_offsets.begin() + 1);

  std::vector<std::int32_t> data(index_offsets.back());
  std::vector<int> pos = index_offsets;
  int cell_offset = 0;
  for (std::int32_t c = 0; c < num_cells; ++c)
  {
    auto dofs = MDSPAN_IMPL_STANDARD_NAMESPACE::submdspan(
        dofmap, c, MDSPAN_IMPL_STANDARD_NAMESPACE::full_extent);
    for (std::size_t d = 0; d < dofmap.extent(1); ++d)
      data[pos[dofs[d]]++] = cell_offset++;
  }

  // Sort the source indices for each global index
  // This could improve linear memory access
  // FIXME: needs profiling
  for (int index = 0; index < max_index; ++index)
  {
    std::sort(data.begin() + index_offsets[index],
              data.begin() + index_offsets[index + 1]);
  }

  return graph::AdjacencyList(std::move(data), std::move(index_offsets));
}
//-----------------------------------------------------------------------------
bool DofMap::operator==(const DofMap& map) const
{
  return this->_index_map_bs == map._index_map_bs
         and this->_dofmap == map._dofmap and this->_bs == map._bs;
}
//-----------------------------------------------------------------------------
int DofMap::bs() const noexcept { return _bs; }
//-----------------------------------------------------------------------------
DofMap DofMap::extract_sub_dofmap(std::span<const int> component) const
{
  assert(!component.empty());

  // Get components in parent map that correspond to sub-dofs
  const std::vector sub_element_map_view
      = this->element_dof_layout().sub_view(component);

  // Build dofmap by extracting from parent
  const std::int32_t num_cells = this->_dofmap.size() / this->_shape1;

  // FIXME X: how does sub_element_map_view hand block sizes?
  const std::int32_t dofs_per_cell = sub_element_map_view.size();
  std::vector<std::int32_t> dofmap(num_cells * dofs_per_cell);
  const int bs_parent = this->bs();
  for (std::int32_t c = 0; c < num_cells; ++c)
  {
    auto cell_dmap_parent = this->cell_dofs(c);
    for (std::int32_t i = 0; i < dofs_per_cell; ++i)
    {
      std::div_t pos = std::div(sub_element_map_view[i], bs_parent);
      dofmap[c * dofs_per_cell + i]
          = bs_parent * cell_dmap_parent[pos.quot] + pos.rem;
    }
  }

  // FIXME X

  // Set element dof layout and cell dimension
  ElementDofLayout sub_dof_layout = _element_dof_layout.sub_layout(component);
  return DofMap(std::move(sub_dof_layout), this->index_map,
                this->index_map_bs(), std::move(dofmap), 1);
}
//-----------------------------------------------------------------------------
std::pair<DofMap, std::vector<std::int32_t>> DofMap::collapse(
    MPI_Comm comm, const mesh::Topology& topology,
    std::function<std::vector<int>(const graph::AdjacencyList<std::int32_t>&)>&&
        reorder_fn) const
{
  if (!reorder_fn)
  {
    reorder_fn = [](const graph::AdjacencyList<std::int32_t>& g)
    { return graph::reorder_gps(g); };
  }

  // Create new dofmap
  auto create_subdofmap = [](MPI_Comm comm, auto index_map_bs, auto& layout,
                             auto& topology, auto& reorder_fn, auto& dmap)
  {
    if (index_map_bs == 1 and layout.block_size() > 1)
    {
      // Parent does not have block structure but sub-map does, so build
      // new submap to get block structure for collapsed dofmap.

      // Create new element dof layout and reset parent
      ElementDofLayout collapsed_dof_layout = layout.copy();

      auto [_index_map, bs, dofmaps] = build_dofmap_data(
          comm, topology, {collapsed_dof_layout}, reorder_fn);
      auto index_map
          = std::make_shared<common::IndexMap>(std::move(_index_map));
      return DofMap(layout, index_map, bs, std::move(dofmaps.front()), bs);
    }
    else
    {
      // Collapse dof map, without building and re-ordering from scratch
      return build_collapsed_dofmap(dmap, topology);
    }
  };

  DofMap dofmap_new = create_subdofmap(
      comm, index_map_bs(), _element_dof_layout, topology, reorder_fn, *this);

  // Build map from collapsed dof index to original dof index
  auto index_map_new = dofmap_new.index_map;
  const std::int32_t size
      = (index_map_new->size_local() + index_map_new->num_ghosts())
        * dofmap_new.index_map_bs();
  std::vector<std::int32_t> collapsed_map(size);

  const int tdim = topology.dim();
  auto cells = topology.connectivity(tdim, 0);
  assert(cells);
  const int bs = dofmap_new.bs();
  for (std::int32_t c = 0; c < cells->num_nodes(); ++c)
  {
    std::span<const std::int32_t> cell_dofs_view = this->cell_dofs(c);
    std::span<const std::int32_t> cell_dofs = dofmap_new.cell_dofs(c);
    for (std::size_t i = 0; i < cell_dofs.size(); ++i)
    {
      for (int k = 0; k < bs; ++k)
      {
        assert(bs * cell_dofs[i] + k < (int)collapsed_map.size());
        assert(bs * i + k < cell_dofs_view.size());
        collapsed_map[bs * cell_dofs[i] + k] = cell_dofs_view[bs * i + k];
      }
    }
  }

  return {std::move(dofmap_new), std::move(collapsed_map)};
}
//-----------------------------------------------------------------------------
MDSPAN_IMPL_STANDARD_NAMESPACE::mdspan<
    const std::int32_t,
    MDSPAN_IMPL_STANDARD_NAMESPACE::dextents<std::size_t, 2>>
DofMap::map() const
{
  return MDSPAN_IMPL_STANDARD_NAMESPACE::mdspan<
      const std::int32_t,
      MDSPAN_IMPL_STANDARD_NAMESPACE::dextents<std::size_t, 2>>(
      _dofmap.data(), _dofmap.size() / _shape1, _shape1);
}
//-----------------------------------------------------------------------------
int DofMap::index_map_bs() const { return _index_map_bs; }
//-----------------------------------------------------------------------------<|MERGE_RESOLUTION|>--- conflicted
+++ resolved
@@ -46,15 +46,9 @@
   std::vector<std::int32_t> dofs_view(dofs_view_md.data_handle(),
                                       dofs_view_md.data_handle()
                                           + dofs_view_md.size());
-<<<<<<< HEAD
   dolfinx::radix_sort(dofs_view);
-  dofs_view.erase(std::unique(dofs_view.begin(), dofs_view.end()),
-                  dofs_view.end());
-=======
-  dolfinx::radix_sort(std::span(dofs_view));
   auto [unique_end, range_end] = std::ranges::unique(dofs_view);
   dofs_view.erase(unique_end, range_end);
->>>>>>> aa114e28
 
   // Get block size
   int bs_view = dofmap_view.index_map_bs();
