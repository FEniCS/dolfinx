// Copyright (C) 2018-2019 Garth N. Wells
//
// This file is part of DOLFINx (https://www.fenicsproject.org)
//
// SPDX-License-Identifier:    LGPL-3.0-or-later

#pragma once

#include "DofMap.h"
#include "Form.h"
#include "utils.h"
#include <dolfinx/fem/FunctionSpace.h>
#include <dolfinx/graph/AdjacencyList.h>
#include <dolfinx/la/utils.h>
#include <dolfinx/mesh/Geometry.h>
#include <dolfinx/mesh/Mesh.h>
#include <dolfinx/mesh/Topology.h>
#include <functional>
#include <iterator>
#include <vector>

namespace dolfinx::fem::impl
{

/// The matrix A must already be initialised. The matrix may be a proxy,
/// i.e. a view into a larger matrix, and assembly is performed using
/// local indices. Rows (bc0) and columns (bc1) with Dirichlet
/// conditions are zeroed. Markers (bc0 and bc1) can be empty if not bcs
/// are applied. Matrix is not finalised.

template <typename T>
void assemble_matrix(
    const std::function<int(std::int32_t, const std::int32_t*, std::int32_t,
                            const std::int32_t*, const T*)>& mat_set_values,
    const Form<T>& a, const xtl::span<const T>& constants,
<<<<<<< HEAD
    const xtl::span<const T>& coeffs, int ncoeff, const std::vector<bool>& bc0,
=======
    const xtl::span<const T>& coeffs, int cstride, const std::vector<bool>& bc0,
>>>>>>> 1b1df970
    const std::vector<bool>& bc1);

/// Execute kernel over cells and accumulate result in matrix
template <typename T>
void assemble_cells(
    const std::function<int(std::int32_t, const std::int32_t*, std::int32_t,
                            const std::int32_t*, const T*)>& mat_set,
    const mesh::Geometry& geometry, const xtl::span<const std::int32_t>& cells,
    const std::function<void(const xtl::span<T>&,
                             const xtl::span<const std::uint32_t>&,
                             std::int32_t, int)>& dof_transform,
    const graph::AdjacencyList<std::int32_t>& dofmap0, const int bs0,
    const std::function<void(const xtl::span<T>&,
                             const xtl::span<const std::uint32_t>&,
                             std::int32_t, int)>& dof_transform_to_transpose,
    const graph::AdjacencyList<std::int32_t>& dofmap1, const int bs1,
    const std::vector<bool>& bc0, const std::vector<bool>& bc1,
    const std::function<void(T*, const T*, const T*, const double*, const int*,
                             const std::uint8_t*)>& kernel,
<<<<<<< HEAD
    const xtl::span<const T>& coeffs, int ncoeff,
=======
    const xtl::span<const T>& coeffs, int cstride,
>>>>>>> 1b1df970
    const xtl::span<const T>& constants,
    const xtl::span<const std::uint32_t>& cell_info)
{
  // Prepare cell geometry
  const graph::AdjacencyList<std::int32_t>& x_dofmap = geometry.dofmap();

  // FIXME: Add proper interface for num coordinate dofs
  const std::size_t num_dofs_g = x_dofmap.num_links(0);
  const xt::xtensor<double, 2>& x_g = geometry.x();

  // Iterate over active cells
  const int num_dofs0 = dofmap0.links(0).size();
  const int num_dofs1 = dofmap1.links(0).size();
  const int ndim0 = bs0 * num_dofs0;
  const int ndim1 = bs1 * num_dofs1;
  std::vector<T> Ae(ndim0 * ndim1);
  const xtl::span<T> _Ae(Ae);
  std::vector<double> coordinate_dofs(3 * num_dofs_g);
  for (std::int32_t c : cells)
  {
    // Get cell coordinates/geometry
    auto x_dofs = x_dofmap.links(c);
    for (std::size_t i = 0; i < x_dofs.size(); ++i)
    {
      std::copy_n(xt::row(x_g, x_dofs[i]).begin(), 3,
                  std::next(coordinate_dofs.begin(), 3 * i));
    }

    // Tabulate tensor
    std::fill(Ae.begin(), Ae.end(), 0);
<<<<<<< HEAD
    kernel(Ae.data(), coeffs.data() + c * ncoeff, constants.data(),
=======
    kernel(Ae.data(), coeffs.data() + c * cstride, constants.data(),
>>>>>>> 1b1df970
           coordinate_dofs.data(), nullptr, nullptr);

    dof_transform(_Ae, cell_info, c, ndim1);
    dof_transform_to_transpose(_Ae, cell_info, c, ndim0);

    // Zero rows/columns for essential bcs
    auto dofs0 = dofmap0.links(c);
    auto dofs1 = dofmap1.links(c);
    if (!bc0.empty())
    {
      for (int i = 0; i < num_dofs0; ++i)
      {
        for (int k = 0; k < bs0; ++k)
        {
          if (bc0[bs0 * dofs0[i] + k])
          {
            // Zero row bs0 * i + k
            const int row = bs0 * i + k;
            std::fill_n(std::next(Ae.begin(), ndim1 * row), ndim1, 0.0);
          }
        }
      }
    }

    if (!bc1.empty())
    {
      for (int j = 0; j < num_dofs1; ++j)
      {
        for (int k = 0; k < bs1; ++k)
        {
          if (bc1[bs1 * dofs1[j] + k])
          {
            // Zero column bs1 * j + k
            const int col = bs1 * j + k;
            for (int row = 0; row < ndim0; ++row)
              Ae[row * ndim1 + col] = 0.0;
          }
        }
      }
    }

    mat_set(dofs0.size(), dofs0.data(), dofs1.size(), dofs1.data(), Ae.data());
  }
}

/// Execute kernel over exterior facets and  accumulate result in Mat
template <typename T>
void assemble_exterior_facets(
    const std::function<int(std::int32_t, const std::int32_t*, std::int32_t,
                            const std::int32_t*, const T*)>& mat_set,
    const mesh::Mesh& mesh,
    const xtl::span<const std::pair<std::int32_t, int>>& facets,
    const std::function<void(const xtl::span<T>&,
                             const xtl::span<const std::uint32_t>&,
                             std::int32_t, int)>& dof_transform,
    const graph::AdjacencyList<std::int32_t>& dofmap0, int bs0,
    const std::function<void(const xtl::span<T>&,
                             const xtl::span<const std::uint32_t>&,
                             std::int32_t, int)>& dof_transform_to_transpose,
    const graph::AdjacencyList<std::int32_t>& dofmap1, int bs1,
    const std::vector<bool>& bc0, const std::vector<bool>& bc1,
    const std::function<void(T*, const T*, const T*, const double*, const int*,
                             const std::uint8_t*)>& kernel,
<<<<<<< HEAD
    const xtl::span<const T>& coeffs, int ncoeff,
=======
    const xtl::span<const T>& coeffs, int cstride,
>>>>>>> 1b1df970
    const xtl::span<const T>& constants,
    const xtl::span<const std::uint32_t>& cell_info,
    const std::function<std::uint8_t(std::size_t)>& get_perm)
{
  const int tdim = mesh.topology().dim();

  // Prepare cell geometry
  const graph::AdjacencyList<std::int32_t>& x_dofmap = mesh.geometry().dofmap();

  // FIXME: Add proper interface for num coordinate dofs
  const std::size_t num_dofs_g = x_dofmap.num_links(0);
  const xt::xtensor<double, 2>& x_g = mesh.geometry().x();

  const int num_cell_facets
      = mesh::cell_num_entities(mesh.topology().cell_type(), tdim - 1);

  // Data structures used in assembly
  std::vector<double> coordinate_dofs(3 * num_dofs_g);
  const int num_dofs0 = dofmap0.links(0).size();
  const int num_dofs1 = dofmap1.links(0).size();
  const int ndim0 = bs0 * num_dofs0;
  const int ndim1 = bs1 * num_dofs1;
  std::vector<T> Ae(ndim0 * ndim1);
  const xtl::span<T> _Ae(Ae);

  for (auto& facet : facets)
  {
    std::int32_t cell = facet.first;
    int local_facet = facet.second;

    // Get cell coordinates/geometry
    auto x_dofs = x_dofmap.links(cell);
    for (std::size_t i = 0; i < x_dofs.size(); ++i)
    {
      std::copy_n(xt::row(x_g, x_dofs[i]).begin(), 3,
                  std::next(coordinate_dofs.begin(), 3 * i));
    }

    // Tabulate tensor
    std::uint8_t perm = get_perm(cell * num_cell_facets + local_facet);
    std::fill(Ae.begin(), Ae.end(), 0);
<<<<<<< HEAD
    kernel(Ae.data(), coeffs.data() + cell * ncoeff, constants.data(),
=======
    kernel(Ae.data(), coeffs.data() + cell * cstride, constants.data(),
>>>>>>> 1b1df970
           coordinate_dofs.data(), &local_facet, &perm);

    dof_transform(_Ae, cell_info, cell, ndim1);
    dof_transform_to_transpose(_Ae, cell_info, cell, ndim0);

    // Zero rows/columns for essential bcs
    auto dofs0 = dofmap0.links(cell);
    auto dofs1 = dofmap1.links(cell);
    if (!bc0.empty())
    {
      for (int i = 0; i < num_dofs0; ++i)
      {
        for (int k = 0; k < bs0; ++k)
        {
          if (bc0[bs0 * dofs0[i] + k])
          {
            // Zero row bs0 * i + k
            const int row = bs0 * i + k;
            std::fill_n(std::next(Ae.begin(), ndim1 * row), ndim1, 0.0);
          }
        }
      }
    }
    if (!bc1.empty())
    {
      for (int j = 0; j < num_dofs1; ++j)
      {
        for (int k = 0; k < bs1; ++k)
        {
          if (bc1[bs1 * dofs1[j] + k])
          {
            // Zero column bs1 * j + k
            const int col = bs1 * j + k;
            for (int row = 0; row < ndim0; ++row)
              Ae[row * ndim1 + col] = 0.0;
          }
        }
      }
    }

    mat_set(dofs0.size(), dofs0.data(), dofs1.size(), dofs1.data(), Ae.data());
  }
}

/// Execute kernel over interior facets and  accumulate result in Mat
template <typename T>
void assemble_interior_facets(
    const std::function<int(std::int32_t, const std::int32_t*, std::int32_t,
                            const std::int32_t*, const T*)>& mat_set,
    const mesh::Mesh& mesh,
    const xtl::span<const std::tuple<std::int32_t, int, std::int32_t, int>>&
        facets,
    const std::function<void(const xtl::span<T>&,
                             const xtl::span<const std::uint32_t>&,
                             std::int32_t, int)>& dof_transform,
    const DofMap& dofmap0, int bs0,
    const std::function<void(const xtl::span<T>&,
                             const xtl::span<const std::uint32_t>&,
                             std::int32_t, int)>& dof_transform_to_transpose,
    const DofMap& dofmap1, int bs1, const std::vector<bool>& bc0,
    const std::vector<bool>& bc1,
    const std::function<void(T*, const T*, const T*, const double*, const int*,
                             const std::uint8_t*)>& kernel,
<<<<<<< HEAD
    const xtl::span<const T>& coeffs, int ncoeff,
=======
    const xtl::span<const T>& coeffs, int cstride,
>>>>>>> 1b1df970
    const xtl::span<const int>& offsets, const xtl::span<const T>& constants,
    const xtl::span<const std::uint32_t>& cell_info,
    const std::function<std::uint8_t(std::size_t)>& get_perm)
{
  const int tdim = mesh.topology().dim();

  // Prepare cell geometry
  const graph::AdjacencyList<std::int32_t>& x_dofmap = mesh.geometry().dofmap();

  // FIXME: Add proper interface for num coordinate dofs
  const std::size_t num_dofs_g = x_dofmap.num_links(0);
  const xt::xtensor<double, 2>& x_g = mesh.geometry().x();

  // Data structures used in assembly
  xt::xtensor<double, 3> coordinate_dofs({2, num_dofs_g, 3});
  std::vector<T> Ae, be;
  std::vector<T> coeff_array(2 * offsets.back());
<<<<<<< HEAD
  assert(offsets.back() == ncoeff);
=======
  assert(offsets.back() == cstride);
>>>>>>> 1b1df970

  const int num_cell_facets
      = mesh::cell_num_entities(mesh.topology().cell_type(), tdim - 1);

  // Temporaries for joint dofmaps
  std::vector<std::int32_t> dmapjoint0, dmapjoint1;

  for (auto& facet : facets)
  {
    const std::array<std::int32_t, 2> cells
        = {std::get<0>(facet), std::get<2>(facet)};
    const std::array<int, 2> local_facet
        = {std::get<1>(facet), std::get<3>(facet)};

    // Get cell geometry
    auto x_dofs0 = x_dofmap.links(cells[0]);
    for (std::size_t i = 0; i < x_dofs0.size(); ++i)
    {
      std::copy_n(xt::view(x_g, x_dofs0[i]).begin(), 3,
                  xt::view(coordinate_dofs, 0, i, xt::all()).begin());
    }
    auto x_dofs1 = x_dofmap.links(cells[1]);
    for (std::size_t i = 0; i < x_dofs1.size(); ++i)
    {
      std::copy_n(xt::view(x_g, x_dofs1[i]).begin(), 3,
                  xt::view(coordinate_dofs, 1, i, xt::all()).begin());
    }

    // Get dof maps for cells and pack
    xtl::span<const std::int32_t> dmap0_cell0 = dofmap0.cell_dofs(cells[0]);
    xtl::span<const std::int32_t> dmap0_cell1 = dofmap0.cell_dofs(cells[1]);
    dmapjoint0.resize(dmap0_cell0.size() + dmap0_cell1.size());
    std::copy(dmap0_cell0.begin(), dmap0_cell0.end(), dmapjoint0.begin());
    std::copy(dmap0_cell1.begin(), dmap0_cell1.end(),
              std::next(dmapjoint0.begin(), dmap0_cell0.size()));

    xtl::span<const std::int32_t> dmap1_cell0 = dofmap1.cell_dofs(cells[0]);
    xtl::span<const std::int32_t> dmap1_cell1 = dofmap1.cell_dofs(cells[1]);
    dmapjoint1.resize(dmap1_cell0.size() + dmap1_cell1.size());
    std::copy(dmap1_cell0.begin(), dmap1_cell0.end(), dmapjoint1.begin());
    std::copy(dmap1_cell1.begin(), dmap1_cell1.end(),
              std::next(dmapjoint1.begin(), dmap1_cell0.size()));

    // Layout for the restricted coefficients is flattened
    // w[coefficient][restriction][dof]
<<<<<<< HEAD
    const T* coeff_cell0 = coeffs.data() + cells[0] * ncoeff;
    const T* coeff_cell1 = coeffs.data() + cells[1] * ncoeff;
=======
    const T* coeff_cell0 = coeffs.data() + cells[0] * cstride;
    const T* coeff_cell1 = coeffs.data() + cells[1] * cstride;
>>>>>>> 1b1df970

    // Loop over coefficients
    for (std::size_t i = 0; i < offsets.size() - 1; ++i)
    {
      // Loop over entries for coefficient i
      const int num_entries = offsets[i + 1] - offsets[i];
      std::copy_n(coeff_cell0 + offsets[i], num_entries,
                  std::next(coeff_array.begin(), 2 * offsets[i]));
      std::copy_n(coeff_cell1 + offsets[i], num_entries,
                  std::next(coeff_array.begin(), offsets[i + 1] + offsets[i]));
    }

    const int num_rows = bs0 * dmapjoint0.size();
    const int num_cols = bs1 * dmapjoint1.size();

    // Tabulate tensor
    Ae.resize(num_rows * num_cols);
    std::fill(Ae.begin(), Ae.end(), 0);

    const std::array perm{
        get_perm(cells[0] * num_cell_facets + local_facet[0]),
        get_perm(cells[1] * num_cell_facets + local_facet[1])};
    kernel(Ae.data(), coeff_array.data(), constants.data(),
           coordinate_dofs.data(), local_facet.data(), perm.data());

    const xtl::span<T> _Ae(Ae);

    const xtl::span<T> sub_Ae0
        = _Ae.subspan(bs0 * dmap0_cell0.size() * num_cols,
                      bs0 * dmap0_cell1.size() * num_cols);
    const xtl::span<T> sub_Ae1
        = _Ae.subspan(bs1 * dmap1_cell0.size(),
                      num_rows * num_cols - bs1 * dmap1_cell0.size());

    // Need to apply DOF transformations for parts of the matrix due to cell 0
    // and cell 1. For example, if the space has 3 DOFs, then Ae will be 6 by 6
    // (3 rows/columns for each cell). Subspans are used to offset to the right
    // blocks of the matrix

    dof_transform(_Ae, cell_info, cells[0], num_cols);
    dof_transform(sub_Ae0, cell_info, cells[1], num_cols);
    dof_transform_to_transpose(_Ae, cell_info, cells[0], num_rows);
    dof_transform_to_transpose(sub_Ae1, cell_info, cells[1], num_rows);

    // Zero rows/columns for essential bcs
    if (!bc0.empty())
    {
      for (std::size_t i = 0; i < dmapjoint0.size(); ++i)
      {
        for (int k = 0; k < bs0; ++k)
        {
          if (bc0[bs0 * dmapjoint0[i] + k])
          {
            // Zero row bs0 * i + k
            std::fill_n(std::next(Ae.begin(), num_cols * (bs0 * i + k)),
                        num_cols, 0.0);
          }
        }
      }
    }
    if (!bc1.empty())
    {
      for (std::size_t j = 0; j < dmapjoint1.size(); ++j)
      {
        for (int k = 0; k < bs1; ++k)
        {
          if (bc1[bs1 * dmapjoint1[j] + k])
          {
            // Zero column bs1 * j + k
            for (int m = 0; m < num_rows; ++m)
              Ae[m * num_cols + bs1 * j + k] = 0.0;
          }
        }
      }
    }

    mat_set(dmapjoint0.size(), dmapjoint0.data(), dmapjoint1.size(),
            dmapjoint1.data(), Ae.data());
  }
}

template <typename T>
void assemble_matrix(
    const std::function<int(std::int32_t, const std::int32_t*, std::int32_t,
                            const std::int32_t*, const T*)>& mat_set,
    const Form<T>& a, const xtl::span<const T>& constants,
<<<<<<< HEAD
    const xtl::span<const T>& coeffs, int ncoeff, const std::vector<bool>& bc0,
=======
    const xtl::span<const T>& coeffs, int cstride, const std::vector<bool>& bc0,
>>>>>>> 1b1df970
    const std::vector<bool>& bc1)
{
  std::shared_ptr<const mesh::Mesh> mesh = a.mesh();
  assert(mesh);

  // Get dofmap data
  std::shared_ptr<const fem::DofMap> dofmap0
      = a.function_spaces().at(0)->dofmap();
  std::shared_ptr<const fem::DofMap> dofmap1
      = a.function_spaces().at(1)->dofmap();
  assert(dofmap0);
  assert(dofmap1);
  const graph::AdjacencyList<std::int32_t>& dofs0 = dofmap0->list();
  const int bs0 = dofmap0->bs();
  const graph::AdjacencyList<std::int32_t>& dofs1 = dofmap1->list();
  const int bs1 = dofmap1->bs();

  std::shared_ptr<const fem::FiniteElement> element0
      = a.function_spaces().at(0)->element();
  std::shared_ptr<const fem::FiniteElement> element1
      = a.function_spaces().at(1)->element();
  const std::function<void(const xtl::span<T>&,
                           const xtl::span<const std::uint32_t>&, std::int32_t,
                           int)>& dof_transform
      = element0->get_dof_transformation_function<T>();
  const std::function<void(const xtl::span<T>&,
                           const xtl::span<const std::uint32_t>&, std::int32_t,
                           int)>& dof_transform_to_transpose
      = element1->get_dof_transformation_to_transpose_function<T>();

  const bool needs_transformation_data
      = element0->needs_dof_transformations()
        or element1->needs_dof_transformations()
        or a.needs_facet_permutations();
  xtl::span<const std::uint32_t> cell_info;
  if (needs_transformation_data)
  {
    mesh->topology_mutable().create_entity_permutations();
    cell_info = xtl::span(mesh->topology().get_cell_permutation_info());
  }

  for (int i : a.integral_ids(IntegralType::cell))
  {
    const auto& fn = a.kernel(IntegralType::cell, i);
    const std::vector<std::int32_t>& cells = a.cell_domains(i);
    impl::assemble_cells<T>(mat_set, mesh->geometry(), cells, dof_transform,
                            dofs0, bs0, dof_transform_to_transpose, dofs1, bs1,
<<<<<<< HEAD
                            bc0, bc1, fn, coeffs, ncoeff, constants, cell_info);
=======
                            bc0, bc1, fn, coeffs, cstride, constants,
                            cell_info);
>>>>>>> 1b1df970
  }

  if (a.num_integrals(IntegralType::exterior_facet) > 0
      or a.num_integrals(IntegralType::interior_facet) > 0)
  {
    std::function<std::uint8_t(std::size_t)> get_perm;
    if (a.needs_facet_permutations())
    {
      mesh->topology_mutable().create_entity_permutations();
      const std::vector<std::uint8_t>& perms
          = mesh->topology().get_facet_permutations();
      get_perm = [&perms](std::size_t i) { return perms[i]; };
    }
    else
      get_perm = [](std::size_t) { return 0; };

    for (int i : a.integral_ids(IntegralType::exterior_facet))
    {
      const auto& fn = a.kernel(IntegralType::exterior_facet, i);
      const std::vector<std::pair<std::int32_t, int>>& facets
          = a.exterior_facet_domains(i);
<<<<<<< HEAD
      impl::assemble_exterior_facets<T>(mat_set, *mesh, facets, dof_transform,
                                        dofs0, bs0, dof_transform_to_transpose,
                                        dofs1, bs1, bc0, bc1, fn, coeffs,
                                        ncoeff, constants, cell_info, get_perm);
=======
      impl::assemble_exterior_facets<T>(
          mat_set, *mesh, facets, dof_transform, dofs0, bs0,
          dof_transform_to_transpose, dofs1, bs1, bc0, bc1, fn, coeffs, cstride,
          constants, cell_info, get_perm);
>>>>>>> 1b1df970
    }

    const std::vector<int> c_offsets = a.coefficient_offsets();
    for (int i : a.integral_ids(IntegralType::interior_facet))
    {
      const auto& fn = a.kernel(IntegralType::interior_facet, i);
      const std::vector<std::tuple<std::int32_t, int, std::int32_t, int>>&
          facets
          = a.interior_facet_domains(i);
      impl::assemble_interior_facets<T>(
          mat_set, *mesh, facets, dof_transform, *dofmap0, bs0,
          dof_transform_to_transpose, *dofmap1, bs1, bc0, bc1, fn, coeffs,
<<<<<<< HEAD
          ncoeff, c_offsets, constants, cell_info, get_perm);
=======
          cstride, c_offsets, constants, cell_info, get_perm);
>>>>>>> 1b1df970
    }
  }
}

} // namespace dolfinx::fem::impl<|MERGE_RESOLUTION|>--- conflicted
+++ resolved
@@ -33,11 +33,7 @@
     const std::function<int(std::int32_t, const std::int32_t*, std::int32_t,
                             const std::int32_t*, const T*)>& mat_set_values,
     const Form<T>& a, const xtl::span<const T>& constants,
-<<<<<<< HEAD
-    const xtl::span<const T>& coeffs, int ncoeff, const std::vector<bool>& bc0,
-=======
     const xtl::span<const T>& coeffs, int cstride, const std::vector<bool>& bc0,
->>>>>>> 1b1df970
     const std::vector<bool>& bc1);
 
 /// Execute kernel over cells and accumulate result in matrix
@@ -57,11 +53,7 @@
     const std::vector<bool>& bc0, const std::vector<bool>& bc1,
     const std::function<void(T*, const T*, const T*, const double*, const int*,
                              const std::uint8_t*)>& kernel,
-<<<<<<< HEAD
-    const xtl::span<const T>& coeffs, int ncoeff,
-=======
     const xtl::span<const T>& coeffs, int cstride,
->>>>>>> 1b1df970
     const xtl::span<const T>& constants,
     const xtl::span<const std::uint32_t>& cell_info)
 {
@@ -92,11 +84,7 @@
 
     // Tabulate tensor
     std::fill(Ae.begin(), Ae.end(), 0);
-<<<<<<< HEAD
-    kernel(Ae.data(), coeffs.data() + c * ncoeff, constants.data(),
-=======
     kernel(Ae.data(), coeffs.data() + c * cstride, constants.data(),
->>>>>>> 1b1df970
            coordinate_dofs.data(), nullptr, nullptr);
 
     dof_transform(_Ae, cell_info, c, ndim1);
@@ -160,11 +148,7 @@
     const std::vector<bool>& bc0, const std::vector<bool>& bc1,
     const std::function<void(T*, const T*, const T*, const double*, const int*,
                              const std::uint8_t*)>& kernel,
-<<<<<<< HEAD
-    const xtl::span<const T>& coeffs, int ncoeff,
-=======
     const xtl::span<const T>& coeffs, int cstride,
->>>>>>> 1b1df970
     const xtl::span<const T>& constants,
     const xtl::span<const std::uint32_t>& cell_info,
     const std::function<std::uint8_t(std::size_t)>& get_perm)
@@ -206,11 +190,7 @@
     // Tabulate tensor
     std::uint8_t perm = get_perm(cell * num_cell_facets + local_facet);
     std::fill(Ae.begin(), Ae.end(), 0);
-<<<<<<< HEAD
-    kernel(Ae.data(), coeffs.data() + cell * ncoeff, constants.data(),
-=======
     kernel(Ae.data(), coeffs.data() + cell * cstride, constants.data(),
->>>>>>> 1b1df970
            coordinate_dofs.data(), &local_facet, &perm);
 
     dof_transform(_Ae, cell_info, cell, ndim1);
@@ -274,11 +254,7 @@
     const std::vector<bool>& bc1,
     const std::function<void(T*, const T*, const T*, const double*, const int*,
                              const std::uint8_t*)>& kernel,
-<<<<<<< HEAD
-    const xtl::span<const T>& coeffs, int ncoeff,
-=======
     const xtl::span<const T>& coeffs, int cstride,
->>>>>>> 1b1df970
     const xtl::span<const int>& offsets, const xtl::span<const T>& constants,
     const xtl::span<const std::uint32_t>& cell_info,
     const std::function<std::uint8_t(std::size_t)>& get_perm)
@@ -296,11 +272,7 @@
   xt::xtensor<double, 3> coordinate_dofs({2, num_dofs_g, 3});
   std::vector<T> Ae, be;
   std::vector<T> coeff_array(2 * offsets.back());
-<<<<<<< HEAD
-  assert(offsets.back() == ncoeff);
-=======
   assert(offsets.back() == cstride);
->>>>>>> 1b1df970
 
   const int num_cell_facets
       = mesh::cell_num_entities(mesh.topology().cell_type(), tdim - 1);
@@ -346,13 +318,8 @@
 
     // Layout for the restricted coefficients is flattened
     // w[coefficient][restriction][dof]
-<<<<<<< HEAD
-    const T* coeff_cell0 = coeffs.data() + cells[0] * ncoeff;
-    const T* coeff_cell1 = coeffs.data() + cells[1] * ncoeff;
-=======
     const T* coeff_cell0 = coeffs.data() + cells[0] * cstride;
     const T* coeff_cell1 = coeffs.data() + cells[1] * cstride;
->>>>>>> 1b1df970
 
     // Loop over coefficients
     for (std::size_t i = 0; i < offsets.size() - 1; ++i)
@@ -439,11 +406,7 @@
     const std::function<int(std::int32_t, const std::int32_t*, std::int32_t,
                             const std::int32_t*, const T*)>& mat_set,
     const Form<T>& a, const xtl::span<const T>& constants,
-<<<<<<< HEAD
-    const xtl::span<const T>& coeffs, int ncoeff, const std::vector<bool>& bc0,
-=======
     const xtl::span<const T>& coeffs, int cstride, const std::vector<bool>& bc0,
->>>>>>> 1b1df970
     const std::vector<bool>& bc1)
 {
   std::shared_ptr<const mesh::Mesh> mesh = a.mesh();
@@ -491,12 +454,8 @@
     const std::vector<std::int32_t>& cells = a.cell_domains(i);
     impl::assemble_cells<T>(mat_set, mesh->geometry(), cells, dof_transform,
                             dofs0, bs0, dof_transform_to_transpose, dofs1, bs1,
-<<<<<<< HEAD
-                            bc0, bc1, fn, coeffs, ncoeff, constants, cell_info);
-=======
                             bc0, bc1, fn, coeffs, cstride, constants,
                             cell_info);
->>>>>>> 1b1df970
   }
 
   if (a.num_integrals(IntegralType::exterior_facet) > 0
@@ -518,17 +477,10 @@
       const auto& fn = a.kernel(IntegralType::exterior_facet, i);
       const std::vector<std::pair<std::int32_t, int>>& facets
           = a.exterior_facet_domains(i);
-<<<<<<< HEAD
-      impl::assemble_exterior_facets<T>(mat_set, *mesh, facets, dof_transform,
-                                        dofs0, bs0, dof_transform_to_transpose,
-                                        dofs1, bs1, bc0, bc1, fn, coeffs,
-                                        ncoeff, constants, cell_info, get_perm);
-=======
       impl::assemble_exterior_facets<T>(
           mat_set, *mesh, facets, dof_transform, dofs0, bs0,
           dof_transform_to_transpose, dofs1, bs1, bc0, bc1, fn, coeffs, cstride,
           constants, cell_info, get_perm);
->>>>>>> 1b1df970
     }
 
     const std::vector<int> c_offsets = a.coefficient_offsets();
@@ -541,11 +493,7 @@
       impl::assemble_interior_facets<T>(
           mat_set, *mesh, facets, dof_transform, *dofmap0, bs0,
           dof_transform_to_transpose, *dofmap1, bs1, bc0, bc1, fn, coeffs,
-<<<<<<< HEAD
-          ncoeff, c_offsets, constants, cell_info, get_perm);
-=======
           cstride, c_offsets, constants, cell_info, get_perm);
->>>>>>> 1b1df970
     }
   }
 }
