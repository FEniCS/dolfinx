// Copyright (C) 2018-2019 Garth N. Wells
//
// This file is part of DOLFINx (https://www.fenicsproject.org)
//
// SPDX-License-Identifier:    LGPL-3.0-or-later

#pragma once

#include "DofMap.h"
#include "Form.h"
#include "FunctionSpace.h"
#include "utils.h"
#include <dolfinx/common/utils.h>
#include <dolfinx/graph/AdjacencyList.h>
#include <dolfinx/la/utils.h>
#include <dolfinx/mesh/Geometry.h>
#include <dolfinx/mesh/Mesh.h>
#include <dolfinx/mesh/Topology.h>
#include <functional>
#include <iterator>
#include <vector>

namespace dolfinx::fem::impl
{

/// The matrix A must already be initialised. The matrix may be a proxy,
/// i.e. a view into a larger matrix, and assembly is performed using
/// local indices. Rows (bc0) and columns (bc1) with Dirichlet
/// conditions are zeroed. Markers (bc0 and bc1) can be empty if not bcs
/// are applied. Matrix is not finalised.
template <typename T, typename U>
void assemble_matrix(
    U mat_set_values, const Form<T>& a, const std::span<const T>& constants,
    const std::map<std::pair<IntegralType, int>,
                   std::pair<std::span<const T>, int>>& coefficients,
    const std::span<const std::int8_t>& bc0,
    const std::span<const std::int8_t>& bc1);

/// Execute kernel over cells and accumulate result in matrix
template <typename T, typename U>
void assemble_cells(
    U mat_set, const mesh::Geometry& geometry,
    const std::span<const std::int32_t>& cells,
    const std::function<void(const std::span<T>&,
                             const std::span<const std::uint32_t>&,
                             std::int32_t, int)>& dof_transform,
    const graph::AdjacencyList<std::int32_t>& dofmap0, int bs0,
    const std::function<void(const std::span<T>&,
                             const std::span<const std::uint32_t>&,
                             std::int32_t, int)>& dof_transform_to_transpose,
    const graph::AdjacencyList<std::int32_t>& dofmap1, int bs1,
    const std::span<const std::int8_t>& bc0,
    const std::span<const std::int8_t>& bc1,
    const std::function<void(T*, const T*, const T*,
                             const scalar_value_type_t<T>*, const int*,
                             const std::uint8_t*)>& kernel,
<<<<<<< HEAD
    const xtl::span<const T>& coeffs, int cstride,
    const xtl::span<const T>& constants,
    const xtl::span<const std::uint32_t>& cell_info_0,
    const xtl::span<const std::uint32_t>& cell_info_1,
    const std::function<std::int32_t(const xtl::span<const std::int32_t>&)>&
        cell_map_0,
    const std::function<std::int32_t(const xtl::span<const std::int32_t>&)>&
        cell_map_1)
=======
    const std::span<const T>& coeffs, int cstride,
    const std::span<const T>& constants,
    const std::span<const std::uint32_t>& cell_info)
>>>>>>> 4d90344f
{
  if (cells.empty())
    return;

  // Prepare cell geometry
  const graph::AdjacencyList<std::int32_t>& x_dofmap = geometry.dofmap();
  const std::size_t num_dofs_g = geometry.cmap().dim();
  std::span<const double> x_g = geometry.x();

  // Iterate over active cells
  const int num_dofs0 = dofmap0.links(0).size();
  const int num_dofs1 = dofmap1.links(0).size();
  const int ndim0 = bs0 * num_dofs0;
  const int ndim1 = bs1 * num_dofs1;
  std::vector<T> Ae(ndim0 * ndim1);
  const std::span<T> _Ae(Ae);
  std::vector<scalar_value_type_t<T>> coordinate_dofs(3 * num_dofs_g);

  // Iterate over active cells
  for (std::size_t index = 0; index < cells.size(); ++index)
  {
    std::int32_t c = cells[index];
    // Map the cell in the integration domain to the cell in the mesh
    // each function space is defined over
    std::int32_t c_0 = cell_map_0(cells.subspan(index, 1));
    assert(c_0 >= 0);
    std::int32_t c_1 = cell_map_1(cells.subspan(index, 1));
    assert(c_1 >= 0);

    // Get cell coordinates/geometry
    auto x_dofs = x_dofmap.links(c);
    for (std::size_t i = 0; i < x_dofs.size(); ++i)
    {
      common::impl::copy_N<3>(std::next(x_g.begin(), 3 * x_dofs[i]),
                              std::next(coordinate_dofs.begin(), 3 * i));
    }

    // Tabulate tensor
    std::fill(Ae.begin(), Ae.end(), 0);
    kernel(Ae.data(), coeffs.data() + index * cstride, constants.data(),
           coordinate_dofs.data(), nullptr, nullptr);

    dof_transform(_Ae, cell_info_1, c_1, ndim1);
    dof_transform_to_transpose(_Ae, cell_info_0, c_0, ndim0);

    // Zero rows/columns for essential bcs
    auto dofs0 = dofmap0.links(c_0);
    auto dofs1 = dofmap1.links(c_1);
    if (!bc0.empty())
    {
      for (int i = 0; i < num_dofs0; ++i)
      {
        for (int k = 0; k < bs0; ++k)
        {
          if (bc0[bs0 * dofs0[i] + k])
          {
            // Zero row bs0 * i + k
            const int row = bs0 * i + k;
            std::fill_n(std::next(Ae.begin(), ndim1 * row), ndim1, 0.0);
          }
        }
      }
    }

    if (!bc1.empty())
    {
      for (int j = 0; j < num_dofs1; ++j)
      {
        for (int k = 0; k < bs1; ++k)
        {
          if (bc1[bs1 * dofs1[j] + k])
          {
            // Zero column bs1 * j + k
            const int col = bs1 * j + k;
            for (int row = 0; row < ndim0; ++row)
              Ae[row * ndim1 + col] = 0.0;
          }
        }
      }
    }

    mat_set(dofs0, dofs1, Ae);
  }
}

/// Execute kernel over exterior facets and  accumulate result in Mat
template <typename T, typename U>
void assemble_exterior_facets(
    U mat_set, const mesh::Mesh& mesh,
    const std::span<const std::int32_t>& facets,
    const std::function<void(const std::span<T>&,
                             const std::span<const std::uint32_t>&,
                             std::int32_t, int)>& dof_transform,
    const graph::AdjacencyList<std::int32_t>& dofmap0, int bs0,
    const std::function<void(const std::span<T>&,
                             const std::span<const std::uint32_t>&,
                             std::int32_t, int)>& dof_transform_to_transpose,
    const graph::AdjacencyList<std::int32_t>& dofmap1, int bs1,
    const std::span<const std::int8_t>& bc0,
    const std::span<const std::int8_t>& bc1,
    const std::function<void(T*, const T*, const T*,
                             const scalar_value_type_t<T>*, const int*,
                             const std::uint8_t*)>& kernel,
<<<<<<< HEAD
    const xtl::span<const T>& coeffs, int cstride,
    const xtl::span<const T>& constants,
    const xtl::span<const std::uint32_t>& cell_info_0,
    const xtl::span<const std::uint32_t>& cell_info_1,
    const std::function<std::int32_t(const xtl::span<const std::int32_t>&)>&
        facet_map_0,
    const std::function<std::int32_t(const xtl::span<const std::int32_t>&)>&
        facet_map_1)
=======
    const std::span<const T>& coeffs, int cstride,
    const std::span<const T>& constants,
    const std::span<const std::uint32_t>& cell_info)
>>>>>>> 4d90344f
{
  if (facets.empty())
    return;

  // Prepare cell geometry
  const graph::AdjacencyList<std::int32_t>& x_dofmap = mesh.geometry().dofmap();
  const std::size_t num_dofs_g = mesh.geometry().cmap().dim();
  std::span<const double> x_g = mesh.geometry().x();

  // Data structures used in assembly
  std::vector<scalar_value_type_t<T>> coordinate_dofs(3 * num_dofs_g);
  const int num_dofs0 = dofmap0.links(0).size();
  const int num_dofs1 = dofmap1.links(0).size();
  const int ndim0 = bs0 * num_dofs0;
  const int ndim1 = bs1 * num_dofs1;
  std::vector<T> Ae(ndim0 * ndim1);
  const std::span<T> _Ae(Ae);
  assert(facets.size() % 2 == 0);
  for (std::size_t index = 0; index < facets.size(); index += 2)
  {
    std::int32_t cell = facets[index];
    std::int32_t local_facet = facets[index + 1];

    // Map the cell in the integration domain to the cell in the mesh
    // each function space is defined over
    std::int32_t c_0 = facet_map_0(facets.subspan(index, 2));
    assert(c_0 >= 0);
    std::int32_t c_1 = facet_map_1(facets.subspan(index, 2));
    assert(c_1 >= 0);

    // Get cell coordinates/geometry
    auto x_dofs = x_dofmap.links(cell);
    for (std::size_t i = 0; i < x_dofs.size(); ++i)
    {
      common::impl::copy_N<3>(std::next(x_g.begin(), 3 * x_dofs[i]),
                              std::next(coordinate_dofs.begin(), 3 * i));
    }

    // Tabulate tensor
    std::fill(Ae.begin(), Ae.end(), 0);
    kernel(Ae.data(), coeffs.data() + index / 2 * cstride, constants.data(),
           coordinate_dofs.data(), &local_facet, nullptr);

    dof_transform(_Ae, cell_info_1, c_1, ndim1);
    dof_transform_to_transpose(_Ae, cell_info_0, c_0, ndim0);

    // Zero rows/columns for essential bcs
    auto dofs0 = dofmap0.links(c_0);
    auto dofs1 = dofmap1.links(c_1);
    if (!bc0.empty())
    {
      for (int i = 0; i < num_dofs0; ++i)
      {
        for (int k = 0; k < bs0; ++k)
        {
          if (bc0[bs0 * dofs0[i] + k])
          {
            // Zero row bs0 * i + k
            const int row = bs0 * i + k;
            std::fill_n(std::next(Ae.begin(), ndim1 * row), ndim1, 0.0);
          }
        }
      }
    }
    if (!bc1.empty())
    {
      for (int j = 0; j < num_dofs1; ++j)
      {
        for (int k = 0; k < bs1; ++k)
        {
          if (bc1[bs1 * dofs1[j] + k])
          {
            // Zero column bs1 * j + k
            const int col = bs1 * j + k;
            for (int row = 0; row < ndim0; ++row)
              Ae[row * ndim1 + col] = 0.0;
          }
        }
      }
    }

    mat_set(dofs0, dofs1, Ae);
  }
}

/// Execute kernel over interior facets and  accumulate result in Mat
template <typename T, typename U>
void assemble_interior_facets(
    U mat_set, const mesh::Mesh& mesh,
    const std::span<const std::int32_t>& facets,
    const std::function<void(const std::span<T>&,
                             const std::span<const std::uint32_t>&,
                             std::int32_t, int)>& dof_transform,
    const DofMap& dofmap0, int bs0,
    const std::function<void(const std::span<T>&,
                             const std::span<const std::uint32_t>&,
                             std::int32_t, int)>& dof_transform_to_transpose,
    const DofMap& dofmap1, int bs1, const std::span<const std::int8_t>& bc0,
    const std::span<const std::int8_t>& bc1,
    const std::function<void(T*, const T*, const T*,
                             const scalar_value_type_t<T>*, const int*,
                             const std::uint8_t*)>& kernel,
    const std::span<const T>& coeffs, int cstride,
    const std::span<const int>& offsets, const std::span<const T>& constants,
    const std::span<const std::uint32_t>& cell_info,
    const std::function<std::uint8_t(std::size_t)>& get_perm)
{
  if (facets.empty())
    return;

  const int tdim = mesh.topology().dim();

  // Prepare cell geometry
  const graph::AdjacencyList<std::int32_t>& x_dofmap = mesh.geometry().dofmap();
  const std::size_t num_dofs_g = mesh.geometry().cmap().dim();
  std::span<const double> x_g = mesh.geometry().x();

  // Data structures used in assembly
  xt::xtensor<scalar_value_type_t<T>, 3> coordinate_dofs({2, num_dofs_g, 3});
  std::vector<T> Ae, be;
  std::vector<T> coeff_array(2 * offsets.back());
  assert(offsets.back() == cstride);

  const int num_cell_facets
      = mesh::cell_num_entities(mesh.topology().cell_type(), tdim - 1);

  // Temporaries for joint dofmaps
  std::vector<std::int32_t> dmapjoint0, dmapjoint1;
  assert(facets.size() % 4 == 0);
  for (std::size_t index = 0; index < facets.size(); index += 4)
  {
    std::array<std::int32_t, 2> cells = {facets[index], facets[index + 2]};
    std::array<std::int32_t, 2> local_facet
        = {facets[index + 1], facets[index + 3]};

    // Get cell geometry
    auto x_dofs0 = x_dofmap.links(cells[0]);
    for (std::size_t i = 0; i < x_dofs0.size(); ++i)
    {
      common::impl::copy_N<3>(
          std::next(x_g.begin(), 3 * x_dofs0[i]),
          xt::view(coordinate_dofs, 0, i, xt::all()).begin());
    }
    auto x_dofs1 = x_dofmap.links(cells[1]);
    for (std::size_t i = 0; i < x_dofs1.size(); ++i)
    {
      common::impl::copy_N<3>(
          std::next(x_g.begin(), 3 * x_dofs1[i]),
          xt::view(coordinate_dofs, 1, i, xt::all()).begin());
    }

    // Get dof maps for cells and pack
    std::span<const std::int32_t> dmap0_cell0 = dofmap0.cell_dofs(cells[0]);
    std::span<const std::int32_t> dmap0_cell1 = dofmap0.cell_dofs(cells[1]);
    dmapjoint0.resize(dmap0_cell0.size() + dmap0_cell1.size());
    std::copy(dmap0_cell0.begin(), dmap0_cell0.end(), dmapjoint0.begin());
    std::copy(dmap0_cell1.begin(), dmap0_cell1.end(),
              std::next(dmapjoint0.begin(), dmap0_cell0.size()));

    std::span<const std::int32_t> dmap1_cell0 = dofmap1.cell_dofs(cells[0]);
    std::span<const std::int32_t> dmap1_cell1 = dofmap1.cell_dofs(cells[1]);
    dmapjoint1.resize(dmap1_cell0.size() + dmap1_cell1.size());
    std::copy(dmap1_cell0.begin(), dmap1_cell0.end(), dmapjoint1.begin());
    std::copy(dmap1_cell1.begin(), dmap1_cell1.end(),
              std::next(dmapjoint1.begin(), dmap1_cell0.size()));

    const int num_rows = bs0 * dmapjoint0.size();
    const int num_cols = bs1 * dmapjoint1.size();

    // Tabulate tensor
    Ae.resize(num_rows * num_cols);
    std::fill(Ae.begin(), Ae.end(), 0);

    const std::array perm{
        get_perm(cells[0] * num_cell_facets + local_facet[0]),
        get_perm(cells[1] * num_cell_facets + local_facet[1])};
    kernel(Ae.data(), coeffs.data() + index / 2 * cstride, constants.data(),
           coordinate_dofs.data(), local_facet.data(), perm.data());

    const std::span<T> _Ae(Ae);

    const std::span<T> sub_Ae0
        = _Ae.subspan(bs0 * dmap0_cell0.size() * num_cols,
                      bs0 * dmap0_cell1.size() * num_cols);
    const std::span<T> sub_Ae1
        = _Ae.subspan(bs1 * dmap1_cell0.size(),
                      num_rows * num_cols - bs1 * dmap1_cell0.size());

    // Need to apply DOF transformations for parts of the matrix due to cell 0
    // and cell 1. For example, if the space has 3 DOFs, then Ae will be 6 by 6
    // (3 rows/columns for each cell). Subspans are used to offset to the right
    // blocks of the matrix

    dof_transform(_Ae, cell_info, cells[0], num_cols);
    dof_transform(sub_Ae0, cell_info, cells[1], num_cols);
    dof_transform_to_transpose(_Ae, cell_info, cells[0], num_rows);
    dof_transform_to_transpose(sub_Ae1, cell_info, cells[1], num_rows);

    // Zero rows/columns for essential bcs
    if (!bc0.empty())
    {
      for (std::size_t i = 0; i < dmapjoint0.size(); ++i)
      {
        for (int k = 0; k < bs0; ++k)
        {
          if (bc0[bs0 * dmapjoint0[i] + k])
          {
            // Zero row bs0 * i + k
            std::fill_n(std::next(Ae.begin(), num_cols * (bs0 * i + k)),
                        num_cols, 0.0);
          }
        }
      }
    }
    if (!bc1.empty())
    {
      for (std::size_t j = 0; j < dmapjoint1.size(); ++j)
      {
        for (int k = 0; k < bs1; ++k)
        {
          if (bc1[bs1 * dmapjoint1[j] + k])
          {
            // Zero column bs1 * j + k
            for (int m = 0; m < num_rows; ++m)
              Ae[m * num_cols + bs1 * j + k] = 0.0;
          }
        }
      }
    }

    mat_set(dmapjoint0, dmapjoint1, Ae);
  }
}

template <typename T, typename U>
void assemble_matrix(
    U mat_set, const Form<T>& a, const std::span<const T>& constants,
    const std::map<std::pair<IntegralType, int>,
                   std::pair<std::span<const T>, int>>& coefficients,
    const std::span<const std::int8_t>& bc0,
    const std::span<const std::int8_t>& bc1)
{
  std::shared_ptr<const mesh::Mesh> mesh = a.mesh();
  assert(mesh);

  // Get dofmap data
  std::shared_ptr<const fem::DofMap> dofmap0
      = a.function_spaces().at(0)->dofmap();
  std::shared_ptr<const fem::DofMap> dofmap1
      = a.function_spaces().at(1)->dofmap();
  assert(dofmap0);
  assert(dofmap1);
  const graph::AdjacencyList<std::int32_t>& dofs0 = dofmap0->list();
  const int bs0 = dofmap0->bs();
  const graph::AdjacencyList<std::int32_t>& dofs1 = dofmap1->list();
  const int bs1 = dofmap1->bs();

  std::shared_ptr<const fem::FiniteElement> element0
      = a.function_spaces().at(0)->element();
  std::shared_ptr<const fem::FiniteElement> element1
      = a.function_spaces().at(1)->element();
  const std::function<void(const std::span<T>&,
                           const std::span<const std::uint32_t>&, std::int32_t,
                           int)>& dof_transform
      = element0->get_dof_transformation_function<T>();
  const std::function<void(const std::span<T>&,
                           const std::span<const std::uint32_t>&, std::int32_t,
                           int)>& dof_transform_to_transpose
      = element1->get_dof_transformation_to_transpose_function<T>();

  const bool needs_transformation_data
      = element0->needs_dof_transformations()
        or element1->needs_dof_transformations()
        or a.needs_facet_permutations();
<<<<<<< HEAD
  // Get the cell infos for the meshes each function space is defined over
  // NOTE: These should only differ for mixed dimensional integrals, so
  // this could be simplified
  xtl::span<const std::uint32_t> cell_info_0;
  xtl::span<const std::uint32_t> cell_info_1;
  if (needs_transformation_data)
  {
    auto mesh_0 = a.function_spaces().at(0)->mesh();
    auto mesh_1 = a.function_spaces().at(1)->mesh();
    mesh_0->topology_mutable().create_entity_permutations();
    mesh_1->topology_mutable().create_entity_permutations();
    cell_info_0 = xtl::span(mesh_0->topology().get_cell_permutation_info());
    cell_info_1 = xtl::span(mesh_1->topology().get_cell_permutation_info());
=======
  std::span<const std::uint32_t> cell_info;
  if (needs_transformation_data)
  {
    mesh->topology_mutable().create_entity_permutations();
    cell_info = std::span(mesh->topology().get_cell_permutation_info());
>>>>>>> 4d90344f
  }

  for (int i : a.integral_ids(IntegralType::cell))
  {
    const auto cell_map_0 = a.cell_to_cell_map(*a.function_spaces().at(0));
    const auto cell_map_1 = a.cell_to_cell_map(*a.function_spaces().at(1));
    const auto& fn = a.kernel(IntegralType::cell, i);
    const auto& [coeffs, cstride] = coefficients.at({IntegralType::cell, i});
    const std::vector<std::int32_t>& cells = a.cell_domains(i);
    impl::assemble_cells(mat_set, mesh->geometry(), cells, dof_transform, dofs0,
                         bs0, dof_transform_to_transpose, dofs1, bs1, bc0, bc1,
                         fn, coeffs, cstride, constants, cell_info_0,
                         cell_info_1, cell_map_0, cell_map_1);
  }

  for (int i : a.integral_ids(IntegralType::exterior_facet))
  {
    const auto facet_map_0 = a.facet_to_cell_map(*a.function_spaces().at(0));
    const auto facet_map_1 = a.facet_to_cell_map(*a.function_spaces().at(1));
    const auto& fn = a.kernel(IntegralType::exterior_facet, i);
    const auto& [coeffs, cstride]
        = coefficients.at({IntegralType::exterior_facet, i});
    const std::vector<std::int32_t>& facets = a.exterior_facet_domains(i);
    impl::assemble_exterior_facets(
        mat_set, *mesh, facets, dof_transform, dofs0, bs0,
        dof_transform_to_transpose, dofs1, bs1, bc0, bc1, fn, coeffs, cstride,
        constants, cell_info_0, cell_info_1, facet_map_0, facet_map_1);
  }

  if (a.num_integrals(IntegralType::interior_facet) > 0)
  {
    std::function<std::uint8_t(std::size_t)> get_perm;
    if (a.needs_facet_permutations())
    {
      mesh->topology_mutable().create_entity_permutations();
      const std::vector<std::uint8_t>& perms
          = mesh->topology().get_facet_permutations();
      get_perm = [&perms](std::size_t i) { return perms[i]; };
    }
    else
      get_perm = [](std::size_t) { return 0; };

    const std::vector<int> c_offsets = a.coefficient_offsets();
    for (int i : a.integral_ids(IntegralType::interior_facet))
    {
      const auto& fn = a.kernel(IntegralType::interior_facet, i);
      const auto& [coeffs, cstride]
          = coefficients.at({IntegralType::interior_facet, i});
      const std::vector<std::int32_t>& facets = a.interior_facet_domains(i);
      impl::assemble_interior_facets(
          mat_set, *mesh, facets, dof_transform, *dofmap0, bs0,
          dof_transform_to_transpose, *dofmap1, bs1, bc0, bc1, fn, coeffs,
          cstride, c_offsets, constants, cell_info_0, get_perm);
    }
  }
}

} // namespace dolfinx::fem::impl<|MERGE_RESOLUTION|>--- conflicted
+++ resolved
@@ -54,20 +54,14 @@
     const std::function<void(T*, const T*, const T*,
                              const scalar_value_type_t<T>*, const int*,
                              const std::uint8_t*)>& kernel,
-<<<<<<< HEAD
-    const xtl::span<const T>& coeffs, int cstride,
-    const xtl::span<const T>& constants,
-    const xtl::span<const std::uint32_t>& cell_info_0,
-    const xtl::span<const std::uint32_t>& cell_info_1,
-    const std::function<std::int32_t(const xtl::span<const std::int32_t>&)>&
-        cell_map_0,
-    const std::function<std::int32_t(const xtl::span<const std::int32_t>&)>&
-        cell_map_1)
-=======
     const std::span<const T>& coeffs, int cstride,
     const std::span<const T>& constants,
-    const std::span<const std::uint32_t>& cell_info)
->>>>>>> 4d90344f
+    const std::span<const std::uint32_t>& cell_info_0,
+    const std::span<const std::uint32_t>& cell_info_1,
+    const std::function<std::int32_t(const std::span<const std::int32_t>&)>&
+        cell_map_0,
+    const std::function<std::int32_t(const std::span<const std::int32_t>&)>&
+        cell_map_1)
 {
   if (cells.empty())
     return;
@@ -171,20 +165,14 @@
     const std::function<void(T*, const T*, const T*,
                              const scalar_value_type_t<T>*, const int*,
                              const std::uint8_t*)>& kernel,
-<<<<<<< HEAD
-    const xtl::span<const T>& coeffs, int cstride,
-    const xtl::span<const T>& constants,
-    const xtl::span<const std::uint32_t>& cell_info_0,
-    const xtl::span<const std::uint32_t>& cell_info_1,
-    const std::function<std::int32_t(const xtl::span<const std::int32_t>&)>&
-        facet_map_0,
-    const std::function<std::int32_t(const xtl::span<const std::int32_t>&)>&
-        facet_map_1)
-=======
     const std::span<const T>& coeffs, int cstride,
     const std::span<const T>& constants,
-    const std::span<const std::uint32_t>& cell_info)
->>>>>>> 4d90344f
+    const std::span<const std::uint32_t>& cell_info_0,
+    const std::span<const std::uint32_t>& cell_info_1,
+    const std::function<std::int32_t(const std::span<const std::int32_t>&)>&
+        facet_map_0,
+    const std::function<std::int32_t(const std::span<const std::int32_t>&)>&
+        facet_map_1)
 {
   if (facets.empty())
     return;
@@ -459,27 +447,19 @@
       = element0->needs_dof_transformations()
         or element1->needs_dof_transformations()
         or a.needs_facet_permutations();
-<<<<<<< HEAD
   // Get the cell infos for the meshes each function space is defined over
   // NOTE: These should only differ for mixed dimensional integrals, so
   // this could be simplified
-  xtl::span<const std::uint32_t> cell_info_0;
-  xtl::span<const std::uint32_t> cell_info_1;
+  std::span<const std::uint32_t> cell_info_0;
+  std::span<const std::uint32_t> cell_info_1;
   if (needs_transformation_data)
   {
     auto mesh_0 = a.function_spaces().at(0)->mesh();
     auto mesh_1 = a.function_spaces().at(1)->mesh();
     mesh_0->topology_mutable().create_entity_permutations();
     mesh_1->topology_mutable().create_entity_permutations();
-    cell_info_0 = xtl::span(mesh_0->topology().get_cell_permutation_info());
-    cell_info_1 = xtl::span(mesh_1->topology().get_cell_permutation_info());
-=======
-  std::span<const std::uint32_t> cell_info;
-  if (needs_transformation_data)
-  {
-    mesh->topology_mutable().create_entity_permutations();
-    cell_info = std::span(mesh->topology().get_cell_permutation_info());
->>>>>>> 4d90344f
+    cell_info_0 = std::span(mesh_0->topology().get_cell_permutation_info());
+    cell_info_1 = std::span(mesh_1->topology().get_cell_permutation_info());
   }
 
   for (int i : a.integral_ids(IntegralType::cell))
