// Copyright (C) 2018-2025 Garth N. Wells
//
// This file is part of DOLFINx (https://www.fenicsproject.org)
//
// SPDX-License-Identifier:    LGPL-3.0-or-later

#pragma once

#include "DofMap.h"
#include "Form.h"
#include "FunctionSpace.h"
#include "traits.h"
#include "utils.h"
#include <algorithm>
#include <dolfinx/la/utils.h>
#include <dolfinx/mesh/Geometry.h>
#include <dolfinx/mesh/Mesh.h>
#include <dolfinx/mesh/Topology.h>
#include <functional>
#include <iterator>
#include <span>
#include <tuple>
#include <vector>

namespace dolfinx::fem::impl
{
/// @brief Typedef
using mdspan2_t = md::mdspan<const std::int32_t, md::dextents<std::size_t, 2>>;

/// @brief Execute kernel over cells and accumulate result in a matrix.
///
/// @note This function does no dynamic memory allocation. Developers
/// must make any changes that introduce a dynamic memory allocation.
///
/// @tparam T Matrix/form scalar type.
/// @param mat_set Function that accumulates computed entries into a
/// matrix.
/// @param[in] x_dofmap Degree-of-freedom map for the mesh geometry.
/// @param[in] x Mesh geometry (coordinates).
/// @param[in] cells Cell indices to execute the kernel over. These are
/// the indices into the geometry dofmap `x_dofmap`.
/// @param[in] dofmap0 Test function (row) degree-of-freedom data
/// holding the (0) dofmap, (1) dofmap block size and (2) dofmap cell
/// indices.
/// @param[in] P0 Function that applies transformation `P_0 A` in-place
/// to the computed tensor `A` to transform its test degrees-of-freedom.
/// @param[in] dofmap1 Trial function (column) degree-of-freedom data
/// holding the (0) dofmap, (1) dofmap block size and (2) dofmap cell
/// indices.
/// @param[in] P1T Function that applies transformation `A P_1^T`
/// in-place to to the computed tensor `A` to transform trial
/// degrees-of-freedom.
/// @param bc0 Marker for rows with Dirichlet boundary conditions
/// applied.
/// @param bc1 Marker for columns with Dirichlet boundary conditions
/// applied.
/// @param kernel Kernel function to execute over each cell.
/// @param[in] coeffs Coefficient data in the kernel. It has shape
/// `(cells.size(), num_cell_coeffs)`. `coeffs(i, j)` is the `j`th
/// coefficient for cell `i`.
/// @param constants Constant data.
/// @param cell_info0 Cell permutation information for the test
/// function mesh.
/// @param cell_info1 Cell permutation information for the trial
/// function mesh.
/// @param[in] Ae Buffer array with size at least `bs0 * dmap0.extent(1) *
/// bs1 * dmap1.extent(1)`.
/// @param[in] cdofs Buffer array with size at least `3 *
/// x_dofmap.extent(1)`.
template <dolfinx::scalar T>
void assemble_cells(
    la::MatSet<T> auto&& mat_set, mdspan2_t x_dofmap,
    md::mdspan<const scalar_value_t<T>,
               md::extents<std::size_t, md::dynamic_extent, 3>>
        x,
    std::span<const std::int32_t> cells,
    std::tuple<mdspan2_t, int, std::span<const std::int32_t>> dofmap0,
    fem::DofTransformKernel<T> auto&& P0,
    std::tuple<mdspan2_t, int, std::span<const std::int32_t>> dofmap1,
    fem::DofTransformKernel<T> auto&& P1T, std::span<const std::int8_t> bc0,
    std::span<const std::int8_t> bc1, FEkernel<T> auto kernel,
    md::mdspan<const T, md::dextents<std::size_t, 2>> coeffs,
    std::span<const T> constants, std::span<const std::uint32_t> cell_info0,
    std::span<const std::uint32_t> cell_info1, std::span<T> Ae,
    std::span<scalar_value_t<T>> cdofs)
{
  if (cells.empty())
    return;

  const auto [dmap0, bs0, cells0] = dofmap0;
  const auto [dmap1, bs1, cells1] = dofmap1;

  // Iterate over active cells
  const int num_dofs0 = dmap0.extent(1);
  const int num_dofs1 = dmap1.extent(1);
  const int ndim0 = bs0 * num_dofs0;
  const int ndim1 = bs1 * num_dofs1;

  assert(Ae.size() >= ndim0 * ndim1);
  assert(cdofs.size() >= 3 * x_dofmap.extent(1));

  // Iterate over active cells
  assert(cells0.size() == cells.size());
  assert(cells1.size() == cells.size());
  for (std::size_t c = 0; c < cells.size(); ++c)
  {
    // Cell index in integration domain mesh (c), test function mesh
    // (c0) and trial function mesh (c1)
    std::int32_t cell = cells[c];
    std::int32_t cell0 = cells0[c];
    std::int32_t cell1 = cells1[c];

    // Get cell coordinates/geometry
    auto x_dofs = md::submdspan(x_dofmap, cell, md::full_extent);
    for (std::size_t i = 0; i < x_dofs.size(); ++i)
      std::copy_n(&x(x_dofs[i], 0), 3, std::next(cdofs.begin(), 3 * i));

    // Tabulate tensor
    std::ranges::fill(Ae, 0);
    kernel(Ae.data(), &coeffs(c, 0), constants.data(), cdofs.data(), nullptr,
           nullptr, nullptr);

    // Compute A = P_0 \tilde{A} P_1^T (dof transformation)
    P0(Ae, cell_info0, cell0, ndim1);  // B = P0 \tilde{A}
    P1T(Ae, cell_info1, cell1, ndim0); // A =  B P1_T

    // Zero rows/columns for essential bcs
    std::span dofs0(dmap0.data_handle() + cell0 * num_dofs0, num_dofs0);
    std::span dofs1(dmap1.data_handle() + cell1 * num_dofs1, num_dofs1);

    if (!bc0.empty())
    {
      for (int i = 0; i < num_dofs0; ++i)
      {
        for (int k = 0; k < bs0; ++k)
        {
          if (bc0[bs0 * dofs0[i] + k])
          {
            // Zero row bs0 * i + k
            const int row = bs0 * i + k;
            std::fill_n(std::next(Ae.begin(), ndim1 * row), ndim1, 0);
          }
        }
      }
    }

    if (!bc1.empty())
    {
      for (int j = 0; j < num_dofs1; ++j)
      {
        for (int k = 0; k < bs1; ++k)
        {
          if (bc1[bs1 * dofs1[j] + k])
          {
            // Zero column bs1 * j + k
            const int col = bs1 * j + k;
            for (int row = 0; row < ndim0; ++row)
              Ae[row * ndim1 + col] = 0;
          }
        }
      }
    }

    mat_set(dofs0, dofs1, Ae);
  }
}

/// @brief Execute kernel over exterior facets and accumulate result in
/// a matrix.
///
/// @note This function does no dynamic memory allocation. Developers
/// must make any changes that introduce a dynamic memory allocation.

/// @tparam T Matrix/form scalar type.
/// @param[in] mat_set Function that accumulates computed entries into a
/// matrix.
/// @param[in] x_dofmap Dofmap for the mesh geometry.
/// @param[in] x Mesh geometry (coordinates).
/// @param[in] facets Facet indices (in the integration domain mesh) to
/// execute the kernel over.
/// @param[in] dofmap0 Test function (row) degree-of-freedom data
/// holding the (0) dofmap, (1) dofmap block size and (2) dofmap cell
/// indices.
/// @param[in] P0 Function that applies transformation P0.A in-place to
/// transform test degrees-of-freedom.
/// @param[in] dofmap1 Trial function (column) degree-of-freedom data
/// holding the (0) dofmap, (1) dofmap block size and (2) dofmap cell
/// indices.
/// @param[in] P1T Function that applies transformation A.P1^T in-place
/// to transform trial degrees-of-freedom.
/// @param[in] bc0 Marker for rows with Dirichlet boundary conditions
/// applied.
/// @param[in] bc1 Marker for columns with Dirichlet boundary conditions
/// applied.
/// @param[in] kernel Kernel function to execute over each cell.
/// @param[in] coeffs Coefficient data array of shape `(cells.size(),
/// cstride)`.
/// @param[in] constants Constant data.
/// @param[in] cell_info0 Cell permutation information for the test
/// function mesh.
/// @param[in] cell_info1 Cell permutation information for the trial
/// function mesh.
/// @param[in] perms Facet permutation integer. Empty if facet
/// permutations are not required.
/// @param[in] Ae Buffer array with size at least `bs0 * dmap0.extent(1) *
/// bs1 * dmap1.extent(1)`.
/// @param[in] cdofs Buffer array with size at least `3 *
/// x_dofmap.extent(1)`.
template <dolfinx::scalar T>
void assemble_exterior_facets(
    la::MatSet<T> auto&& mat_set, mdspan2_t x_dofmap,
    md::mdspan<const scalar_value_t<T>,
               md::extents<std::size_t, md::dynamic_extent, 3>>
        x,
    md::mdspan<const std::int32_t,
               std::extents<std::size_t, md::dynamic_extent, 2>>
        facets,
    std::tuple<mdspan2_t, int,
               md::mdspan<const std::int32_t,
                          std::extents<std::size_t, md::dynamic_extent, 2>>>
        dofmap0,
    fem::DofTransformKernel<T> auto&& P0,
    std::tuple<mdspan2_t, int,
               md::mdspan<const std::int32_t,
                          std::extents<std::size_t, md::dynamic_extent, 2>>>
        dofmap1,
    fem::DofTransformKernel<T> auto&& P1T, std::span<const std::int8_t> bc0,
    std::span<const std::int8_t> bc1, FEkernel<T> auto kernel,
    md::mdspan<const T, md::dextents<std::size_t, 2>> coeffs,
    std::span<const T> constants, std::span<const std::uint32_t> cell_info0,
    std::span<const std::uint32_t> cell_info1,
    md::mdspan<const std::uint8_t, md::dextents<std::size_t, 2>> perms,
    std::span<T> Ae, std::span<scalar_value_t<T>> cdofs)
{
  if (facets.empty())
    return;

  const auto [dmap0, bs0, facets0] = dofmap0;
  const auto [dmap1, bs1, facets1] = dofmap1;

  // Data structures used in assembly
  const int num_dofs0 = dmap0.extent(1);
  const int num_dofs1 = dmap1.extent(1);
  const int ndim0 = bs0 * num_dofs0;
  const int ndim1 = bs1 * num_dofs1;
  assert(facets0.size() == facets.size());
  assert(facets1.size() == facets.size());
  for (std::size_t f = 0; f < facets.extent(0); ++f)
  {
    // Cell in the integration domain, local facet index relative to the
    // integration domain cell, and cells in the test and trial function
    // meshes
    std::int32_t cell = facets(f, 0);
    std::int32_t local_facet = facets(f, 1);
    std::int32_t cell0 = facets0(f, 0);
    std::int32_t cell1 = facets1(f, 0);

    // Get cell coordinates/geometry
    auto x_dofs = md::submdspan(x_dofmap, cell, md::full_extent);
    for (std::size_t i = 0; i < x_dofs.size(); ++i)
      std::copy_n(&x(x_dofs[i], 0), 3, std::next(cdofs.begin(), 3 * i));

    // Permutations
    std::uint8_t perm = perms.empty() ? 0 : perms(cell, local_facet);

    // Tabulate tensor
    std::ranges::fill(Ae, 0);
    kernel(Ae.data(), &coeffs(f, 0), constants.data(), cdofs.data(),
           &local_facet, &perm, nullptr);

    P0(Ae, cell_info0, cell0, ndim1);
    P1T(Ae, cell_info1, cell1, ndim0);

    // Zero rows/columns for essential bcs
    std::span dofs0(dmap0.data_handle() + cell0 * num_dofs0, num_dofs0);
    std::span dofs1(dmap1.data_handle() + cell1 * num_dofs1, num_dofs1);
    if (!bc0.empty())
    {
      for (int i = 0; i < num_dofs0; ++i)
      {
        for (int k = 0; k < bs0; ++k)
        {
          if (bc0[bs0 * dofs0[i] + k])
          {
            // Zero row bs0 * i + k
            const int row = bs0 * i + k;
            std::fill_n(std::next(Ae.begin(), ndim1 * row), ndim1, 0);
          }
        }
      }
    }
    if (!bc1.empty())
    {
      for (int j = 0; j < num_dofs1; ++j)
      {
        for (int k = 0; k < bs1; ++k)
        {
          if (bc1[bs1 * dofs1[j] + k])
          {
            // Zero column bs1 * j + k
            const int col = bs1 * j + k;
            for (int row = 0; row < ndim0; ++row)
              Ae[row * ndim1 + col] = 0;
          }
        }
      }
    }

    mat_set(dofs0, dofs1, Ae);
  }
}

/// @brief Execute kernel over interior facets and accumulate result in
/// a matrix.
///
/// @tparam T Matrix/form scalar type.
/// @param mat_set Function that accumulates computed entries into a
/// matrix.
/// @param[in] x_dofmap Dofmap for the mesh geometry.
/// @param[in] x Mesh geometry (coordinates).
/// @param[in] facets Facet indices (in the integration domain mesh) to
/// execute the kernel over.
/// @param[in] dofmap0 Test function (row) degree-of-freedom data
/// holding the (0) dofmap, (1) dofmap block size and (2) dofmap cell
/// indices.
/// @param[in] P0 Function that applies transformation P0.A in-place to
/// transform test degrees-of-freedom.
/// @param[in] dofmap1 Trial function (column) degree-of-freedom data
/// holding the (0) dofmap, (1) dofmap block size and (2) dofmap cell
/// indices.
/// @param[in] P1T Function that applies transformation A.P1^T in-place
/// to transform trial degrees-of-freedom.
/// @param[in] bc0 Marker for rows with Dirichlet boundary conditions
/// applied.
/// @param[in] bc1 Marker for columns with Dirichlet boundary conditions
/// applied.
/// @param[in] kernel Kernel function to execute over each cell.
/// @param[in] coeffs  The coefficient data array of shape (cells.size(),
/// cstride).
/// @param[in] constants Constant data.
/// @param[in] cell_info0 Cell permutation information for the test
/// function mesh.
/// @param[in] cell_info1 Cell permutation information for the trial
/// function mesh.
/// @param[in] perms Facet permutation integer. Empty if facet
/// permutations are not required.
/// @param[in] Ae Buffer array with size at least `......`.
/// @param[in] dmapjoint_b Buffer array with size at least `......`.
/// @param[in] cdofs Buffer array with size at least `6 *
/// x_dofmap.extent(1)`.
template <dolfinx::scalar T>
void assemble_interior_facets(
    la::MatSet<T> auto mat_set, mdspan2_t x_dofmap,
    md::mdspan<const scalar_value_t<T>,
               md::extents<std::size_t, md::dynamic_extent, 3>>
        x,
    md::mdspan<const std::int32_t,
               std::extents<std::size_t, md::dynamic_extent, 2, 2>>
        facets,
    std::tuple<mdspan2_t, int,
               md::mdspan<const std::int32_t,
                          std::extents<std::size_t, md::dynamic_extent, 2, 2>>>
        dofmap0,
    fem::DofTransformKernel<T> auto P0,
    std::tuple<mdspan2_t&, int,
               md::mdspan<const std::int32_t,
                          std::extents<std::size_t, md::dynamic_extent, 2, 2>>>
        dofmap1,
    fem::DofTransformKernel<T> auto P1T, std::span<const std::int8_t> bc0,
    std::span<const std::int8_t> bc1, FEkernel<T> auto kernel,
    md::mdspan<const T, md::extents<std::size_t, md::dynamic_extent, 2,
                                    md::dynamic_extent>>
        coeffs,
    std::span<const T> constants, std::span<const std::uint32_t> cell_info0,
    std::span<const std::uint32_t> cell_info1,
    md::mdspan<const std::uint8_t, md::dextents<std::size_t, 2>> perms,
    std::span<T> Ae, std::span<std::int32_t> dmapjoint_b,
    std::span<scalar_value_t<T>> cdofs)
{
  if (facets.empty())
    return;

  const auto [dmap0, bs0, facets0] = dofmap0;
  const auto [dmap1, bs1, facets1] = dofmap1;

  // Iterate over active cells
  const int num_dofs0 = dmap0.extent(1);
  const int num_dofs1 = dmap1.extent(1);
<<<<<<< HEAD
  const int ndim0 = bs0 * num_dofs0;
  const int ndim1 = bs1 * num_dofs1;

  assert(Ae.size() >= 2 * ndim0 * 2 * ndim1);
=======
>>>>>>> 38d4ff44

  // Data structures used in assembly
  auto cdofs0 = cdofs.subspan(0, 3 * x_dofmap.extent(1));
  auto cdofs1 = cdofs.subspan(3 * x_dofmap.extent(1), 3 * x_dofmap.extent(1));

  // Holder for 'joint' dofmaps
  auto dmapjoint0 = dmapjoint_b.subspan(0, 2 * num_dofs0);
  auto dmapjoint1 = dmapjoint_b.subspan(2 * num_dofs0, 2 * num_dofs1);

  assert(facets0.size() == facets.size());
  assert(facets1.size() == facets.size());
  for (std::size_t f = 0; f < facets.extent(0); ++f)
  {
    // Cells in integration domain,  test function domain and trial
    // function domain
    std::array cells{facets(f, 0, 0), facets(f, 1, 0)};
    std::array cells0{facets0(f, 0, 0), facets0(f, 1, 0)};
    std::array cells1{facets1(f, 0, 0), facets1(f, 1, 0)};

    // Local facets indices
    std::array local_facet{facets(f, 0, 1), facets(f, 1, 1)};

    // Get cell geometry
    auto x_dofs0 = md::submdspan(x_dofmap, cells[0], md::full_extent);
    for (std::size_t i = 0; i < x_dofs0.size(); ++i)
      std::copy_n(&x(x_dofs0[i], 0), 3, std::next(cdofs0.begin(), 3 * i));
    auto x_dofs1 = md::submdspan(x_dofmap, cells[1], md::full_extent);
    for (std::size_t i = 0; i < x_dofs1.size(); ++i)
      std::copy_n(&x(x_dofs1[i], 0), 3, std::next(cdofs1.begin(), 3 * i));

    // Get dof maps for cells and pack

    std::span dmap0_cell0(dmap0.data_handle() + cells0[0] * num_dofs0,
                          num_dofs0);
    std::span dmap0_cell1(dmap0.data_handle() + cells0[1] * num_dofs0,
                          num_dofs0);

    std::ranges::copy(dmap0_cell0, dmapjoint0.begin());
    std::ranges::copy(dmap0_cell1,
                      std::next(dmapjoint0.begin(), dmap0_cell0.size()));

    std::span dmap1_cell0(dmap1.data_handle() + cells1[0] * num_dofs1,
                          num_dofs1);
    std::span dmap1_cell1(dmap1.data_handle() + cells1[1] * num_dofs1,
                          num_dofs1);

    std::ranges::copy(dmap1_cell0, dmapjoint1.begin());
    std::ranges::copy(dmap1_cell1,
                      std::next(dmapjoint1.begin(), dmap1_cell0.size()));

    const int num_rows = bs0 * dmapjoint0.size();
    const int num_cols = bs1 * dmapjoint1.size();

    // Tabulate tensor
    assert(Ae.size() >= num_rows * num_cols);
    std::ranges::fill(Ae, 0);

    std::array perm = perms.empty()
                          ? std::array<std::uint8_t, 2>{0, 0}
                          : std::array{perms(cells[0], local_facet[0]),
                                       perms(cells[1], local_facet[1])};
    kernel(Ae.data(), &coeffs(f, 0, 0), constants.data(), cdofs.data(),
           local_facet.data(), perm.data(), nullptr);

    // Local element layout is a 2x2 block matrix with structure
    //
    //   cell0cell0  |  cell0cell1
    //   cell1cell0  |  cell1cell1
    //
    // where each block is element tensor of size (dmap0, dmap1).

    auto sub_Ae0 = Ae.subspan(bs0 * dmap0_cell0.size() * num_cols,
                              bs0 * dmap0_cell1.size() * num_cols);

    P0(Ae, cell_info0, cells0[0], num_cols);
    P0(sub_Ae0, cell_info0, cells0[1], num_cols);
    P1T(Ae, cell_info1, cells1[0], num_rows);

    for (int row = 0; row < num_rows; ++row)
    {
      // DOFs for dmap1 and cell1 are not stored contiguously in
      // the block matrix, so each row needs a separate span access
      auto sub_Ae1 = Ae.subspan(row * num_cols + bs1 * dmap1_cell0.size(),
                                bs1 * dmap1_cell1.size());
      P1T(sub_Ae1, cell_info1, cells1[1], 1);
    }

    // Zero rows/columns for essential bcs
    if (!bc0.empty())
    {
      for (std::size_t i = 0; i < dmapjoint0.size(); ++i)
      {
        for (int k = 0; k < bs0; ++k)
        {
          if (bc0[bs0 * dmapjoint0[i] + k])
          {
            // Zero row bs0 * i + k
            std::fill_n(std::next(Ae.begin(), num_cols * (bs0 * i + k)),
                        num_cols, 0);
          }
        }
      }
    }
    if (!bc1.empty())
    {
      for (std::size_t j = 0; j < dmapjoint1.size(); ++j)
      {
        for (int k = 0; k < bs1; ++k)
        {
          if (bc1[bs1 * dmapjoint1[j] + k])
          {
            // Zero column bs1 * j + k
            for (int m = 0; m < num_rows; ++m)
              Ae[m * num_cols + bs1 * j + k] = 0;
          }
        }
      }
    }

    mat_set(dmapjoint0, dmapjoint1, Ae);
  }
}

/// The matrix A must already be initialised. The matrix may be a proxy,
/// i.e. a view into a larger matrix, and assembly is performed using
/// local indices. Rows (bc0) and columns (bc1) with Dirichlet
/// conditions are zeroed. Markers (bc0 and bc1) can be empty if no bcs
/// are applied. Matrix is not finalised.

/// @brief Assemble (accumulate) into a matrix.
///
/// Rows (bc0) and columns (bc1) with Dirichlet conditions are zeroed.
/// Markers (bc0 and bc1) can be empty if no Dirichlet conditions are
/// applied.
///
/// @tparam T Scalar type.
/// @tparam U Geometry type.
/// @param[in] mat_set Function that accumulates computed entries into a
/// matrix.
/// @param[in] a Bilinear form to assemble.
/// @param[in] x Mesh geometry (coordinates).
/// @param[in] constants Constants that appear in `a`.
/// @param[in] coefficients Coefficients that appear in `a`.
/// @param bc0 Marker for rows with Dirichlet boundary conditions
/// applied.
/// @param bc1 Marker for columns with Dirichlet boundary conditions
/// applied.
template <dolfinx::scalar T, std::floating_point U>
void assemble_matrix(
    la::MatSet<T> auto&& mat_set, const Form<T, U>& a,
    md::mdspan<const scalar_value_t<T>,
               md::extents<std::size_t, md::dynamic_extent, 3>>
        x,
    std::span<const T> constants,
    const std::map<std::pair<IntegralType, int>,
                   std::pair<std::span<const T>, int>>& coefficients,
    std::span<const std::int8_t> bc0, std::span<const std::int8_t> bc1)
{
  // Integration domain mesh
  std::shared_ptr<const mesh::Mesh<U>> mesh = a.mesh();
  assert(mesh);

  // Test function mesh
  auto mesh0 = a.function_spaces().at(0)->mesh();
  assert(mesh0);

  // Trial function mesh
  auto mesh1 = a.function_spaces().at(1)->mesh();
  assert(mesh1);

  // TODO: Mixed topology with exterior and interior facet integrals.
  //
  // NOTE: Can't just loop over cell types for interior facet integrals
  // because we have a kernel per combination of comparable cell types,
  // rather than one per cell type. Also, we need the dofmaps for two
  // different cell types at the same time.
  const int num_cell_types = mesh->topology()->cell_types().size();
  for (int cell_type_idx = 0; cell_type_idx < num_cell_types; ++cell_type_idx)
  {
    // Geometry dofmap and data
    mdspan2_t x_dofmap = mesh->geometry().dofmap(cell_type_idx);

    // Get dofmap data
    std::shared_ptr<const fem::DofMap> dofmap0
        = a.function_spaces().at(0)->dofmaps(cell_type_idx);
    std::shared_ptr<const fem::DofMap> dofmap1
        = a.function_spaces().at(1)->dofmaps(cell_type_idx);
    assert(dofmap0);
    assert(dofmap1);
    auto dofs0 = dofmap0->map();
    const int bs0 = dofmap0->bs();
    auto dofs1 = dofmap1->map();
    const int bs1 = dofmap1->bs();

    auto element0 = a.function_spaces().at(0)->elements(cell_type_idx);
    assert(element0);
    auto element1 = a.function_spaces().at(1)->elements(cell_type_idx);
    assert(element1);
    fem::DofTransformKernel<T> auto P0
        = element0->template dof_transformation_fn<T>(doftransform::standard);
    fem::DofTransformKernel<T> auto P1T
        = element1->template dof_transformation_right_fn<T>(
            doftransform::transpose);

    std::span<const std::uint32_t> cell_info0;
    std::span<const std::uint32_t> cell_info1;
    if (element0->needs_dof_transformations()
        or element1->needs_dof_transformations()
        or a.needs_facet_permutations())
    {
      mesh0->topology_mutable()->create_entity_permutations();
      mesh1->topology_mutable()->create_entity_permutations();
      cell_info0 = std::span(mesh0->topology()->get_cell_permutation_info());
      cell_info1 = std::span(mesh1->topology()->get_cell_permutation_info());
    }

    md::mdspan<const std::uint8_t, md::dextents<std::size_t, 2>> perms;
<<<<<<< HEAD

    {
      // Buffers
      std::vector<T> Ae_b(bs0 * dofs0.extent(1) * bs1 * dofs1.extent(1));
      std::vector<scalar_value_t<T>> cdofs_b(3 * x_dofmap.extent(1));

      for (int i : a.integral_ids(IntegralType::cell))
      {
        auto fn = a.kernel(IntegralType::cell, i, cell_type_idx);
        assert(fn);
        std::span cells = a.domain(IntegralType::cell, i, cell_type_idx);
        std::span cells0
            = a.domain_arg(IntegralType::cell, 0, i, cell_type_idx);
        std::span cells1
            = a.domain_arg(IntegralType::cell, 1, i, cell_type_idx);
        auto& [coeffs, cstride] = coefficients.at({IntegralType::cell, i});
        assert(cells.size() * cstride == coeffs.size());
        impl::assemble_cells(mat_set, x_dofmap, x, cells, {dofs0, bs0, cells0},
                             P0, {dofs1, bs1, cells1}, P1T, bc0, bc1, fn,
                             md::mdspan(coeffs.data(), cells.size(), cstride),
                             constants, cell_info0, cell_info1, std::span(Ae_b),
                             std::span(cdofs_b));
      }

      if (a.needs_facet_permutations())
      {
        mesh::CellType cell_type
            = mesh->topology()->cell_types()[cell_type_idx];
        int num_facets_per_cell
            = mesh::cell_num_entities(cell_type, mesh->topology()->dim() - 1);
        mesh->topology_mutable()->create_entity_permutations();
        const std::vector<std::uint8_t>& p
            = mesh->topology()->get_facet_permutations();
        perms = md::mdspan(p.data(), p.size() / num_facets_per_cell,
                           num_facets_per_cell);
=======
    if (a.needs_facet_permutations())
    {
      mesh::CellType cell_type = mesh->topology()->cell_types()[cell_type_idx];
      int num_facets_per_cell
          = mesh::cell_num_entities(cell_type, mesh->topology()->dim() - 1);
      mesh->topology_mutable()->create_entity_permutations();
      const std::vector<std::uint8_t>& p
          = mesh->topology()->get_facet_permutations();
      perms = md::mdspan(p.data(), p.size() / num_facets_per_cell,
                         num_facets_per_cell);
    }

    {
      // Buffers
      std::vector<T> Ae_b(bs0 * dofs0.extent(1) * bs1 * dofs1.extent(1));
      std::vector<scalar_value_t<T>> cdofs_b(3 * x_dofmap.extent(1));

      for (int i : a.integral_ids(IntegralType::cell))
      {
        auto fn = a.kernel(IntegralType::cell, i, cell_type_idx);
        assert(fn);
        std::span cells = a.domain(IntegralType::cell, i, cell_type_idx);
        std::span cells0
            = a.domain_arg(IntegralType::cell, 0, i, cell_type_idx);
        std::span cells1
            = a.domain_arg(IntegralType::cell, 1, i, cell_type_idx);
        auto& [coeffs, cstride] = coefficients.at({IntegralType::cell, i});
        assert(cells.size() * cstride == coeffs.size());
        impl::assemble_cells(mat_set, x_dofmap, x, cells, {dofs0, bs0, cells0},
                             P0, {dofs1, bs1, cells1}, P1T, bc0, bc1, fn,
                             md::mdspan(coeffs.data(), cells.size(), cstride),
                             constants, cell_info0, cell_info1, std::span(Ae_b),
                             std::span(cdofs_b));
>>>>>>> 38d4ff44
      }

      for (int i : a.integral_ids(IntegralType::exterior_facet))
      {
        if (num_cell_types > 1)
        {
          throw std::runtime_error("Exterior facet integrals with mixed "
                                   "topology aren't supported yet");
        }

        using mdspanx2_t
            = md::mdspan<const std::int32_t,
                         md::extents<std::size_t, md::dynamic_extent, 2>>;

        auto fn = a.kernel(IntegralType::exterior_facet, i, 0);
        assert(fn);
        auto& [coeffs, cstride]
            = coefficients.at({IntegralType::exterior_facet, i});

        std::span f = a.domain(IntegralType::exterior_facet, i, 0);
        mdspanx2_t facets(f.data(), f.size() / 2, 2);
        std::span f0 = a.domain_arg(IntegralType::exterior_facet, 0, i, 0);
        mdspanx2_t facets0(f0.data(), f0.size() / 2, 2);
        std::span f1 = a.domain_arg(IntegralType::exterior_facet, 1, i, 0);
        mdspanx2_t facets1(f1.data(), f1.size() / 2, 2);
        assert((facets.size() / 2) * cstride == coeffs.size());
        impl::assemble_exterior_facets(
            mat_set, x_dofmap, x, facets, {dofs0, bs0, facets0}, P0,
            {dofs1, bs1, facets1}, P1T, bc0, bc1, fn,
            md::mdspan(coeffs.data(), facets.extent(0), cstride), constants,
            cell_info0, cell_info1, perms, std::span(Ae_b), std::span(cdofs_b));
      }
    }

    {
      // Buffers
      std::vector<T> Ae_b(2 * bs0 * dofs0.extent(1) * 2 * bs1
                          * dofs1.extent(1));
<<<<<<< HEAD
      std::vector<scalar_value_t<T>> cdofs_b(6 * x_dofmap.extent(1));
=======
      std::vector<scalar_value_t<T>> cdofs_b(2 * 3 * x_dofmap.extent(1));
      std::vector<std::int32_t> dmapjoint_b(
          2 * (dofs0.extent(1) + dofs1.extent(1)));
>>>>>>> 38d4ff44

      for (int i : a.integral_ids(IntegralType::interior_facet))
      {
        if (num_cell_types > 1)
        {
          throw std::runtime_error("Interior facet integrals with mixed "
                                   "topology aren't supported yet");
        }

        using mdspanx22_t
            = md::mdspan<const std::int32_t,
                         md::extents<std::size_t, md::dynamic_extent, 2, 2>>;
        using mdspanx2x_t
            = md::mdspan<const T, md::extents<std::size_t, md::dynamic_extent,
                                              2, md::dynamic_extent>>;

        auto fn = a.kernel(IntegralType::interior_facet, i, 0);
        assert(fn);
        auto& [coeffs, cstride]
            = coefficients.at({IntegralType::interior_facet, i});

        std::span facets = a.domain(IntegralType::interior_facet, i, 0);
        std::span facets0 = a.domain_arg(IntegralType::interior_facet, 0, i, 0);
        std::span facets1 = a.domain_arg(IntegralType::interior_facet, 1, i, 0);
        assert((facets.size() / 4) * 2 * cstride == coeffs.size());
        impl::assemble_interior_facets(
            mat_set, x_dofmap, x,
            mdspanx22_t(facets.data(), facets.size() / 4, 2, 2),
            {dofs0, bs0, mdspanx22_t(facets0.data(), facets0.size() / 4, 2, 2)},
            P0,
            {dofs1, bs1, mdspanx22_t(facets1.data(), facets1.size() / 4, 2, 2)},
            P1T, bc0, bc1, fn,
            mdspanx2x_t(coeffs.data(), facets.size() / 4, 2, cstride),
            constants, cell_info0, cell_info1, perms, std::span(Ae_b),
<<<<<<< HEAD
            std::span(cdofs_b));
=======
            std::span(dmapjoint_b), std::span(cdofs_b));
>>>>>>> 38d4ff44
      }
    }
  }
}

} // namespace dolfinx::fem::impl<|MERGE_RESOLUTION|>--- conflicted
+++ resolved
@@ -386,13 +386,10 @@
   // Iterate over active cells
   const int num_dofs0 = dmap0.extent(1);
   const int num_dofs1 = dmap1.extent(1);
-<<<<<<< HEAD
   const int ndim0 = bs0 * num_dofs0;
   const int ndim1 = bs1 * num_dofs1;
 
   assert(Ae.size() >= 2 * ndim0 * 2 * ndim1);
-=======
->>>>>>> 38d4ff44
 
   // Data structures used in assembly
   auto cdofs0 = cdofs.subspan(0, 3 * x_dofmap.extent(1));
@@ -610,7 +607,17 @@
     }
 
     md::mdspan<const std::uint8_t, md::dextents<std::size_t, 2>> perms;
-<<<<<<< HEAD
+    if (a.needs_facet_permutations())
+    {
+      mesh::CellType cell_type = mesh->topology()->cell_types()[cell_type_idx];
+      int num_facets_per_cell
+          = mesh::cell_num_entities(cell_type, mesh->topology()->dim() - 1);
+      mesh->topology_mutable()->create_entity_permutations();
+      const std::vector<std::uint8_t>& p
+          = mesh->topology()->get_facet_permutations();
+      perms = md::mdspan(p.data(), p.size() / num_facets_per_cell,
+                         num_facets_per_cell);
+    }
 
     {
       // Buffers
@@ -635,54 +642,6 @@
                              std::span(cdofs_b));
       }
 
-      if (a.needs_facet_permutations())
-      {
-        mesh::CellType cell_type
-            = mesh->topology()->cell_types()[cell_type_idx];
-        int num_facets_per_cell
-            = mesh::cell_num_entities(cell_type, mesh->topology()->dim() - 1);
-        mesh->topology_mutable()->create_entity_permutations();
-        const std::vector<std::uint8_t>& p
-            = mesh->topology()->get_facet_permutations();
-        perms = md::mdspan(p.data(), p.size() / num_facets_per_cell,
-                           num_facets_per_cell);
-=======
-    if (a.needs_facet_permutations())
-    {
-      mesh::CellType cell_type = mesh->topology()->cell_types()[cell_type_idx];
-      int num_facets_per_cell
-          = mesh::cell_num_entities(cell_type, mesh->topology()->dim() - 1);
-      mesh->topology_mutable()->create_entity_permutations();
-      const std::vector<std::uint8_t>& p
-          = mesh->topology()->get_facet_permutations();
-      perms = md::mdspan(p.data(), p.size() / num_facets_per_cell,
-                         num_facets_per_cell);
-    }
-
-    {
-      // Buffers
-      std::vector<T> Ae_b(bs0 * dofs0.extent(1) * bs1 * dofs1.extent(1));
-      std::vector<scalar_value_t<T>> cdofs_b(3 * x_dofmap.extent(1));
-
-      for (int i : a.integral_ids(IntegralType::cell))
-      {
-        auto fn = a.kernel(IntegralType::cell, i, cell_type_idx);
-        assert(fn);
-        std::span cells = a.domain(IntegralType::cell, i, cell_type_idx);
-        std::span cells0
-            = a.domain_arg(IntegralType::cell, 0, i, cell_type_idx);
-        std::span cells1
-            = a.domain_arg(IntegralType::cell, 1, i, cell_type_idx);
-        auto& [coeffs, cstride] = coefficients.at({IntegralType::cell, i});
-        assert(cells.size() * cstride == coeffs.size());
-        impl::assemble_cells(mat_set, x_dofmap, x, cells, {dofs0, bs0, cells0},
-                             P0, {dofs1, bs1, cells1}, P1T, bc0, bc1, fn,
-                             md::mdspan(coeffs.data(), cells.size(), cstride),
-                             constants, cell_info0, cell_info1, std::span(Ae_b),
-                             std::span(cdofs_b));
->>>>>>> 38d4ff44
-      }
-
       for (int i : a.integral_ids(IntegralType::exterior_facet))
       {
         if (num_cell_types > 1)
@@ -719,13 +678,9 @@
       // Buffers
       std::vector<T> Ae_b(2 * bs0 * dofs0.extent(1) * 2 * bs1
                           * dofs1.extent(1));
-<<<<<<< HEAD
+      std::vector<std::int32_t> dmapjoint_b(2 * bs0 * dofs0.extent(1)
+                                            + 2 * bs1 * dofs1.extent(1));
       std::vector<scalar_value_t<T>> cdofs_b(6 * x_dofmap.extent(1));
-=======
-      std::vector<scalar_value_t<T>> cdofs_b(2 * 3 * x_dofmap.extent(1));
-      std::vector<std::int32_t> dmapjoint_b(
-          2 * (dofs0.extent(1) + dofs1.extent(1)));
->>>>>>> 38d4ff44
 
       for (int i : a.integral_ids(IntegralType::interior_facet))
       {
@@ -760,11 +715,7 @@
             P1T, bc0, bc1, fn,
             mdspanx2x_t(coeffs.data(), facets.size() / 4, 2, cstride),
             constants, cell_info0, cell_info1, perms, std::span(Ae_b),
-<<<<<<< HEAD
-            std::span(cdofs_b));
-=======
-            std::span(dmapjoint_b), std::span(cdofs_b));
->>>>>>> 38d4ff44
+            dmapjoint_b, std::span(cdofs_b));
       }
     }
   }
