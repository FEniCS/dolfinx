// Copyright (C) 2018-2019 Garth N. Wells
//
// This file is part of DOLFINX (https://www.fenicsproject.org)
//
// SPDX-License-Identifier:    LGPL-3.0-or-later

#include "assemble_vector_impl.h"
#include "DirichletBC.h"
#include "DofMap.h"
#include "Form.h"
#include "utils.h"
#include <dolfinx/common/IndexMap.h>
#include <dolfinx/common/types.h>
#include <dolfinx/function/Constant.h>
#include <dolfinx/function/Function.h>
#include <dolfinx/function/FunctionSpace.h>
#include <dolfinx/mesh/CoordinateDofs.h>
#include <dolfinx/mesh/Geometry.h>
#include <dolfinx/mesh/Mesh.h>
#include <dolfinx/mesh/MeshEntity.h>
#include <dolfinx/mesh/MeshIterator.h>
#include <petscsys.h>

using namespace dolfinx;
using namespace dolfinx::fem;

namespace
{
//-----------------------------------------------------------------------------
// Implementation of bc application
void _lift_bc_cells(
    Eigen::Ref<Eigen::Matrix<PetscScalar, Eigen::Dynamic, 1>> b, const Form& a,
    const Eigen::Ref<const Eigen::Matrix<PetscScalar, Eigen::Dynamic, 1>>&
        bc_values1,
    const std::vector<bool>& bc_markers1,
    const Eigen::Ref<const Eigen::Matrix<PetscScalar, Eigen::Dynamic, 1>>& x0,
    double scale)
{
  assert(a.rank() == 2);

  // Get mesh from form
  assert(a.mesh());
  const mesh::Mesh& mesh = *a.mesh();

  mesh.create_entity_permutations();

  // Get dofmap for columns and rows of a
  assert(a.function_space(0));
  assert(a.function_space(0)->dofmap());
  assert(a.function_space(1));
  assert(a.function_space(1)->dofmap());
  const fem::DofMap& dofmap0 = *a.function_space(0)->dofmap();
  const fem::DofMap& dofmap1 = *a.function_space(1)->dofmap();

  // Prepare coefficients
  Eigen::Array<PetscScalar, Eigen::Dynamic, Eigen::Dynamic, Eigen::RowMajor>
      coeffs = pack_coefficients(a);

  const std::function<void(PetscScalar*, const PetscScalar*, const PetscScalar*,
                           const double*, const int*, const std::uint8_t*,
                           const bool*, const bool*, const std::uint8_t*)>& fn
      = a.integrals().get_tabulate_tensor(FormIntegrals::Type::cell, 0);

  // Prepare cell geometry
  const int gdim = mesh.geometry().dim();
  const graph::AdjacencyList<std::int32_t>& connectivity_g
      = mesh.coordinate_dofs().entity_points();
  const Eigen::Array<std::int32_t, Eigen::Dynamic, 1>& pos_g
      = connectivity_g.offsets();
  const Eigen::Array<std::int32_t, Eigen::Dynamic, 1>& cell_g
      = connectivity_g.array();
  // FIXME: Add proper interface for num coordinate dofs
  const int num_dofs_g = connectivity_g.num_links(0);
  const Eigen::Array<double, Eigen::Dynamic, 3, Eigen::RowMajor>& x_g
      = mesh.geometry().points();

  // Data structures used in bc application
  Eigen::Array<double, Eigen::Dynamic, Eigen::Dynamic, Eigen::RowMajor>
      coordinate_dofs(num_dofs_g, gdim);
  Eigen::Matrix<PetscScalar, Eigen::Dynamic, Eigen::Dynamic, Eigen::RowMajor>
      Ae;
  Eigen::Matrix<PetscScalar, Eigen::Dynamic, 1> be;

  if (!a.all_constants_set())
    throw std::runtime_error("Unset constant in Form");
  const std::vector<
      std::pair<std::string, std::shared_ptr<const function::Constant>>>
      constants = a.constants();
  std::vector<PetscScalar> constant_values;
  for (auto const& constant : constants)
  {
    // Get underlying data array of this Constant
    const std::vector<PetscScalar>& array = constant.second->value;

    constant_values.insert(constant_values.end(), array.data(),
                           array.data() + array.size());
  }

  // Iterate over all cells
  const int tdim = mesh.topology().dim();
  for (const mesh::MeshEntity& cell : mesh::MeshRange(mesh, tdim))
  {
    // Get dof maps for cell
    auto dmap1 = dofmap1.cell_dofs(cell.index());

    // Check if bc is applied to cell
    bool has_bc = false;
    for (Eigen::Index j = 0; j < dmap1.size(); ++j)
    {
      if (bc_markers1[dmap1[j]])
      {
        has_bc = true;
        break;
      }
    }

    if (!has_bc)
      continue;

    const int cell_index = cell.index();

    // Get cell vertex coordinates
    for (int i = 0; i < num_dofs_g; ++i)
      for (int j = 0; j < gdim; ++j)
        coordinate_dofs(i, j) = x_g(cell_g[pos_g[cell_index] + i], j);

    // Size data structure for assembly
    auto dmap0 = dofmap0.cell_dofs(cell_index);

    Eigen::Array<bool, 1, Eigen::Dynamic> cell_edge_reflections
        = mesh.topology().get_edge_reflections(cell_index);
    Eigen::Array<bool, 1, Eigen::Dynamic> cell_face_reflections
        = mesh.topology().get_face_reflections(cell_index);
    Eigen::Array<std::uint8_t, 1, Eigen::Dynamic> cell_face_rotations
        = mesh.topology().get_face_rotations(cell_index);

    auto coeff_array = coeffs.row(cell_index);
    Ae.setZero(dmap0.size(), dmap1.size());
    fn(Ae.data(), coeff_array.data(), constant_values.data(),
       coordinate_dofs.data(), nullptr, nullptr, cell_edge_reflections.data(),
       cell_face_reflections.data(), cell_face_rotations.data());

    // Size data structure for assembly
    be.setZero(dmap0.size());
    for (Eigen::Index j = 0; j < dmap1.size(); ++j)
    {
      const std::int32_t jj = dmap1[j];
      if (bc_markers1[jj])
      {
        const PetscScalar bc = bc_values1[jj];
        if (x0.rows() > 0)
          be -= Ae.col(j) * scale * (bc - x0[jj]);
        else
          be -= Ae.col(j) * scale * bc;
      }
    }

    for (Eigen::Index k = 0; k < dmap0.size(); ++k)
      b[dmap0[k]] += be[k];
  }
}
//----------------------------------------------------------------------------
void _lift_bc_exterior_facets(
    Eigen::Ref<Eigen::Matrix<PetscScalar, Eigen::Dynamic, 1>> b, const Form& a,
    const Eigen::Ref<const Eigen::Matrix<PetscScalar, Eigen::Dynamic, 1>>&
        bc_values1,
    const std::vector<bool>& bc_markers1,
    const Eigen::Ref<const Eigen::Matrix<PetscScalar, Eigen::Dynamic, 1>>& x0,
    double scale)
{
  assert(a.rank() == 2);

  // Get mesh from form
  assert(a.mesh());
  const mesh::Mesh& mesh = *a.mesh();

  mesh.create_entity_permutations();

  const int gdim = mesh.geometry().dim();
  const int tdim = mesh.topology().dim();
  mesh.create_entities(tdim - 1);
  mesh.create_connectivity(tdim - 1, tdim);
  mesh.create_entity_permutations();

  // Get dofmap for columns and rows of a
  assert(a.function_space(0));
  assert(a.function_space(0)->dofmap());
  assert(a.function_space(1));
  assert(a.function_space(1)->dofmap());
  const fem::DofMap& dofmap0 = *a.function_space(0)->dofmap();
  const fem::DofMap& dofmap1 = *a.function_space(1)->dofmap();

  // Prepare coefficients
  Eigen::Array<PetscScalar, Eigen::Dynamic, Eigen::Dynamic, Eigen::RowMajor>
      coeffs = pack_coefficients(a);

  const std::function<void(PetscScalar*, const PetscScalar*, const PetscScalar*,
                           const double*, const int*, const std::uint8_t*,
                           const bool*, const bool*, const std::uint8_t*)>& fn
      = a.integrals().get_tabulate_tensor(FormIntegrals::Type::exterior_facet,
                                          0);

  // Prepare cell geometry
  const graph::AdjacencyList<std::int32_t>& connectivity_g
      = mesh.coordinate_dofs().entity_points();
  const Eigen::Array<std::int32_t, Eigen::Dynamic, 1>& pos_g
      = connectivity_g.offsets();
  const Eigen::Array<std::int32_t, Eigen::Dynamic, 1>& cell_g
      = connectivity_g.array();
  // FIXME: Add proper interface for num coordinate dofs
  const int num_dofs_g = connectivity_g.num_links(0);
  const Eigen::Array<double, Eigen::Dynamic, 3, Eigen::RowMajor>& x_g
      = mesh.geometry().points();

  // Data structures used in bc application
  Eigen::Array<double, Eigen::Dynamic, Eigen::Dynamic, Eigen::RowMajor>
      coordinate_dofs(num_dofs_g, gdim);
  Eigen::Matrix<PetscScalar, Eigen::Dynamic, Eigen::Dynamic, Eigen::RowMajor>
      Ae;
  Eigen::Matrix<PetscScalar, Eigen::Dynamic, 1> be;

  const std::vector<
      std::pair<std::string, std::shared_ptr<const function::Constant>>>
      constants = a.constants();

  std::vector<PetscScalar> constant_values;
  for (auto const& constant : constants)
  {
    // Get underlying data array of this Constant
    const std::vector<PetscScalar>& array = constant.second->value;

    constant_values.insert(constant_values.end(), array.data(),
                           array.data() + array.size());
  }

  // Iterate over owned facets
  const mesh::Topology& topology = mesh.topology();
  std::shared_ptr<const graph::AdjacencyList<std::int32_t>> connectivity
      = topology.connectivity(tdim - 1, tdim);
  assert(connectivity);
  auto map = topology.index_map(tdim - 1);
  assert(map);
  for (int f = 0; f < map->size_local(); ++f)
  {
    // Move to next facet if this one is an interior facet
    if (topology.interior_facets()[f])
      continue;

    // Create attached cell
    const std::int32_t cell_index = connectivity->links(f)[0];

    // Get local index of facet with respect to the cell
    mesh::MeshEntity cell(mesh, tdim, cell_index);
<<<<<<< HEAD
    const int local_facet = cell.index(facet);
    const std::uint8_t perm = mesh.topology().get_facet_permutation(
        cell_index, facet.dim(), local_facet);
=======
    mesh::MeshEntity _facet(mesh, tdim - 1, f);
    const int local_facet = cell.index(_facet);
    const int orient = 0;
>>>>>>> 9de4ca16

    // Get dof maps for cell
    auto dmap1 = dofmap1.cell_dofs(cell_index);

    // Check if bc is applied to cell
    bool has_bc = false;
    for (Eigen::Index j = 0; j < dmap1.size(); ++j)
    {
      if (bc_markers1[dmap1[j]])
      {
        has_bc = true;
        break;
      }
    }

    if (!has_bc)
      continue;

    // Get cell vertex coordinates
    for (int i = 0; i < num_dofs_g; ++i)
      for (int j = 0; j < gdim; ++j)
        coordinate_dofs(i, j) = x_g(cell_g[pos_g[cell_index] + i], j);

    // Size data structure for assembly
    auto dmap0 = dofmap0.cell_dofs(cell_index);

    // TODO: Move gathering of coefficients outside of main assembly
    // loop

    Eigen::Array<bool, 1, Eigen::Dynamic> cell_edge_reflections
        = mesh.topology().get_edge_reflections(cell_index);
    Eigen::Array<bool, 1, Eigen::Dynamic> cell_face_reflections
        = mesh.topology().get_face_reflections(cell_index);
    Eigen::Array<std::uint8_t, 1, Eigen::Dynamic> cell_face_rotations
        = mesh.topology().get_face_rotations(cell_index);

    auto coeff_array = coeffs.row(cell_index);
    Ae.setZero(dmap0.size(), dmap1.size());
    fn(Ae.data(), coeff_array.data(), constant_values.data(),
       coordinate_dofs.data(), &local_facet, &perm,
       cell_edge_reflections.data(), cell_face_reflections.data(),
       cell_face_rotations.data());

    // Size data structure for assembly
    be.setZero(dmap0.size());
    for (Eigen::Index j = 0; j < dmap1.size(); ++j)
    {
      const std::int32_t jj = dmap1[j];
      if (bc_markers1[jj])
      {
        const PetscScalar bc = bc_values1[jj];
        if (x0.rows() > 0)
          be -= Ae.col(j) * scale * (bc - x0[jj]);
        else
          be -= Ae.col(j) * scale * bc;
      }
    }

    for (Eigen::Index k = 0; k < dmap0.size(); ++k)
      b[dmap0[k]] += be[k];
  }
}
} // namespace

//-----------------------------------------------------------------------------
void fem::impl::assemble_vector(
    Eigen::Ref<Eigen::Matrix<PetscScalar, Eigen::Dynamic, 1>> b, const Form& L)
{
  assert(L.mesh());
  const mesh::Mesh& mesh = *L.mesh();

  // Get dofmap data
  const fem::DofMap& dofmap = *L.function_space(0)->dofmap();
  const Eigen::Array<PetscInt, Eigen::Dynamic, 1>& dof_array
      = dofmap.dof_array();

  assert(dofmap.element_dof_layout);
  const int num_dofs_per_cell = dofmap.element_dof_layout->num_dofs();

  // Prepare constants
  const std::vector<
      std::pair<std::string, std::shared_ptr<const function::Constant>>>
      constants = L.constants();
  std::vector<PetscScalar> constant_values;
  for (auto const& constant : constants)
  {
    // Get underlying data array of this Constant
    const std::vector<PetscScalar>& array = constant.second->value;
    constant_values.insert(constant_values.end(), array.data(),
                           array.data() + array.size());
  }

  // Prepare coefficients
  const Eigen::Array<PetscScalar, Eigen::Dynamic, Eigen::Dynamic,
                     Eigen::RowMajor>
      coeffs = pack_coefficients(L);

  const FormIntegrals& integrals = L.integrals();
  using type = fem::FormIntegrals::Type;
  for (int i = 0; i < integrals.num_integrals(type::cell); ++i)
  {
    auto& fn = integrals.get_tabulate_tensor(FormIntegrals::Type::cell, i);
    const std::vector<std::int32_t>& active_cells
        = integrals.integral_domains(type::cell, i);
    fem::impl::assemble_cells(b, mesh, active_cells, dof_array,
                              num_dofs_per_cell, fn, coeffs, constant_values);
  }

  for (int i = 0; i < integrals.num_integrals(type::exterior_facet); ++i)
  {
    const auto& fn
        = integrals.get_tabulate_tensor(FormIntegrals::Type::exterior_facet, i);
    const std::vector<std::int32_t>& active_facets
        = integrals.integral_domains(type::exterior_facet, i);
    fem::impl::assemble_exterior_facets(b, mesh, active_facets, dofmap, fn,
                                        coeffs, constant_values);
  }

  for (int i = 0; i < integrals.num_integrals(type::interior_facet); ++i)
  {
    const std::vector<int> c_offsets = L.coefficients().offsets();
    const auto& fn
        = integrals.get_tabulate_tensor(FormIntegrals::Type::interior_facet, i);
    const std::vector<std::int32_t>& active_facets
        = integrals.integral_domains(type::interior_facet, i);
    fem::impl::assemble_interior_facets(b, mesh, active_facets, dofmap, fn,
                                        coeffs, c_offsets, constant_values);
  }
}
//-----------------------------------------------------------------------------
void fem::impl::assemble_cells(
    Eigen::Ref<Eigen::Matrix<PetscScalar, Eigen::Dynamic, 1>> b,
    const mesh::Mesh& mesh, const std::vector<std::int32_t>& active_cells,
    const Eigen::Ref<const Eigen::Array<PetscInt, Eigen::Dynamic, 1>>& dofmap,
    int num_dofs_per_cell,
    const std::function<void(PetscScalar*, const PetscScalar*,
                             const PetscScalar*, const double*, const int*,
                             const std::uint8_t*, const bool*, const bool*,
                             const std::uint8_t*)>& kernel,
    const Eigen::Array<PetscScalar, Eigen::Dynamic, Eigen::Dynamic,
                       Eigen::RowMajor>& coeffs,
    const std::vector<PetscScalar>& constant_values)
{
  const int gdim = mesh.geometry().dim();

  mesh.create_entity_permutations();

  // Prepare cell geometry
  const graph::AdjacencyList<std::int32_t>& connectivity_g
      = mesh.coordinate_dofs().entity_points();
  const Eigen::Ref<const Eigen::Array<std::int32_t, Eigen::Dynamic, 1>> pos_g
      = connectivity_g.offsets();
  const Eigen::Ref<const Eigen::Array<std::int32_t, Eigen::Dynamic, 1>> cell_g
      = connectivity_g.array();
  // FIXME: Add proper interface for num coordinate dofs
  const int num_dofs_g = connectivity_g.num_links(0);
  const Eigen::Array<double, Eigen::Dynamic, 3, Eigen::RowMajor>& x_g
      = mesh.geometry().points();

  // Create data structures used in assembly
  Eigen::Array<double, Eigen::Dynamic, Eigen::Dynamic, Eigen::RowMajor>
      coordinate_dofs(num_dofs_g, gdim);
  Eigen::Matrix<PetscScalar, Eigen::Dynamic, 1> be(num_dofs_per_cell);

  // Iterate over active cells
  for (std::int32_t cell_index : active_cells)
  {
    // Get cell coordinates/geometry
    for (int i = 0; i < num_dofs_g; ++i)
      for (int j = 0; j < gdim; ++j)
        coordinate_dofs(i, j) = x_g(cell_g[pos_g[cell_index] + i], j);

    Eigen::Array<bool, 1, Eigen::Dynamic> cell_edge_reflections
        = mesh.topology().get_edge_reflections(cell_index);
    Eigen::Array<bool, 1, Eigen::Dynamic> cell_face_reflections
        = mesh.topology().get_face_reflections(cell_index);
    Eigen::Array<std::uint8_t, 1, Eigen::Dynamic> cell_face_rotations
        = mesh.topology().get_face_rotations(cell_index);

    // Tabulate vector for cell
    auto coeff_cell = coeffs.row(cell_index);
    be.setZero();
    kernel(be.data(), coeff_cell.data(), constant_values.data(),
           coordinate_dofs.data(), nullptr, nullptr,
           cell_edge_reflections.data(), cell_face_reflections.data(),
           cell_face_rotations.data());

    // Scatter cell vector to 'global' vector array
    for (Eigen::Index i = 0; i < num_dofs_per_cell; ++i)
      b[dofmap[cell_index * num_dofs_per_cell + i]] += be[i];
  }
}
//-----------------------------------------------------------------------------
void fem::impl::assemble_exterior_facets(
    Eigen::Ref<Eigen::Matrix<PetscScalar, Eigen::Dynamic, 1>> b,
    const mesh::Mesh& mesh, const std::vector<std::int32_t>& active_facets,
    const fem::DofMap& dofmap,
    const std::function<void(PetscScalar*, const PetscScalar*,
                             const PetscScalar*, const double*, const int*,
                             const std::uint8_t*, const bool*, const bool*,
                             const std::uint8_t*)>& fn,
    const Eigen::Array<PetscScalar, Eigen::Dynamic, Eigen::Dynamic,
                       Eigen::RowMajor>& coeffs,
    const std::vector<PetscScalar>& constant_values)
{
  const int gdim = mesh.geometry().dim();
  const int tdim = mesh.topology().dim();
  mesh.create_entities(tdim - 1);
  mesh.create_connectivity(tdim - 1, tdim);
  mesh.create_entity_permutations();

  // Prepare cell geometry
  const graph::AdjacencyList<std::int32_t>& connectivity_g
      = mesh.coordinate_dofs().entity_points();
  const Eigen::Array<std::int32_t, Eigen::Dynamic, 1>& pos_g
      = connectivity_g.offsets();
  const Eigen::Array<std::int32_t, Eigen::Dynamic, 1>& cell_g
      = connectivity_g.array();
  // FIXME: Add proper interface for num coordinate dofs
  const int num_dofs_g = connectivity_g.num_links(0);
  const Eigen::Array<double, Eigen::Dynamic, 3, Eigen::RowMajor>& x_g
      = mesh.geometry().points();

  // Create data structures used in assembly
  Eigen::Array<double, Eigen::Dynamic, Eigen::Dynamic, Eigen::RowMajor>
      coordinate_dofs(num_dofs_g, gdim);
  Eigen::Matrix<PetscScalar, Eigen::Dynamic, 1> be;

  auto f_to_c = mesh.topology().connectivity(tdim - 1, tdim);
  assert(f_to_c);
  for (const auto& f : active_facets)
  {
    // Get index of first attached cell
    assert(f_to_c->num_links(f) > 0);
    const std::int32_t cell_index = f_to_c->links(f)[0];

    // FIXME: See if creation of MeshEntity can be removed
    // Get local index of facet with respect to the cell
    const mesh::MeshEntity cell(mesh, tdim, cell_index);
    const mesh::MeshEntity facet(mesh, tdim - 1, f);
    const int local_facet = cell.index(facet);
    const std::uint8_t perm = mesh.topology().get_facet_permutation(
        cell_index, facet.dim(), local_facet);

    // Get cell vertex coordinates
    for (int i = 0; i < num_dofs_g; ++i)
      for (int j = 0; j < gdim; ++j)
        coordinate_dofs(i, j) = x_g(cell_g[pos_g[cell_index] + i], j);

    // Get dof map for cell
    auto dmap = dofmap.cell_dofs(cell_index);

    // Tabulate element vector
    auto coeff_cell = coeffs.row(cell_index);
    be.setZero(dmap.size());

    Eigen::Array<bool, 1, Eigen::Dynamic> cell_edge_reflections
        = mesh.topology().get_edge_reflections(cell_index);
    Eigen::Array<bool, 1, Eigen::Dynamic> cell_face_reflections
        = mesh.topology().get_face_reflections(cell_index);
    Eigen::Array<std::uint8_t, 1, Eigen::Dynamic> cell_face_rotations
        = mesh.topology().get_face_rotations(cell_index);

    fn(be.data(), coeff_cell.data(), constant_values.data(),
       coordinate_dofs.data(), &local_facet, &perm,
       cell_edge_reflections.data(), cell_face_reflections.data(),
       cell_face_rotations.data());

    // Add element vector to global vector
    for (Eigen::Index i = 0; i < dmap.size(); ++i)
      b[dmap[i]] += be[i];
  }
}
//-----------------------------------------------------------------------------
void fem::impl::assemble_interior_facets(
    Eigen::Ref<Eigen::Matrix<PetscScalar, Eigen::Dynamic, 1>> b,
    const mesh::Mesh& mesh, const std::vector<std::int32_t>& active_facets,
    const fem::DofMap& dofmap,
    const std::function<void(PetscScalar*, const PetscScalar*,
                             const PetscScalar*, const double*, const int*,
                             const std::uint8_t*, const bool*, const bool*,
                             const std::uint8_t*)>& fn,
    const Eigen::Array<PetscScalar, Eigen::Dynamic, Eigen::Dynamic,
                       Eigen::RowMajor>& coeffs,
    const std::vector<int>& offsets,
    const std::vector<PetscScalar>& constant_values)
{
  const int gdim = mesh.geometry().dim();
  const int tdim = mesh.topology().dim();
  mesh.create_entities(tdim - 1);
  mesh.create_connectivity(tdim - 1, tdim);
  mesh.create_entity_permutations();

  // Prepare cell geometry
  const graph::AdjacencyList<std::int32_t>& connectivity_g
      = mesh.coordinate_dofs().entity_points();
  const Eigen::Array<std::int32_t, Eigen::Dynamic, 1>& pos_g
      = connectivity_g.offsets();
  const Eigen::Array<std::int32_t, Eigen::Dynamic, 1>& cell_g
      = connectivity_g.array();
  // FIXME: Add proper interface for num coordinate dofs
  const int num_dofs_g = connectivity_g.num_links(0);
  const Eigen::Array<double, Eigen::Dynamic, 3, Eigen::RowMajor>& x_g
      = mesh.geometry().points();

  // Creat data structures used in assembly
  Eigen::Array<double, Eigen::Dynamic, Eigen::Dynamic, Eigen::RowMajor>
      coordinate_dofs(2 * num_dofs_g, gdim);
  Eigen::Matrix<PetscScalar, Eigen::Dynamic, 1> be;
  Eigen::Array<PetscScalar, Eigen::Dynamic, 1> coeff_array(2 * offsets.back());
  assert(offsets.back() == coeffs.cols());

  auto f_to_c = mesh.topology().connectivity(tdim - 1, tdim);
  assert(f_to_c);
  for (const auto& f : active_facets)
  {
    // Get attached cell indices
    auto cells = f_to_c->links(f);
    assert(cells.rows() == 2);

    // Create attached cells
    const mesh::MeshEntity cell0(mesh, tdim, cells[0]);
    const mesh::MeshEntity cell1(mesh, tdim, cells[1]);
    const mesh::MeshEntity facet(mesh, tdim - 1, f);
    const int local_facet[2] = {cell0.index(facet), cell1.index(facet)};

    // Orientation
    const std::uint8_t perm[2]
        = {mesh.topology().get_facet_permutation(cell_index0, facet.dim(),
                                                 local_facet[0]),
           mesh.topology().get_facet_permutation(cell_index1, facet.dim(),
                                                 local_facet[1])};
    Eigen::Array<bool, 1, Eigen::Dynamic> cell_edge_reflections
        = mesh.topology().get_edge_reflections(cell_index0);
    Eigen::Array<bool, 1, Eigen::Dynamic> cell_face_reflections
        = mesh.topology().get_face_reflections(cell_index0);
    Eigen::Array<std::uint8_t, 1, Eigen::Dynamic> cell_face_rotations
        = mesh.topology().get_face_rotations(cell_index0);

    // Get cell vertex coordinates
    for (int i = 0; i < num_dofs_g; ++i)
    {
      for (int j = 0; j < gdim; ++j)
      {
        coordinate_dofs(i, j) = x_g(cell_g[pos_g[cells[0]] + i], j);
        coordinate_dofs(i + num_dofs_g, j)
            = x_g(cell_g[pos_g[cells[1]] + i], j);
      }
    }

    // Get dofmaps for cell
    auto dmap0 = dofmap.cell_dofs(cells[0]);
    auto dmap1 = dofmap.cell_dofs(cells[1]);

    // Get cell geometry
    Eigen::Map<const Eigen::Array<double, Eigen::Dynamic, Eigen::Dynamic,
                                  Eigen::RowMajor>>
        coordinate_dofs0(coordinate_dofs.data(), num_dofs_g, gdim);

    Eigen::Map<const Eigen::Array<double, Eigen::Dynamic, Eigen::Dynamic,
                                  Eigen::RowMajor>>
        coordinate_dofs1(coordinate_dofs.data() + num_dofs_g * gdim, num_dofs_g,
                         gdim);

    // Layout for the restricted coefficients is flattened
    // w[coefficient][restriction][dof]
    auto coeff_cell0 = coeffs.row(cells[0]);
    auto coeff_cell1 = coeffs.row(cells[1]);

    // Loop over coefficients
    for (std::size_t i = 0; i < offsets.size() - 1; ++i)
    {
      // Loop over entries for coefficient i
      const int num_entries = offsets[i + 1] - offsets[i];
      coeff_array.segment(2 * offsets[i], num_entries)
          = coeff_cell0.segment(offsets[i], num_entries);
      coeff_array.segment(offsets[i + 1] + offsets[i], num_entries)
          = coeff_cell1.segment(offsets[i], num_entries);
    }

    // Tabulate element vector
    be.setZero(dmap0.size() + dmap1.size());
    fn(be.data(), coeff_array.data(), constant_values.data(),
       coordinate_dofs.data(), local_facet, perm, cell_edge_reflections.data(),
       cell_face_reflections.data(), cell_face_rotations.data());

    // Add element vector to global vector
    for (Eigen::Index i = 0; i < dmap0.size(); ++i)
      b[dmap0[i]] += be[i];
    for (Eigen::Index i = 0; i < dmap1.size(); ++i)
      b[dmap1[i]] += be[i + dmap0.size()];
  }
}
//-----------------------------------------------------------------------------
void fem::impl::apply_lifting(
    Eigen::Ref<Eigen::Matrix<PetscScalar, Eigen::Dynamic, 1>> b,
    const std::vector<std::shared_ptr<const Form>> a,
    const std::vector<std::vector<std::shared_ptr<const DirichletBC>>>& bcs1,
    const std::vector<
        Eigen::Ref<const Eigen::Matrix<PetscScalar, Eigen::Dynamic, 1>>>& x0,
    double scale)
{
  // FIXME: make changes to reactivate this check
  if (!x0.empty() and x0.size() != a.size())
  {
    throw std::runtime_error(
        "Mismatch in size between x0 and bilinear form in assembler.");
  }

  if (a.size() != bcs1.size())
  {
    throw std::runtime_error(
        "Mismatch in size between a and bcs in assembler.");
  }

  for (std::size_t j = 0; j < a.size(); ++j)
  {
    std::vector<bool> bc_markers1;
    Eigen::Matrix<PetscScalar, Eigen::Dynamic, 1> bc_values1;
    if (a[j] and !bcs1[j].empty())
    {
      auto V1 = a[j]->function_space(1);
      assert(V1);
      auto map1 = V1->dofmap()->index_map;
      assert(map1);
      const int crange
          = map1->block_size * (map1->size_local() + map1->num_ghosts());
      bc_markers1.assign(crange, false);
      bc_values1 = Eigen::Matrix<PetscScalar, Eigen::Dynamic, 1>::Zero(crange);
      for (const std::shared_ptr<const DirichletBC>& bc : bcs1[j])
      {
        bc->mark_dofs(bc_markers1);
        bc->dof_values(bc_values1);
      }

      // Modify (apply lifting) vector
      if (!x0.empty())
        fem::impl::lift_bc(b, *a[j], bc_values1, bc_markers1, x0[j], scale);
      else
        fem::impl::lift_bc(b, *a[j], bc_values1, bc_markers1, scale);
    }
  }
}
//-----------------------------------------------------------------------------
void fem::impl::lift_bc(
    Eigen::Ref<Eigen::Matrix<PetscScalar, Eigen::Dynamic, 1>> b, const Form& a,
    const Eigen::Ref<const Eigen::Matrix<PetscScalar, Eigen::Dynamic, 1>>&
        bc_values1,
    const std::vector<bool>& bc_markers1, double scale)
{
  const Eigen::Matrix<PetscScalar, Eigen::Dynamic, 1> x0(0);
  if (a.integrals().num_integrals(fem::FormIntegrals::Type::cell) > 0)
    _lift_bc_cells(b, a, bc_values1, bc_markers1, x0, scale);
  if (a.integrals().num_integrals(fem::FormIntegrals::Type::exterior_facet) > 0)
    _lift_bc_exterior_facets(b, a, bc_values1, bc_markers1, x0, scale);
}
//-----------------------------------------------------------------------------
void fem::impl::lift_bc(
    Eigen::Ref<Eigen::Matrix<PetscScalar, Eigen::Dynamic, 1>> b, const Form& a,
    const Eigen::Ref<const Eigen::Matrix<PetscScalar, Eigen::Dynamic, 1>>&
        bc_values1,
    const std::vector<bool>& bc_markers1,
    const Eigen::Ref<const Eigen::Matrix<PetscScalar, Eigen::Dynamic, 1>>& x0,
    double scale)
{
  if (a.integrals().num_integrals(fem::FormIntegrals::Type::cell) > 0)
    _lift_bc_cells(b, a, bc_values1, bc_markers1, x0, scale);
  if (a.integrals().num_integrals(fem::FormIntegrals::Type::exterior_facet) > 0)
    _lift_bc_exterior_facets(b, a, bc_values1, bc_markers1, x0, scale);
}
//-----------------------------------------------------------------------------<|MERGE_RESOLUTION|>--- conflicted
+++ resolved
@@ -251,15 +251,10 @@
 
     // Get local index of facet with respect to the cell
     mesh::MeshEntity cell(mesh, tdim, cell_index);
-<<<<<<< HEAD
-    const int local_facet = cell.index(facet);
-    const std::uint8_t perm = mesh.topology().get_facet_permutation(
-        cell_index, facet.dim(), local_facet);
-=======
     mesh::MeshEntity _facet(mesh, tdim - 1, f);
     const int local_facet = cell.index(_facet);
-    const int orient = 0;
->>>>>>> 9de4ca16
+    const std::uint8_t perm = mesh.topology().get_facet_permutation(
+        cell_index, _facet.dim(), local_facet);
 
     // Get dof maps for cell
     auto dmap1 = dofmap1.cell_dofs(cell_index);
