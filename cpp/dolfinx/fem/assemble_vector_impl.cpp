// Copyright (C) 2018-2019 Garth N. Wells
//
// This file is part of DOLFINX (https://www.fenicsproject.org)
//
// SPDX-License-Identifier:    LGPL-3.0-or-later

#include "assemble_vector_impl.h"
#include "DirichletBC.h"
#include "DofMap.h"
#include "Form.h"
#include "utils.h"
#include <dolfinx/common/IndexMap.h>
#include <dolfinx/common/types.h>
#include <dolfinx/function/Constant.h>
#include <dolfinx/function/Function.h>
#include <dolfinx/function/FunctionSpace.h>
#include <dolfinx/graph/AdjacencyList.h>
#include <dolfinx/mesh/Geometry.h>
#include <dolfinx/mesh/Mesh.h>
#include <dolfinx/mesh/Topology.h>
#include <petscsys.h>

using namespace dolfinx;
using namespace dolfinx::fem;

namespace
{
//-----------------------------------------------------------------------------
// Implementation of bc application
void _lift_bc_cells(
    Eigen::Ref<Eigen::Matrix<PetscScalar, Eigen::Dynamic, 1>> b, const Form& a,
    const Eigen::Ref<const Eigen::Matrix<PetscScalar, Eigen::Dynamic, 1>>&
        bc_values1,
    const std::vector<bool>& bc_markers1,
    const Eigen::Ref<const Eigen::Matrix<PetscScalar, Eigen::Dynamic, 1>>& x0,
    double scale)
{
  assert(a.rank() == 2);

  // Get mesh from form
  std::shared_ptr<const mesh::Mesh> mesh = a.mesh();
  assert(mesh);

  mesh->topology_mutable().create_entity_permutations();

  // Get dofmap for columns and rows of a
  assert(a.function_space(0));
  assert(a.function_space(1));
  std::shared_ptr<const fem::DofMap> dofmap0 = a.function_space(0)->dofmap();
  std::shared_ptr<const fem::DofMap> dofmap1 = a.function_space(1)->dofmap();
  assert(dofmap0);
  assert(dofmap1);

  // Prepare coefficients
  Eigen::Array<PetscScalar, Eigen::Dynamic, Eigen::Dynamic, Eigen::RowMajor>
      coeffs = pack_coefficients(a);

  const std::function<void(PetscScalar*, const PetscScalar*, const PetscScalar*,
                           const double*, const int*, const std::uint8_t*,
                           const std::uint32_t)>& fn
      = a.integrals().get_tabulate_tensor(FormIntegrals::Type::cell, 0);

  // Prepare cell geometry
  const int gdim = mesh->geometry().dim();
  const graph::AdjacencyList<std::int32_t>& x_dofmap
      = mesh->geometry().dofmap();

  // FIXME: Add proper interface for num coordinate dofs
  const int num_dofs_g = x_dofmap.num_links(0);
  const Eigen::Array<double, Eigen::Dynamic, 3, Eigen::RowMajor>& x_g
      = mesh->geometry().x();

  // Data structures used in bc application
  Eigen::Array<double, Eigen::Dynamic, Eigen::Dynamic, Eigen::RowMajor>
      coordinate_dofs(num_dofs_g, gdim);
  Eigen::Matrix<PetscScalar, Eigen::Dynamic, Eigen::Dynamic, Eigen::RowMajor>
      Ae;
  Eigen::Matrix<PetscScalar, Eigen::Dynamic, 1> be;

  // Prepare constants
  if (!a.all_constants_set())
    throw std::runtime_error("Unset constant in Form");
  const Eigen::Array<PetscScalar, Eigen::Dynamic, 1> constant_values
      = pack_constants(a);

<<<<<<< HEAD
  std::shared_ptr<const Eigen::Array<std::uint32_t, Eigen::Dynamic, 1>> cell_info
      = mesh.topology().get_cell_permutation_info();
  assert(cell_info);
=======
  const Eigen::Array<std::uint32_t, Eigen::Dynamic, 1>& cell_info
      = mesh->topology().get_cell_permutation_info();
>>>>>>> b4a368d8

  // Iterate over all cells
  const int tdim = mesh->topology().dim();
  auto map = mesh->topology().index_map(tdim);
  assert(map);
  const int num_cells = map->size_local() + map->num_ghosts();
  for (int c = 0; c < num_cells; ++c)
  {
    // Get dof maps for cell
    auto dmap1 = dofmap1->cell_dofs(c);

    // Check if bc is applied to cell
    bool has_bc = false;
    for (Eigen::Index j = 0; j < dmap1.size(); ++j)
    {
      if (bc_markers1[dmap1[j]])
      {
        has_bc = true;
        break;
      }
    }

    if (!has_bc)
      continue;

    // Get cell vertex coordinates
    auto x_dofs = x_dofmap.links(c);
    for (int i = 0; i < num_dofs_g; ++i)
      coordinate_dofs.row(i) = x_g.row(x_dofs[i]).head(gdim);

    // Size data structure for assembly
    auto dmap0 = dofmap0->cell_dofs(c);

    auto coeff_array = coeffs.row(c);
    Ae.setZero(dmap0.size(), dmap1.size());
    fn(Ae.data(), coeff_array.data(), constant_values.data(),
       coordinate_dofs.data(), nullptr, nullptr, (*cell_info)[c]);

    // Size data structure for assembly
    be.setZero(dmap0.size());
    for (Eigen::Index j = 0; j < dmap1.size(); ++j)
    {
      const std::int32_t jj = dmap1[j];
      if (bc_markers1[jj])
      {
        const PetscScalar bc = bc_values1[jj];
        if (x0.rows() > 0)
          be -= Ae.col(j) * scale * (bc - x0[jj]);
        else
          be -= Ae.col(j) * scale * bc;
      }
    }

    for (Eigen::Index k = 0; k < dmap0.size(); ++k)
      b[dmap0[k]] += be[k];
  }
}
//----------------------------------------------------------------------------
void _lift_bc_exterior_facets(
    Eigen::Ref<Eigen::Matrix<PetscScalar, Eigen::Dynamic, 1>> b, const Form& a,
    const Eigen::Ref<const Eigen::Matrix<PetscScalar, Eigen::Dynamic, 1>>&
        bc_values1,
    const std::vector<bool>& bc_markers1,
    const Eigen::Ref<const Eigen::Matrix<PetscScalar, Eigen::Dynamic, 1>>& x0,
    double scale)
{
  assert(a.rank() == 2);

  // Get mesh from form
  std::shared_ptr<const mesh::Mesh> mesh = a.mesh();
  assert(mesh);

  mesh->topology_mutable().create_entity_permutations();

  const int gdim = mesh->geometry().dim();
  const int tdim = mesh->topology().dim();

  // FIXME: cleanup these calls? Some of the happen internally again.
  mesh->topology_mutable().create_entities(tdim - 1);
  mesh->topology_mutable().create_connectivity(tdim - 1, tdim);
  // FIXME: Why again -- appears already See 8 lines above.
  mesh->topology_mutable().create_entity_permutations();

  // Get dofmap for columns and rows of a
  assert(a.function_space(0));
  assert(a.function_space(1));
  std::shared_ptr<const fem::DofMap> dofmap0 = a.function_space(0)->dofmap();
  std::shared_ptr<const fem::DofMap> dofmap1 = a.function_space(1)->dofmap();
  assert(dofmap0);
  assert(dofmap1);

  // Prepare coefficients
  Eigen::Array<PetscScalar, Eigen::Dynamic, Eigen::Dynamic, Eigen::RowMajor>
      coeffs = pack_coefficients(a);

  const std::function<void(PetscScalar*, const PetscScalar*, const PetscScalar*,
                           const double*, const int*, const std::uint8_t*,
                           const std::uint32_t)>& fn
      = a.integrals().get_tabulate_tensor(FormIntegrals::Type::exterior_facet,
                                          0);

  // Prepare cell geometry
  const graph::AdjacencyList<std::int32_t>& x_dofmap
      = mesh->geometry().dofmap();
  // FIXME: Add proper interface for num coordinate dofs
  const int num_dofs_g = x_dofmap.num_links(0);
  const Eigen::Array<double, Eigen::Dynamic, 3, Eigen::RowMajor>& x_g
      = mesh->geometry().x();

  // Data structures used in bc application
  Eigen::Array<double, Eigen::Dynamic, Eigen::Dynamic, Eigen::RowMajor>
      coordinate_dofs(num_dofs_g, gdim);
  Eigen::Matrix<PetscScalar, Eigen::Dynamic, Eigen::Dynamic, Eigen::RowMajor>
      Ae;
  Eigen::Matrix<PetscScalar, Eigen::Dynamic, 1> be;

  // Prepare constants
  if (!a.all_constants_set())
    throw std::runtime_error("Unset constant in Form");
  const Eigen::Array<PetscScalar, Eigen::Dynamic, 1> constant_values
      = pack_constants(a);

  // Iterate over owned facets
  const mesh::Topology& topology = mesh->topology();
  auto connectivity = topology.connectivity(tdim - 1, tdim);
  assert(connectivity);
  auto c_to_f = topology.connectivity(tdim, tdim - 1);
  assert(c_to_f);
  auto map = topology.index_map(tdim - 1);
  assert(map);

<<<<<<< HEAD
  std::shared_ptr<const Eigen::Array<std::uint8_t, Eigen::Dynamic, Eigen::Dynamic>> perms
      = mesh.topology().get_facet_permutations();
  std::shared_ptr<const Eigen::Array<std::uint32_t, Eigen::Dynamic, 1>> cell_info
      = mesh.topology().get_cell_permutation_info();
  assert(perms);
  assert(cell_info);
=======
  const Eigen::Array<std::uint8_t, Eigen::Dynamic, Eigen::Dynamic>& perms
      = mesh->topology().get_facet_permutations();
  const Eigen::Array<std::uint32_t, Eigen::Dynamic, 1>& cell_info
      = mesh->topology().get_cell_permutation_info();
>>>>>>> b4a368d8

  for (int f = 0; f < map->size_local(); ++f)
  {
    // Move to next facet if this one is an interior facet
    if ((*topology.interior_facets())[f])
      continue;

    // Create attached cell
    assert(connectivity->num_links(f) == 1);
    const std::int32_t cell = connectivity->links(f)[0];

    // Get local index of facet with respect to the cell
    auto facets = c_to_f->links(cell);
    const auto* it = std::find(facets.data(), facets.data() + facets.rows(), f);
    assert(it != (facets.data() + facets.rows()));
    const int local_facet = std::distance(facets.data(), it);

    const std::uint8_t perm = (*perms)(local_facet, cell);

    // Get dof maps for cell
    auto dmap1 = dofmap1->cell_dofs(cell);

    // Check if bc is applied to cell
    bool has_bc = false;
    for (Eigen::Index j = 0; j < dmap1.size(); ++j)
    {
      if (bc_markers1[dmap1[j]])
      {
        has_bc = true;
        break;
      }
    }

    if (!has_bc)
      continue;

    // Get cell vertex coordinates
    auto x_dofs = x_dofmap.links(cell);
    for (int i = 0; i < num_dofs_g; ++i)
      coordinate_dofs.row(i) = x_g.row(x_dofs[i]).head(gdim);

    // Size data structure for assembly
    auto dmap0 = dofmap0->cell_dofs(cell);

    // TODO: Move gathering of coefficients outside of main assembly
    // loop

    auto coeff_array = coeffs.row(cell);
    Ae.setZero(dmap0.size(), dmap1.size());
    fn(Ae.data(), coeff_array.data(), constant_values.data(),
       coordinate_dofs.data(), &local_facet, &perm, (*cell_info)[cell]);

    // Size data structure for assembly
    be.setZero(dmap0.size());
    for (Eigen::Index j = 0; j < dmap1.size(); ++j)
    {
      const std::int32_t jj = dmap1[j];
      if (bc_markers1[jj])
      {
        const PetscScalar bc = bc_values1[jj];
        if (x0.rows() > 0)
          be -= Ae.col(j) * scale * (bc - x0[jj]);
        else
          be -= Ae.col(j) * scale * bc;
      }
    }

    for (Eigen::Index k = 0; k < dmap0.size(); ++k)
      b[dmap0[k]] += be[k];
  }
}
} // namespace

//-----------------------------------------------------------------------------
void fem::impl::assemble_vector(
    Eigen::Ref<Eigen::Matrix<PetscScalar, Eigen::Dynamic, 1>> b, const Form& L)
{
  std::shared_ptr<const mesh::Mesh> mesh = L.mesh();
  assert(mesh);

  // Get dofmap data
  assert(L.function_space(0));
  std::shared_ptr<const fem::DofMap> dofmap = L.function_space(0)->dofmap();
  assert(dofmap);
  const graph::AdjacencyList<std::int32_t>& dofs = dofmap->list();

  assert(dofmap->element_dof_layout);
  const int num_dofs_per_cell = dofmap->element_dof_layout->num_dofs();

  // Prepare constants
  if (!L.all_constants_set())
    throw std::runtime_error("Unset constant in Form");
  const Eigen::Array<PetscScalar, Eigen::Dynamic, 1> constant_values
      = pack_constants(L);

  // Prepare coefficients
  const Eigen::Array<PetscScalar, Eigen::Dynamic, Eigen::Dynamic,
                     Eigen::RowMajor>
      coeffs = pack_coefficients(L);

  const FormIntegrals& integrals = L.integrals();
  using type = fem::FormIntegrals::Type;
  for (int i = 0; i < integrals.num_integrals(type::cell); ++i)
  {
    const auto& fn
        = integrals.get_tabulate_tensor(FormIntegrals::Type::cell, i);
    const std::vector<std::int32_t>& active_cells
        = integrals.integral_domains(type::cell, i);
    fem::impl::assemble_cells(b, *mesh, active_cells, dofs, num_dofs_per_cell,
                              fn, coeffs, constant_values);
  }

  for (int i = 0; i < integrals.num_integrals(type::exterior_facet); ++i)
  {
    const auto& fn
        = integrals.get_tabulate_tensor(FormIntegrals::Type::exterior_facet, i);
    const std::vector<std::int32_t>& active_facets
        = integrals.integral_domains(type::exterior_facet, i);
    fem::impl::assemble_exterior_facets(b, *mesh, active_facets, *dofmap, fn,
                                        coeffs, constant_values);
  }

  for (int i = 0; i < integrals.num_integrals(type::interior_facet); ++i)
  {
    const std::vector<int> c_offsets = L.coefficients().offsets();
    const auto& fn
        = integrals.get_tabulate_tensor(FormIntegrals::Type::interior_facet, i);
    const std::vector<std::int32_t>& active_facets
        = integrals.integral_domains(type::interior_facet, i);
    fem::impl::assemble_interior_facets(b, *mesh, active_facets, *dofmap, fn,
                                        coeffs, c_offsets, constant_values);
  }
}
//-----------------------------------------------------------------------------
void fem::impl::assemble_cells(
    Eigen::Ref<Eigen::Matrix<PetscScalar, Eigen::Dynamic, 1>> b,
    const mesh::Mesh& mesh, const std::vector<std::int32_t>& active_cells,
    const graph::AdjacencyList<std::int32_t>& dofmap, int num_dofs_per_cell,
    const std::function<void(PetscScalar*, const PetscScalar*,
                             const PetscScalar*, const double*, const int*,
                             const std::uint8_t*, const std::uint32_t)>& kernel,
    const Eigen::Array<PetscScalar, Eigen::Dynamic, Eigen::Dynamic,
                       Eigen::RowMajor>& coeffs,
    const Eigen::Array<PetscScalar, Eigen::Dynamic, 1>& constant_values)
{
  const int gdim = mesh.geometry().dim();

  mesh.topology_mutable().create_entity_permutations();

  // Prepare cell geometry
  const graph::AdjacencyList<std::int32_t>& x_dofmap = mesh.geometry().dofmap();

  // FIXME: Add proper interface for num coordinate dofs
  const int num_dofs_g = x_dofmap.num_links(0);
  const Eigen::Array<double, Eigen::Dynamic, 3, Eigen::RowMajor>& x_g
      = mesh.geometry().x();

  // Create data structures used in assembly
  Eigen::Array<double, Eigen::Dynamic, Eigen::Dynamic, Eigen::RowMajor>
      coordinate_dofs(num_dofs_g, gdim);
  Eigen::Matrix<PetscScalar, Eigen::Dynamic, 1> be(num_dofs_per_cell);

  std::shared_ptr<const Eigen::Array<std::uint32_t, Eigen::Dynamic, 1>> cell_info
      = mesh.topology().get_cell_permutation_info();
  assert(cell_info);

  // Iterate over active cells
  for (std::int32_t c : active_cells)
  {
    // Get cell coordinates/geometry
    auto x_dofs = x_dofmap.links(c);
    for (int i = 0; i < num_dofs_g; ++i)
      coordinate_dofs.row(i) = x_g.row(x_dofs[i]).head(gdim);

    // Tabulate vector for cell
    auto coeff_cell = coeffs.row(c);
    be.setZero();
    kernel(be.data(), coeff_cell.data(), constant_values.data(),
           coordinate_dofs.data(), nullptr, nullptr, (*cell_info)[c]);

    // Scatter cell vector to 'global' vector array
    auto dofs = dofmap.links(c);
    for (Eigen::Index i = 0; i < num_dofs_per_cell; ++i)
      b[dofs[i]] += be[i];
  }
}
//-----------------------------------------------------------------------------
void fem::impl::assemble_exterior_facets(
    Eigen::Ref<Eigen::Matrix<PetscScalar, Eigen::Dynamic, 1>> b,
    const mesh::Mesh& mesh, const std::vector<std::int32_t>& active_facets,
    const fem::DofMap& dofmap,
    const std::function<void(PetscScalar*, const PetscScalar*,
                             const PetscScalar*, const double*, const int*,
                             const std::uint8_t*, const std::uint32_t)>& fn,
    const Eigen::Array<PetscScalar, Eigen::Dynamic, Eigen::Dynamic,
                       Eigen::RowMajor>& coeffs,
    const Eigen::Array<PetscScalar, Eigen::Dynamic, 1>& constant_values)
{
  const int gdim = mesh.geometry().dim();
  const int tdim = mesh.topology().dim();

  // FIXME: cleanup these calls? Some of the happen internally again.
  mesh.topology_mutable().create_entities(tdim - 1);
  mesh.topology_mutable().create_connectivity(tdim - 1, tdim);
  mesh.topology_mutable().create_entity_permutations();

  // Prepare cell geometry
  const graph::AdjacencyList<std::int32_t>& x_dofmap = mesh.geometry().dofmap();

  // FIXME: Add proper interface for num coordinate dofs
  const int num_dofs_g = x_dofmap.num_links(0);
  const Eigen::Array<double, Eigen::Dynamic, 3, Eigen::RowMajor>& x_g
      = mesh.geometry().x();

  // Create data structures used in assembly
  Eigen::Array<double, Eigen::Dynamic, Eigen::Dynamic, Eigen::RowMajor>
      coordinate_dofs(num_dofs_g, gdim);
  Eigen::Matrix<PetscScalar, Eigen::Dynamic, 1> be;

  std::shared_ptr<const Eigen::Array<std::uint8_t, Eigen::Dynamic, Eigen::Dynamic>> perms
      = mesh.topology().get_facet_permutations();
  std::shared_ptr<const Eigen::Array<std::uint32_t, Eigen::Dynamic, 1>> cell_info
      = mesh.topology().get_cell_permutation_info();
  assert(perms);
  assert(cell_info);

  auto f_to_c = mesh.topology().connectivity(tdim - 1, tdim);
  assert(f_to_c);
  auto c_to_f = mesh.topology().connectivity(tdim, tdim - 1);
  assert(c_to_f);
  for (const auto& f : active_facets)
  {
    // Get index of first attached cell
    assert(f_to_c->num_links(f) > 0);
    const std::int32_t cell = f_to_c->links(f)[0];

    // Get local index of facet with respect to the cell
    auto facets = c_to_f->links(cell);
    const auto* it = std::find(facets.data(), facets.data() + facets.rows(), f);
    assert(it != (facets.data() + facets.rows()));
    const int local_facet = std::distance(facets.data(), it);
    const std::uint8_t perm = (*perms)(local_facet, cell);

    // Get cell vertex coordinates
    auto x_dofs = x_dofmap.links(cell);
    for (int i = 0; i < num_dofs_g; ++i)
      coordinate_dofs.row(i) = x_g.row(x_dofs[i]).head(gdim);

    // Get dof map for cell
    auto dmap = dofmap.cell_dofs(cell);

    // Tabulate element vector
    auto coeff_cell = coeffs.row(cell);
    be.setZero(dmap.size());
    fn(be.data(), coeff_cell.data(), constant_values.data(),
       coordinate_dofs.data(), &local_facet, &perm, (*cell_info)[cell]);

    // Add element vector to global vector
    for (Eigen::Index i = 0; i < dmap.size(); ++i)
      b[dmap[i]] += be[i];
  }
}
//-----------------------------------------------------------------------------
void fem::impl::assemble_interior_facets(
    Eigen::Ref<Eigen::Matrix<PetscScalar, Eigen::Dynamic, 1>> b,
    const mesh::Mesh& mesh, const std::vector<std::int32_t>& active_facets,
    const fem::DofMap& dofmap,
    const std::function<void(PetscScalar*, const PetscScalar*,
                             const PetscScalar*, const double*, const int*,
                             const std::uint8_t*, const std::uint32_t)>& fn,
    const Eigen::Array<PetscScalar, Eigen::Dynamic, Eigen::Dynamic,
                       Eigen::RowMajor>& coeffs,
    const std::vector<int>& offsets,
    const Eigen::Array<PetscScalar, Eigen::Dynamic, 1>& constant_values)
{
  const int gdim = mesh.geometry().dim();
  const int tdim = mesh.topology().dim();

  // FIXME: cleanup these calls? Some of the happen internally again.
  mesh.topology_mutable().create_entities(tdim - 1);
  mesh.topology_mutable().create_connectivity(tdim - 1, tdim);
  mesh.topology_mutable().create_entity_permutations();

  // Prepare cell geometry
  const graph::AdjacencyList<std::int32_t>& x_dofmap = mesh.geometry().dofmap();
  // FIXME: Add proper interface for num coordinate dofs

  const int num_dofs_g = x_dofmap.num_links(0);
  const Eigen::Array<double, Eigen::Dynamic, 3, Eigen::RowMajor>& x_g
      = mesh.geometry().x();

  // Creat data structures used in assembly
  Eigen::Array<double, Eigen::Dynamic, Eigen::Dynamic, Eigen::RowMajor>
      coordinate_dofs(2 * num_dofs_g, gdim);
  Eigen::Matrix<PetscScalar, Eigen::Dynamic, 1> be;
  Eigen::Array<PetscScalar, Eigen::Dynamic, 1> coeff_array(2 * offsets.back());
  assert(offsets.back() == coeffs.cols());

  std::shared_ptr<const Eigen::Array<std::uint8_t, Eigen::Dynamic, Eigen::Dynamic>> perms
      = mesh.topology().get_facet_permutations();
  std::shared_ptr<const Eigen::Array<std::uint32_t, Eigen::Dynamic, 1>> cell_info
      = mesh.topology().get_cell_permutation_info();
  assert(perms);
  assert(cell_info);

  auto f_to_c = mesh.topology().connectivity(tdim - 1, tdim);
  assert(f_to_c);
  auto c_to_f = mesh.topology().connectivity(tdim, tdim - 1);
  assert(c_to_f);
  for (const auto& f : active_facets)
  {
    // Get attached cell indices
    auto cells = f_to_c->links(f);
    assert(cells.rows() == 2);

    // Create attached cells
    std::array<int, 2> local_facet;
    for (int i = 0; i < 2; ++i)
    {
      auto facets = c_to_f->links(cells[i]);
      const auto* it
          = std::find(facets.data(), facets.data() + facets.rows(), f);
      assert(it != (facets.data() + facets.rows()));
      local_facet[i] = std::distance(facets.data(), it);
    }

    // Orientation
    const std::array<std::uint8_t, 2> perm
        = {(*perms)(local_facet[0], cells[0]), (*perms)(local_facet[1], cells[1])};

    // Get cell geometry
    auto x_dofs0 = x_dofmap.links(cells[0]);
    auto x_dofs1 = x_dofmap.links(cells[1]);
    for (int i = 0; i < num_dofs_g; ++i)
    {
      coordinate_dofs.row(i) = x_g.row(x_dofs0[i]).head(gdim);
      coordinate_dofs.row(i + num_dofs_g) = x_g.row(x_dofs1[i]).head(gdim);
    }

    // Get dofmaps for cell
    auto dmap0 = dofmap.cell_dofs(cells[0]);
    auto dmap1 = dofmap.cell_dofs(cells[1]);

    // Layout for the restricted coefficients is flattened
    // w[coefficient][restriction][dof]
    auto coeff_cell0 = coeffs.row(cells[0]);
    auto coeff_cell1 = coeffs.row(cells[1]);

    // Loop over coefficients
    for (std::size_t i = 0; i < offsets.size() - 1; ++i)
    {
      // Loop over entries for coefficient i
      const int num_entries = offsets[i + 1] - offsets[i];
      coeff_array.segment(2 * offsets[i], num_entries)
          = coeff_cell0.segment(offsets[i], num_entries);
      coeff_array.segment(offsets[i + 1] + offsets[i], num_entries)
          = coeff_cell1.segment(offsets[i], num_entries);
    }

    // Tabulate element vector
    be.setZero(dmap0.size() + dmap1.size());
    fn(be.data(), coeff_array.data(), constant_values.data(),
       coordinate_dofs.data(), local_facet.data(), perm.data(),
       (*cell_info)[cells[0]]);

    // Add element vector to global vector
    for (Eigen::Index i = 0; i < dmap0.size(); ++i)
      b[dmap0[i]] += be[i];
    for (Eigen::Index i = 0; i < dmap1.size(); ++i)
      b[dmap1[i]] += be[i + dmap0.size()];
  }
}
//-----------------------------------------------------------------------------
void fem::impl::apply_lifting(
    Eigen::Ref<Eigen::Matrix<PetscScalar, Eigen::Dynamic, 1>> b,
    const std::vector<std::shared_ptr<const Form>> a,
    const std::vector<std::vector<std::shared_ptr<const DirichletBC>>>& bcs1,
    const std::vector<
        Eigen::Ref<const Eigen::Matrix<PetscScalar, Eigen::Dynamic, 1>>>& x0,
    double scale)
{
  // FIXME: make changes to reactivate this check
  if (!x0.empty() and x0.size() != a.size())
  {
    throw std::runtime_error(
        "Mismatch in size between x0 and bilinear form in assembler.");
  }

  if (a.size() != bcs1.size())
  {
    throw std::runtime_error(
        "Mismatch in size between a and bcs in assembler.");
  }

  for (std::size_t j = 0; j < a.size(); ++j)
  {
    std::vector<bool> bc_markers1;
    Eigen::Matrix<PetscScalar, Eigen::Dynamic, 1> bc_values1;
    if (a[j] and !bcs1[j].empty())
    {
      auto V1 = a[j]->function_space(1);
      assert(V1);
      auto map1 = V1->dofmap()->index_map;
      assert(map1);
      const int crange
          = map1->block_size() * (map1->size_local() + map1->num_ghosts());
      bc_markers1.assign(crange, false);
      bc_values1 = Eigen::Matrix<PetscScalar, Eigen::Dynamic, 1>::Zero(crange);
      for (const std::shared_ptr<const DirichletBC>& bc : bcs1[j])
      {
        bc->mark_dofs(bc_markers1);
        bc->dof_values(bc_values1);
      }

      // Modify (apply lifting) vector
      if (!x0.empty())
        fem::impl::lift_bc(b, *a[j], bc_values1, bc_markers1, x0[j], scale);
      else
        fem::impl::lift_bc(b, *a[j], bc_values1, bc_markers1, scale);
    }
  }
}
//-----------------------------------------------------------------------------
void fem::impl::lift_bc(
    Eigen::Ref<Eigen::Matrix<PetscScalar, Eigen::Dynamic, 1>> b, const Form& a,
    const Eigen::Ref<const Eigen::Matrix<PetscScalar, Eigen::Dynamic, 1>>&
        bc_values1,
    const std::vector<bool>& bc_markers1, double scale)
{
  const Eigen::Matrix<PetscScalar, Eigen::Dynamic, 1> x0(0);
  if (a.integrals().num_integrals(fem::FormIntegrals::Type::cell) > 0)
    _lift_bc_cells(b, a, bc_values1, bc_markers1, x0, scale);
  if (a.integrals().num_integrals(fem::FormIntegrals::Type::exterior_facet) > 0)
    _lift_bc_exterior_facets(b, a, bc_values1, bc_markers1, x0, scale);
}
//-----------------------------------------------------------------------------
void fem::impl::lift_bc(
    Eigen::Ref<Eigen::Matrix<PetscScalar, Eigen::Dynamic, 1>> b, const Form& a,
    const Eigen::Ref<const Eigen::Matrix<PetscScalar, Eigen::Dynamic, 1>>&
        bc_values1,
    const std::vector<bool>& bc_markers1,
    const Eigen::Ref<const Eigen::Matrix<PetscScalar, Eigen::Dynamic, 1>>& x0,
    double scale)
{
  if (a.integrals().num_integrals(fem::FormIntegrals::Type::cell) > 0)
    _lift_bc_cells(b, a, bc_values1, bc_markers1, x0, scale);
  if (a.integrals().num_integrals(fem::FormIntegrals::Type::exterior_facet) > 0)
    _lift_bc_exterior_facets(b, a, bc_values1, bc_markers1, x0, scale);
}
//-----------------------------------------------------------------------------<|MERGE_RESOLUTION|>--- conflicted
+++ resolved
@@ -83,14 +83,9 @@
   const Eigen::Array<PetscScalar, Eigen::Dynamic, 1> constant_values
       = pack_constants(a);
 
-<<<<<<< HEAD
   std::shared_ptr<const Eigen::Array<std::uint32_t, Eigen::Dynamic, 1>> cell_info
-      = mesh.topology().get_cell_permutation_info();
+      = mesh->topology().get_cell_permutation_info();
   assert(cell_info);
-=======
-  const Eigen::Array<std::uint32_t, Eigen::Dynamic, 1>& cell_info
-      = mesh->topology().get_cell_permutation_info();
->>>>>>> b4a368d8
 
   // Iterate over all cells
   const int tdim = mesh->topology().dim();
@@ -222,19 +217,12 @@
   auto map = topology.index_map(tdim - 1);
   assert(map);
 
-<<<<<<< HEAD
   std::shared_ptr<const Eigen::Array<std::uint8_t, Eigen::Dynamic, Eigen::Dynamic>> perms
-      = mesh.topology().get_facet_permutations();
+      = mesh->topology().get_facet_permutations();
   std::shared_ptr<const Eigen::Array<std::uint32_t, Eigen::Dynamic, 1>> cell_info
-      = mesh.topology().get_cell_permutation_info();
+      = mesh->topology().get_cell_permutation_info();
   assert(perms);
   assert(cell_info);
-=======
-  const Eigen::Array<std::uint8_t, Eigen::Dynamic, Eigen::Dynamic>& perms
-      = mesh->topology().get_facet_permutations();
-  const Eigen::Array<std::uint32_t, Eigen::Dynamic, 1>& cell_info
-      = mesh->topology().get_cell_permutation_info();
->>>>>>> b4a368d8
 
   for (int f = 0; f < map->size_local(); ++f)
   {
