// Copyright (C) 2018-2019 Garth N. Wells
//
// This file is part of DOLFINX (https://www.fenicsproject.org)
//
// SPDX-License-Identifier:    LGPL-3.0-or-later

#include "assemble_vector_impl.h"
#include "DirichletBC.h"
#include "DofMap.h"
#include "Form.h"
#include "utils.h"
#include <dolfinx/common/IndexMap.h>
#include <dolfinx/common/types.h>
#include <dolfinx/function/Constant.h>
#include <dolfinx/function/Function.h>
#include <dolfinx/function/FunctionSpace.h>
#include <dolfinx/mesh/CoordinateDofs.h>
#include <dolfinx/mesh/Geometry.h>
#include <dolfinx/mesh/Mesh.h>
#include <dolfinx/mesh/Topology.h>
#include <petscsys.h>

using namespace dolfinx;
using namespace dolfinx::fem;

namespace
{
//-----------------------------------------------------------------------------
// Implementation of bc application
void _lift_bc_cells(
    Eigen::Ref<Eigen::Matrix<PetscScalar, Eigen::Dynamic, 1>> b, const Form& a,
    const Eigen::Ref<const Eigen::Matrix<PetscScalar, Eigen::Dynamic, 1>>&
        bc_values1,
    const std::vector<bool>& bc_markers1,
    const Eigen::Ref<const Eigen::Matrix<PetscScalar, Eigen::Dynamic, 1>>& x0,
    double scale)
{
  assert(a.rank() == 2);

  // Get mesh from form
  assert(a.mesh());
  const mesh::Mesh& mesh = *a.mesh();

  mesh.create_entity_permutations();

  // Get dofmap for columns and rows of a
  assert(a.function_space(0));
  assert(a.function_space(0)->dofmap());
  assert(a.function_space(1));
  assert(a.function_space(1)->dofmap());
  const fem::DofMap& dofmap0 = *a.function_space(0)->dofmap();
  const fem::DofMap& dofmap1 = *a.function_space(1)->dofmap();

  // Prepare coefficients
  Eigen::Array<PetscScalar, Eigen::Dynamic, Eigen::Dynamic, Eigen::RowMajor>
      coeffs = pack_coefficients(a);

  const std::function<void(PetscScalar*, const PetscScalar*, const PetscScalar*,
                           const double*, const int*, const std::uint8_t*,
                           const bool*, const bool*, const std::uint8_t*)>& fn
      = a.integrals().get_tabulate_tensor(FormIntegrals::Type::cell, 0);

  // Prepare cell geometry
  const int gdim = mesh.geometry().dim();
  const graph::AdjacencyList<std::int32_t>& connectivity_g
      = mesh.coordinate_dofs().entity_points();
  const Eigen::Array<std::int32_t, Eigen::Dynamic, 1>& pos_g
      = connectivity_g.offsets();
  const Eigen::Array<std::int32_t, Eigen::Dynamic, 1>& cell_g
      = connectivity_g.array();
  // FIXME: Add proper interface for num coordinate dofs
  const int num_dofs_g = connectivity_g.num_links(0);
  const Eigen::Array<double, Eigen::Dynamic, 3, Eigen::RowMajor>& x_g
      = mesh.geometry().points();

  // Data structures used in bc application
  Eigen::Array<double, Eigen::Dynamic, Eigen::Dynamic, Eigen::RowMajor>
      coordinate_dofs(num_dofs_g, gdim);
  Eigen::Matrix<PetscScalar, Eigen::Dynamic, Eigen::Dynamic, Eigen::RowMajor>
      Ae;
  Eigen::Matrix<PetscScalar, Eigen::Dynamic, 1> be;

  if (!a.all_constants_set())
    throw std::runtime_error("Unset constant in Form");
  const std::vector<
      std::pair<std::string, std::shared_ptr<const function::Constant>>>
      constants = a.constants();
  std::vector<PetscScalar> constant_values;
  for (auto const& constant : constants)
  {
    // Get underlying data array of this Constant
    const std::vector<PetscScalar>& array = constant.second->value;

    constant_values.insert(constant_values.end(), array.data(),
                           array.data() + array.size());
  }

  const Eigen::Ref<const Eigen::Array<bool, Eigen::Dynamic, Eigen::Dynamic>>
      cell_edge_reflections = mesh.topology().get_edge_reflections();
  const Eigen::Ref<const Eigen::Array<bool, Eigen::Dynamic, Eigen::Dynamic>>
      cell_face_reflections = mesh.topology().get_face_reflections();
  const Eigen::Ref<
      const Eigen::Array<std::uint8_t, Eigen::Dynamic, Eigen::Dynamic>>
      cell_face_rotations = mesh.topology().get_face_rotations();

  // Iterate over all cells
  const int tdim = mesh.topology().dim();
  auto map = mesh.topology().index_map(tdim);
  assert(map);
  const int num_cells = map->size_local() + map->num_ghosts();
  for (int c = 0; c < num_cells; ++c)
  {
    // Get dof maps for cell
    auto dmap1 = dofmap1.cell_dofs(c);

    // Check if bc is applied to cell
    bool has_bc = false;
    for (Eigen::Index j = 0; j < dmap1.size(); ++j)
    {
      if (bc_markers1[dmap1[j]])
      {
        has_bc = true;
        break;
      }
    }

    if (!has_bc)
      continue;

    // Get cell vertex coordinates
    for (int i = 0; i < num_dofs_g; ++i)
      for (int j = 0; j < gdim; ++j)
        coordinate_dofs(i, j) = x_g(cell_g[pos_g[c] + i], j);

    // Size data structure for assembly
    auto dmap0 = dofmap0.cell_dofs(c);

<<<<<<< HEAD
    auto coeff_array = coeffs.row(cell_index);
    const Eigen::Ref<const Eigen::Array<bool, Eigen::Dynamic, 1>> e_ref_cell
        = cell_edge_reflections.col(cell_index);
    const Eigen::Ref<const Eigen::Array<bool, Eigen::Dynamic, 1>> f_ref_cell
        = cell_face_reflections.col(cell_index);
    const Eigen::Ref<const Eigen::Array<uint8_t, Eigen::Dynamic, 1>> f_rot_cell
        = cell_face_rotations.col(cell_index);
=======
    const Eigen::Ref<const Eigen::Array<bool, 1, Eigen::Dynamic>>
        cell_edge_reflections = mesh.topology().get_edge_reflections(c);
    const Eigen::Ref<const Eigen::Array<bool, 1, Eigen::Dynamic>>
        cell_face_reflections = mesh.topology().get_face_reflections(c);
    const Eigen::Ref<const Eigen::Array<std::uint8_t, 1, Eigen::Dynamic>>
        cell_face_rotations = mesh.topology().get_face_rotations(c);

    auto coeff_array = coeffs.row(c);
>>>>>>> b3d4216d
    Ae.setZero(dmap0.size(), dmap1.size());
    fn(Ae.data(), coeff_array.data(), constant_values.data(),
       coordinate_dofs.data(), nullptr, nullptr, e_ref_cell.data(),
       f_ref_cell.data(), f_rot_cell.data());

    // Size data structure for assembly
    be.setZero(dmap0.size());
    for (Eigen::Index j = 0; j < dmap1.size(); ++j)
    {
      const std::int32_t jj = dmap1[j];
      if (bc_markers1[jj])
      {
        const PetscScalar bc = bc_values1[jj];
        if (x0.rows() > 0)
          be -= Ae.col(j) * scale * (bc - x0[jj]);
        else
          be -= Ae.col(j) * scale * bc;
      }
    }

    for (Eigen::Index k = 0; k < dmap0.size(); ++k)
      b[dmap0[k]] += be[k];
  }
}
//----------------------------------------------------------------------------
void _lift_bc_exterior_facets(
    Eigen::Ref<Eigen::Matrix<PetscScalar, Eigen::Dynamic, 1>> b, const Form& a,
    const Eigen::Ref<const Eigen::Matrix<PetscScalar, Eigen::Dynamic, 1>>&
        bc_values1,
    const std::vector<bool>& bc_markers1,
    const Eigen::Ref<const Eigen::Matrix<PetscScalar, Eigen::Dynamic, 1>>& x0,
    double scale)
{
  assert(a.rank() == 2);

  // Get mesh from form
  assert(a.mesh());
  const mesh::Mesh& mesh = *a.mesh();

  mesh.create_entity_permutations();

  const int gdim = mesh.geometry().dim();
  const int tdim = mesh.topology().dim();
  mesh.create_entities(tdim - 1);
  mesh.create_connectivity(tdim - 1, tdim);
  mesh.create_entity_permutations();

  // Get dofmap for columns and rows of a
  assert(a.function_space(0));
  assert(a.function_space(0)->dofmap());
  assert(a.function_space(1));
  assert(a.function_space(1)->dofmap());
  const fem::DofMap& dofmap0 = *a.function_space(0)->dofmap();
  const fem::DofMap& dofmap1 = *a.function_space(1)->dofmap();

  // Prepare coefficients
  Eigen::Array<PetscScalar, Eigen::Dynamic, Eigen::Dynamic, Eigen::RowMajor>
      coeffs = pack_coefficients(a);

  const std::function<void(PetscScalar*, const PetscScalar*, const PetscScalar*,
                           const double*, const int*, const std::uint8_t*,
                           const bool*, const bool*, const std::uint8_t*)>& fn
      = a.integrals().get_tabulate_tensor(FormIntegrals::Type::exterior_facet,
                                          0);

  // Prepare cell geometry
  const graph::AdjacencyList<std::int32_t>& connectivity_g
      = mesh.coordinate_dofs().entity_points();
  const Eigen::Array<std::int32_t, Eigen::Dynamic, 1>& pos_g
      = connectivity_g.offsets();
  const Eigen::Array<std::int32_t, Eigen::Dynamic, 1>& cell_g
      = connectivity_g.array();
  // FIXME: Add proper interface for num coordinate dofs
  const int num_dofs_g = connectivity_g.num_links(0);
  const Eigen::Array<double, Eigen::Dynamic, 3, Eigen::RowMajor>& x_g
      = mesh.geometry().points();

  // Data structures used in bc application
  Eigen::Array<double, Eigen::Dynamic, Eigen::Dynamic, Eigen::RowMajor>
      coordinate_dofs(num_dofs_g, gdim);
  Eigen::Matrix<PetscScalar, Eigen::Dynamic, Eigen::Dynamic, Eigen::RowMajor>
      Ae;
  Eigen::Matrix<PetscScalar, Eigen::Dynamic, 1> be;

  const std::vector<
      std::pair<std::string, std::shared_ptr<const function::Constant>>>
      constants = a.constants();

  std::vector<PetscScalar> constant_values;
  for (auto const& constant : constants)
  {
    // Get underlying data array of this Constant
    const std::vector<PetscScalar>& array = constant.second->value;

    constant_values.insert(constant_values.end(), array.data(),
                           array.data() + array.size());
  }

  // Iterate over owned facets
  const mesh::Topology& topology = mesh.topology();
  auto connectivity = topology.connectivity(tdim - 1, tdim);
  assert(connectivity);
  auto c_to_f = topology.connectivity(tdim, tdim - 1);
  assert(c_to_f);
  auto map = topology.index_map(tdim - 1);
  assert(map);

  const Eigen::Ref<
      const Eigen::Array<std::uint8_t, Eigen::Dynamic, Eigen::Dynamic>>
      perms = mesh.topology().get_facet_permutations();

  const Eigen::Ref<const Eigen::Array<bool, Eigen::Dynamic, Eigen::Dynamic>>
      cell_edge_reflections = mesh.topology().get_edge_reflections();
  const Eigen::Ref<const Eigen::Array<bool, Eigen::Dynamic, Eigen::Dynamic>>
      cell_face_reflections = mesh.topology().get_face_reflections();
  const Eigen::Ref<
      const Eigen::Array<std::uint8_t, Eigen::Dynamic, Eigen::Dynamic>>
      cell_face_rotations = mesh.topology().get_face_rotations();

  for (int f = 0; f < map->size_local(); ++f)
  {
    // Move to next facet if this one is an interior facet
    if (topology.interior_facets()[f])
      continue;

    // Create attached cell
    assert(connectivity->num_links(f) == 1);
    const std::int32_t cell = connectivity->links(f)[0];

    // Get local index of facet with respect to the cell
<<<<<<< HEAD
    mesh::MeshEntity cell(mesh, tdim, cell_index);
    mesh::MeshEntity _facet(mesh, tdim - 1, f);
    const int local_facet = cell.index(_facet);
    const std::uint8_t perm = perms(local_facet, cell_index);
=======
    auto facets = c_to_f->links(cell);
    auto it = std::find(facets.data(), facets.data() + facets.rows(), f);
    assert(it != (facets.data() + facets.rows()));
    const int local_facet = std::distance(facets.data(), it);

    const std::uint8_t perm
        = mesh.topology().get_facet_permutation(cell, tdim - 1, local_facet);
>>>>>>> b3d4216d

    // Get dof maps for cell
    auto dmap1 = dofmap1.cell_dofs(cell);

    // Check if bc is applied to cell
    bool has_bc = false;
    for (Eigen::Index j = 0; j < dmap1.size(); ++j)
    {
      if (bc_markers1[dmap1[j]])
      {
        has_bc = true;
        break;
      }
    }

    if (!has_bc)
      continue;

    // Get cell vertex coordinates
    for (int i = 0; i < num_dofs_g; ++i)
      for (int j = 0; j < gdim; ++j)
        coordinate_dofs(i, j) = x_g(cell_g[pos_g[cell] + i], j);

    // Size data structure for assembly
    auto dmap0 = dofmap0.cell_dofs(cell);

    // TODO: Move gathering of coefficients outside of main assembly
    // loop

<<<<<<< HEAD
    auto coeff_array = coeffs.row(cell_index);
    const Eigen::Ref<const Eigen::Array<bool, Eigen::Dynamic, 1>> e_ref_cell
        = cell_edge_reflections.col(cell_index);
    const Eigen::Ref<const Eigen::Array<bool, Eigen::Dynamic, 1>> f_ref_cell
        = cell_face_reflections.col(cell_index);
    const Eigen::Ref<const Eigen::Array<uint8_t, Eigen::Dynamic, 1>> f_rot_cell
        = cell_face_rotations.col(cell_index);
=======
    const Eigen::Ref<const Eigen::Array<bool, 1, Eigen::Dynamic>>
        cell_edge_reflections = mesh.topology().get_edge_reflections(cell);
    const Eigen::Ref<const Eigen::Array<bool, 1, Eigen::Dynamic>>
        cell_face_reflections = mesh.topology().get_face_reflections(cell);
    const Eigen::Ref<const Eigen::Array<std::uint8_t, 1, Eigen::Dynamic>>
        cell_face_rotations = mesh.topology().get_face_rotations(cell);

    auto coeff_array = coeffs.row(cell);
>>>>>>> b3d4216d
    Ae.setZero(dmap0.size(), dmap1.size());
    fn(Ae.data(), coeff_array.data(), constant_values.data(),
       coordinate_dofs.data(), &local_facet, &perm, e_ref_cell.data(),
       f_ref_cell.data(), f_rot_cell.data());

    // Size data structure for assembly
    be.setZero(dmap0.size());
    for (Eigen::Index j = 0; j < dmap1.size(); ++j)
    {
      const std::int32_t jj = dmap1[j];
      if (bc_markers1[jj])
      {
        const PetscScalar bc = bc_values1[jj];
        if (x0.rows() > 0)
          be -= Ae.col(j) * scale * (bc - x0[jj]);
        else
          be -= Ae.col(j) * scale * bc;
      }
    }

    for (Eigen::Index k = 0; k < dmap0.size(); ++k)
      b[dmap0[k]] += be[k];
  }
}
} // namespace

//-----------------------------------------------------------------------------
void fem::impl::assemble_vector(
    Eigen::Ref<Eigen::Matrix<PetscScalar, Eigen::Dynamic, 1>> b, const Form& L)
{
  assert(L.mesh());
  const mesh::Mesh& mesh = *L.mesh();

  // Get dofmap data
  const fem::DofMap& dofmap = *L.function_space(0)->dofmap();
  const Eigen::Array<PetscInt, Eigen::Dynamic, 1>& dof_array
      = dofmap.dof_array();

  assert(dofmap.element_dof_layout);
  const int num_dofs_per_cell = dofmap.element_dof_layout->num_dofs();

  // Prepare constants
  const std::vector<
      std::pair<std::string, std::shared_ptr<const function::Constant>>>
      constants = L.constants();
  std::vector<PetscScalar> constant_values;
  for (auto const& constant : constants)
  {
    // Get underlying data array of this Constant
    const std::vector<PetscScalar>& array = constant.second->value;
    constant_values.insert(constant_values.end(), array.data(),
                           array.data() + array.size());
  }

  // Prepare coefficients
  const Eigen::Array<PetscScalar, Eigen::Dynamic, Eigen::Dynamic,
                     Eigen::RowMajor>
      coeffs = pack_coefficients(L);

  const FormIntegrals& integrals = L.integrals();
  using type = fem::FormIntegrals::Type;
  for (int i = 0; i < integrals.num_integrals(type::cell); ++i)
  {
    auto& fn = integrals.get_tabulate_tensor(FormIntegrals::Type::cell, i);
    const std::vector<std::int32_t>& active_cells
        = integrals.integral_domains(type::cell, i);
    fem::impl::assemble_cells(b, mesh, active_cells, dof_array,
                              num_dofs_per_cell, fn, coeffs, constant_values);
  }

  for (int i = 0; i < integrals.num_integrals(type::exterior_facet); ++i)
  {
    const auto& fn
        = integrals.get_tabulate_tensor(FormIntegrals::Type::exterior_facet, i);
    const std::vector<std::int32_t>& active_facets
        = integrals.integral_domains(type::exterior_facet, i);
    fem::impl::assemble_exterior_facets(b, mesh, active_facets, dofmap, fn,
                                        coeffs, constant_values);
  }

  for (int i = 0; i < integrals.num_integrals(type::interior_facet); ++i)
  {
    const std::vector<int> c_offsets = L.coefficients().offsets();
    const auto& fn
        = integrals.get_tabulate_tensor(FormIntegrals::Type::interior_facet, i);
    const std::vector<std::int32_t>& active_facets
        = integrals.integral_domains(type::interior_facet, i);
    fem::impl::assemble_interior_facets(b, mesh, active_facets, dofmap, fn,
                                        coeffs, c_offsets, constant_values);
  }
}
//-----------------------------------------------------------------------------
void fem::impl::assemble_cells(
    Eigen::Ref<Eigen::Matrix<PetscScalar, Eigen::Dynamic, 1>> b,
    const mesh::Mesh& mesh, const std::vector<std::int32_t>& active_cells,
    const Eigen::Ref<const Eigen::Array<PetscInt, Eigen::Dynamic, 1>>& dofmap,
    int num_dofs_per_cell,
    const std::function<void(PetscScalar*, const PetscScalar*,
                             const PetscScalar*, const double*, const int*,
                             const std::uint8_t*, const bool*, const bool*,
                             const std::uint8_t*)>& kernel,
    const Eigen::Array<PetscScalar, Eigen::Dynamic, Eigen::Dynamic,
                       Eigen::RowMajor>& coeffs,
    const std::vector<PetscScalar>& constant_values)
{
  const int gdim = mesh.geometry().dim();

  mesh.create_entity_permutations();

  // Prepare cell geometry
  const graph::AdjacencyList<std::int32_t>& connectivity_g
      = mesh.coordinate_dofs().entity_points();
  const Eigen::Ref<const Eigen::Array<std::int32_t, Eigen::Dynamic, 1>> pos_g
      = connectivity_g.offsets();
  const Eigen::Ref<const Eigen::Array<std::int32_t, Eigen::Dynamic, 1>> cell_g
      = connectivity_g.array();
  // FIXME: Add proper interface for num coordinate dofs
  const int num_dofs_g = connectivity_g.num_links(0);
  const Eigen::Array<double, Eigen::Dynamic, 3, Eigen::RowMajor>& x_g
      = mesh.geometry().points();

  // Create data structures used in assembly
  Eigen::Array<double, Eigen::Dynamic, Eigen::Dynamic, Eigen::RowMajor>
      coordinate_dofs(num_dofs_g, gdim);
  Eigen::Matrix<PetscScalar, Eigen::Dynamic, 1> be(num_dofs_per_cell);

  const Eigen::Ref<const Eigen::Array<bool, Eigen::Dynamic, Eigen::Dynamic>>
      cell_edge_reflections = mesh.topology().get_edge_reflections();
  const Eigen::Ref<const Eigen::Array<bool, Eigen::Dynamic, Eigen::Dynamic>>
      cell_face_reflections = mesh.topology().get_face_reflections();
  const Eigen::Ref<
      const Eigen::Array<std::uint8_t, Eigen::Dynamic, Eigen::Dynamic>>
      cell_face_rotations = mesh.topology().get_face_rotations();

  // Iterate over active cells
  for (std::int32_t cell_index : active_cells)
  {
    // Get cell coordinates/geometry
    for (int i = 0; i < num_dofs_g; ++i)
      for (int j = 0; j < gdim; ++j)
        coordinate_dofs(i, j) = x_g(cell_g[pos_g[cell_index] + i], j);

    // Tabulate vector for cell
    auto coeff_cell = coeffs.row(cell_index);
    const Eigen::Ref<const Eigen::Array<bool, Eigen::Dynamic, 1>> e_ref_cell
        = cell_edge_reflections.col(cell_index);
    const Eigen::Ref<const Eigen::Array<bool, Eigen::Dynamic, 1>> f_ref_cell
        = cell_face_reflections.col(cell_index);
    const Eigen::Ref<const Eigen::Array<uint8_t, Eigen::Dynamic, 1>> f_rot_cell
        = cell_face_rotations.col(cell_index);
    be.setZero();
    kernel(be.data(), coeff_cell.data(), constant_values.data(),
           coordinate_dofs.data(), nullptr, nullptr, e_ref_cell.data(),
           f_ref_cell.data(), f_rot_cell.data());

    // Scatter cell vector to 'global' vector array
    for (Eigen::Index i = 0; i < num_dofs_per_cell; ++i)
      b[dofmap[cell_index * num_dofs_per_cell + i]] += be[i];
  }
}
//-----------------------------------------------------------------------------
void fem::impl::assemble_exterior_facets(
    Eigen::Ref<Eigen::Matrix<PetscScalar, Eigen::Dynamic, 1>> b,
    const mesh::Mesh& mesh, const std::vector<std::int32_t>& active_facets,
    const fem::DofMap& dofmap,
    const std::function<void(PetscScalar*, const PetscScalar*,
                             const PetscScalar*, const double*, const int*,
                             const std::uint8_t*, const bool*, const bool*,
                             const std::uint8_t*)>& fn,
    const Eigen::Array<PetscScalar, Eigen::Dynamic, Eigen::Dynamic,
                       Eigen::RowMajor>& coeffs,
    const std::vector<PetscScalar>& constant_values)
{
  const int gdim = mesh.geometry().dim();
  const int tdim = mesh.topology().dim();
  mesh.create_entities(tdim - 1);
  mesh.create_connectivity(tdim - 1, tdim);
  mesh.create_entity_permutations();

  // Prepare cell geometry
  const graph::AdjacencyList<std::int32_t>& connectivity_g
      = mesh.coordinate_dofs().entity_points();
  const Eigen::Array<std::int32_t, Eigen::Dynamic, 1>& pos_g
      = connectivity_g.offsets();
  const Eigen::Array<std::int32_t, Eigen::Dynamic, 1>& cell_g
      = connectivity_g.array();
  // FIXME: Add proper interface for num coordinate dofs
  const int num_dofs_g = connectivity_g.num_links(0);
  const Eigen::Array<double, Eigen::Dynamic, 3, Eigen::RowMajor>& x_g
      = mesh.geometry().points();

  // Create data structures used in assembly
  Eigen::Array<double, Eigen::Dynamic, Eigen::Dynamic, Eigen::RowMajor>
      coordinate_dofs(num_dofs_g, gdim);
  Eigen::Matrix<PetscScalar, Eigen::Dynamic, 1> be;

  const Eigen::Ref<
      const Eigen::Array<std::uint8_t, Eigen::Dynamic, Eigen::Dynamic>>
      perms = mesh.topology().get_facet_permutations();

  const Eigen::Ref<const Eigen::Array<bool, Eigen::Dynamic, Eigen::Dynamic>>
      cell_edge_reflections = mesh.topology().get_edge_reflections();
  const Eigen::Ref<const Eigen::Array<bool, Eigen::Dynamic, Eigen::Dynamic>>
      cell_face_reflections = mesh.topology().get_face_reflections();
  const Eigen::Ref<
      const Eigen::Array<std::uint8_t, Eigen::Dynamic, Eigen::Dynamic>>
      cell_face_rotations = mesh.topology().get_face_rotations();

  auto f_to_c = mesh.topology().connectivity(tdim - 1, tdim);
  assert(f_to_c);
  auto c_to_f = mesh.topology().connectivity(tdim, tdim - 1);
  assert(c_to_f);
  for (const auto& f : active_facets)
  {
    // Get index of first attached cell
    assert(f_to_c->num_links(f) > 0);
    const std::int32_t cell = f_to_c->links(f)[0];

    // Get local index of facet with respect to the cell
<<<<<<< HEAD
    const mesh::MeshEntity cell(mesh, tdim, cell_index);
    const mesh::MeshEntity facet(mesh, tdim - 1, f);
    const int local_facet = cell.index(facet);
    const std::uint8_t perm = perms(local_facet, cell_index);
=======
    auto facets = c_to_f->links(cell);
    auto it = std::find(facets.data(), facets.data() + facets.rows(), f);
    assert(it != (facets.data() + facets.rows()));
    const int local_facet = std::distance(facets.data(), it);

    const std::uint8_t perm
        = mesh.topology().get_facet_permutation(cell, tdim - 1, local_facet);
>>>>>>> b3d4216d

    // Get cell vertex coordinates
    for (int i = 0; i < num_dofs_g; ++i)
      for (int j = 0; j < gdim; ++j)
        coordinate_dofs(i, j) = x_g(cell_g[pos_g[cell] + i], j);

    // Get dof map for cell
    auto dmap = dofmap.cell_dofs(cell);

    // Tabulate element vector
<<<<<<< HEAD
    auto coeff_cell = coeffs.row(cell_index);
    const Eigen::Ref<const Eigen::Array<bool, Eigen::Dynamic, 1>> e_ref_cell
        = cell_edge_reflections.col(cell_index);
    const Eigen::Ref<const Eigen::Array<bool, Eigen::Dynamic, 1>> f_ref_cell
        = cell_face_reflections.col(cell_index);
    const Eigen::Ref<const Eigen::Array<uint8_t, Eigen::Dynamic, 1>> f_rot_cell
        = cell_face_rotations.col(cell_index);
    be.setZero(dmap.size());

=======
    auto coeff_cell = coeffs.row(cell);
    be.setZero(dmap.size());

    const Eigen::Ref<const Eigen::Array<bool, 1, Eigen::Dynamic>>
        cell_edge_reflections = mesh.topology().get_edge_reflections(cell);
    const Eigen::Ref<const Eigen::Array<bool, 1, Eigen::Dynamic>>
        cell_face_reflections = mesh.topology().get_face_reflections(cell);
    const Eigen::Ref<const Eigen::Array<std::uint8_t, 1, Eigen::Dynamic>>
        cell_face_rotations = mesh.topology().get_face_rotations(cell);

>>>>>>> b3d4216d
    fn(be.data(), coeff_cell.data(), constant_values.data(),
       coordinate_dofs.data(), &local_facet, &perm, e_ref_cell.data(),
       f_ref_cell.data(), f_rot_cell.data());

    // Add element vector to global vector
    for (Eigen::Index i = 0; i < dmap.size(); ++i)
      b[dmap[i]] += be[i];
  }
}
//-----------------------------------------------------------------------------
void fem::impl::assemble_interior_facets(
    Eigen::Ref<Eigen::Matrix<PetscScalar, Eigen::Dynamic, 1>> b,
    const mesh::Mesh& mesh, const std::vector<std::int32_t>& active_facets,
    const fem::DofMap& dofmap,
    const std::function<void(PetscScalar*, const PetscScalar*,
                             const PetscScalar*, const double*, const int*,
                             const std::uint8_t*, const bool*, const bool*,
                             const std::uint8_t*)>& fn,
    const Eigen::Array<PetscScalar, Eigen::Dynamic, Eigen::Dynamic,
                       Eigen::RowMajor>& coeffs,
    const std::vector<int>& offsets,
    const std::vector<PetscScalar>& constant_values)
{
  const int gdim = mesh.geometry().dim();
  const int tdim = mesh.topology().dim();
  mesh.create_entities(tdim - 1);
  mesh.create_connectivity(tdim - 1, tdim);
  mesh.create_entity_permutations();

  // Prepare cell geometry
  const graph::AdjacencyList<std::int32_t>& connectivity_g
      = mesh.coordinate_dofs().entity_points();
  const Eigen::Array<std::int32_t, Eigen::Dynamic, 1>& pos_g
      = connectivity_g.offsets();
  const Eigen::Array<std::int32_t, Eigen::Dynamic, 1>& cell_g
      = connectivity_g.array();
  // FIXME: Add proper interface for num coordinate dofs
  const int num_dofs_g = connectivity_g.num_links(0);
  const Eigen::Array<double, Eigen::Dynamic, 3, Eigen::RowMajor>& x_g
      = mesh.geometry().points();

  // Creat data structures used in assembly
  Eigen::Array<double, Eigen::Dynamic, Eigen::Dynamic, Eigen::RowMajor>
      coordinate_dofs(2 * num_dofs_g, gdim);
  Eigen::Matrix<PetscScalar, Eigen::Dynamic, 1> be;
  Eigen::Array<PetscScalar, Eigen::Dynamic, 1> coeff_array(2 * offsets.back());
  assert(offsets.back() == coeffs.cols());

  const Eigen::Ref<
      const Eigen::Array<std::uint8_t, Eigen::Dynamic, Eigen::Dynamic>>
      perms = mesh.topology().get_facet_permutations();

  const Eigen::Ref<const Eigen::Array<bool, Eigen::Dynamic, Eigen::Dynamic>>
      cell_edge_reflections = mesh.topology().get_edge_reflections();
  const Eigen::Ref<const Eigen::Array<bool, Eigen::Dynamic, Eigen::Dynamic>>
      cell_face_reflections = mesh.topology().get_face_reflections();
  const Eigen::Ref<
      const Eigen::Array<std::uint8_t, Eigen::Dynamic, Eigen::Dynamic>>
      cell_face_rotations = mesh.topology().get_face_rotations();

  auto f_to_c = mesh.topology().connectivity(tdim - 1, tdim);
  assert(f_to_c);
  auto c_to_f = mesh.topology().connectivity(tdim, tdim - 1);
  assert(c_to_f);
  for (const auto& f : active_facets)
  {
    // Get attached cell indices
    auto cells = f_to_c->links(f);
    assert(cells.rows() == 2);

    // Create attached cells
    std::array<int, 2> local_facet;
    for (int i = 0; i < 2; ++i)
    {
      auto facets = c_to_f->links(cells[i]);
      auto it = std::find(facets.data(), facets.data() + facets.rows(), f);
      assert(it != (facets.data() + facets.rows()));
      local_facet[i] = std::distance(facets.data(), it);
    }

    // Orientation
    const std::array<std::uint8_t, 2> perm
<<<<<<< HEAD
        = {perms(local_facet[0], cell0.index()),
           perms(local_facet[1], cell1.index())};
=======
        = {mesh.topology().get_facet_permutation(cells[0], tdim - 1,
                                                 local_facet[0]),
           mesh.topology().get_facet_permutation(cells[1], tdim - 1,
                                                 local_facet[1])};
    const Eigen::Ref<const Eigen::Array<bool, 1, Eigen::Dynamic>>
        cell_edge_reflections = mesh.topology().get_edge_reflections(cells[0]);
    const Eigen::Ref<const Eigen::Array<bool, 1, Eigen::Dynamic>>
        cell_face_reflections = mesh.topology().get_face_reflections(cells[0]);
    const Eigen::Ref<const Eigen::Array<std::uint8_t, 1, Eigen::Dynamic>>
        cell_face_rotations = mesh.topology().get_face_rotations(cells[0]);
>>>>>>> b3d4216d

    // Get cell vertex coordinates
    for (int i = 0; i < num_dofs_g; ++i)
    {
      for (int j = 0; j < gdim; ++j)
      {
        coordinate_dofs(i, j) = x_g(cell_g[pos_g[cells[0]] + i], j);
        coordinate_dofs(i + num_dofs_g, j)
            = x_g(cell_g[pos_g[cells[1]] + i], j);
      }
    }

    // Get dofmaps for cell
    auto dmap0 = dofmap.cell_dofs(cells[0]);
    auto dmap1 = dofmap.cell_dofs(cells[1]);

    // Get cell geometry
    Eigen::Map<const Eigen::Array<double, Eigen::Dynamic, Eigen::Dynamic,
                                  Eigen::RowMajor>>
        coordinate_dofs0(coordinate_dofs.data(), num_dofs_g, gdim);

    Eigen::Map<const Eigen::Array<double, Eigen::Dynamic, Eigen::Dynamic,
                                  Eigen::RowMajor>>
        coordinate_dofs1(coordinate_dofs.data() + num_dofs_g * gdim, num_dofs_g,
                         gdim);

    // Layout for the restricted coefficients is flattened
    // w[coefficient][restriction][dof]
    auto coeff_cell0 = coeffs.row(cells[0]);
    auto coeff_cell1 = coeffs.row(cells[1]);
    const Eigen::Ref<const Eigen::Array<bool, Eigen::Dynamic, 1>> e_ref_cell
        = cell_edge_reflections.col(cells[0]);
    const Eigen::Ref<const Eigen::Array<bool, Eigen::Dynamic, 1>> f_ref_cell
        = cell_face_reflections.col(cells[0]);
    const Eigen::Ref<const Eigen::Array<uint8_t, Eigen::Dynamic, 1>> f_rot_cell
        = cell_face_rotations.col(cells[0]);
    // Loop over coefficients
    for (std::size_t i = 0; i < offsets.size() - 1; ++i)
    {
      // Loop over entries for coefficient i
      const int num_entries = offsets[i + 1] - offsets[i];
      coeff_array.segment(2 * offsets[i], num_entries)
          = coeff_cell0.segment(offsets[i], num_entries);
      coeff_array.segment(offsets[i + 1] + offsets[i], num_entries)
          = coeff_cell1.segment(offsets[i], num_entries);
    }

    // Tabulate element vector
    be.setZero(dmap0.size() + dmap1.size());
    fn(be.data(), coeff_array.data(), constant_values.data(),
       coordinate_dofs.data(), local_facet.data(), perm.data(),
       e_ref_cell.data(), f_ref_cell.data(), f_rot_cell.data());

    // Add element vector to global vector
    for (Eigen::Index i = 0; i < dmap0.size(); ++i)
      b[dmap0[i]] += be[i];
    for (Eigen::Index i = 0; i < dmap1.size(); ++i)
      b[dmap1[i]] += be[i + dmap0.size()];
  }
}
//-----------------------------------------------------------------------------
void fem::impl::apply_lifting(
    Eigen::Ref<Eigen::Matrix<PetscScalar, Eigen::Dynamic, 1>> b,
    const std::vector<std::shared_ptr<const Form>> a,
    const std::vector<std::vector<std::shared_ptr<const DirichletBC>>>& bcs1,
    const std::vector<
        Eigen::Ref<const Eigen::Matrix<PetscScalar, Eigen::Dynamic, 1>>>& x0,
    double scale)
{
  // FIXME: make changes to reactivate this check
  if (!x0.empty() and x0.size() != a.size())
  {
    throw std::runtime_error(
        "Mismatch in size between x0 and bilinear form in assembler.");
  }

  if (a.size() != bcs1.size())
  {
    throw std::runtime_error(
        "Mismatch in size between a and bcs in assembler.");
  }

  for (std::size_t j = 0; j < a.size(); ++j)
  {
    std::vector<bool> bc_markers1;
    Eigen::Matrix<PetscScalar, Eigen::Dynamic, 1> bc_values1;
    if (a[j] and !bcs1[j].empty())
    {
      auto V1 = a[j]->function_space(1);
      assert(V1);
      auto map1 = V1->dofmap()->index_map;
      assert(map1);
      const int crange
          = map1->block_size() * (map1->size_local() + map1->num_ghosts());
      bc_markers1.assign(crange, false);
      bc_values1 = Eigen::Matrix<PetscScalar, Eigen::Dynamic, 1>::Zero(crange);
      for (const std::shared_ptr<const DirichletBC>& bc : bcs1[j])
      {
        bc->mark_dofs(bc_markers1);
        bc->dof_values(bc_values1);
      }

      // Modify (apply lifting) vector
      if (!x0.empty())
        fem::impl::lift_bc(b, *a[j], bc_values1, bc_markers1, x0[j], scale);
      else
        fem::impl::lift_bc(b, *a[j], bc_values1, bc_markers1, scale);
    }
  }
}
//-----------------------------------------------------------------------------
void fem::impl::lift_bc(
    Eigen::Ref<Eigen::Matrix<PetscScalar, Eigen::Dynamic, 1>> b, const Form& a,
    const Eigen::Ref<const Eigen::Matrix<PetscScalar, Eigen::Dynamic, 1>>&
        bc_values1,
    const std::vector<bool>& bc_markers1, double scale)
{
  const Eigen::Matrix<PetscScalar, Eigen::Dynamic, 1> x0(0);
  if (a.integrals().num_integrals(fem::FormIntegrals::Type::cell) > 0)
    _lift_bc_cells(b, a, bc_values1, bc_markers1, x0, scale);
  if (a.integrals().num_integrals(fem::FormIntegrals::Type::exterior_facet) > 0)
    _lift_bc_exterior_facets(b, a, bc_values1, bc_markers1, x0, scale);
}
//-----------------------------------------------------------------------------
void fem::impl::lift_bc(
    Eigen::Ref<Eigen::Matrix<PetscScalar, Eigen::Dynamic, 1>> b, const Form& a,
    const Eigen::Ref<const Eigen::Matrix<PetscScalar, Eigen::Dynamic, 1>>&
        bc_values1,
    const std::vector<bool>& bc_markers1,
    const Eigen::Ref<const Eigen::Matrix<PetscScalar, Eigen::Dynamic, 1>>& x0,
    double scale)
{
  if (a.integrals().num_integrals(fem::FormIntegrals::Type::cell) > 0)
    _lift_bc_cells(b, a, bc_values1, bc_markers1, x0, scale);
  if (a.integrals().num_integrals(fem::FormIntegrals::Type::exterior_facet) > 0)
    _lift_bc_exterior_facets(b, a, bc_values1, bc_markers1, x0, scale);
}
//-----------------------------------------------------------------------------<|MERGE_RESOLUTION|>--- conflicted
+++ resolved
@@ -135,24 +135,14 @@
     // Size data structure for assembly
     auto dmap0 = dofmap0.cell_dofs(c);
 
-<<<<<<< HEAD
-    auto coeff_array = coeffs.row(cell_index);
     const Eigen::Ref<const Eigen::Array<bool, Eigen::Dynamic, 1>> e_ref_cell
-        = cell_edge_reflections.col(cell_index);
+        = cell_edge_reflections.col(c);
     const Eigen::Ref<const Eigen::Array<bool, Eigen::Dynamic, 1>> f_ref_cell
-        = cell_face_reflections.col(cell_index);
+        = cell_face_reflections.col(c);
     const Eigen::Ref<const Eigen::Array<uint8_t, Eigen::Dynamic, 1>> f_rot_cell
-        = cell_face_rotations.col(cell_index);
-=======
-    const Eigen::Ref<const Eigen::Array<bool, 1, Eigen::Dynamic>>
-        cell_edge_reflections = mesh.topology().get_edge_reflections(c);
-    const Eigen::Ref<const Eigen::Array<bool, 1, Eigen::Dynamic>>
-        cell_face_reflections = mesh.topology().get_face_reflections(c);
-    const Eigen::Ref<const Eigen::Array<std::uint8_t, 1, Eigen::Dynamic>>
-        cell_face_rotations = mesh.topology().get_face_rotations(c);
+        = cell_face_rotations.col(c);
 
     auto coeff_array = coeffs.row(c);
->>>>>>> b3d4216d
     Ae.setZero(dmap0.size(), dmap1.size());
     fn(Ae.data(), coeff_array.data(), constant_values.data(),
        coordinate_dofs.data(), nullptr, nullptr, e_ref_cell.data(),
@@ -283,20 +273,12 @@
     const std::int32_t cell = connectivity->links(f)[0];
 
     // Get local index of facet with respect to the cell
-<<<<<<< HEAD
-    mesh::MeshEntity cell(mesh, tdim, cell_index);
-    mesh::MeshEntity _facet(mesh, tdim - 1, f);
-    const int local_facet = cell.index(_facet);
-    const std::uint8_t perm = perms(local_facet, cell_index);
-=======
     auto facets = c_to_f->links(cell);
     auto it = std::find(facets.data(), facets.data() + facets.rows(), f);
     assert(it != (facets.data() + facets.rows()));
     const int local_facet = std::distance(facets.data(), it);
 
-    const std::uint8_t perm
-        = mesh.topology().get_facet_permutation(cell, tdim - 1, local_facet);
->>>>>>> b3d4216d
+    const std::uint8_t perm = perms(local_facet, cell);
 
     // Get dof maps for cell
     auto dmap1 = dofmap1.cell_dofs(cell);
@@ -326,24 +308,13 @@
     // TODO: Move gathering of coefficients outside of main assembly
     // loop
 
-<<<<<<< HEAD
-    auto coeff_array = coeffs.row(cell_index);
     const Eigen::Ref<const Eigen::Array<bool, Eigen::Dynamic, 1>> e_ref_cell
-        = cell_edge_reflections.col(cell_index);
+        = cell_edge_reflections.col(cell);
     const Eigen::Ref<const Eigen::Array<bool, Eigen::Dynamic, 1>> f_ref_cell
-        = cell_face_reflections.col(cell_index);
+        = cell_face_reflections.col(cell);
     const Eigen::Ref<const Eigen::Array<uint8_t, Eigen::Dynamic, 1>> f_rot_cell
-        = cell_face_rotations.col(cell_index);
-=======
-    const Eigen::Ref<const Eigen::Array<bool, 1, Eigen::Dynamic>>
-        cell_edge_reflections = mesh.topology().get_edge_reflections(cell);
-    const Eigen::Ref<const Eigen::Array<bool, 1, Eigen::Dynamic>>
-        cell_face_reflections = mesh.topology().get_face_reflections(cell);
-    const Eigen::Ref<const Eigen::Array<std::uint8_t, 1, Eigen::Dynamic>>
-        cell_face_rotations = mesh.topology().get_face_rotations(cell);
-
+        = cell_face_rotations.col(cell);
     auto coeff_array = coeffs.row(cell);
->>>>>>> b3d4216d
     Ae.setZero(dmap0.size(), dmap1.size());
     fn(Ae.data(), coeff_array.data(), constant_values.data(),
        coordinate_dofs.data(), &local_facet, &perm, e_ref_cell.data(),
@@ -563,20 +534,11 @@
     const std::int32_t cell = f_to_c->links(f)[0];
 
     // Get local index of facet with respect to the cell
-<<<<<<< HEAD
-    const mesh::MeshEntity cell(mesh, tdim, cell_index);
-    const mesh::MeshEntity facet(mesh, tdim - 1, f);
-    const int local_facet = cell.index(facet);
-    const std::uint8_t perm = perms(local_facet, cell_index);
-=======
     auto facets = c_to_f->links(cell);
     auto it = std::find(facets.data(), facets.data() + facets.rows(), f);
     assert(it != (facets.data() + facets.rows()));
     const int local_facet = std::distance(facets.data(), it);
-
-    const std::uint8_t perm
-        = mesh.topology().get_facet_permutation(cell, tdim - 1, local_facet);
->>>>>>> b3d4216d
+    const std::uint8_t perm = perms(local_facet, cell);
 
     // Get cell vertex coordinates
     for (int i = 0; i < num_dofs_g; ++i)
@@ -587,28 +549,16 @@
     auto dmap = dofmap.cell_dofs(cell);
 
     // Tabulate element vector
-<<<<<<< HEAD
-    auto coeff_cell = coeffs.row(cell_index);
     const Eigen::Ref<const Eigen::Array<bool, Eigen::Dynamic, 1>> e_ref_cell
-        = cell_edge_reflections.col(cell_index);
+        = cell_edge_reflections.col(cell);
     const Eigen::Ref<const Eigen::Array<bool, Eigen::Dynamic, 1>> f_ref_cell
-        = cell_face_reflections.col(cell_index);
+        = cell_face_reflections.col(cell);
     const Eigen::Ref<const Eigen::Array<uint8_t, Eigen::Dynamic, 1>> f_rot_cell
-        = cell_face_rotations.col(cell_index);
-    be.setZero(dmap.size());
-
-=======
+        = cell_face_rotations.col(cell);
+
     auto coeff_cell = coeffs.row(cell);
     be.setZero(dmap.size());
 
-    const Eigen::Ref<const Eigen::Array<bool, 1, Eigen::Dynamic>>
-        cell_edge_reflections = mesh.topology().get_edge_reflections(cell);
-    const Eigen::Ref<const Eigen::Array<bool, 1, Eigen::Dynamic>>
-        cell_face_reflections = mesh.topology().get_face_reflections(cell);
-    const Eigen::Ref<const Eigen::Array<std::uint8_t, 1, Eigen::Dynamic>>
-        cell_face_rotations = mesh.topology().get_face_rotations(cell);
-
->>>>>>> b3d4216d
     fn(be.data(), coeff_cell.data(), constant_values.data(),
        coordinate_dofs.data(), &local_facet, &perm, e_ref_cell.data(),
        f_ref_cell.data(), f_rot_cell.data());
@@ -691,21 +641,7 @@
 
     // Orientation
     const std::array<std::uint8_t, 2> perm
-<<<<<<< HEAD
-        = {perms(local_facet[0], cell0.index()),
-           perms(local_facet[1], cell1.index())};
-=======
-        = {mesh.topology().get_facet_permutation(cells[0], tdim - 1,
-                                                 local_facet[0]),
-           mesh.topology().get_facet_permutation(cells[1], tdim - 1,
-                                                 local_facet[1])};
-    const Eigen::Ref<const Eigen::Array<bool, 1, Eigen::Dynamic>>
-        cell_edge_reflections = mesh.topology().get_edge_reflections(cells[0]);
-    const Eigen::Ref<const Eigen::Array<bool, 1, Eigen::Dynamic>>
-        cell_face_reflections = mesh.topology().get_face_reflections(cells[0]);
-    const Eigen::Ref<const Eigen::Array<std::uint8_t, 1, Eigen::Dynamic>>
-        cell_face_rotations = mesh.topology().get_face_rotations(cells[0]);
->>>>>>> b3d4216d
+        = {perms(local_facet[0], cells[0]), perms(local_facet[1], cells[1])};
 
     // Get cell vertex coordinates
     for (int i = 0; i < num_dofs_g; ++i)
