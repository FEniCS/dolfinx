--- conflicted
+++ resolved
@@ -25,20 +25,12 @@
   _is_affine = mesh::is_simplex(cell) and degree == 1;
 }
 //-----------------------------------------------------------------------------
-<<<<<<< HEAD
-CoordinateElement::CoordinateElement(mesh::CellType celltype, int degree)
-    : CoordinateElement(
-        std::make_shared<basix::FiniteElement>(basix::create_element(
-            basix::element::family::p, mesh::cell_type_to_basix_type(celltype),
-            degree, basix::element::lagrange_variant::equispaced, false)))
-=======
 CoordinateElement::CoordinateElement(mesh::CellType celltype, int degree,
                                      basix::element::lagrange_variant type)
     : CoordinateElement(std::make_shared<basix::FiniteElement>(
-        basix::create_element(basix::element::family::P,
+        basix::create_element(basix::element::family::p,
                               mesh::cell_type_to_basix_type(celltype), degree,
                               type, false)))
->>>>>>> bf0097f8
 {
   // Do nothing
 }
