// Copyright (C) 2018 Garth N. Wells
//
// This file is part of DOLFINX (https://www.fenicsproject.org)
//
// SPDX-License-Identifier:    LGPL-3.0-or-later

#include "CoordinateElement.h"
#include <basix.h>
#include <unsupported/Eigen/CXX11/Tensor>

using namespace dolfinx;
using namespace dolfinx::fem;

//-----------------------------------------------------------------------------
<<<<<<< HEAD
CoordinateElement::CoordinateElement(int basix_element_handle,
                                     int geometric_dimension,
                                     const std::string& signature,
                                     const ElementDofLayout& dof_layout,
                    bool needs_permutation_data,
                    std::function<int(int*, const uint32_t)> get_dof_permutation)
    : _gdim(geometric_dimension), _signature(signature),
      _dof_layout(dof_layout), _basix_element_handle(basix_element_handle),
      _needs_permutation_data(needs_permutation_data),
      _get_dof_permutation(get_dof_permutation)
=======
CoordinateElement::CoordinateElement(
    int basix_element_handle, int geometric_dimension,
    const std::string& signature, const ElementDofLayout& dof_layout,
    const bool needs_permutation_data,
    const std::function<int(double*, const std::uint32_t, const int)>
        permute_dof_coordinates)
    : _gdim(geometric_dimension), _signature(signature),
      _dof_layout(dof_layout), _basix_element_handle(basix_element_handle),
      _needs_permutation_data(needs_permutation_data),
      _permute_dof_coordinates(permute_dof_coordinates)
>>>>>>> 921301e7
{
  const mesh::CellType cell = cell_shape();
  int degree = basix::degree(basix_element_handle);
  _is_affine
      = ((cell == mesh::CellType::interval or cell == mesh::CellType::triangle
          or cell == mesh::CellType::tetrahedron)
         and degree == 1);
}
//-----------------------------------------------------------------------------
std::string CoordinateElement::signature() const { return _signature; }
//-----------------------------------------------------------------------------
mesh::CellType CoordinateElement::cell_shape() const
{
  // TODO
  const std::string cell = basix::cell_type(_basix_element_handle);

  const std::map<std::string, mesh::CellType> str_to_type
      = {{"interval", mesh::CellType::interval},
         {"triangle", mesh::CellType::triangle},
         {"quadrilateral", mesh::CellType::quadrilateral},
         {"tetrahedron", mesh::CellType::tetrahedron},
         {"hexahedron", mesh::CellType::hexahedron}};

  auto it = str_to_type.find(cell);
  if (it == str_to_type.end())
    throw std::runtime_error("Problem with cell type");
  return it->second;
}
//-----------------------------------------------------------------------------
int CoordinateElement::topological_dimension() const
{
  const std::string cell = basix::cell_type(_basix_element_handle);
  return basix::topology(cell.c_str()).size() - 1;
}
//-----------------------------------------------------------------------------
int CoordinateElement::geometric_dimension() const { return _gdim; }
//-----------------------------------------------------------------------------
const ElementDofLayout& CoordinateElement::dof_layout() const
{
  return _dof_layout;
}
//-----------------------------------------------------------------------------
int CoordinateElement::permute_dof_coordinates(double* coords,
                                               const uint32_t cell_permutation,
                                               int dim) const
{
  return _permute_dof_coordinates(coords, cell_permutation, dim);
}
//-----------------------------------------------------------------------------
void CoordinateElement::push_forward(
    Eigen::Ref<
        Eigen::Array<double, Eigen::Dynamic, Eigen::Dynamic, Eigen::RowMajor>>
        x,
    const Eigen::Ref<const Eigen::Array<double, Eigen::Dynamic, Eigen::Dynamic,
                                        Eigen::RowMajor>>& X,
    const Eigen::Ref<const Eigen::Array<double, Eigen::Dynamic, Eigen::Dynamic,
                                        Eigen::RowMajor>>& cell_geometry) const
{
  assert(x.rows() == X.rows());
  assert(x.cols() == this->geometric_dimension());
  assert(X.cols() == this->topological_dimension());

  // Compute physical coordinates
  Eigen::Array<double, Eigen::Dynamic, Eigen::Dynamic, Eigen::RowMajor> outX(
      X.rows(), X.cols());

  Eigen::Matrix<double, Eigen::Dynamic, Eigen::Dynamic, Eigen::RowMajor> phi
      = basix::tabulate(_basix_element_handle, 0, X)[0];

  x = phi * cell_geometry.matrix();
}
//-----------------------------------------------------------------------------
void CoordinateElement::compute_reference_geometry(
    Eigen::Array<double, Eigen::Dynamic, Eigen::Dynamic, Eigen::RowMajor>& X,
    Eigen::Tensor<double, 3, Eigen::RowMajor>& J,
    Eigen::Ref<Eigen::Array<double, Eigen::Dynamic, 1>> detJ,
    Eigen::Tensor<double, 3, Eigen::RowMajor>& K,
    const Eigen::Ref<const Eigen::Array<double, Eigen::Dynamic, Eigen::Dynamic,
                                        Eigen::RowMajor>>& x,
    const Eigen::Ref<const Eigen::Array<double, Eigen::Dynamic, Eigen::Dynamic,
                                        Eigen::RowMajor>>& cell_geometry) const
{
  // Number of points
  int num_points = x.rows();
  if (num_points == 0)
    return;

  // in-argument checks
  const int tdim = this->topological_dimension();
  const int gdim = this->geometric_dimension();
  assert(x.cols() == gdim);
  assert(cell_geometry.cols() == gdim);

  // In/out size checks
  assert(X.rows() == num_points);
  assert(X.cols() == tdim);
  assert(J.dimension(0) == num_points);
  assert(J.dimension(1) == gdim);
  assert(J.dimension(2) == tdim);
  assert(detJ.rows() == num_points);
  assert(K.dimension(0) == num_points);
  assert(K.dimension(1) == tdim);
  assert(K.dimension(2) == gdim);

  // FIXME: Array and matrix rows/cols transpose etc all very tortuous
  // FIXME: tidy up and sort out

  const int d = cell_geometry.rows();
  Eigen::VectorXd phi(d);
  Eigen::Matrix<double, Eigen::Dynamic, Eigen::Dynamic, Eigen::RowMajor> dphi(
      d, tdim);

  std::vector<Eigen::ArrayXXd> tabulated_data;

  if (_is_affine)
  {
    Eigen::Matrix<double, Eigen::Dynamic, 1, Eigen::ColMajor, 3, 1> x0(_gdim);
    Eigen::ArrayXXd X0 = Eigen::ArrayXXd::Zero(1, tdim);

    tabulated_data = basix::tabulate(_basix_element_handle, 1, X0);

    // Compute physical coordinates at X=0.
    phi = tabulated_data[0].transpose();
    x0 = cell_geometry.matrix().transpose() * phi;

    // Compute Jacobian and inverse
    for (std::size_t dim = 0; dim + 1 < tabulated_data.size(); ++dim)
      dphi.col(dim) = tabulated_data[dim + 1].row(0);
    Eigen::Matrix<double, Eigen::Dynamic, Eigen::Dynamic, Eigen::RowMajor, 3, 3>
        J0(gdim, tdim);
    J0 = cell_geometry.matrix().transpose() * dphi;
    Eigen::Matrix<double, Eigen::Dynamic, Eigen::Dynamic, Eigen::RowMajor, 3, 3>
        K0(tdim, gdim);

    // Fill result for J, K and detJ
    if (gdim == tdim)
    {
      K0 = J0.inverse();
      detJ.fill(J0.determinant());
    }
    else
    {
      // Penrose-Moore pseudo-inverse
      K0 = (J0.transpose() * J0).inverse() * J0.transpose();
      detJ.fill(std::sqrt((J0.transpose() * J0).determinant()));
    }

    Eigen::Map<
        Eigen::Matrix<double, Eigen::Dynamic, Eigen::Dynamic, Eigen::RowMajor>>
        Jview(J.data(), gdim * num_points, tdim);
    Jview = J0.replicate(num_points, 1);
    Eigen::Map<
        Eigen::Matrix<double, Eigen::Dynamic, Eigen::Dynamic, Eigen::RowMajor>>
        Kview(K.data(), tdim * num_points, gdim);
    Kview = K0.replicate(num_points, 1);

    // Calculate X for each point
    for (int ip = 0; ip < num_points; ++ip)
      X.row(ip) = K0 * (x.row(ip).matrix().transpose() - x0);
  }
  else
  {
    // Newton's method for non-affine geometry
    Eigen::Matrix<double, Eigen::Dynamic, 1, Eigen::ColMajor, 3, 1> xk(
        x.cols());
    Eigen::RowVectorXd Xk(tdim);
    Eigen::RowVectorXd dX(tdim);

    for (int ip = 0; ip < num_points; ++ip)
    {
      Eigen::Map<Eigen::Matrix<double, Eigen::Dynamic, Eigen::Dynamic,
                               Eigen::RowMajor>>
          Jview(J.data() + ip * gdim * tdim, gdim, tdim);
      Eigen::Map<Eigen::Matrix<double, Eigen::Dynamic, Eigen::Dynamic,
                               Eigen::RowMajor>>
          Kview(K.data() + ip * gdim * tdim, tdim, gdim);
      // TODO: Xk - use cell midpoint instead?
      Xk.setZero();
      int k;
      for (k = 0; k < non_affine_max_its; ++k)
      {
        tabulated_data = basix::tabulate(_basix_element_handle, 1, Xk);

        // Compute physical coordinates
        phi = tabulated_data[0].transpose();
        xk = cell_geometry.matrix().transpose() * phi;

        // Compute Jacobian and inverse
        for (std::size_t dim = 0; dim + 1 < tabulated_data.size(); ++dim)
          dphi.col(dim) = tabulated_data[dim + 1].row(0);
        Jview = cell_geometry.matrix().transpose() * dphi;
        if (gdim == tdim)
          Kview = Jview.inverse();
        else
          // Penrose-Moore pseudo-inverse
          Kview = (Jview.transpose() * Jview).inverse() * Jview.transpose();

        // Increment to new point in reference
        dX = Kview * (x.row(ip).matrix().transpose() - xk);
        if (dX.norm() < non_affine_atol)
          break;
        Xk += dX;
      }
      if (k == non_affine_max_its)
      {
        throw std::runtime_error(
            "Newton method failed to converge for non-affine geometry");
      }
      X.row(ip) = Xk;
      if (gdim == tdim)
        detJ.row(ip) = Jview.determinant();
      else
        detJ.row(ip) = std::sqrt((Jview.transpose() * Jview).determinant());
    }
  }
}
//-----------------------------------------------------------------------------
<<<<<<< HEAD
std::function<int(int*, const uint32_t)> CoordinateElement::get_dof_permutation() const
{
  return _get_dof_permutation;
}
//-----------------------------------------------------------------------------
=======
>>>>>>> 921301e7
bool CoordinateElement::needs_permutation_data() const
{
  return _needs_permutation_data;
}
//-----------------------------------------------------------------------------<|MERGE_RESOLUTION|>--- conflicted
+++ resolved
@@ -12,29 +12,18 @@
 using namespace dolfinx::fem;
 
 //-----------------------------------------------------------------------------
-<<<<<<< HEAD
-CoordinateElement::CoordinateElement(int basix_element_handle,
-                                     int geometric_dimension,
-                                     const std::string& signature,
-                                     const ElementDofLayout& dof_layout,
-                    bool needs_permutation_data,
-                    std::function<int(int*, const uint32_t)> get_dof_permutation)
-    : _gdim(geometric_dimension), _signature(signature),
-      _dof_layout(dof_layout), _basix_element_handle(basix_element_handle),
-      _needs_permutation_data(needs_permutation_data),
-      _get_dof_permutation(get_dof_permutation)
-=======
 CoordinateElement::CoordinateElement(
     int basix_element_handle, int geometric_dimension,
     const std::string& signature, const ElementDofLayout& dof_layout,
-    const bool needs_permutation_data,
+    bool needs_permutation_data,
+    std::function<int(int*, const uint32_t)> get_dof_permutation,
     const std::function<int(double*, const std::uint32_t, const int)>
         permute_dof_coordinates)
     : _gdim(geometric_dimension), _signature(signature),
       _dof_layout(dof_layout), _basix_element_handle(basix_element_handle),
       _needs_permutation_data(needs_permutation_data),
+      _get_dof_permutation(get_dof_permutation),
       _permute_dof_coordinates(permute_dof_coordinates)
->>>>>>> 921301e7
 {
   const mesh::CellType cell = cell_shape();
   int degree = basix::degree(basix_element_handle);
@@ -252,14 +241,11 @@
   }
 }
 //-----------------------------------------------------------------------------
-<<<<<<< HEAD
 std::function<int(int*, const uint32_t)> CoordinateElement::get_dof_permutation() const
 {
   return _get_dof_permutation;
 }
 //-----------------------------------------------------------------------------
-=======
->>>>>>> 921301e7
 bool CoordinateElement::needs_permutation_data() const
 {
   return _needs_permutation_data;
