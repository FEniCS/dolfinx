// Copyright (C) 2018-2021 Garth N. Wells, Jørgen S. Dokken, Igor A. Baratta
//
// This file is part of DOLFINX (https://www.fenicsproject.org)
//
// SPDX-License-Identifier:    LGPL-3.0-or-later

#include "CoordinateElement.h"
#include <Eigen/Dense>
#include <basix.h>
#include <basix/finite-element.h>

using namespace dolfinx;
using namespace dolfinx::fem;

//-----------------------------------------------------------------------------
<<<<<<< HEAD
CoordinateElement::CoordinateElement(
    std::shared_ptr<basix::FiniteElement> element, int geometric_dimension,
    const ElementDofLayout& dof_layout, bool needs_permutation_data,
    std::function<int(int*, const uint32_t)> permute_dofs,
    std::function<int(int*, const uint32_t)> unpermute_dofs)
    : _gdim(geometric_dimension), _dof_layout(dof_layout),
      _needs_permutation_data(needs_permutation_data),
      _permute_dofs(permute_dofs), _unpermute_dofs(unpermute_dofs),
      _element(element)
=======
CoordinateElement::CoordinateElement(int basix_element_handle,
                                     int geometric_dimension,
                                     const std::string& signature,
                                     const ElementDofLayout& dof_layout)
    : _gdim(geometric_dimension), _signature(signature),
      _dof_layout(dof_layout), _basix_element_handle(basix_element_handle)
>>>>>>> 21dbf8f0
{

  int degree = _element->degree();
  const char* cell_type
      = basix::cell::type_to_str(_element->cell_type()).c_str();

  const char* family_name
      = basix::element::type_to_str(_element->family()).c_str();

  _basix_element_handle
      = basix::register_element(family_name, cell_type, degree);

  const mesh::CellType cell = cell_shape();

  _is_affine
      = ((cell == mesh::CellType::interval or cell == mesh::CellType::triangle
          or cell == mesh::CellType::tetrahedron)
         and degree == 1);
}
//-----------------------------------------------------------------------------
mesh::CellType CoordinateElement::cell_shape() const
{
  // TODO
  const std::string cell = basix::cell::type_to_str(_element->cell_type());

  const std::map<std::string, mesh::CellType> str_to_type
      = {{"interval", mesh::CellType::interval},
         {"triangle", mesh::CellType::triangle},
         {"quadrilateral", mesh::CellType::quadrilateral},
         {"tetrahedron", mesh::CellType::tetrahedron},
         {"hexahedron", mesh::CellType::hexahedron}};

  auto it = str_to_type.find(cell);
  if (it == str_to_type.end())
    throw std::runtime_error("Problem with cell type");
  return it->second;
}
//-----------------------------------------------------------------------------
int CoordinateElement::topological_dimension() const
{
  return basix::cell::topology(_element->cell_type()).size() - 1;
}
//-----------------------------------------------------------------------------
int CoordinateElement::geometric_dimension() const { return _gdim; }
//-----------------------------------------------------------------------------
const ElementDofLayout& CoordinateElement::dof_layout() const
{
  return _dof_layout;
}
//-----------------------------------------------------------------------------
void CoordinateElement::push_forward(array2d<double>& x,
                                     const array2d<double>& cell_geometry,
                                     const xt::xtensor<double, 2>& phi) const
{
  assert((int)x.shape[1] == this->geometric_dimension());
  assert(phi.shape(2) == cell_geometry.shape[0]);

  // Compute physical coordinates
  // x = phi * cell_geometry;
  std::fill(x.data(), x.data() + x.size(), 0.0);
  for (std::size_t i = 0; i < x.shape[0]; ++i)
    for (std::size_t j = 0; j < x.shape[1]; ++j)
      for (std::size_t k = 0; k < cell_geometry.shape[0]; ++k)
        x(i, j) += phi(i, k) * cell_geometry(k, j);
}
//-----------------------------------------------------------------------------
void CoordinateElement::compute_reference_geometry(
    array2d<double>& X, std::vector<double>& J, tcb::span<double> detJ,
    std::vector<double>& K, const array2d<double>& x,
    const array2d<double>& cell_geometry) const
{
  // Number of points
  int num_points = x.shape[0];
  if (num_points == 0)
    return;

  Eigen::Map<
      Eigen::Array<double, Eigen::Dynamic, Eigen::Dynamic, Eigen::RowMajor>>
      _X(X.data(), X.shape[0], X.shape[1]);
  Eigen::Map<const Eigen::Array<double, Eigen::Dynamic, Eigen::Dynamic,
                                Eigen::RowMajor>>
      _x(x.data(), x.shape[0], x.shape[1]);
  Eigen::Map<const Eigen::Array<double, Eigen::Dynamic, Eigen::Dynamic,
                                Eigen::RowMajor>>
      _cell_geometry(cell_geometry.data(), cell_geometry.shape[0],
                     cell_geometry.shape[1]);

  // in-argument checks
  const int tdim = this->topological_dimension();
  const int gdim = this->geometric_dimension();
  assert(_x.cols() == gdim);
  assert(_cell_geometry.cols() == gdim);

  // In/out size checks
  assert(_X.rows() == num_points);
  assert(_X.cols() == tdim);
  assert((int)J.size() == num_points * gdim * tdim);
  assert((int)detJ.size() == num_points);
  assert((int)K.size() == num_points * gdim * tdim);

  // FIXME: Array and matrix rows/cols transpose etc all very tortuous
  // FIXME: tidy up and sort out

  const int d = _cell_geometry.rows();
  Eigen::Matrix<double, Eigen::Dynamic, Eigen::Dynamic, Eigen::RowMajor> dphi(
      d, tdim);

  Eigen::Array<double, Eigen::Dynamic, Eigen::Dynamic, Eigen::RowMajor>
      tabulated_data(tdim + 1, _cell_geometry.rows());

  if (_is_affine)
  {
    Eigen::Matrix<double, Eigen::Dynamic, 1, Eigen::ColMajor, 3, 1> x0(_gdim);
    Eigen::ArrayXXd X0 = Eigen::ArrayXXd::Zero(1, tdim);

    basix::tabulate(_basix_element_handle, tabulated_data.data(), 1, X0.data(),
                    1);

    // Compute physical coordinates at X=0.
    x0 = tabulated_data.row(0).matrix() * _cell_geometry.matrix();

    // Compute Jacobian and inverse
    dphi = tabulated_data.block(1, 0, tdim, d).transpose();
    Eigen::Matrix<double, Eigen::Dynamic, Eigen::Dynamic, Eigen::RowMajor, 3, 3>
        J0(gdim, tdim);
    J0 = _cell_geometry.matrix().transpose() * dphi;
    Eigen::Matrix<double, Eigen::Dynamic, Eigen::Dynamic, Eigen::RowMajor, 3, 3>
        K0(tdim, gdim);

    // Fill result for J, K and detJ
    if (gdim == tdim)
    {
      K0 = J0.inverse();
      std::fill(detJ.begin(), detJ.end(), J0.determinant());
    }
    else
    {
      // Penrose-Moore pseudo-inverse
      K0 = (J0.transpose() * J0).inverse() * J0.transpose();
      // detJ.fill(std::sqrt((J0.transpose() * J0).determinant()));
      std::fill(detJ.begin(), detJ.end(),
                std::sqrt((J0.transpose() * J0).determinant()));
    }

    Eigen::Map<
        Eigen::Matrix<double, Eigen::Dynamic, Eigen::Dynamic, Eigen::RowMajor>>
        Jview(J.data(), gdim * num_points, tdim);
    Jview = J0.replicate(num_points, 1);
    Eigen::Map<
        Eigen::Matrix<double, Eigen::Dynamic, Eigen::Dynamic, Eigen::RowMajor>>
        Kview(K.data(), tdim * num_points, gdim);
    Kview = K0.replicate(num_points, 1);

    // Calculate X for each point
    for (int ip = 0; ip < num_points; ++ip)
      _X.row(ip) = K0 * (_x.row(ip).matrix().transpose() - x0);
  }
  else
  {
    // Newton's method for non-affine geometry
    Eigen::Matrix<double, Eigen::Dynamic, 1, Eigen::ColMajor, 3, 1> xk(
        _x.cols());
    Eigen::RowVectorXd Xk(tdim);
    Eigen::RowVectorXd dX(tdim);

    for (int ip = 0; ip < num_points; ++ip)
    {
      Eigen::Map<Eigen::Matrix<double, Eigen::Dynamic, Eigen::Dynamic,
                               Eigen::RowMajor>>
          Jview(J.data() + ip * gdim * tdim, gdim, tdim);
      Eigen::Map<Eigen::Matrix<double, Eigen::Dynamic, Eigen::Dynamic,
                               Eigen::RowMajor>>
          Kview(K.data() + ip * gdim * tdim, tdim, gdim);
      // TODO: Xk - use cell midpoint instead?
      Xk.setZero();
      int k;
      for (k = 0; k < non_affine_max_its; ++k)
      {
        basix::tabulate(_basix_element_handle, tabulated_data.data(), 1,
                        Xk.data(), 1);

        // Compute physical coordinates
        xk = tabulated_data.row(0).matrix() * _cell_geometry.matrix();

        // Compute Jacobian and inverse
        dphi = tabulated_data.block(1, 0, tdim, d).transpose();
        Jview = _cell_geometry.matrix().transpose() * dphi;
        if (gdim == tdim)
          Kview = Jview.inverse();
        else
          // Penrose-Moore pseudo-inverse
          Kview = (Jview.transpose() * Jview).inverse() * Jview.transpose();

        // Increment to new point in reference
        dX = Kview * (_x.row(ip).matrix().transpose() - xk);
        if (dX.norm() < non_affine_atol)
          break;
        Xk += dX;
      }
      if (k == non_affine_max_its)
      {
        throw std::runtime_error(
            "Newton method failed to converge for non-affine geometry");
      }
      _X.row(ip) = Xk;
      if (gdim == tdim)
        detJ[ip] = Jview.determinant();
      else
        detJ[ip] = std::sqrt((Jview.transpose() * Jview).determinant());
    }
  }
}
//-----------------------------------------------------------------------------
void CoordinateElement::permute_dofs(std::int32_t* dofs,
                                     const uint32_t cell_perm) const
{
  basix::permute_dofs(_basix_element_handle, dofs, cell_perm);
}
//-----------------------------------------------------------------------------
void CoordinateElement::unpermute_dofs(std::int32_t* dofs,
                                       const uint32_t cell_perm) const
{
  basix::unpermute_dofs(_basix_element_handle, dofs, cell_perm);
}
//-----------------------------------------------------------------------------
bool CoordinateElement::needs_permutation_data() const
{
  return !basix::dof_transformations_are_identity(_basix_element_handle);
}
//-----------------------------------------------------------------------------
xt::xtensor<double, 4>
CoordinateElement::tabulate_shape_functions(int n,
                                            const array2d<double>& X) const
{
  auto _X = xt::adapt(X.data(), X.shape);
  return _element->tabulate(n, _X);
}
//-----------------------------------------------------------------------------

void CoordinateElement::compute_jacobian_data(
    const xt::xtensor<double, 4>& tabulated_data, const array2d<double>& X,
    const array2d<double>& cell_geometry, std::vector<double>& J,
    tcb::span<double> detJ, std::vector<double>& K) const
{
  // Number of points
  int num_points = X.shape[0];
  if (num_points == 0)
    return;

  // in-argument checks
  const int tdim = this->topological_dimension();
  const int gdim = this->geometric_dimension();
  assert(int(cell_geometry.shape[1]) == gdim);

  // In/out size checks
  assert(X.shape[0] == std::size_t(num_points));
  assert(X.shape[1] == std::size_t(tdim));
  assert((int)J.size() == num_points * gdim * tdim);
  assert((int)detJ.size() == num_points);
  assert((int)K.size() == num_points * gdim * tdim);

  const int d = cell_geometry.shape[0];
  Eigen::Matrix<double, Eigen::Dynamic, Eigen::Dynamic, Eigen::RowMajor> dphi(
      d, tdim);
  Eigen::Map<const Eigen::Matrix<double, Eigen::Dynamic, Eigen::Dynamic,
                                 Eigen::RowMajor>>
      _cell_geometry(cell_geometry.data(), cell_geometry.shape[0],
                     cell_geometry.shape[1]);
  if (_is_affine)
  {
    for (std::int32_t i = 0; i < tdim; ++i)
    {
      auto dphi_i = xt::view(tabulated_data, i + 1, 0, xt::all(), 0);
      for (std::int32_t j = 0; j < d; ++j)
        dphi(j, i) = dphi_i(j);
    }
    Eigen::Matrix<double, Eigen::Dynamic, Eigen::Dynamic, Eigen::RowMajor, 3, 3>
        J0 = _cell_geometry.transpose() * dphi;

    Eigen::Matrix<double, Eigen::Dynamic, Eigen::Dynamic, Eigen::RowMajor, 3, 3>
        K0(tdim, gdim);

    // NOTE: should we use xtensor-blas?
    // Fill result for J, K and detJ
    if (gdim == tdim)
    {
      K0 = J0.inverse();
      std::fill(detJ.begin(), detJ.end(), J0.determinant());
    }
    else
    {
      // Penrose-Moore pseudo-inverse
      K0 = (J0.transpose() * J0).inverse() * J0.transpose();
      std::fill(detJ.begin(), detJ.end(),
                std::sqrt((J0.transpose() * J0).determinant()));
    }

    // As J0 and K0 are constant for affine meshes, replicate per intepolation
    // point
    for (int ip = 0; ip < num_points; ip++)
    {
      std::copy_n(J0.data(), J0.size(), J.data() + ip * J0.size());
      std::copy_n(K0.data(), K0.size(), K.data() + ip * K0.size());
    }
  }
  else
  {
    for (int ip = 0; ip < num_points; ++ip)
    {
      Eigen::Map<Eigen::Matrix<double, Eigen::Dynamic, Eigen::Dynamic,
                               Eigen::RowMajor>>
          Jview(J.data() + ip * gdim * tdim, gdim, tdim);
      Eigen::Map<Eigen::Matrix<double, Eigen::Dynamic, Eigen::Dynamic,
                               Eigen::RowMajor>>
          Kview(K.data() + ip * gdim * tdim, tdim, gdim);
      for (std::int32_t i = 0; i < tdim; ++i)
      {
        auto dphi_i = xt::view(tabulated_data, i + 1, ip, xt::all(), 0);
        for (std::int32_t j = 0; j < d; ++j)
          dphi(j, i) = dphi_i[j];
      }
      Jview = _cell_geometry.transpose() * dphi;
      if (gdim == tdim)
      {
        Kview = Jview.inverse();
        detJ[ip] = Jview.determinant();
      }
      else
      {
        // Penrose-Moore pseudo-inverse
        Kview = (Jview.transpose() * Jview).inverse() * Jview.transpose();
        detJ[ip] = std::sqrt((Jview.transpose() * Jview).determinant());
      }
    }
  }
}<|MERGE_RESOLUTION|>--- conflicted
+++ resolved
@@ -13,24 +13,10 @@
 using namespace dolfinx::fem;
 
 //-----------------------------------------------------------------------------
-<<<<<<< HEAD
 CoordinateElement::CoordinateElement(
     std::shared_ptr<basix::FiniteElement> element, int geometric_dimension,
-    const ElementDofLayout& dof_layout, bool needs_permutation_data,
-    std::function<int(int*, const uint32_t)> permute_dofs,
-    std::function<int(int*, const uint32_t)> unpermute_dofs)
-    : _gdim(geometric_dimension), _dof_layout(dof_layout),
-      _needs_permutation_data(needs_permutation_data),
-      _permute_dofs(permute_dofs), _unpermute_dofs(unpermute_dofs),
-      _element(element)
-=======
-CoordinateElement::CoordinateElement(int basix_element_handle,
-                                     int geometric_dimension,
-                                     const std::string& signature,
-                                     const ElementDofLayout& dof_layout)
-    : _gdim(geometric_dimension), _signature(signature),
-      _dof_layout(dof_layout), _basix_element_handle(basix_element_handle)
->>>>>>> 21dbf8f0
+    const std::string& signature, const ElementDofLayout& dof_layout)
+    : _gdim(geometric_dimension), _signature(signature), _dof_layout(dof_layout)
 {
 
   int degree = _element->degree();
