// Copyright (C) 2020-2021 Garth N. Wells and Matthew W. Scroggs
//
// This file is part of DOLFINx (https://www.fenicsproject.org)
//
// SPDX-License-Identifier:    LGPL-3.0-or-later

#pragma once

#include "traits.h"
#include <array>
#include <basix/finite-element.h>
#include <concepts>
#include <cstdint>
#include <dolfinx/mesh/cell_types.h>
#include <functional>
#include <memory>
#include <span>
#include <utility>
#include <vector>

namespace dolfinx::fem
{
/// DOF transformation type
enum class doftransform
{
  standard = 0,          ///< Standard
  transpose = 1,         ///< Transpose
  inverse = 2,           ///< Inverse
  inverse_transpose = 3, ///< Transpose inverse
};

/// @brief Model of a finite element.
///
/// Provides the dof layout on a reference element, and various methods
/// for evaluating and transforming the basis.
template <std::floating_point T>
class FiniteElement
{
public:
  /// Geometry type of the Mesh that the FunctionSpace is defined on.
  using geometry_type = T;

  /// @brief Create a finite element from a Basix finite element.
  /// @param[in] element Basix finite element
  /// @param[in] block_size The block size for the element
  /// @param[in] symmetric Is the element a symmetric tensor?
  FiniteElement(const basix::FiniteElement<geometry_type>& element,
<<<<<<< HEAD
                std::size_t block_size, const bool symmetric = false);

  /// @brief Create mixed finite element from a list of finite elements.
  /// @param[in] elements Basix finite elements
  FiniteElement(
      const std::vector<std::shared_ptr<const FiniteElement<geometry_type>>>&
          elements);

  /// @brief Create a quadrature element
  /// @param[in] cell_type The cell type
  /// @param[in] points Quadrature points
  /// @param[in] pshape Shape of points array
  /// @param[in] block_size The block size for the element
  FiniteElement(mesh::CellType cell_type, std::span<const geometry_type> points,
                std::array<std::size_t, 2> pshape, std::size_t block_size);
=======
                const std::size_t block_size, const bool symmetric = false);
>>>>>>> 412b8466

  /// Copy constructor
  FiniteElement(const FiniteElement& element) = delete;

  /// Move constructor
  FiniteElement(FiniteElement&& element) = default;

  /// Destructor
  ~FiniteElement() = default;

  /// Copy assignment
  FiniteElement& operator=(const FiniteElement& element) = delete;

  /// Move assignment
  FiniteElement& operator=(FiniteElement&& element) = default;

  /// Check if two elements are equivalent
  /// @return True is the two elements are the same
  /// @note Equality can be checked only for non-mixed elements. For a
  /// mixed element, this function will raise an exception.
  bool operator==(const FiniteElement& e) const;

  /// Check if two elements are not equivalent
  /// @return True is the two elements are not the same
  /// @note Equality can be checked only for non-mixed elements. For a
  /// mixed element, this function will raise an exception.
  bool operator!=(const FiniteElement& e) const;

  /// String identifying the finite element
  /// @return Element signature
  /// @warning The function is provided for convenience, but it should
  /// not be relied upon for determining the element type. Use other
  /// functions, commonly returning enums, to determine element
  /// properties.
  std::string signature() const noexcept;

  /// Dimension of the finite element function space (the number of
  /// degrees-of-freedom for the element)
  /// @return Dimension of the finite element space
  int space_dimension() const noexcept;

  /// Block size of the finite element function space. For
  /// BlockedElements, this is the number of DOFs
  /// colocated at each DOF point. For other elements, this is always 1.
  /// @return Block size of the finite element space
  int block_size() const noexcept;

  /// The value size, e.g. 1 for a scalar function, 2 for a 2D vector, 9
  /// for a second-order tensor in 3D, for the reference element
  /// @return The value size for the reference element
  int reference_value_size() const noexcept;

  /// The reference value shape
  std::span<const std::size_t> reference_value_shape() const noexcept;

  /// The local DOFs associated with each subentity of the cell
  std::vector<std::vector<std::vector<int>>> entity_dofs() const
  {
    return _entity_dofs;
  }

  /// The local DOFs associated with the closure of each subentity of the cell
  std::vector<std::vector<std::vector<int>>> entity_closure_dofs() const
  {
    return _entity_closure_dofs;
  }

  /// Does the element represent a symmetric 2-tensor?
  bool symmetric() const;

  /// Does the element represent a symmetric 2-tensor?
  bool symmetric() const;

  /// @brief Evaluate derivatives of the basis functions up to given order
  /// at points in the reference cell.
  /// @param[in,out] values Array that will be filled with the tabulated
  /// basis values. Must have shape `(num_derivatives, num_points,
  /// num_dofs, reference_value_size)` (row-major storage)
  /// @param[in] X The reference coordinates at which to evaluate the
  /// basis functions. Shape is `(num_points, topological dimension)`
  /// (row-major storage)
  /// @param[in] shape The shape of `X`
  /// @param[in] order The number of derivatives (up to and including
  /// this order) to tabulate for
  void tabulate(std::span<geometry_type> values,
                std::span<const geometry_type> X,
                std::array<std::size_t, 2> shape, int order) const;

  /// Evaluate all derivatives of the basis functions up to given order
  /// at given points in reference cell
  /// @param[in] X The reference coordinates at which to evaluate the
  /// basis functions. Shape is `(num_points, topological dimension)`
  /// (row-major storage)
  /// @param[in] shape The shape of `X`
  /// @param[in] order The number of derivatives (up to and including
  /// this order) to tabulate for
  /// @return Basis function values and array shape (row-major storage)
  std::pair<std::vector<geometry_type>, std::array<std::size_t, 4>>
  tabulate(std::span<const geometry_type> X, std::array<std::size_t, 2> shape,
           int order) const;

  /// @brief Number of sub elements (for a mixed or blocked element).
  /// @return The number of sub elements
  int num_sub_elements() const noexcept;

  /// @brief Check if element is a mixed element.
  ///
  /// A mixed element i composed of two or more elements of different
  /// types (a block element, e.g. a Lagrange element with block size >=
  /// 1 is not considered mixed).
  ///
  /// @return True if element is mixed.
  bool is_mixed() const noexcept;

  /// Get subelements (if any)
  const std::vector<std::shared_ptr<const FiniteElement<geometry_type>>>&
  sub_elements() const noexcept;

  /// Extract sub finite element for component
  std::shared_ptr<const FiniteElement<geometry_type>>
  extract_sub_element(const std::vector<int>& component) const;

  /// @brief Return underlying Basix element (if it exists).
  /// @throws Throws a std::runtime_error is there no Basix element.
  const basix::FiniteElement<geometry_type>& basix_element() const;

  /// @brief Get the map type used by the element
  basix::maps::type map_type() const;

  /// Check if interpolation into the finite element space is an
  /// identity operation given the evaluation on an expression at
  /// specific points, i.e. the degree-of-freedom are equal to point
  /// evaluations. The function will return `true` for Lagrange
  /// elements.
  /// @return True if interpolation is an identity operation
  bool interpolation_ident() const noexcept;

  /// Check if the push forward/pull back map from the values on
  /// reference to the values on a physical cell for this element is the
  /// identity map.
  /// @return True if the map is the identity
  bool map_ident() const noexcept;

  /// @brief Points on the reference cell at which an expression needs
  /// to be evaluated in order to interpolate the expression in the
  /// finite element space.
  ///
  /// For Lagrange elements the points will just be the nodal positions.
  /// For other elements the points will typically be the quadrature
  /// points used to evaluate moment degrees of freedom.
  /// @return Interpolation point coordinates on the reference cell,
  /// returning the (0) coordinates data (row-major) storage and (1) the
  /// shape `(num_points, tdim)`.
  std::pair<std::vector<geometry_type>, std::array<std::size_t, 2>>
  interpolation_points() const;

  /// Interpolation operator (matrix) `Pi` that maps a function
  /// evaluated at the points provided by
  /// FiniteElement::interpolation_points to the element degrees of
  /// freedom, i.e. dofs = Pi f_x. See the Basix documentation for
  /// basix::FiniteElement::interpolation_matrix for how the data in
  /// `f_x` should be ordered.
  /// @return The interpolation operator `Pi`, returning the data for
  /// `Pi` (row-major storage) and the shape `(num_dofs, num_points *
  /// value_size)`
  std::pair<std::vector<geometry_type>, std::array<std::size_t, 2>>
  interpolation_operator() const;

  /// @brief Create a matrix that maps degrees of freedom from one
  /// element to this element (interpolation).
  ///
  /// @param[in] from The element to interpolate from
  /// @return Matrix operator that maps the `from` degrees-of-freedom to
  /// the degrees-of-freedom of this element. The (0) matrix data
  /// (row-major storage) and (1) the shape (num_dofs of `this` element,
  /// num_dofs of `from`) are returned.
  ///
  /// @pre The two elements must use the same mapping between the
  /// reference and physical cells
  /// @note Does not support mixed elements
  std::pair<std::vector<geometry_type>, std::array<std::size_t, 2>>
  create_interpolation_operator(const FiniteElement& from) const;

  /// @brief Check if DOF transformations are needed for this element.
  ///
  /// DOF transformations will be needed for elements which might not be
  /// continuous when two neighbouring cells disagree on the orientation
  /// of a shared sub-entity, and when this cannot be corrected for by
  /// permuting the DOF numbering in the dofmap.
  ///
  /// For example, Raviart-Thomas elements will need DOF
  /// transformations, as the neighbouring cells may disagree on the
  /// orientation of a basis function, and this orientation cannot be
  /// corrected for by permuting the DOF numbers on each cell.
  ///
  /// @return True if DOF transformations are required
  bool needs_dof_transformations() const noexcept;

  /// @brief Check if DOF permutations are needed for this element.
  ///
  /// DOF permutations will be needed for elements which might not be
  /// continuous when two neighbouring cells disagree on the orientation
  /// of a shared subentity, and when this can be corrected for by
  /// permuting the DOF numbering in the dofmap.
  ///
  /// For example, higher order Lagrange elements will need DOF
  /// permutations, as the arrangement of DOFs on a shared sub-entity
  /// may be different from the point of view of neighbouring cells, and
  /// this can be corrected for by permuting the DOF numbers on each
  /// cell.
  ///
  /// @return True if DOF transformations are required
  bool needs_dof_permutations() const noexcept;

  /// @brief Return a function that applies a DOF transformation
  /// operator to some data (see T_apply()).
  ///
  /// The transformation is applied from the left-hand side, i.e.
  /// \f[ u \leftarrow T u. \f]
  ///
  /// If the transformation for the (sub)element is a permutation only,
  /// the returned function will do change the ordering for the
  /// (sub)element as it is assumed that permutations are incorporated
  /// into the degree-of-freedom map.
  ///
  /// See the documentation for T_apply() for a description of the
  /// transformation for a single element type. This function generates
  /// a function that can apply the transformation to a mixed element.
  ///
  /// The signature of the returned function has four arguments:
  /// - [in,out] data The data to be transformed. This data is flattened
  ///   with row-major layout, shape=(num_dofs, block_size)
  /// - [in] cell_info Permutation data for the cell. The size of this
  ///   is num_cells. For elements where no transformations are required,
  ///   an empty span can be passed in.
  /// - [in] cell The cell number.
  /// - [in] n The block_size of the input data.
  ///
  /// @param[in] ttype The transformation type. Typical usage is:
  /// - doftransform::standard Transforms *basis function data* from the
  /// reference element to the conforming 'physical' element, e.g.
  /// \f$\phi = T \tilde{\phi}\f$.
  /// - doftransform::transpose Transforms *degree-of-freedom data* from
  /// the conforming (physical) ordering to the reference ordering, e.g.
  /// \f$\tilde{u} = T^{T} u\f$.
  /// - doftransform::inverse: Transforms *basis function data* from the
  /// the conforming (physical) ordering to the reference ordering, e.g.
  /// \f$\tilde{\phi} = T^{-1} \phi\f$.
  /// - doftransform::inverse_transpose: Transforms *degree-of-freedom
  /// data* from the reference element to the conforming (physical)
  /// ordering, e.g. \f$u = T^{-t} \tilde{u}\f$.
  /// @param[in] scalar_element Indicates whether the scalar
  /// transformations should be returned for a vector element
  template <typename U>
  std::function<void(std::span<U>, std::span<const std::uint32_t>, std::int32_t,
                     int)>
  dof_transformation_fn(doftransform ttype, bool scalar_element = false) const
  {
    if (!needs_dof_transformations())
    {
      // If no permutation needed, return function that does nothing
      return [](std::span<U>, std::span<const std::uint32_t>, std::int32_t, int)
      {
        // Do nothing
      };
    }

    if (!_sub_elements.empty())
    {
      if (_is_mixed)
      {
        // Mixed element
        std::vector<std::function<void(
            std::span<U>, std::span<const std::uint32_t>, std::int32_t, int)>>
            sub_element_functions;
        std::vector<int> dims;
        for (std::size_t i = 0; i < _sub_elements.size(); ++i)
        {
          sub_element_functions.push_back(
              _sub_elements[i]->template dof_transformation_fn<U>(ttype));
          dims.push_back(_sub_elements[i]->space_dimension());
        }

        return [dims, sub_element_functions](
                   std::span<U> data, std::span<const std::uint32_t> cell_info,
                   std::int32_t cell, int block_size)
        {
          std::size_t offset = 0;
          for (std::size_t e = 0; e < sub_element_functions.size(); ++e)
          {
            const std::size_t width = dims[e] * block_size;
            sub_element_functions[e](data.subspan(offset, width), cell_info,
                                     cell, block_size);
            offset += width;
          }
        };
      }
      else if (!scalar_element)
      {
        // Blocked element
        std::function<void(std::span<U>, std::span<const std::uint32_t>,
                           std::int32_t, int)>
            sub_function
            = _sub_elements[0]->template dof_transformation_fn<U>(ttype);
        const int ebs = _bs;
        return [ebs, sub_function](std::span<U> data,
                                   std::span<const std::uint32_t> cell_info,
                                   std::int32_t cell, int data_block_size)
        { sub_function(data, cell_info, cell, ebs * data_block_size); };
      }
    }

    switch (ttype)
    {
    case doftransform::inverse_transpose:
      return [this](std::span<U> data, std::span<const std::uint32_t> cell_info,
                    std::int32_t cell, int block_size)
      { Tt_inv_apply(data, cell_info[cell], block_size); };
    case doftransform::transpose:
      return [this](std::span<U> data, std::span<const std::uint32_t> cell_info,
                    std::int32_t cell, int block_size)
      { Tt_apply(data, cell_info[cell], block_size); };
    case doftransform::inverse:
      return [this](std::span<U> data, std::span<const std::uint32_t> cell_info,
                    std::int32_t cell, int block_size)
      { Tinv_apply(data, cell_info[cell], block_size); };
    case doftransform::standard:
      return [this](std::span<U> data, std::span<const std::uint32_t> cell_info,
                    std::int32_t cell, int block_size)
      { T_apply(data, cell_info[cell], block_size); };
    default:
      throw std::runtime_error("Unknown transformation type");
    }
  }

  /// @brief Return a function that applies DOF transformation to some
  /// transposed data (see T_apply_right()).
  ///
  /// The transformation is applied from the right-hand side, i.e.
  /// \f[ u^{t} \leftarrow u^{t} T. \f]
  ///
  /// If the transformation for the (sub)element is a permutation only,
  /// the returned function will do change the ordering for the
  /// (sub)element as it is assumed that permutations are incorporated
  /// into the degree-of-freedom map.
  ///
  /// The signature of the returned function has four arguments:
  /// - [in,out] data The data to be transformed. This data is flattened
  ///   with row-major layout, shape=(num_dofs, block_size)
  /// - [in] cell_info Permutation data for the cell. The size of this
  ///   is num_cells. For elements where no transformations are required,
  ///   an empty span can be passed in.
  /// - [in] cell The cell number
  /// - [in] block_size The block_size of the input data
  ///
  /// @param[in] ttype Transformation type. See dof_transformation_fn().
  /// @param[in] scalar_element Indicate if the scalar transformations
  /// should be returned for a vector element.
  template <typename U>
  std::function<void(std::span<U>, std::span<const std::uint32_t>, std::int32_t,
                     int)>
  dof_transformation_right_fn(doftransform ttype,
                              bool scalar_element = false) const
  {
    if (!needs_dof_transformations())
    {
      // If no permutation needed, return function that does nothing
      return [](std::span<U>, std::span<const std::uint32_t>, std::int32_t, int)
      {
        // Do nothing
      };
    }
    else if (_sub_elements.size() != 0)
    {
      if (_is_mixed)
      {
        // Mixed element
        std::vector<std::function<void(
            std::span<U>, std::span<const std::uint32_t>, std::int32_t, int)>>
            sub_element_functions;
        for (std::size_t i = 0; i < _sub_elements.size(); ++i)
        {
          sub_element_functions.push_back(
              _sub_elements[i]->template dof_transformation_right_fn<U>(ttype));
        }

        return [this, sub_element_functions](
                   std::span<U> data, std::span<const std::uint32_t> cell_info,
                   std::int32_t cell, int block_size)
        {
          std::size_t offset = 0;
          for (std::size_t e = 0; e < sub_element_functions.size(); ++e)
          {
            sub_element_functions[e](data.subspan(offset, data.size() - offset),
                                     cell_info, cell, block_size);
            offset += _sub_elements[e]->space_dimension();
          }
        };
      }
      else if (!scalar_element)
      {
        // Blocked element
        // The transformation from the left can be used here as blocked
        // elements use xyzxyzxyz ordering, and so applying the DOF
        // transformation from the right is equivalent to applying the DOF
        // transformation from the left to data using xxxyyyzzz ordering
        std::function<void(std::span<U>, std::span<const std::uint32_t>,
                           std::int32_t, int)>
            sub_function
            = _sub_elements[0]->template dof_transformation_fn<U>(ttype);
        return [this, sub_function](std::span<U> data,
                                    std::span<const std::uint32_t> cell_info,
                                    std::int32_t cell, int data_block_size)
        {
          const int ebs = block_size();
          const std::size_t dof_count = data.size() / data_block_size;
          for (int block = 0; block < data_block_size; ++block)
          {
            sub_function(data.subspan(block * dof_count, dof_count), cell_info,
                         cell, ebs);
          }
        };
      }
    }

    switch (ttype)
    {
    case doftransform::inverse_transpose:
      return [this](std::span<U> data, std::span<const std::uint32_t> cell_info,
                    std::int32_t cell, int n)
      { Tt_inv_apply_right(data, cell_info[cell], n); };
    case doftransform::transpose:
      return [this](std::span<U> data, std::span<const std::uint32_t> cell_info,
                    std::int32_t cell, int n)
      { Tt_apply_right(data, cell_info[cell], n); };
    case doftransform::inverse:
      return [this](std::span<U> data, std::span<const std::uint32_t> cell_info,
                    std::int32_t cell, int n)
      { Tinv_apply_right(data, cell_info[cell], n); };
    case doftransform::standard:
      return [this](std::span<U> data, std::span<const std::uint32_t> cell_info,
                    std::int32_t cell, int n)
      { T_apply_right(data, cell_info[cell], n); };
    default:
      throw std::runtime_error("Unknown transformation type");
    }
  }

  /// @brief Transform basis functions from the reference element
  /// ordering and orientation to the globally consistent physical
  /// element ordering and orientation.
  ///
  /// Consider that the value of a finite element function \f$f_{h}\f$
  /// at a point is given by
  /// \f[
  ///  f_{h} = \phi^{T} c,
  /// \f]
  /// where \f$f_{h}\f$ has shape \f$r \times 1\f$, \f$\phi\f$ has shape
  /// \f$d \times r\f$ and holds the finite element basis functions,
  /// and \f$c\f$ has shape \f$d \times 1\f$ and holds the
  /// degrees-of-freedom. The basis functions and
  /// degree-of-freedom are with respect to the physical element
  /// orientation. If the degrees-of-freedom on the physical element
  /// orientation are given by
  /// \f[
  /// \phi = T \tilde{\phi},
  /// \f]
  /// where \f$T\f$ is a \f$d \times d\f$ matrix, it follows from
  /// \f$f_{h} = \phi^{T} c = \tilde{\phi}^{T} T^{T} c\f$ that
  /// \f[
  ///  \tilde{c} = T^{T} c.
  /// \f]
  ///
  /// This function applies \f$T\f$ to data. The transformation is
  /// performed in-place. The operator \f$T\f$ is orthogonal for many
  /// elements, but not all.
  ///
  /// This function calls the corresponding Basix function.
  ///
  /// @param[in,out] data Data to transform. The shape is `(m, n)`,
  /// where `m` is the number of dgerees-of-freedom and the storage is
  /// row-major.
  /// @param[in] cell_permutation Permutation data for the cell
  /// @param[in] n Number of columns in `data`.
  template <typename U>
  void T_apply(std::span<U> data, std::uint32_t cell_permutation, int n) const
  {
    assert(_element);
    _element->T_apply(data, n, cell_permutation);
  }

  /// @brief Apply the inverse transpose of the operator applied by
  /// T_apply().
  ///
  /// The transformation \f[ v = T^{-T} u \f] is performed in-place.
  ///
  /// @param[in,out] data The data to be transformed. This data is
  /// flattened with row-major layout, `shape=(num_dofs, block_size)`.
  /// @param[in] cell_permutation Permutation data for the cell.
  /// @param[in] n Block_size of the input data.
  template <typename U>
  void Tt_inv_apply(std::span<U> data, std::uint32_t cell_permutation,
                    int n) const
  {
    assert(_element);
    _element->Tt_inv_apply(data, n, cell_permutation);
  }

  /// @brief Apply the transpose of the operator applied by T_apply().
  ///
  /// The transformation \f[ u \leftarrow  T^{T} u \f] is performed
  /// in-place.
  ///
  /// @param[in,out] data The data to be transformed. This data is
  /// flattened with row-major layout, `shape=(num_dofs, block_size)`.
  /// @param[in] cell_permutation Permutation data for the cell.
  /// @param[in] n The block size of the input data.
  template <typename U>
  void Tt_apply(std::span<U> data, std::uint32_t cell_permutation, int n) const
  {
    assert(_element);
    _element->Tt_apply(data, n, cell_permutation);
  }

  /// @brief Apply the inverse of the operator applied by T_apply().
  ///
  /// The transformation \f[ v = T^{-1} u \f] is performed in-place.
  ///
  /// @param[in,out] data The data to be transformed. This data is
  /// flattened with row-major layout, `shape=(num_dofs, block_size)`.
  /// @param[in] cell_permutation Permutation data for the cell.
  /// @param[in] n Block size of the input data.
  template <typename U>
  void Tinv_apply(std::span<U> data, std::uint32_t cell_permutation,
                  int n) const
  {
    assert(_element);
    _element->Tinv_apply(data, n, cell_permutation);
  }

  /// @brief Right(post)-apply the operator applied by T_apply().
  ///
  /// Computes \f[ v^{T} = u^{T} T \f] in-place.
  ///
  /// @param[in,out] data The data to be transformed. This data is
  /// flattened with row-major layout, `shape=(num_dofs, block_size)`.
  /// @param[in] cell_permutation Permutation data for the cell
  /// @param[in] n Block size of the input data
  template <typename U>
  void T_apply_right(std::span<U> data, std::uint32_t cell_permutation,
                     int n) const
  {
    assert(_element);
    _element->T_apply_right(data, n, cell_permutation);
  }

  /// @brief Right(post)-apply the inverse of the operator applied by
  /// T_apply().
  ///
  /// Computes \f[ v^{T} = u^{T} T^{-1} \f] in-place.
  ///
  /// @param[in,out] data Data to be transformed. This data is flattened
  /// with row-major layout, `shape=(num_dofs, block_size)`.
  /// @param[in] cell_permutation Permutation data for the cell
  /// @param[in] n Block size of the input data
  template <typename U>
  void Tinv_apply_right(std::span<U> data, std::uint32_t cell_permutation,
                        int n) const
  {
    assert(_element);
    _element->Tinv_apply_right(data, n, cell_permutation);
  }

  /// @brief Right(post)-apply the transpose of the operator applied by
  /// T_apply().
  ///
  /// Computes \f[ v^{T} = u^{T} T^{T} \f] in-place.
  ///
  /// @param[in,out] data Data to be transformed. The data is flattened
  /// with row-major layout, `shape=(num_dofs, block_size)`.
  /// @param[in] cell_permutation Permutation data for the cell
  /// @param[in] n Block size of the input data.
  template <typename U>
  void Tt_apply_right(std::span<U> data, std::uint32_t cell_permutation,
                      int n) const
  {
    assert(_element);
    _element->Tt_apply_right(data, n, cell_permutation);
  }

  /// @brief Right(post)-apply the transpose inverse of the operator
  /// applied by T_apply().
  ///
  /// Computes \f[ v^{T} = u^{T} T^{-T} \f] in-place.
  ///
  /// @param[in,out] data Data to be transformed. This data is flattened
  /// with row-major layout, `shape=(num_dofs, block_size)`.
  /// @param[in] cell_permutation Permutation data for the cell.
  /// @param[in] n Block size of the input data.
  template <typename U>
  void Tt_inv_apply_right(std::span<U> data, std::uint32_t cell_permutation,
                          int n) const
  {
    assert(_element);
    _element->Tt_inv_apply_right(data, n, cell_permutation);
  }

  /// @brief Permute indices associated with degree-of-freedoms on the
  /// reference element ordering to the globally consistent physical
  /// element degree-of-freedom ordering.
  ///
  /// Given an array \f$\tilde{d}\f$ that holds an integer associated
  /// with each degree-of-freedom and following the reference element
  /// degree-of-freedom ordering, this function computes
  ///   \f[ d = P \tilde{d},\f]
  /// where \f$P\f$ is a permutation matrix and \f$d\f$ holds the
  /// integers in \f$\tilde{d}\f$ but permuted to follow the globally
  /// consistent physical element degree-of-freedom ordering. The
  /// permutation is computed in-place.
  ///
  /// @param[in,out] doflist Indicies associated with the
  /// degrees-of-freedom. Size=`num_dofs`.
  /// @param[in] cell_permutation Permutation data for the cell.
  void permute(std::span<std::int32_t> doflist,
               std::uint32_t cell_permutation) const;

  /// @brief Perform the inverse of the operation applied by permute().
  ///
  /// Given an array \f$d\f$ that holds an integer associated with each
  /// degree-of-freedom and following the globally consistent physical
  /// element degree-of-freedom ordering, this function computes
  /// \f[
  ///  \tilde{d} = P^{T} d,
  /// \f]
  /// where \f$P^{T}\f$ is a permutation matrix and \f$\tilde{d}\f$
  /// holds the integers in \f$d\f$ but permuted to follow the reference
  /// element degree-of-freedom ordering. The permutation is computed
  /// in-place.
  ///
  /// @param[in,out] doflist Indicies associated with the
  /// degrees-of-freedom. Size=`num_dofs`.
  /// @param[in] cell_permutation Permutation data for the cell.
  void permute_inv(std::span<std::int32_t> doflist,
                   std::uint32_t cell_permutation) const;

  /// @brief Return a function that applies a degree-of-freedom
  /// permutation to some data.
  ///
  /// The returned function can apply permute() to mixed-elements.
  ///
  /// The signature of the returned function has three arguments:
  /// - [in,out] doflist The numbers of the DOFs, a span of length num_dofs
  /// - [in] cell_permutation Permutation data for the cell
  /// - [in] block_size The block_size of the input data
  ///
  /// @param[in] inverse Indicates if the inverse transformation should
  /// be returned.
  /// @param[in] scalar_element Indicates is the scalar transformations
  /// should be returned for a vector element.
  std::function<void(std::span<std::int32_t>, std::uint32_t)>
  dof_permutation_fn(bool inverse = false, bool scalar_element = false) const;

private:
  std::string _signature;

  int _space_dim;

  // List of sub-elements (if any)
  std::vector<std::shared_ptr<const FiniteElement<geometry_type>>>
      _sub_elements;

  // Dimension of each value space
  std::vector<std::size_t> _reference_value_shape;

  // Block size for BlockedElements. This gives the number of DOFs
  // co-located at each dof 'point'.
  int _bs;

  // Indicate whether this is a mixed element
  bool _is_mixed;

<<<<<<< HEAD
  // Basix Element (nullptr for mixed elements)
  std::unique_ptr<basix::FiniteElement<geometry_type>> _element;

=======
>>>>>>> 412b8466
  // Indicate whether this element represents a symmetric 2-tensor
  bool _symmetric;

  // Indicate whether the element needs permutations or transformations
  bool _needs_dof_permutations;
  bool _needs_dof_transformations;

  std::vector<std::vector<std::vector<int>>> _entity_dofs;
  std::vector<std::vector<std::vector<int>>> _entity_closure_dofs;

  // Quadrature points of a quadrature element (0 dimensional array for
  // all elements except quadrature elements)
  std::pair<std::vector<geometry_type>, std::array<std::size_t, 2>> _points;
};
} // namespace dolfinx::fem<|MERGE_RESOLUTION|>--- conflicted
+++ resolved
@@ -45,8 +45,7 @@
   /// @param[in] block_size The block size for the element
   /// @param[in] symmetric Is the element a symmetric tensor?
   FiniteElement(const basix::FiniteElement<geometry_type>& element,
-<<<<<<< HEAD
-                std::size_t block_size, const bool symmetric = false);
+                const std::size_t block_size, const bool symmetric = false);
 
   /// @brief Create mixed finite element from a list of finite elements.
   /// @param[in] elements Basix finite elements
@@ -60,10 +59,8 @@
   /// @param[in] pshape Shape of points array
   /// @param[in] block_size The block size for the element
   FiniteElement(mesh::CellType cell_type, std::span<const geometry_type> points,
-                std::array<std::size_t, 2> pshape, std::size_t block_size);
-=======
-                const std::size_t block_size, const bool symmetric = false);
->>>>>>> 412b8466
+                std::array<std::size_t, 2> pshape,
+                const std::size_t block_size);
 
   /// Copy constructor
   FiniteElement(const FiniteElement& element) = delete;
@@ -114,7 +111,7 @@
   /// The value size, e.g. 1 for a scalar function, 2 for a 2D vector, 9
   /// for a second-order tensor in 3D, for the reference element
   /// @return The value size for the reference element
-  int reference_value_size() const noexcept;
+  int reference_value_size() const;
 
   /// The reference value shape
   std::span<const std::size_t> reference_value_shape() const noexcept;
@@ -130,9 +127,6 @@
   {
     return _entity_closure_dofs;
   }
-
-  /// Does the element represent a symmetric 2-tensor?
-  bool symmetric() const;
 
   /// Does the element represent a symmetric 2-tensor?
   bool symmetric() const;
@@ -745,12 +739,9 @@
   // Indicate whether this is a mixed element
   bool _is_mixed;
 
-<<<<<<< HEAD
   // Basix Element (nullptr for mixed elements)
   std::unique_ptr<basix::FiniteElement<geometry_type>> _element;
 
-=======
->>>>>>> 412b8466
   // Indicate whether this element represents a symmetric 2-tensor
   bool _symmetric;
 
