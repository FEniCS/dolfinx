// Copyright (C) 2020-2021 Garth N. Wells and Matthew W. Scroggs
//
// This file is part of DOLFINx (https://www.fenicsproject.org)
//
// SPDX-License-Identifier:    LGPL-3.0-or-later

#pragma once

#include "traits.h"
#include <array>
#include <basix/finite-element.h>
#include <concepts>
#include <cstdint>
#include <dolfinx/mesh/cell_types.h>
#include <functional>
#include <memory>
#include <span>
#include <utility>
#include <vector>

namespace dolfinx::fem
{
/// DOF transformation type
enum class doftransform
{
  standard = 0,          ///< Standard
  transpose = 1,         ///< Transpose
  inverse = 2,           ///< Inverse
  inverse_transpose = 3, ///< Transpose inverse
};

/// @brief Model of a finite element.
///
/// Provides the dof layout on a reference element, and various methods
/// for evaluating and transforming the basis.
template <std::floating_point T>
class FiniteElement
{
public:
  /// Geometry type of the Mesh that the FunctionSpace is defined on.
  using geometry_type = T;

  /// @brief Create a finite element from a Basix finite element.
  /// @param[in] element Basix finite element
  /// @param[in] block_size The block size for the element
  /// @param[in] symmetric Is the element a symmetric tensor?
  FiniteElement(const basix::FiniteElement<geometry_type>& element,
<<<<<<< HEAD
                std::size_t block_size);

  /// @brief Create mixed finite element from a list of finite elements.
  /// @param[in] elements Basix finite elements
  FiniteElement(
      const std::vector<std::shared_ptr<const FiniteElement<geometry_type>>>&
          elements);

  /// @brief Create a quadrature element
  /// @param[in] cell_type The cell type
  /// @param[in] points Quadrature points
  /// @param[in] pshape Shape of points array
  /// @param[in] block_size The block size for the element
  FiniteElement(mesh::CellType cell_type, std::span<const geometry_type> points,
                std::array<std::size_t, 2> pshape, std::size_t block_size);
=======
                const std::size_t block_size, const bool symmetric = false);
>>>>>>> 06f9e673

  /// Copy constructor
  FiniteElement(const FiniteElement& element) = delete;

  /// Move constructor
  FiniteElement(FiniteElement&& element) = default;

  /// Destructor
  ~FiniteElement() = default;

  /// Copy assignment
  FiniteElement& operator=(const FiniteElement& element) = delete;

  /// Move assignment
  FiniteElement& operator=(FiniteElement&& element) = default;

  /// Check if two elements are equivalent
  /// @return True is the two elements are the same
  /// @note Equality can be checked only for non-mixed elements. For a
  /// mixed element, this function will raise an exception.
  bool operator==(const FiniteElement& e) const;

  /// Check if two elements are not equivalent
  /// @return True is the two elements are not the same
  /// @note Equality can be checked only for non-mixed elements. For a
  /// mixed element, this function will raise an exception.
  bool operator!=(const FiniteElement& e) const;

  /// String identifying the finite element
  /// @return Element signature
  /// @warning The function is provided for convenience, but it should
  /// not be relied upon for determining the element type. Use other
  /// functions, commonly returning enums, to determine element
  /// properties.
  std::string signature() const noexcept;

  /// Dimension of the finite element function space (the number of
  /// degrees-of-freedom for the element)
  /// @return Dimension of the finite element space
  int space_dimension() const noexcept;

  /// Block size of the finite element function space. For
  /// BlockedElements, this is the number of DOFs
  /// colocated at each DOF point. For other elements, this is always 1.
  /// @return Block size of the finite element space
  int block_size() const noexcept;

  /// The value size, e.g. 1 for a scalar function, 2 for a 2D vector, 9
  /// for a second-order tensor in 3D, for the reference element
  /// @return The value size for the reference element
  int reference_value_size() const noexcept;

  /// The reference value shape
  std::span<const std::size_t> reference_value_shape() const noexcept;

  /// The local DOFs associated with each subentity of the cell
  std::vector<std::vector<std::vector<int>>> entity_dofs() const
  {
    return _entity_dofs;
  }

  /// The local DOFs associated with the closure of each subentity of the cell
  std::vector<std::vector<std::vector<int>>> entity_closure_dofs() const
  {
    return _entity_closure_dofs;
  }

  /// Does the element represent a symmetric 2-tensor?
  bool symmetric() const;

  /// @brief Evaluate derivatives of the basis functions up to given order
  /// at points in the reference cell.
  /// @param[in,out] values Array that will be filled with the tabulated
  /// basis values. Must have shape `(num_derivatives, num_points,
  /// num_dofs, reference_value_size)` (row-major storage)
  /// @param[in] X The reference coordinates at which to evaluate the
  /// basis functions. Shape is `(num_points, topological dimension)`
  /// (row-major storage)
  /// @param[in] shape The shape of `X`
  /// @param[in] order The number of derivatives (up to and including
  /// this order) to tabulate for
  void tabulate(std::span<geometry_type> values,
                std::span<const geometry_type> X,
                std::array<std::size_t, 2> shape, int order) const;

  /// Evaluate all derivatives of the basis functions up to given order
  /// at given points in reference cell
  /// @param[in] X The reference coordinates at which to evaluate the
  /// basis functions. Shape is `(num_points, topological dimension)`
  /// (row-major storage)
  /// @param[in] shape The shape of `X`
  /// @param[in] order The number of derivatives (up to and including
  /// this order) to tabulate for
  /// @return Basis function values and array shape (row-major storage)
  std::pair<std::vector<geometry_type>, std::array<std::size_t, 4>>
  tabulate(std::span<const geometry_type> X, std::array<std::size_t, 2> shape,
           int order) const;

  /// @brief Number of sub elements (for a mixed or blocked element).
  /// @return The number of sub elements
  int num_sub_elements() const noexcept;

  /// @brief Check if element is a mixed element.
  ///
  /// A mixed element i composed of two or more elements of different
  /// types (a block element, e.g. a Lagrange element with block size >=
  /// 1 is not considered mixed).
  ///
  /// @return True if element is mixed.
  bool is_mixed() const noexcept;

  /// Get subelements (if any)
  const std::vector<std::shared_ptr<const FiniteElement<geometry_type>>>&
  sub_elements() const noexcept;

  /// Extract sub finite element for component
  std::shared_ptr<const FiniteElement<geometry_type>>
  extract_sub_element(const std::vector<int>& component) const;

  /// @brief Return underlying Basix element (if it exists).
  /// @throws Throws a std::runtime_error is there no Basix element.
  const basix::FiniteElement<geometry_type>& basix_element() const;

  /// @brief Get the map type used by the element
  basix::maps::type map_type() const;

  /// Check if interpolation into the finite element space is an
  /// identity operation given the evaluation on an expression at
  /// specific points, i.e. the degree-of-freedom are equal to point
  /// evaluations. The function will return `true` for Lagrange
  /// elements.
  /// @return True if interpolation is an identity operation
  bool interpolation_ident() const noexcept;

  /// Check if the push forward/pull back map from the values on
  /// reference to the values on a physical cell for this element is the
  /// identity map.
  /// @return True if the map is the identity
  bool map_ident() const noexcept;

  /// @brief Points on the reference cell at which an expression needs
  /// to be evaluated in order to interpolate the expression in the
  /// finite element space.
  ///
  /// For Lagrange elements the points will just be the nodal positions.
  /// For other elements the points will typically be the quadrature
  /// points used to evaluate moment degrees of freedom.
  /// @return Interpolation point coordinates on the reference cell,
  /// returning the (0) coordinates data (row-major) storage and (1) the
  /// shape `(num_points, tdim)`.
  std::pair<std::vector<geometry_type>, std::array<std::size_t, 2>>
  interpolation_points() const;

  /// Interpolation operator (matrix) `Pi` that maps a function
  /// evaluated at the points provided by
  /// FiniteElement::interpolation_points to the element degrees of
  /// freedom, i.e. dofs = Pi f_x. See the Basix documentation for
  /// basix::FiniteElement::interpolation_matrix for how the data in
  /// `f_x` should be ordered.
  /// @return The interpolation operator `Pi`, returning the data for
  /// `Pi` (row-major storage) and the shape `(num_dofs, num_points *
  /// value_size)`
  std::pair<std::vector<geometry_type>, std::array<std::size_t, 2>>
  interpolation_operator() const;

  /// @brief Create a matrix that maps degrees of freedom from one
  /// element to this element (interpolation).
  ///
  /// @param[in] from The element to interpolate from
  /// @return Matrix operator that maps the `from` degrees-of-freedom to
  /// the degrees-of-freedom of this element. The (0) matrix data
  /// (row-major storage) and (1) the shape (num_dofs of `this` element,
  /// num_dofs of `from`) are returned.
  ///
  /// @pre The two elements must use the same mapping between the
  /// reference and physical cells
  /// @note Does not support mixed elements
  std::pair<std::vector<geometry_type>, std::array<std::size_t, 2>>
  create_interpolation_operator(const FiniteElement& from) const;

  /// @brief Check if DOF transformations are needed for this element.
  ///
  /// DOF transformations will be needed for elements which might not be
  /// continuous when two neighbouring cells disagree on the orientation
  /// of a shared sub-entity, and when this cannot be corrected for by
  /// permuting the DOF numbering in the dofmap.
  ///
  /// For example, Raviart-Thomas elements will need DOF
  /// transformations, as the neighbouring cells may disagree on the
  /// orientation of a basis function, and this orientation cannot be
  /// corrected for by permuting the DOF numbers on each cell.
  ///
  /// @return True if DOF transformations are required
  bool needs_dof_transformations() const noexcept;

  /// @brief Check if DOF permutations are needed for this element.
  ///
  /// DOF permutations will be needed for elements which might not be
  /// continuous when two neighbouring cells disagree on the orientation
  /// of a shared subentity, and when this can be corrected for by
  /// permuting the DOF numbering in the dofmap.
  ///
  /// For example, higher order Lagrange elements will need DOF
  /// permutations, as the arrangement of DOFs on a shared sub-entity
  /// may be different from the point of view of neighbouring cells, and
  /// this can be corrected for by permuting the DOF numbers on each
  /// cell.
  ///
  /// @return True if DOF transformations are required
  bool needs_dof_permutations() const noexcept;

  /// @brief Return a function that applies a DOF transformation
  /// operator to some data (see T_apply()).
  ///
  /// The transformation is applied from the left-hand side, i.e.
  /// \f[ u \leftarrow T u. \f]
  ///
  /// If the transformation for the (sub)element is a permutation only,
  /// the returned function will do change the ordering for the
  /// (sub)element as it is assumed that permutations are incorporated
  /// into the degree-of-freedom map.
  ///
  /// See the documentation for T_apply() for a description of the
  /// transformation for a single element type. This function generates
  /// a function that can apply the transformation to a mixed element.
  ///
  /// The signature of the returned function has four arguments:
  /// - [in,out] data The data to be transformed. This data is flattened
  ///   with row-major layout, shape=(num_dofs, block_size)
  /// - [in] cell_info Permutation data for the cell. The size of this
  ///   is num_cells. For elements where no transformations are required,
  ///   an empty span can be passed in.
  /// - [in] cell The cell number.
  /// - [in] n The block_size of the input data.
  ///
  /// @param[in] ttype The transformation type. Typical usage is:
  /// - doftransform::standard Transforms *basis function data* from the
  /// reference element to the conforming 'physical' element, e.g.
  /// \f$\phi = T \tilde{\phi}\f$.
  /// - doftransform::transpose Transforms *degree-of-freedom data* from
  /// the conforming (physical) ordering to the reference ordering, e.g.
  /// \f$\tilde{u} = T^{T} u\f$.
  /// - doftransform::inverse: Transforms *basis function data* from the
  /// the conforming (physical) ordering to the reference ordering, e.g.
  /// \f$\tilde{\phi} = T^{-1} \phi\f$.
  /// - doftransform::inverse_transpose: Transforms *degree-of-freedom
  /// data* from the reference element to the conforming (physical)
  /// ordering, e.g. \f$u = T^{-t} \tilde{u}\f$.
  /// @param[in] scalar_element Indicates whether the scalar
  /// transformations should be returned for a vector element
  template <typename U>
  std::function<void(std::span<U>, std::span<const std::uint32_t>, std::int32_t,
                     int)>
  dof_transformation_fn(doftransform ttype, bool scalar_element = false) const
  {
    if (!needs_dof_transformations())
    {
      // If no permutation needed, return function that does nothing
      return [](std::span<U>, std::span<const std::uint32_t>, std::int32_t, int)
      {
        // Do nothing
      };
    }

    if (!_sub_elements.empty())
    {
      if (_is_mixed)
      {
        // Mixed element
        std::vector<std::function<void(
            std::span<U>, std::span<const std::uint32_t>, std::int32_t, int)>>
            sub_element_functions;
        std::vector<int> dims;
        for (std::size_t i = 0; i < _sub_elements.size(); ++i)
        {
          sub_element_functions.push_back(
              _sub_elements[i]->template dof_transformation_fn<U>(ttype));
          dims.push_back(_sub_elements[i]->space_dimension());
        }

        return [dims, sub_element_functions](
                   std::span<U> data, std::span<const std::uint32_t> cell_info,
                   std::int32_t cell, int block_size)
        {
          std::size_t offset = 0;
          for (std::size_t e = 0; e < sub_element_functions.size(); ++e)
          {
            const std::size_t width = dims[e] * block_size;
            sub_element_functions[e](data.subspan(offset, width), cell_info,
                                     cell, block_size);
            offset += width;
          }
        };
      }
      else if (!scalar_element)
      {
        // Blocked element
        std::function<void(std::span<U>, std::span<const std::uint32_t>,
                           std::int32_t, int)>
            sub_function
            = _sub_elements[0]->template dof_transformation_fn<U>(ttype);
        const int ebs = _bs;
        return [ebs, sub_function](std::span<U> data,
                                   std::span<const std::uint32_t> cell_info,
                                   std::int32_t cell, int data_block_size)
        { sub_function(data, cell_info, cell, ebs * data_block_size); };
      }
    }

    switch (ttype)
    {
    case doftransform::inverse_transpose:
      return [this](std::span<U> data, std::span<const std::uint32_t> cell_info,
                    std::int32_t cell, int block_size)
      { Tt_inv_apply(data, cell_info[cell], block_size); };
    case doftransform::transpose:
      return [this](std::span<U> data, std::span<const std::uint32_t> cell_info,
                    std::int32_t cell, int block_size)
      { Tt_apply(data, cell_info[cell], block_size); };
    case doftransform::inverse:
      return [this](std::span<U> data, std::span<const std::uint32_t> cell_info,
                    std::int32_t cell, int block_size)
      { Tinv_apply(data, cell_info[cell], block_size); };
    case doftransform::standard:
      return [this](std::span<U> data, std::span<const std::uint32_t> cell_info,
                    std::int32_t cell, int block_size)
      { T_apply(data, cell_info[cell], block_size); };
    default:
      throw std::runtime_error("Unknown transformation type");
    }
  }

  /// @brief Return a function that applies DOF transformation to some
  /// transposed data (see T_apply_right()).
  ///
  /// The transformation is applied from the right-hand side, i.e.
  /// \f[ u^{t} \leftarrow u^{t} T. \f]
  ///
  /// If the transformation for the (sub)element is a permutation only,
  /// the returned function will do change the ordering for the
  /// (sub)element as it is assumed that permutations are incorporated
  /// into the degree-of-freedom map.
  ///
  /// The signature of the returned function has four arguments:
  /// - [in,out] data The data to be transformed. This data is flattened
  ///   with row-major layout, shape=(num_dofs, block_size)
  /// - [in] cell_info Permutation data for the cell. The size of this
  ///   is num_cells. For elements where no transformations are required,
  ///   an empty span can be passed in.
  /// - [in] cell The cell number
  /// - [in] block_size The block_size of the input data
  ///
  /// @param[in] ttype Transformation type. See dof_transformation_fn().
  /// @param[in] scalar_element Indicate if the scalar transformations
  /// should be returned for a vector element.
  template <typename U>
  std::function<void(std::span<U>, std::span<const std::uint32_t>, std::int32_t,
                     int)>
  dof_transformation_right_fn(doftransform ttype,
                              bool scalar_element = false) const
  {
    if (!needs_dof_transformations())
    {
      // If no permutation needed, return function that does nothing
      return [](std::span<U>, std::span<const std::uint32_t>, std::int32_t, int)
      {
        // Do nothing
      };
    }
    else if (_sub_elements.size() != 0)
    {
      if (_is_mixed)
      {
        // Mixed element
        std::vector<std::function<void(
            std::span<U>, std::span<const std::uint32_t>, std::int32_t, int)>>
            sub_element_functions;
        for (std::size_t i = 0; i < _sub_elements.size(); ++i)
        {
          sub_element_functions.push_back(
              _sub_elements[i]->template dof_transformation_right_fn<U>(ttype));
        }

        return [this, sub_element_functions](
                   std::span<U> data, std::span<const std::uint32_t> cell_info,
                   std::int32_t cell, int block_size)
        {
          std::size_t offset = 0;
          for (std::size_t e = 0; e < sub_element_functions.size(); ++e)
          {
            sub_element_functions[e](data.subspan(offset, data.size() - offset),
                                     cell_info, cell, block_size);
            offset += _sub_elements[e]->space_dimension();
          }
        };
      }
      else if (!scalar_element)
      {
        // Blocked element
        // The transformation from the left can be used here as blocked
        // elements use xyzxyzxyz ordering, and so applying the DOF
        // transformation from the right is equivalent to applying the DOF
        // transformation from the left to data using xxxyyyzzz ordering
        std::function<void(std::span<U>, std::span<const std::uint32_t>,
                           std::int32_t, int)>
            sub_function
            = _sub_elements[0]->template dof_transformation_fn<U>(ttype);
        return [this, sub_function](std::span<U> data,
                                    std::span<const std::uint32_t> cell_info,
                                    std::int32_t cell, int data_block_size)
        {
          const int ebs = block_size();
          const std::size_t dof_count = data.size() / data_block_size;
          for (int block = 0; block < data_block_size; ++block)
          {
            sub_function(data.subspan(block * dof_count, dof_count), cell_info,
                         cell, ebs);
          }
        };
      }
    }

    switch (ttype)
    {
    case doftransform::inverse_transpose:
      return [this](std::span<U> data, std::span<const std::uint32_t> cell_info,
                    std::int32_t cell, int n)
      { Tt_inv_apply_right(data, cell_info[cell], n); };
    case doftransform::transpose:
      return [this](std::span<U> data, std::span<const std::uint32_t> cell_info,
                    std::int32_t cell, int n)
      { Tt_apply_right(data, cell_info[cell], n); };
    case doftransform::inverse:
      return [this](std::span<U> data, std::span<const std::uint32_t> cell_info,
                    std::int32_t cell, int n)
      { Tinv_apply_right(data, cell_info[cell], n); };
    case doftransform::standard:
      return [this](std::span<U> data, std::span<const std::uint32_t> cell_info,
                    std::int32_t cell, int n)
      { T_apply_right(data, cell_info[cell], n); };
    default:
      throw std::runtime_error("Unknown transformation type");
    }
  }

  /// @brief Transform basis functions from the reference element
  /// ordering and orientation to the globally consistent physical
  /// element ordering and orientation.
  ///
  /// Consider that the value of a finite element function \f$f_{h}\f$
  /// at a point is given by
  /// \f[
  ///  f_{h} = \phi^{T} c,
  /// \f]
  /// where \f$f_{h}\f$ has shape \f$r \times 1\f$, \f$\phi\f$ has shape
  /// \f$d \times r\f$ and holds the finite element basis functions,
  /// and \f$c\f$ has shape \f$d \times 1\f$ and holds the
  /// degrees-of-freedom. The basis functions and
  /// degree-of-freedom are with respect to the physical element
  /// orientation. If the degrees-of-freedom on the physical element
  /// orientation are given by
  /// \f[
  /// \phi = T \tilde{\phi},
  /// \f]
  /// where \f$T\f$ is a \f$d \times d\f$ matrix, it follows from
  /// \f$f_{h} = \phi^{T} c = \tilde{\phi}^{T} T^{T} c\f$ that
  /// \f[
  ///  \tilde{c} = T^{T} c.
  /// \f]
  ///
  /// This function applies \f$T\f$ to data. The transformation is
  /// performed in-place. The operator \f$T\f$ is orthogonal for many
  /// elements, but not all.
  ///
  /// This function calls the corresponding Basix function.
  ///
  /// @param[in,out] data Data to transform. The shape is `(m, n)`,
  /// where `m` is the number of dgerees-of-freedom and the storage is
  /// row-major.
  /// @param[in] cell_permutation Permutation data for the cell
  /// @param[in] n Number of columns in `data`.
  template <typename U>
  void T_apply(std::span<U> data, std::uint32_t cell_permutation, int n) const
  {
    assert(_element);
    _element->T_apply(data, n, cell_permutation);
  }

  /// @brief Apply the inverse transpose of the operator applied by
  /// T_apply().
  ///
  /// The transformation \f[ v = T^{-T} u \f] is performed in-place.
  ///
  /// @param[in,out] data The data to be transformed. This data is
  /// flattened with row-major layout, `shape=(num_dofs, block_size)`.
  /// @param[in] cell_permutation Permutation data for the cell.
  /// @param[in] n Block_size of the input data.
  template <typename U>
  void Tt_inv_apply(std::span<U> data, std::uint32_t cell_permutation,
                    int n) const
  {
    assert(_element);
    _element->Tt_inv_apply(data, n, cell_permutation);
  }

  /// @brief Apply the transpose of the operator applied by T_apply().
  ///
  /// The transformation \f[ u \leftarrow  T^{T} u \f] is performed
  /// in-place.
  ///
  /// @param[in,out] data The data to be transformed. This data is
  /// flattened with row-major layout, `shape=(num_dofs, block_size)`.
  /// @param[in] cell_permutation Permutation data for the cell.
  /// @param[in] n The block size of the input data.
  template <typename U>
  void Tt_apply(std::span<U> data, std::uint32_t cell_permutation, int n) const
  {
    assert(_element);
    _element->Tt_apply(data, n, cell_permutation);
  }

  /// @brief Apply the inverse of the operator applied by T_apply().
  ///
  /// The transformation \f[ v = T^{-1} u \f] is performed in-place.
  ///
  /// @param[in,out] data The data to be transformed. This data is
  /// flattened with row-major layout, `shape=(num_dofs, block_size)`.
  /// @param[in] cell_permutation Permutation data for the cell.
  /// @param[in] n Block size of the input data.
  template <typename U>
  void Tinv_apply(std::span<U> data, std::uint32_t cell_permutation,
                  int n) const
  {
    assert(_element);
    _element->Tinv_apply(data, n, cell_permutation);
  }

  /// @brief Right(post)-apply the operator applied by T_apply().
  ///
  /// Computes \f[ v^{T} = u^{T} T \f] in-place.
  ///
  /// @param[in,out] data The data to be transformed. This data is
  /// flattened with row-major layout, `shape=(num_dofs, block_size)`.
  /// @param[in] cell_permutation Permutation data for the cell
  /// @param[in] n Block size of the input data
  template <typename U>
  void T_apply_right(std::span<U> data, std::uint32_t cell_permutation,
                     int n) const
  {
    assert(_element);
    _element->T_apply_right(data, n, cell_permutation);
  }

  /// @brief Right(post)-apply the inverse of the operator applied by
  /// T_apply().
  ///
  /// Computes \f[ v^{T} = u^{T} T^{-1} \f] in-place.
  ///
  /// @param[in,out] data Data to be transformed. This data is flattened
  /// with row-major layout, `shape=(num_dofs, block_size)`.
  /// @param[in] cell_permutation Permutation data for the cell
  /// @param[in] n Block size of the input data
  template <typename U>
  void Tinv_apply_right(std::span<U> data, std::uint32_t cell_permutation,
                        int n) const
  {
    assert(_element);
    _element->Tinv_apply_right(data, n, cell_permutation);
  }

  /// @brief Right(post)-apply the transpose of the operator applied by
  /// T_apply().
  ///
  /// Computes \f[ v^{T} = u^{T} T^{T} \f] in-place.
  ///
  /// @param[in,out] data Data to be transformed. The data is flattened
  /// with row-major layout, `shape=(num_dofs, block_size)`.
  /// @param[in] cell_permutation Permutation data for the cell
  /// @param[in] n Block size of the input data.
  template <typename U>
  void Tt_apply_right(std::span<U> data, std::uint32_t cell_permutation,
                      int n) const
  {
    assert(_element);
    _element->Tt_apply_right(data, n, cell_permutation);
  }

  /// @brief Right(post)-apply the transpose inverse of the operator
  /// applied by T_apply().
  ///
  /// Computes \f[ v^{T} = u^{T} T^{-T} \f] in-place.
  ///
  /// @param[in,out] data Data to be transformed. This data is flattened
  /// with row-major layout, `shape=(num_dofs, block_size)`.
  /// @param[in] cell_permutation Permutation data for the cell.
  /// @param[in] n Block size of the input data.
  template <typename U>
  void Tt_inv_apply_right(std::span<U> data, std::uint32_t cell_permutation,
                          int n) const
  {
    assert(_element);
    _element->Tt_inv_apply_right(data, n, cell_permutation);
  }

  /// @brief Permute indices associated with degree-of-freedoms on the
  /// reference element ordering to the globally consistent physical
  /// element degree-of-freedom ordering.
  ///
  /// Given an array \f$\tilde{d}\f$ that holds an integer associated
  /// with each degree-of-freedom and following the reference element
  /// degree-of-freedom ordering, this function computes
  ///   \f[ d = P \tilde{d},\f]
  /// where \f$P\f$ is a permutation matrix and \f$d\f$ holds the
  /// integers in \f$\tilde{d}\f$ but permuted to follow the globally
  /// consistent physical element degree-of-freedom ordering. The
  /// permutation is computed in-place.
  ///
  /// @param[in,out] doflist Indicies associated with the
  /// degrees-of-freedom. Size=`num_dofs`.
  /// @param[in] cell_permutation Permutation data for the cell.
  void permute(std::span<std::int32_t> doflist,
               std::uint32_t cell_permutation) const;

  /// @brief Perform the inverse of the operation applied by permute().
  ///
  /// Given an array \f$d\f$ that holds an integer associated with each
  /// degree-of-freedom and following the globally consistent physical
  /// element degree-of-freedom ordering, this function computes
  /// \f[
  ///  \tilde{d} = P^{T} d,
  /// \f]
  /// where \f$P^{T}\f$ is a permutation matrix and \f$\tilde{d}\f$
  /// holds the integers in \f$d\f$ but permuted to follow the reference
  /// element degree-of-freedom ordering. The permutation is computed
  /// in-place.
  ///
  /// @param[in,out] doflist Indicies associated with the
  /// degrees-of-freedom. Size=`num_dofs`.
  /// @param[in] cell_permutation Permutation data for the cell.
  void permute_inv(std::span<std::int32_t> doflist,
                   std::uint32_t cell_permutation) const;

  /// @brief Return a function that applies a degree-of-freedom
  /// permutation to some data.
  ///
  /// The returned function can apply permute() to mixed-elements.
  ///
  /// The signature of the returned function has three arguments:
  /// - [in,out] doflist The numbers of the DOFs, a span of length num_dofs
  /// - [in] cell_permutation Permutation data for the cell
  /// - [in] block_size The block_size of the input data
  ///
  /// @param[in] inverse Indicates if the inverse transformation should
  /// be returned.
  /// @param[in] scalar_element Indicates is the scalar transformations
  /// should be returned for a vector element.
  std::function<void(std::span<std::int32_t>, std::uint32_t)>
  dof_permutation_fn(bool inverse = false, bool scalar_element = false) const;

private:
  std::string _signature;

  int _space_dim;

  // List of sub-elements (if any)
  std::vector<std::shared_ptr<const FiniteElement<geometry_type>>>
      _sub_elements;

  // Dimension of each value space
  std::vector<std::size_t> _reference_value_shape;

  // Block size for BlockedElements. This gives the number of DOFs
  // co-located at each dof 'point'.
  int _bs;

  // Indicate whether this is a mixed element
  bool _is_mixed;

<<<<<<< HEAD
  // Basix Element (nullptr for mixed elements)
  std::unique_ptr<basix::FiniteElement<geometry_type>> _element;
=======
  // Indicate whether this element represents a symmetric 2-tensor
  bool _symmetric;
>>>>>>> 06f9e673

  // Indicate whether the element needs permutations or transformations
  bool _needs_dof_permutations;
  bool _needs_dof_transformations;

  std::vector<std::vector<std::vector<int>>> _entity_dofs;
  std::vector<std::vector<std::vector<int>>> _entity_closure_dofs;

  // Quadrature points of a quadrature element (0 dimensional array for
  // all elements except quadrature elements)
  std::pair<std::vector<geometry_type>, std::array<std::size_t, 2>> _points;
};
} // namespace dolfinx::fem<|MERGE_RESOLUTION|>--- conflicted
+++ resolved
@@ -45,8 +45,7 @@
   /// @param[in] block_size The block size for the element
   /// @param[in] symmetric Is the element a symmetric tensor?
   FiniteElement(const basix::FiniteElement<geometry_type>& element,
-<<<<<<< HEAD
-                std::size_t block_size);
+                std::size_t block_size, const bool symmetric = false);
 
   /// @brief Create mixed finite element from a list of finite elements.
   /// @param[in] elements Basix finite elements
@@ -61,9 +60,6 @@
   /// @param[in] block_size The block size for the element
   FiniteElement(mesh::CellType cell_type, std::span<const geometry_type> points,
                 std::array<std::size_t, 2> pshape, std::size_t block_size);
-=======
-                const std::size_t block_size, const bool symmetric = false);
->>>>>>> 06f9e673
 
   /// Copy constructor
   FiniteElement(const FiniteElement& element) = delete;
@@ -742,13 +738,11 @@
   // Indicate whether this is a mixed element
   bool _is_mixed;
 
-<<<<<<< HEAD
   // Basix Element (nullptr for mixed elements)
   std::unique_ptr<basix::FiniteElement<geometry_type>> _element;
-=======
+
   // Indicate whether this element represents a symmetric 2-tensor
   bool _symmetric;
->>>>>>> 06f9e673
 
   // Indicate whether the element needs permutations or transformations
   bool _needs_dof_permutations;
