--- conflicted
+++ resolved
@@ -81,7 +81,6 @@
   /// @return The string of the finite element family
   std::string family() const noexcept;
 
-<<<<<<< HEAD
   /// Evaluate all derivatives of the basis functions up to given order at given
   /// points in reference cell
   /// @param[in,out] values Four dimensional xtensor that will be filled with
@@ -93,12 +92,6 @@
   /// order) to tabulate for.
   void tabulate(xt::xtensor<double, 4>& values, const xt::xtensor<double, 2>& X,
                 int order) const;
-=======
-  /// Evaluate all basis functions at given points in reference cell
-  /// reference_values[num_points][num_dofs][reference_value_size]
-  void evaluate_reference_basis(xt::xtensor<double, 3>& values,
-                                const xt::xtensor<double, 2>& X) const;
->>>>>>> a4a52c73
 
   /// Push basis functions forward to physical element
   void transform_reference_basis(xt::xtensor<double, 3>& values,
