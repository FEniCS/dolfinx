// Copyright (C) 2020-2021 Garth N. Wells and Matthew W. Scroggs
//
// This file is part of DOLFINx (https://www.fenicsproject.org)
//
// SPDX-License-Identifier:    LGPL-3.0-or-later

#pragma once

#include <array>
#include <basix/finite-element.h>
#include <concepts>
#include <cstdint>
#include <dolfinx/mesh/cell_types.h>
#include <functional>
#include <memory>
#include <span>
#include <utility>
#include <vector>

struct ufcx_finite_element;

namespace dolfinx::fem
{
<<<<<<< HEAD
/// DOF transformation type
enum class transformation_type
{
  standard = 0,
  transpose = 1,
  inverse = 2,
  inverse_transpose = 3,
};
=======

/// @brief DOF transform kernel concept.
template <class U, class T>
concept DofTransformKernel
    = std::is_invocable_v<U, const std::span<T>&,
                          const std::span<const std::uint32_t>&, std::int32_t,
                          int>;
>>>>>>> 58af8fe6

/// Finite Element, containing the dof layout on a reference element,
/// and various methods for evaluating and transforming the basis.
template <std::floating_point T>
class FiniteElement
{
public:
  /// Geometry type of the Mesh that the FunctionSpace is defined on.
  using geometry_type = T;

  /// @brief Create finite element from UFC finite element.
  /// @param[in] e UFC finite element.
  explicit FiniteElement(const ufcx_finite_element& e);

  /// @brief Create finite element from a Basix finite element.
  /// @param[in] element Basix finite element
  /// @param[in] value_shape Value shape for 'blocked' elements, e.g.
  /// vector-valued Lagrange elements where each component for the
  /// vector field is a Lagrange element. For example, a vector-valued
  /// element in 3D will have `value_shape` equal to `{3}`, and for a
  /// second-order tensor element in 2D `value_shape` equal to `{2, 2}`.
  FiniteElement(const basix::FiniteElement<geometry_type>& element,
                const std::vector<std::size_t>& value_shape);

  /// Copy constructor
  FiniteElement(const FiniteElement& element) = delete;

  /// Move constructor
  FiniteElement(FiniteElement&& element) = default;

  /// Destructor
  ~FiniteElement() = default;

  /// Copy assignment
  FiniteElement& operator=(const FiniteElement& element) = delete;

  /// Move assignment
  FiniteElement& operator=(FiniteElement&& element) = default;

  /// Check if two elements are equivalent
  /// @return True is the two elements are the same
  /// @note Equality can be checked only for non-mixed elements. For a
  /// mixed element, this function will raise an exception.
  bool operator==(const FiniteElement& e) const;

  /// Check if two elements are not equivalent
  /// @return True is the two elements are not the same
  /// @note Equality can be checked only for non-mixed elements. For a
  /// mixed element, this function will raise an exception.
  bool operator!=(const FiniteElement& e) const;

  /// String identifying the finite element
  /// @return Element signature
  /// @warning The function is provided for convenience, but it should
  /// not be relied upon for determining the element type. Use other
  /// functions, commonly returning enums, to determine element
  /// properties.
  std::string signature() const noexcept;

  /// Cell shape
  /// @return Element cell shape
  mesh::CellType cell_shape() const noexcept;

  /// Dimension of the finite element function space (the number of
  /// degrees-of-freedom for the element)
  /// @return Dimension of the finite element space
  int space_dimension() const noexcept;

  /// Block size of the finite element function space. For
  /// BlockedElements, this is the number of DOFs
  /// colocated at each DOF point. For other elements, this is always 1.
  /// @return Block size of the finite element space
  int block_size() const noexcept;

  /// The value size, e.g. 1 for a scalar function, 2 for a 2D vector, 9
  /// for a second-order tensor in 3D.
  /// @note The return value of this function is equivalent to
  /// `std::accumulate(value_shape().begin(), value_shape().end(), 1,
  /// std::multiplies{})`.
  /// @return The value size
  int value_size() const;

  /// The value size, e.g. 1 for a scalar function, 2 for a 2D vector, 9
  /// for a second-order tensor in 3D, for the reference element
  /// @return The value size for the reference element
  int reference_value_size() const;

  /// Shape of the value space. The rank is the size of the
  /// `value_shape`.
  std::span<const std::size_t> value_shape() const noexcept;

  /// @brief Evaluate derivatives of the basis functions up to given order
  /// at points in the reference cell.
  /// @param[in,out] values Array that will be filled with the tabulated
  /// basis values. Must have shape `(num_derivatives, num_points,
  /// num_dofs, reference_value_size)` (row-major storage)
  /// @param[in] X The reference coordinates at which to evaluate the
  /// basis functions. Shape is `(num_points, topological dimension)`
  /// (row-major storage)
  /// @param[in] shape The shape of `X`
  /// @param[in] order The number of derivatives (up to and including
  /// this order) to tabulate for
  void tabulate(std::span<geometry_type> values,
                std::span<const geometry_type> X,
                std::array<std::size_t, 2> shape, int order) const;

  /// Evaluate all derivatives of the basis functions up to given order
  /// at given points in reference cell
  /// @param[in] X The reference coordinates at which to evaluate the
  /// basis functions. Shape is `(num_points, topological dimension)`
  /// (row-major storage)
  /// @param[in] shape The shape of `X`
  /// @param[in] order The number of derivatives (up to and including
  /// this order) to tabulate for
  /// @return Basis function values and array shape (row-major storage)
  std::pair<std::vector<geometry_type>, std::array<std::size_t, 4>>
  tabulate(std::span<const geometry_type> X, std::array<std::size_t, 2> shape,
           int order) const;

  /// @brief Number of sub elements (for a mixed or blocked element).
  /// @return The number of sub elements
  int num_sub_elements() const noexcept;

  /// @brief Check if element is a mixed element.
  ///
  /// A mixed element i composed of two or more elements of different
  /// types (a block element, e.g. a Lagrange element with block size >=
  /// 1 is not considered mixed).
  ///
  /// @return True if element is mixed.
  bool is_mixed() const noexcept;

  /// Get subelements (if any)
  const std::vector<std::shared_ptr<const FiniteElement<geometry_type>>>&
  sub_elements() const noexcept;

  /// Extract sub finite element for component
  std::shared_ptr<const FiniteElement<geometry_type>>
  extract_sub_element(const std::vector<int>& component) const;

  /// Return underlying basix element (if it exists)
  const basix::FiniteElement<geometry_type>& basix_element() const;

  /// Get the map type used by the element
  basix::maps::type map_type() const;

  /// Check if interpolation into the finite element space is an
  /// identity operation given the evaluation on an expression at
  /// specific points, i.e. the degree-of-freedom are equal to point
  /// evaluations. The function will return `true` for Lagrange
  /// elements.
  /// @return True if interpolation is an identity operation
  bool interpolation_ident() const noexcept;

  /// Check if the push forward/pull back map from the values on
  /// reference to the values on a physical cell for this element is the
  /// identity map.
  /// @return True if the map is the identity
  bool map_ident() const noexcept;

  /// @brief Points on the reference cell at which an expression needs
  /// to be evaluated in order to interpolate the expression in the
  /// finite element space.
  ///
  /// For Lagrange elements the points will just be the nodal positions.
  /// For other elements the points will typically be the quadrature
  /// points used to evaluate moment degrees of freedom.
  /// @return Interpolation point coordinates on the reference cell,
  /// returning the (0) coordinates data (row-major) storage and (1) the
  /// shape `(num_points, tdim)`.
  std::pair<std::vector<geometry_type>, std::array<std::size_t, 2>>
  interpolation_points() const;

  /// Interpolation operator (matrix) `Pi` that maps a function
  /// evaluated at the points provided by
  /// FiniteElement::interpolation_points to the element degrees of
  /// freedom, i.e. dofs = Pi f_x. See the Basix documentation for
  /// basix::FiniteElement::interpolation_matrix for how the data in
  /// `f_x` should be ordered.
  /// @return The interpolation operator `Pi`, returning the data for
  /// `Pi` (row-major storage) and the shape `(num_dofs, num_points *
  /// value_size)`
  std::pair<std::vector<geometry_type>, std::array<std::size_t, 2>>
  interpolation_operator() const;

  /// @brief Create a matrix that maps degrees of freedom from one
  /// element to this element (interpolation).
  ///
  /// @param[in] from The element to interpolate from
  /// @return Matrix operator that maps the `from` degrees-of-freedom to
  /// the degrees-of-freedom of this element. The (0) matrix data
  /// (row-major storage) and (1) the shape (num_dofs of `this` element,
  /// num_dofs of `from`) are returned.
  ///
  /// @pre The two elements must use the same mapping between the
  /// reference and physical cells
  /// @note Does not support mixed elements
  std::pair<std::vector<geometry_type>, std::array<std::size_t, 2>>
  create_interpolation_operator(const FiniteElement& from) const;

  /// @brief Check if DOF transformations are needed for this element.
  ///
  /// DOF transformations will be needed for elements which might not be
  /// continuous when two neighbouring cells disagree on the orientation
  /// of a shared sub-entity, and when this cannot be corrected for by
  /// permuting the DOF numbering in the dofmap.
  ///
  /// For example, Raviart-Thomas elements will need DOF
  /// transformations, as the neighbouring cells may disagree on the
  /// orientation of a basis function, and this orientation cannot be
  /// corrected for by permuting the DOF numbers on each cell.
  ///
  /// @return True if DOF transformations are required
  bool needs_dof_transformations() const noexcept;

  /// @brief Check if DOF permutations are needed for this element.
  ///
  /// DOF permutations will be needed for elements which might not be
  /// continuous when two neighbouring cells disagree on the orientation
  /// of a shared subentity, and when this can be corrected for by
  /// permuting the DOF numbering in the dofmap.
  ///
  /// For example, higher order Lagrange elements will need DOF
  /// permutations, as the arrangement of DOFs on a shared sub-entity
  /// may be different from the point of view of neighbouring cells, and
  /// this can be corrected for by permuting the DOF numbers on each
  /// cell.
  ///
  /// @return True if DOF transformations are required
  bool needs_dof_permutations() const noexcept;

  /// Return a function that applies DOF transformation to some data.
  ///
  /// The returned function will take four inputs:
  /// - [in,out] data The data to be transformed. This data is flattened
  ///   with row-major layout, shape=(num_dofs, block_size)
  /// - [in] cell_info Permutation data for the cell. The size of this
  ///   is num_cells. For elements where no transformations are required,
  ///   an empty span can be passed in.
  /// - [in] cell The cell number
  /// - [in] block_size The block_size of the input data
  ///
  /// @param[in] ttype The transformation type
  /// @param[in] scalar_element Indicates whether the scalar
  /// transformations should be returned for a vector element
  template <typename U>
  std::function<void(const std::span<U>&, const std::span<const std::uint32_t>&,
                     std::int32_t, int)>
  get_pre_dof_transformation_function(transformation_type ttype
                                      = transformation_type::standard,
                                      bool scalar_element = false) const
  {
    if (!needs_dof_transformations())
    {
      // If no permutation needed, return function that does nothing
      return [](const std::span<U>&, const std::span<const std::uint32_t>&,
                std::int32_t, int)
      {
        // Do nothing
      };
    }

    if (_sub_elements.size() != 0)
    {
      if (_is_mixed)
      {
        // Mixed element
        std::vector<std::function<void(const std::span<U>&,
                                       const std::span<const std::uint32_t>&,
                                       std::int32_t, int)>>
            sub_element_functions;
        std::vector<int> dims;
        for (std::size_t i = 0; i < _sub_elements.size(); ++i)
        {
          sub_element_functions.push_back(
              _sub_elements[i]->template get_pre_dof_transformation_function<U>(
                  ttype));
          dims.push_back(_sub_elements[i]->space_dimension());
        }

        return [dims, sub_element_functions](
                   const std::span<U>& data,
                   const std::span<const std::uint32_t>& cell_info,
                   std::int32_t cell, int block_size)
        {
          std::size_t offset = 0;
          for (std::size_t e = 0; e < sub_element_functions.size(); ++e)
          {
            const std::size_t width = dims[e] * block_size;
            sub_element_functions[e](data.subspan(offset, width), cell_info,
                                     cell, block_size);
            offset += width;
          }
        };
      }
      else if (!scalar_element)
      {
        // Vector element
        const std::function<void(const std::span<U>&,
                                 const std::span<const std::uint32_t>&,
                                 std::int32_t, int)>
            sub_function
            = _sub_elements[0]->template get_pre_dof_transformation_function<U>(
                ttype);
        const int ebs = _bs;
        return
            [ebs, sub_function](const std::span<U>& data,
                                const std::span<const std::uint32_t>& cell_info,
                                std::int32_t cell, int data_block_size)
        { sub_function(data, cell_info, cell, ebs * data_block_size); };
      }
    }
    switch (ttype)
    {
    case transformation_type::inverse_transpose:
      return [this](const std::span<U>& data,
                    const std::span<const std::uint32_t>& cell_info,
                    std::int32_t cell, int block_size)
      {
        pre_apply_inverse_transpose_dof_transformation(data, cell_info[cell],
                                                       block_size);
      };
    case transformation_type::transpose:
      return [this](const std::span<U>& data,
                    const std::span<const std::uint32_t>& cell_info,
                    std::int32_t cell, int block_size) {
        pre_apply_transpose_dof_transformation(data, cell_info[cell],
                                               block_size);
      };
    case transformation_type::inverse:
      return [this](const std::span<U>& data,
                    const std::span<const std::uint32_t>& cell_info,
                    std::int32_t cell, int block_size) {
        pre_apply_inverse_dof_transformation(data, cell_info[cell], block_size);
      };
    case transformation_type::standard:
      return [this](const std::span<U>& data,
                    const std::span<const std::uint32_t>& cell_info,
                    std::int32_t cell, int block_size)
      { pre_apply_dof_transformation(data, cell_info[cell], block_size); };
    default:
      throw std::runtime_error("Unknown transformation type");
    }
  }
  /// Return a function that applies DOF transformation to some
  /// transposed data
  ///
  /// The returned function will take three inputs:
  /// - [in,out] data The data to be transformed. This data is flattened
  ///   with row-major layout, shape=(num_dofs, block_size)
  /// - [in] cell_info Permutation data for the cell. The size of this
  ///   is num_cells. For elements where no transformations are required,
  ///   an empty span can be passed in.
  /// - [in] cell The cell number
  /// - [in] block_size The block_size of the input data
  ///
  /// @param[in] ttype The transformation type
  /// @param[in] scalar_element Indicated whether the scalar
  /// transformations should be returned for a vector element
  template <typename U>
  std::function<void(const std::span<U>&, const std::span<const std::uint32_t>&,
                     std::int32_t, int)>
  get_post_dof_transformation_function(transformation_type ttype
                                       = transformation_type::standard,
                                       bool scalar_element = false) const
  {
    if (!needs_dof_transformations())
    {
      // If no permutation needed, return function that does nothing
      return [](const std::span<U>&, const std::span<const std::uint32_t>&,
                std::int32_t, int)
      {
        // Do nothing
      };
    }
    else if (_sub_elements.size() != 0)
    {
      if (_is_mixed)
      {
        // Mixed element
        std::vector<std::function<void(const std::span<U>&,
                                       const std::span<const std::uint32_t>&,
                                       std::int32_t, int)>>
            sub_element_functions;
        for (std::size_t i = 0; i < _sub_elements.size(); ++i)
        {
          sub_element_functions.push_back(
              _sub_elements[i]
                  ->template get_post_dof_transformation_function<U>(ttype));
        }

        return [this, sub_element_functions](
                   const std::span<U>& data,
                   const std::span<const std::uint32_t>& cell_info,
                   std::int32_t cell, int block_size)
        {
          std::size_t offset = 0;
          for (std::size_t e = 0; e < sub_element_functions.size(); ++e)
          {
            sub_element_functions[e](data.subspan(offset, data.size() - offset),
                                     cell_info, cell, block_size);
            offset += _sub_elements[e]->space_dimension();
          }
        };
      }
      else if (!scalar_element)
      {
        // Vector element
        const std::function<void(const std::span<U>&,
                                 const std::span<const std::uint32_t>&,
                                 std::int32_t, int)>
            sub_function
            = _sub_elements[0]->template get_pre_dof_transformation_function<U>(
                ttype);
        return [this,
                sub_function](const std::span<U>& data,
                              const std::span<const std::uint32_t>& cell_info,
                              std::int32_t cell, int data_block_size)
        {
          const int ebs = block_size();
          const std::size_t dof_count = data.size() / data_block_size;
          for (int block = 0; block < data_block_size; ++block)
          {
            sub_function(data.subspan(block * dof_count, dof_count), cell_info,
                         cell, ebs);
          }
        };
      }
    }

    switch (ttype)
    {
    case transformation_type::inverse_transpose:
      return [this](const std::span<U>& data,
                    const std::span<const std::uint32_t>& cell_info,
                    std::int32_t cell, int block_size)
      {
        post_apply_inverse_transpose_dof_transformation(data, cell_info[cell],
                                                        block_size);
      };
    case transformation_type::transpose:
      return [this](const std::span<U>& data,
                    const std::span<const std::uint32_t>& cell_info,
                    std::int32_t cell, int block_size) {
        post_apply_transpose_dof_transformation(data, cell_info[cell],
                                                block_size);
      };
    case transformation_type::inverse:
      return [this](const std::span<U>& data,
                    const std::span<const std::uint32_t>& cell_info,
                    std::int32_t cell, int block_size) {
        post_apply_inverse_dof_transformation(data, cell_info[cell],
                                              block_size);
      };
    case transformation_type::standard:
      return [this](const std::span<U>& data,
                    const std::span<const std::uint32_t>& cell_info,
                    std::int32_t cell, int block_size)
      { post_apply_dof_transformation(data, cell_info[cell], block_size); };
    default:
      throw std::runtime_error("Unknown transformation type");
    }
  }

  /// Apply DOF transformation to some data
  ///
  /// @param[in,out] data The data to be transformed. This data is flattened
  /// with row-major layout, shape=(num_dofs, block_size)
  /// @param[in] cell_permutation Permutation data for the cell
  /// @param[in] block_size The block_size of the input data
  template <typename U>
  void pre_apply_dof_transformation(const std::span<U>& data,
                                    std::uint32_t cell_permutation,
                                    int block_size) const
  {
    assert(_element);
    _element->pre_apply_dof_transformation(data, block_size, cell_permutation);
  }

  /// Apply inverse transpose transformation to some data. For
  /// VectorElements, this applies the transformations for the scalar
  /// subelement.
  ///
  /// @param[in,out] data The data to be transformed. This data is flattened
  /// with row-major layout, shape=(num_dofs, block_size)
  /// @param[in] cell_permutation Permutation data for the cell
  /// @param[in] block_size The block_size of the input data
  template <typename U>
  void
  pre_apply_inverse_transpose_dof_transformation(const std::span<U>& data,
                                                 std::uint32_t cell_permutation,
                                                 int block_size) const
  {
    assert(_element);
    _element->pre_apply_inverse_transpose_dof_transformation(data, block_size,
                                                             cell_permutation);
  }

  /// Apply transpose transformation to some data. For VectorElements,
  /// this applies the transformations for the scalar subelement.
  ///
  /// @param[in,out] data The data to be transformed. This data is flattened
  /// with row-major layout, shape=(num_dofs, block_size)
  /// @param[in] cell_permutation Permutation data for the cell
  /// @param[in] block_size The block_size of the input data
  template <typename U>
  void pre_apply_transpose_dof_transformation(const std::span<U>& data,
                                              std::uint32_t cell_permutation,
                                              int block_size) const
  {
    assert(_element);
    _element->pre_apply_transpose_dof_transformation(data, block_size,
                                                     cell_permutation);
  }

  /// Apply inverse transformation to some data. For VectorElements,
  /// this applies the transformations for the scalar subelement.
  ///
  /// @param[in,out] data The data to be transformed. This data is flattened
  /// with row-major layout, shape=(num_dofs, block_size)
  /// @param[in] cell_permutation Permutation data for the cell
  /// @param[in] block_size The block_size of the input data
  template <typename U>
  void pre_apply_inverse_dof_transformation(const std::span<U>& data,
                                            std::uint32_t cell_permutation,
                                            int block_size) const
  {
    assert(_element);
    _element->pre_apply_inverse_dof_transformation(data, block_size,
                                                   cell_permutation);
  }

  /// Apply DOF transformation to some transposed data
  ///
  /// @param[in,out] data The data to be transformed. This data is flattened
  /// with row-major layout, shape=(num_dofs, block_size)
  /// @param[in] cell_permutation Permutation data for the cell
  /// @param[in] block_size The block_size of the input data
  template <typename U>
  void post_apply_dof_transformation(const std::span<U>& data,
                                     std::uint32_t cell_permutation,
                                     int block_size) const
  {
    assert(_element);
    _element->post_apply_dof_transformation(data, block_size, cell_permutation);
  }

  /// Apply inverse of DOF transformation to some transposed data.
  ///
  /// @param[in,out] data The data to be transformed. This data is flattened
  /// with row-major layout, shape=(num_dofs, block_size)
  /// @param[in] cell_permutation Permutation data for the cell
  /// @param[in] block_size The block_size of the input data
  template <typename U>
  void post_apply_inverse_dof_transformation(const std::span<U>& data,
                                             std::uint32_t cell_permutation,
                                             int block_size) const
  {
    assert(_element);
    _element->post_apply_inverse_dof_transformation(data, block_size,
                                                    cell_permutation);
  }

  /// Apply transpose of transformation to some transposed data.
  ///
  /// @param[in,out] data The data to be transformed. This data is flattened
  /// with row-major layout, shape=(num_dofs, block_size)
  /// @param[in] cell_permutation Permutation data for the cell
  /// @param[in] block_size The block_size of the input data
  template <typename U>
  void post_apply_transpose_dof_transformation(const std::span<U>& data,
                                               std::uint32_t cell_permutation,
                                               int block_size) const
  {
    assert(_element);
    _element->post_apply_transpose_dof_transformation(data, block_size,
                                                      cell_permutation);
  }

  /// Apply inverse transpose transformation to some transposed data
  ///
  /// @param[in,out] data The data to be transformed. This data is flattened
  /// with row-major layout, shape=(num_dofs, block_size)
  /// @param[in] cell_permutation Permutation data for the cell
  /// @param[in] block_size The block_size of the input data
  template <typename U>
  void post_apply_inverse_transpose_dof_transformation(
      const std::span<U>& data, std::uint32_t cell_permutation,
      int block_size) const
  {
    assert(_element);
    _element->post_apply_inverse_transpose_dof_transformation(data, block_size,
                                                              cell_permutation);
  }

  /// Permute the DOFs of the element
  ///
  /// @param[in,out] doflist The numbers of the DOFs, a span of length num_dofs
  /// @param[in] cell_permutation Permutation data for the cell
  void permute_dofs(const std::span<std::int32_t>& doflist,
                    std::uint32_t cell_permutation) const;

  /// Unpermute the DOFs of the element
  ///
  /// @param[in,out] doflist The numbers of the DOFs, a span of length num_dofs
  /// @param[in] cell_permutation Permutation data for the cell
  void unpermute_dofs(const std::span<std::int32_t>& doflist,
                      std::uint32_t cell_permutation) const;

  /// Return a function that applies DOF permutation to some data
  ///
  /// The returned function will take three inputs:
  /// - [in,out] doflist The numbers of the DOFs, a span of length num_dofs
  /// - [in] cell_permutation Permutation data for the cell
  /// - [in] block_size The block_size of the input data
  ///
  /// @param[in] inverse Indicates whether the inverse transformations
  /// should be returned
  /// @param[in] scalar_element Indicated whether the scalar
  /// transformations should be returned for a vector element
  std::function<void(const std::span<std::int32_t>&, std::uint32_t)>
  get_dof_permutation_function(bool inverse = false,
                               bool scalar_element = false) const;

private:
  std::string _signature;

  mesh::CellType _cell_shape;

  int _space_dim;

  // List of sub-elements (if any)
  std::vector<std::shared_ptr<const FiniteElement<geometry_type>>>
      _sub_elements;

  // Dimension of each value space
  std::vector<std::size_t> _value_shape;

  // Block size for BlockedElements. This gives the
  // number of DOFs co-located at each dof 'point'.
  int _bs;

  // Indicate whether this is a mixed element
  bool _is_mixed;

  // Indicate whether the element needs permutations or transformations
  bool _needs_dof_permutations;
  bool _needs_dof_transformations;

  // Basix Element (nullptr for mixed elements)
  std::unique_ptr<basix::FiniteElement<geometry_type>> _element;

  // Quadrature points of a quadrature element (0 dimensional array for
  // all elements except quadrature elements)
  std::pair<std::vector<geometry_type>, std::array<std::size_t, 2>> _points;
};
} // namespace dolfinx::fem<|MERGE_RESOLUTION|>--- conflicted
+++ resolved
@@ -21,16 +21,14 @@
 
 namespace dolfinx::fem
 {
-<<<<<<< HEAD
 /// DOF transformation type
-enum class transformation_type
+enum class doftransformation
 {
   standard = 0,
   transpose = 1,
   inverse = 2,
   inverse_transpose = 3,
 };
-=======
 
 /// @brief DOF transform kernel concept.
 template <class U, class T>
@@ -38,7 +36,6 @@
     = std::is_invocable_v<U, const std::span<T>&,
                           const std::span<const std::uint32_t>&, std::int32_t,
                           int>;
->>>>>>> 58af8fe6
 
 /// Finite Element, containing the dof layout on a reference element,
 /// and various methods for evaluating and transforming the basis.
@@ -287,8 +284,8 @@
   template <typename U>
   std::function<void(const std::span<U>&, const std::span<const std::uint32_t>&,
                      std::int32_t, int)>
-  get_pre_dof_transformation_function(transformation_type ttype
-                                      = transformation_type::standard,
+  get_pre_dof_transformation_function(doftransformation ttype
+                                      = doftransformation::standard,
                                       bool scalar_element = false) const
   {
     if (!needs_dof_transformations())
@@ -353,7 +350,7 @@
     }
     switch (ttype)
     {
-    case transformation_type::inverse_transpose:
+    case doftransformation::inverse_transpose:
       return [this](const std::span<U>& data,
                     const std::span<const std::uint32_t>& cell_info,
                     std::int32_t cell, int block_size)
@@ -361,20 +358,20 @@
         pre_apply_inverse_transpose_dof_transformation(data, cell_info[cell],
                                                        block_size);
       };
-    case transformation_type::transpose:
+    case doftransformation::transpose:
       return [this](const std::span<U>& data,
                     const std::span<const std::uint32_t>& cell_info,
                     std::int32_t cell, int block_size) {
         pre_apply_transpose_dof_transformation(data, cell_info[cell],
                                                block_size);
       };
-    case transformation_type::inverse:
+    case doftransformation::inverse:
       return [this](const std::span<U>& data,
                     const std::span<const std::uint32_t>& cell_info,
                     std::int32_t cell, int block_size) {
         pre_apply_inverse_dof_transformation(data, cell_info[cell], block_size);
       };
-    case transformation_type::standard:
+    case doftransformation::standard:
       return [this](const std::span<U>& data,
                     const std::span<const std::uint32_t>& cell_info,
                     std::int32_t cell, int block_size)
@@ -401,8 +398,8 @@
   template <typename U>
   std::function<void(const std::span<U>&, const std::span<const std::uint32_t>&,
                      std::int32_t, int)>
-  get_post_dof_transformation_function(transformation_type ttype
-                                       = transformation_type::standard,
+  get_post_dof_transformation_function(doftransformation ttype
+                                       = doftransformation::standard,
                                        bool scalar_element = false) const
   {
     if (!needs_dof_transformations())
@@ -471,7 +468,7 @@
 
     switch (ttype)
     {
-    case transformation_type::inverse_transpose:
+    case doftransformation::inverse_transpose:
       return [this](const std::span<U>& data,
                     const std::span<const std::uint32_t>& cell_info,
                     std::int32_t cell, int block_size)
@@ -479,21 +476,21 @@
         post_apply_inverse_transpose_dof_transformation(data, cell_info[cell],
                                                         block_size);
       };
-    case transformation_type::transpose:
+    case doftransformation::transpose:
       return [this](const std::span<U>& data,
                     const std::span<const std::uint32_t>& cell_info,
                     std::int32_t cell, int block_size) {
         post_apply_transpose_dof_transformation(data, cell_info[cell],
                                                 block_size);
       };
-    case transformation_type::inverse:
+    case doftransformation::inverse:
       return [this](const std::span<U>& data,
                     const std::span<const std::uint32_t>& cell_info,
                     std::int32_t cell, int block_size) {
         post_apply_inverse_dof_transformation(data, cell_info[cell],
                                               block_size);
       };
-    case transformation_type::standard:
+    case doftransformation::standard:
       return [this](const std::span<U>& data,
                     const std::span<const std::uint32_t>& cell_info,
                     std::int32_t cell, int block_size)
