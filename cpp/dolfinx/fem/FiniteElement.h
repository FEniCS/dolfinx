--- conflicted
+++ resolved
@@ -250,17 +250,10 @@
           dims.push_back(_sub_elements[i]->space_dimension());
         }
 
-<<<<<<< HEAD
         return [dims, sub_element_functions](
                    xtl::span<T> data,
                    const xtl::span<const std::uint32_t> cell_info,
                    const std::int32_t cell, const int block_size) {
-=======
-        return [dims, sub_element_functions](xtl::span<T> data,
-                                             std::uint32_t cell_permutation,
-                                             int block_size)
-        {
->>>>>>> d56f68e2
           std::size_t start = 0;
           for (std::size_t e = 0; e < sub_element_functions.size(); ++e)
           {
@@ -279,36 +272,22 @@
             sub_function = _sub_elements[0]->get_dof_transformation_function<T>(
                 inverse, transpose);
         const int ebs = _bs;
-<<<<<<< HEAD
         return [ebs, sub_function](
                    xtl::span<T> data,
                    const xtl::span<const std::uint32_t> cell_info,
                    const std::int32_t cell, const int data_block_size) {
           sub_function(data, cell_info, cell, ebs * data_block_size);
         };
-=======
-        return [ebs, sub_function](xtl::span<T> data,
-                                   std::uint32_t cell_permutation,
-                                   int data_block_size)
-        { sub_function(data, cell_permutation, ebs * data_block_size); };
->>>>>>> d56f68e2
       }
     }
     if (transpose)
     {
       if (inverse)
       {
-<<<<<<< HEAD
         return [this](xtl::span<T> data,
                       const xtl::span<const std::uint32_t> cell_info,
                       const std::int32_t cell, const int block_size) {
           apply_inverse_transpose_dof_transformation(data, cell_info[cell],
-=======
-        return [this](xtl::span<T> data, std::uint32_t cell_permutation,
-                      int block_size)
-        {
-          apply_inverse_transpose_dof_transformation(data, cell_permutation,
->>>>>>> d56f68e2
                                                      block_size);
         };
       }
@@ -333,17 +312,11 @@
       }
       else
       {
-<<<<<<< HEAD
         return [this](xtl::span<T> data,
                       const xtl::span<const std::uint32_t> cell_info,
                       const std::int32_t cell, const int block_size) {
           apply_dof_transformation(data, cell_info[cell], block_size);
         };
-=======
-        return [this](xtl::span<T> data, std::uint32_t cell_permutation,
-                      int block_size)
-        { apply_dof_transformation(data, cell_permutation, block_size); };
->>>>>>> d56f68e2
       }
     }
   }
@@ -390,17 +363,10 @@
               _sub_elements[i]->get_dof_transformation_to_transpose_function<T>(
                   inverse, transpose));
 
-<<<<<<< HEAD
         return [this, sub_element_functions](
                    xtl::span<T> data,
                    const xtl::span<const std::uint32_t> cell_info,
                    const std::int32_t cell, const int block_size) {
-=======
-        return [this, sub_element_functions](xtl::span<T> data,
-                                             std::uint32_t cell_permutation,
-                                             int block_size)
-        {
->>>>>>> d56f68e2
           std::size_t start = 0;
           for (std::size_t e = 0; e < sub_element_functions.size(); ++e)
           {
@@ -415,7 +381,6 @@
       else if (!scalar_element)
       {
         // Vector element
-<<<<<<< HEAD
         std::function<void(xtl::span<T>, const xtl::span<const std::uint32_t>,
                            const std::int32_t, const int)>
             sub_function = _sub_elements[0]->get_dof_transformation_function<T>(
@@ -424,15 +389,6 @@
                    xtl::span<T> data,
                    const xtl::span<const std::uint32_t> cell_info,
                    const std::int32_t cell, const int data_block_size) {
-=======
-        std::function<void(xtl::span<T>, std::uint32_t, int)> sub_function
-            = _sub_elements[0]->get_dof_transformation_function<T>(inverse,
-                                                                   transpose);
-        return [this, sub_function](xtl::span<T> data,
-                                    std::uint32_t cell_permutation,
-                                    int data_block_size)
-        {
->>>>>>> d56f68e2
           const int ebs = block_size();
           const std::size_t dof_count = data.size() / data_block_size;
           for (int block = 0; block < data_block_size; ++block)
@@ -445,34 +401,20 @@
     {
       if (inverse)
       {
-<<<<<<< HEAD
-        return [this](xtl::span<T> data,
-                      const xtl::span<const std::uint32_t> cell_info,
-                      const std::int32_t cell, const int block_size) {
-=======
-        return [this](xtl::span<T> data, std::uint32_t cell_permutation,
-                      int block_size)
-        {
->>>>>>> d56f68e2
+        return [this](xtl::span<T> data,
+                      const xtl::span<const std::uint32_t> cell_info,
+                      const std::int32_t cell, const int block_size) {
           apply_inverse_transpose_dof_transformation_to_transpose(
               data, cell_info[cell], block_size);
         };
       }
       else
       {
-<<<<<<< HEAD
         return [this](xtl::span<T> data,
                       const xtl::span<const std::uint32_t> cell_info,
                       const std::int32_t cell, const int block_size) {
           apply_transpose_dof_transformation_to_transpose(data, cell_info[cell],
                                                           block_size);
-=======
-        return [this](xtl::span<T> data, std::uint32_t cell_permutation,
-                      int block_size)
-        {
-          apply_transpose_dof_transformation_to_transpose(
-              data, cell_permutation, block_size);
->>>>>>> d56f68e2
         };
       }
     }
@@ -480,17 +422,10 @@
     {
       if (inverse)
       {
-<<<<<<< HEAD
         return [this](xtl::span<T> data,
                       const xtl::span<const std::uint32_t> cell_info,
                       const std::int32_t cell, const int block_size) {
           apply_inverse_dof_transformation_to_transpose(data, cell_info[cell],
-=======
-        return [this](xtl::span<T> data, std::uint32_t cell_permutation,
-                      int block_size)
-        {
-          apply_inverse_dof_transformation_to_transpose(data, cell_permutation,
->>>>>>> d56f68e2
                                                         block_size);
         };
       }
@@ -513,13 +448,8 @@
   /// @param[in] block_size The block_size of the input data
   template <typename T>
   void apply_dof_transformation(xtl::span<T> data,
-<<<<<<< HEAD
                                 const std::uint32_t cell_permutation,
                                 const int block_size) const
-=======
-                                std::uint32_t cell_permutation,
-                                int block_size) const
->>>>>>> d56f68e2
   {
     assert(_element);
     _element->apply_dof_transformation(data, block_size, cell_permutation);
