// Copyright (C) 2020-2021 Garth N. Wells and Matthew W. Scroggs
//
// This file is part of DOLFINx (https://www.fenicsproject.org)
//
// SPDX-License-Identifier:    LGPL-3.0-or-later

#pragma once

#include "traits.h"
#include <array>
#include <basix/finite-element.h>
#include <concepts>
#include <cstdint>
#include <dolfinx/mesh/cell_types.h>
#include <functional>
#include <memory>
#include <optional>
#include <span>
#include <utility>
#include <vector>

namespace dolfinx::fem
{
/// DOF transformation type
enum class doftransform
{
  standard = 0,          ///< Standard
  transpose = 1,         ///< Transpose
  inverse = 2,           ///< Inverse
  inverse_transpose = 3, ///< Transpose inverse
};

/// @brief Model of a finite element.
///
/// Provides the dof layout on a reference element, and various methods
/// for evaluating and transforming the basis.
template <std::floating_point T>
class FiniteElement
{
public:
  /// Geometry type of the Mesh that the FunctionSpace is defined on.
  using geometry_type = T;

  /// @brief Create a finite element from a Basix finite element.
  /// @param[in] element Basix finite element
  /// @param[in] block_size The block size for the element
  /// @param[in] symmetric Is the element a symmetric tensor?
  FiniteElement(const basix::FiniteElement<geometry_type>& element,
                std::size_t block_size, bool symmetric = false);

  /// @brief Create a mixed finite element from Basix finite elements.
  /// @param[in] elements List of (Basix finite element, block size,
  /// symmetric) tuples, one for each element in the mixed element.
  FiniteElement(
      std::vector<std::tuple<
          std::reference_wrapper<const basix::FiniteElement<geometry_type>>,
          std::size_t, bool>>
          elements);

  /// @brief Create mixed finite element from a list of finite elements.
  /// @param[in] elements Basix finite elements
  FiniteElement(
      const std::vector<std::shared_ptr<const FiniteElement<geometry_type>>>&
          elements);

  /// @brief Create a quadrature element.
  /// @param[in] cell_type Cell type.
  /// @param[in] points Quadrature points.
  /// @param[in] pshape Shape of `points` array.
  /// @param[in] block_size The block size for the element.
  /// @param[in] symmetric Is the element a symmetric tensor?
  FiniteElement(mesh::CellType cell_type, std::span<const geometry_type> points,
                std::array<std::size_t, 2> pshape, std::size_t block_size,
                bool symmetric = false);

  /// Copy constructor
  FiniteElement(const FiniteElement& element) = delete;

  /// Move constructor
  FiniteElement(FiniteElement&& element) = default;

  /// Destructor
  ~FiniteElement() = default;

  /// Copy assignment
  FiniteElement& operator=(const FiniteElement& element) = delete;

  /// Move assignment
  FiniteElement& operator=(FiniteElement&& element) = default;

  /// Check if two elements are equivalent
  /// @return True is the two elements are the same
  /// @note Equality can be checked only for non-mixed elements. For a
  /// mixed element, this function will raise an exception.
  bool operator==(const FiniteElement& e) const;

  /// Check if two elements are not equivalent
  /// @return True is the two elements are not the same
  /// @note Equality can be checked only for non-mixed elements. For a
  /// mixed element, this function will raise an exception.
  bool operator!=(const FiniteElement& e) const;

  /// @brief Cell shape
  mesh::CellType cell_type() const noexcept;

  /// @brief String identifying the finite element.
  /// @return Element signature
  /// @warning The function is provided for convenience, but it should
  /// not be relied upon for determining the element type. Use other
  /// functions, commonly returning enums, to determine element
  /// properties.
  std::string signature() const noexcept;

  /// Dimension of the finite element function space (the number of
  /// degrees-of-freedom for the element)
  /// @return Dimension of the finite element space
  int space_dimension() const noexcept;

  /// @brief Block size of the finite element function space.
  ///
  /// For BlockedElements, this is the number of DOFs colocated at each
  /// DOF point. For other elements, this is always 1.
<<<<<<< HEAD
  ///
  /// @return Block size of the finite element space
  int block_size() const noexcept;

  /// The value size, e.g. 1 for a scalar function, 2 for a 2D vector, 9
  /// for a second-order tensor in 3D, for the reference element.
  /// @return The value size for the reference element.
  int reference_value_size() const;

  /// The reference value shape
  std::vector<std::size_t> reference_value_shape() const noexcept;
=======
  /// @return Block size of the finite element space
  int block_size() const noexcept;

  /// @brief Value size.
  ///
  /// The value size is the product of the value shape, e.g. is is  1
  /// for a scalar function, 2 for a 2D vector, 9 for a second-order
  /// tensor in 3D.
  /// @throws Exception is thrown for a mixed element as mixed elements
  /// do not have a value shape.
  /// @return The value size.
  int reference_value_size() const;

  /// @brief Value shape.
  ///
  /// The value shape described the shape of the finite element field,
  /// e.g. {} for a scalar, {3, 3} for a tensor in 3D. Mixed elements do
  /// not have a value shape.
  /// @throws Exception is thrown for a mixed element as mixed elements
  /// do not have a value shape.
  /// @return The value shape.
  std::span<const std::size_t> reference_value_shape() const;
>>>>>>> b40ab4d3

  /// The local DOFs associated with each subentity of the cell
  const std::vector<std::vector<std::vector<int>>>&
  entity_dofs() const noexcept;

  /// The local DOFs associated with the closure of each subentity of the cell
  const std::vector<std::vector<std::vector<int>>>&
  entity_closure_dofs() const noexcept;

  /// Does the element represent a symmetric 2-tensor?
  bool symmetric() const;

  /// @brief Evaluate derivatives of the basis functions up to given order
  /// at points in the reference cell.
  /// @param[in,out] values Array that will be filled with the tabulated
  /// basis values. Must have shape `(num_derivatives, num_points,
  /// num_dofs, reference_value_size)` (row-major storage)
  /// @param[in] X The reference coordinates at which to evaluate the
  /// basis functions. Shape is `(num_points, topological dimension)`
  /// (row-major storage)
  /// @param[in] shape The shape of `X`
  /// @param[in] order The number of derivatives (up to and including
  /// this order) to tabulate for
  void tabulate(std::span<geometry_type> values,
                std::span<const geometry_type> X,
                std::array<std::size_t, 2> shape, int order) const;

  /// Evaluate all derivatives of the basis functions up to given order
  /// at given points in reference cell
  /// @param[in] X The reference coordinates at which to evaluate the
  /// basis functions. Shape is `(num_points, topological dimension)`
  /// (row-major storage)
  /// @param[in] shape The shape of `X`
  /// @param[in] order The number of derivatives (up to and including
  /// this order) to tabulate for
  /// @return Basis function values and array shape (row-major storage)
  std::pair<std::vector<geometry_type>, std::array<std::size_t, 4>>
  tabulate(std::span<const geometry_type> X, std::array<std::size_t, 2> shape,
           int order) const;

  /// @brief Number of sub elements (for a mixed or blocked element).
  /// @return The number of sub elements
  int num_sub_elements() const noexcept;

  /// @brief Check if element is a mixed element.
  ///
  /// A mixed element i composed of two or more elements of different
  /// types (a block element, e.g. a Lagrange element with block size >=
  /// 1 is not considered mixed).
  ///
  /// @return True if element is mixed.
  bool is_mixed() const noexcept;

  /// Get subelements (if any)
  const std::vector<std::shared_ptr<const FiniteElement<geometry_type>>>&
  sub_elements() const noexcept;

  /// Extract sub finite element for component
  std::shared_ptr<const FiniteElement<geometry_type>>
  extract_sub_element(const std::vector<int>& component) const;

  /// @brief Return underlying Basix element (if it exists).
  /// @throws Throws a std::runtime_error is there no Basix element.
  const basix::FiniteElement<geometry_type>& basix_element() const;

  /// @brief Get the map type used by the element
  basix::maps::type map_type() const;

  /// Check if interpolation into the finite element space is an
  /// identity operation given the evaluation on an expression at
  /// specific points, i.e. the degree-of-freedom are equal to point
  /// evaluations. The function will return `true` for Lagrange
  /// elements.
  /// @return True if interpolation is an identity operation
  bool interpolation_ident() const noexcept;

  /// Check if the push forward/pull back map from the values on
  /// reference to the values on a physical cell for this element is the
  /// identity map.
  /// @return True if the map is the identity
  bool map_ident() const noexcept;

  /// @brief Points on the reference cell at which an expression needs
  /// to be evaluated in order to interpolate the expression in the
  /// finite element space.
  ///
  /// For Lagrange elements the points will just be the nodal positions.
  /// For other elements the points will typically be the quadrature
  /// points used to evaluate moment degrees of freedom.
  /// @return Interpolation point coordinates on the reference cell,
  /// returning the (0) coordinates data (row-major) storage and (1) the
  /// shape `(num_points, tdim)`.
  std::pair<std::vector<geometry_type>, std::array<std::size_t, 2>>
  interpolation_points() const;

  /// Interpolation operator (matrix) `Pi` that maps a function
  /// evaluated at the points provided by
  /// FiniteElement::interpolation_points to the element degrees of
  /// freedom, i.e. dofs = Pi f_x. See the Basix documentation for
  /// basix::FiniteElement::interpolation_matrix for how the data in
  /// `f_x` should be ordered.
  /// @return The interpolation operator `Pi`, returning the data for
  /// `Pi` (row-major storage) and the shape `(num_dofs, num_points *
  /// value_size)`
  std::pair<std::vector<geometry_type>, std::array<std::size_t, 2>>
  interpolation_operator() const;

  /// @brief Create a matrix that maps degrees of freedom from one
  /// element to this element (interpolation).
  ///
  /// @param[in] from The element to interpolate from
  /// @return Matrix operator that maps the `from` degrees-of-freedom to
  /// the degrees-of-freedom of this element. The (0) matrix data
  /// (row-major storage) and (1) the shape (num_dofs of `this` element,
  /// num_dofs of `from`) are returned.
  ///
  /// @pre The two elements must use the same mapping between the
  /// reference and physical cells
  /// @note Does not support mixed elements
  std::pair<std::vector<geometry_type>, std::array<std::size_t, 2>>
  create_interpolation_operator(const FiniteElement& from) const;

  /// @brief Check if DOF transformations are needed for this element.
  ///
  /// DOF transformations will be needed for elements which might not be
  /// continuous when two neighbouring cells disagree on the orientation
  /// of a shared sub-entity, and when this cannot be corrected for by
  /// permuting the DOF numbering in the dofmap.
  ///
  /// For example, Raviart-Thomas elements will need DOF
  /// transformations, as the neighbouring cells may disagree on the
  /// orientation of a basis function, and this orientation cannot be
  /// corrected for by permuting the DOF numbers on each cell.
  ///
  /// @return True if DOF transformations are required
  bool needs_dof_transformations() const noexcept;

  /// @brief Check if DOF permutations are needed for this element.
  ///
  /// DOF permutations will be needed for elements which might not be
  /// continuous when two neighbouring cells disagree on the orientation
  /// of a shared subentity, and when this can be corrected for by
  /// permuting the DOF numbering in the dofmap.
  ///
  /// For example, higher order Lagrange elements will need DOF
  /// permutations, as the arrangement of DOFs on a shared sub-entity
  /// may be different from the point of view of neighbouring cells, and
  /// this can be corrected for by permuting the DOF numbers on each
  /// cell.
  ///
  /// @return True if DOF transformations are required
  bool needs_dof_permutations() const noexcept;

  /// @brief Return a function that applies a DOF transformation
  /// operator to some data (see T_apply()).
  ///
  /// The transformation is applied from the left-hand side, i.e.
  /// \f[ u \leftarrow T u. \f]
  ///
  /// If the transformation for the (sub)element is a permutation only,
  /// the returned function will do change the ordering for the
  /// (sub)element as it is assumed that permutations are incorporated
  /// into the degree-of-freedom map.
  ///
  /// See the documentation for T_apply() for a description of the
  /// transformation for a single element type. This function generates
  /// a function that can apply the transformation to a mixed element.
  ///
  /// The signature of the returned function has four arguments:
  /// - [in,out] data The data to be transformed. This data is flattened
  ///   with row-major layout, shape=(num_dofs, block_size)
  /// - [in] cell_info Permutation data for the cell. The size of this
  ///   is num_cells. For elements where no transformations are required,
  ///   an empty span can be passed in.
  /// - [in] cell The cell number.
  /// - [in] n The block_size of the input data.
  ///
  /// @param[in] ttype The transformation type. Typical usage is:
  /// - doftransform::standard Transforms *basis function data* from the
  /// reference element to the conforming 'physical' element, e.g.
  /// \f$\phi = T \tilde{\phi}\f$.
  /// - doftransform::transpose Transforms *degree-of-freedom data* from
  /// the conforming (physical) ordering to the reference ordering, e.g.
  /// \f$\tilde{u} = T^{T} u\f$.
  /// - doftransform::inverse: Transforms *basis function data* from the
  /// the conforming (physical) ordering to the reference ordering, e.g.
  /// \f$\tilde{\phi} = T^{-1} \phi\f$.
  /// - doftransform::inverse_transpose: Transforms *degree-of-freedom
  /// data* from the reference element to the conforming (physical)
  /// ordering, e.g. \f$u = T^{-t} \tilde{u}\f$.
  /// @param[in] scalar_element Indicates whether the scalar
  /// transformations should be returned for a vector element
  template <typename U>
  std::function<void(std::span<U>, std::span<const std::uint32_t>, std::int32_t,
                     int)>
  dof_transformation_fn(doftransform ttype, bool scalar_element = false) const
  {
    if (!needs_dof_transformations())
    {
      // If no permutation needed, return function that does nothing
      return [](std::span<U>, std::span<const std::uint32_t>, std::int32_t, int)
      {
        // Do nothing
      };
    }

    if (!_sub_elements.empty())
    {
      if (!_reference_value_shape) // Mixed element
      {
        std::vector<std::function<void(
            std::span<U>, std::span<const std::uint32_t>, std::int32_t, int)>>
            sub_element_fns;
        std::vector<int> dims;
        for (std::size_t i = 0; i < _sub_elements.size(); ++i)
        {
          sub_element_fns.push_back(
              _sub_elements[i]->template dof_transformation_fn<U>(ttype));
          dims.push_back(_sub_elements[i]->space_dimension());
        }

        return [dims, sub_element_fns](std::span<U> data,
                                       std::span<const std::uint32_t> cell_info,
                                       std::int32_t cell, int block_size)
        {
          std::size_t offset = 0;
          for (std::size_t e = 0; e < sub_element_fns.size(); ++e)
          {
            const std::size_t width = dims[e] * block_size;
            sub_element_fns[e](data.subspan(offset, width), cell_info, cell,
                               block_size);
            offset += width;
          }
        };
      }
      else if (!scalar_element)
      {
        // Blocked element
        std::function<void(std::span<U>, std::span<const std::uint32_t>,
                           std::int32_t, int)>
            sub_fn = _sub_elements[0]->template dof_transformation_fn<U>(ttype);
        const int ebs = _bs;
        return [ebs, sub_fn](std::span<U> data,
                             std::span<const std::uint32_t> cell_info,
                             std::int32_t cell, int data_block_size)
        { sub_fn(data, cell_info, cell, ebs * data_block_size); };
      }
    }

    switch (ttype)
    {
    case doftransform::inverse_transpose:
      return [this](std::span<U> data, std::span<const std::uint32_t> cell_info,
                    std::int32_t cell, int block_size)
      { Tt_inv_apply(data, cell_info[cell], block_size); };
    case doftransform::transpose:
      return [this](std::span<U> data, std::span<const std::uint32_t> cell_info,
                    std::int32_t cell, int block_size)
      { Tt_apply(data, cell_info[cell], block_size); };
    case doftransform::inverse:
      return [this](std::span<U> data, std::span<const std::uint32_t> cell_info,
                    std::int32_t cell, int block_size)
      { Tinv_apply(data, cell_info[cell], block_size); };
    case doftransform::standard:
      return [this](std::span<U> data, std::span<const std::uint32_t> cell_info,
                    std::int32_t cell, int block_size)
      { T_apply(data, cell_info[cell], block_size); };
    default:
      throw std::runtime_error("Unknown transformation type");
    }
  }

  /// @brief Return a function that applies DOF transformation to some
  /// transposed data (see T_apply_right()).
  ///
  /// The transformation is applied from the right-hand side, i.e.
  /// \f[ u^{t} \leftarrow u^{t} T. \f]
  ///
  /// If the transformation for the (sub)element is a permutation only,
  /// the returned function will do change the ordering for the
  /// (sub)element as it is assumed that permutations are incorporated
  /// into the degree-of-freedom map.
  ///
  /// The signature of the returned function has four arguments:
  /// - [in,out] data The data to be transformed. This data is flattened
  ///   with row-major layout, shape=(num_dofs, block_size)
  /// - [in] cell_info Permutation data for the cell. The size of this
  ///   is num_cells. For elements where no transformations are required,
  ///   an empty span can be passed in.
  /// - [in] cell The cell number
  /// - [in] block_size The block_size of the input data
  ///
  /// @param[in] ttype Transformation type. See dof_transformation_fn().
  /// @param[in] scalar_element Indicate if the scalar transformations
  /// should be returned for a vector element.
  template <typename U>
  std::function<void(std::span<U>, std::span<const std::uint32_t>, std::int32_t,
                     int)>
  dof_transformation_right_fn(doftransform ttype,
                              bool scalar_element = false) const
  {
    if (!needs_dof_transformations())
    {
      // If no permutation needed, return function that does nothing
      return [](std::span<U>, std::span<const std::uint32_t>, std::int32_t, int)
      {
        // Do nothing
      };
    }
    else if (!_sub_elements.empty())
    {
      if (!_reference_value_shape) // Mixed element
      {
        std::vector<std::function<void(
            std::span<U>, std::span<const std::uint32_t>, std::int32_t, int)>>
            sub_element_fns;
        for (std::size_t i = 0; i < _sub_elements.size(); ++i)
        {
          sub_element_fns.push_back(
              _sub_elements[i]->template dof_transformation_right_fn<U>(ttype));
        }

        return [this, sub_element_fns](std::span<U> data,
                                       std::span<const std::uint32_t> cell_info,
                                       std::int32_t cell, int block_size)
        {
          std::size_t offset = 0;
          for (std::size_t e = 0; e < sub_element_fns.size(); ++e)
          {
            sub_element_fns[e](data.subspan(offset, data.size() - offset),
                               cell_info, cell, block_size);
            offset += _sub_elements[e]->space_dimension();
          }
        };
      }
      else if (!scalar_element)
      {
        // Blocked element
        // The transformation from the left can be used here as blocked
        // elements use xyzxyzxyz ordering, and so applying the DOF
        // transformation from the right is equivalent to applying the DOF
        // transformation from the left to data using xxxyyyzzz ordering
        std::function<void(std::span<U>, std::span<const std::uint32_t>,
                           std::int32_t, int)>
            sub_fn = _sub_elements[0]->template dof_transformation_fn<U>(ttype);
        return [this, sub_fn](std::span<U> data,
                              std::span<const std::uint32_t> cell_info,
                              std::int32_t cell, int data_block_size)
        {
          const int ebs = block_size();
          const std::size_t dof_count = data.size() / data_block_size;
          for (int block = 0; block < data_block_size; ++block)
          {
            sub_fn(data.subspan(block * dof_count, dof_count), cell_info, cell,
                   ebs);
          }
        };
      }
    }

    switch (ttype)
    {
    case doftransform::inverse_transpose:
      return [this](std::span<U> data, std::span<const std::uint32_t> cell_info,
                    std::int32_t cell, int n)
      { Tt_inv_apply_right(data, cell_info[cell], n); };
    case doftransform::transpose:
      return [this](std::span<U> data, std::span<const std::uint32_t> cell_info,
                    std::int32_t cell, int n)
      { Tt_apply_right(data, cell_info[cell], n); };
    case doftransform::inverse:
      return [this](std::span<U> data, std::span<const std::uint32_t> cell_info,
                    std::int32_t cell, int n)
      { Tinv_apply_right(data, cell_info[cell], n); };
    case doftransform::standard:
      return [this](std::span<U> data, std::span<const std::uint32_t> cell_info,
                    std::int32_t cell, int n)
      { T_apply_right(data, cell_info[cell], n); };
    default:
      throw std::runtime_error("Unknown transformation type");
    }
  }

  /// @brief Transform basis functions from the reference element
  /// ordering and orientation to the globally consistent physical
  /// element ordering and orientation.
  ///
  /// Consider that the value of a finite element function \f$f_{h}\f$
  /// at a point is given by
  /// \f[
  ///  f_{h} = \phi^{T} c,
  /// \f]
  /// where \f$f_{h}\f$ has shape \f$r \times 1\f$, \f$\phi\f$ has shape
  /// \f$d \times r\f$ and holds the finite element basis functions,
  /// and \f$c\f$ has shape \f$d \times 1\f$ and holds the
  /// degrees-of-freedom. The basis functions and
  /// degree-of-freedom are with respect to the physical element
  /// orientation. If the degrees-of-freedom on the physical element
  /// orientation are given by
  /// \f[
  /// \phi = T \tilde{\phi},
  /// \f]
  /// where \f$T\f$ is a \f$d \times d\f$ matrix, it follows from
  /// \f$f_{h} = \phi^{T} c = \tilde{\phi}^{T} T^{T} c\f$ that
  /// \f[
  ///  \tilde{c} = T^{T} c.
  /// \f]
  ///
  /// This function applies \f$T\f$ to data. The transformation is
  /// performed in-place. The operator \f$T\f$ is orthogonal for many
  /// elements, but not all.
  ///
  /// This function calls the corresponding Basix function.
  ///
  /// @param[in,out] data Data to transform. The shape is `(m, n)`,
  /// where `m` is the number of dgerees-of-freedom and the storage is
  /// row-major.
  /// @param[in] cell_permutation Permutation data for the cell
  /// @param[in] n Number of columns in `data`.
  template <typename U>
  void T_apply(std::span<U> data, std::uint32_t cell_permutation, int n) const
  {
    assert(_element);
    _element->T_apply(data, n, cell_permutation);
  }

  /// @brief Apply the inverse transpose of the operator applied by
  /// T_apply().
  ///
  /// The transformation \f[ v = T^{-T} u \f] is performed in-place.
  ///
  /// @param[in,out] data The data to be transformed. This data is
  /// flattened with row-major layout, `shape=(num_dofs, block_size)`.
  /// @param[in] cell_permutation Permutation data for the cell.
  /// @param[in] n Block_size of the input data.
  template <typename U>
  void Tt_inv_apply(std::span<U> data, std::uint32_t cell_permutation,
                    int n) const
  {
    assert(_element);
    _element->Tt_inv_apply(data, n, cell_permutation);
  }

  /// @brief Apply the transpose of the operator applied by T_apply().
  ///
  /// The transformation \f[ u \leftarrow  T^{T} u \f] is performed
  /// in-place.
  ///
  /// @param[in,out] data The data to be transformed. This data is
  /// flattened with row-major layout, `shape=(num_dofs, block_size)`.
  /// @param[in] cell_permutation Permutation data for the cell.
  /// @param[in] n The block size of the input data.
  template <typename U>
  void Tt_apply(std::span<U> data, std::uint32_t cell_permutation, int n) const
  {
    assert(_element);
    _element->Tt_apply(data, n, cell_permutation);
  }

  /// @brief Apply the inverse of the operator applied by T_apply().
  ///
  /// The transformation \f[ v = T^{-1} u \f] is performed in-place.
  ///
  /// @param[in,out] data The data to be transformed. This data is
  /// flattened with row-major layout, `shape=(num_dofs, block_size)`.
  /// @param[in] cell_permutation Permutation data for the cell.
  /// @param[in] n Block size of the input data.
  template <typename U>
  void Tinv_apply(std::span<U> data, std::uint32_t cell_permutation,
                  int n) const
  {
    assert(_element);
    _element->Tinv_apply(data, n, cell_permutation);
  }

  /// @brief Right(post)-apply the operator applied by T_apply().
  ///
  /// Computes \f[ v^{T} = u^{T} T \f] in-place.
  ///
  /// @param[in,out] data The data to be transformed. This data is
  /// flattened with row-major layout, `shape=(num_dofs, block_size)`.
  /// @param[in] cell_permutation Permutation data for the cell
  /// @param[in] n Block size of the input data
  template <typename U>
  void T_apply_right(std::span<U> data, std::uint32_t cell_permutation,
                     int n) const
  {
    assert(_element);
    _element->T_apply_right(data, n, cell_permutation);
  }

  /// @brief Right(post)-apply the inverse of the operator applied by
  /// T_apply().
  ///
  /// Computes \f[ v^{T} = u^{T} T^{-1} \f] in-place.
  ///
  /// @param[in,out] data Data to be transformed. This data is flattened
  /// with row-major layout, `shape=(num_dofs, block_size)`.
  /// @param[in] cell_permutation Permutation data for the cell
  /// @param[in] n Block size of the input data
  template <typename U>
  void Tinv_apply_right(std::span<U> data, std::uint32_t cell_permutation,
                        int n) const
  {
    assert(_element);
    _element->Tinv_apply_right(data, n, cell_permutation);
  }

  /// @brief Right(post)-apply the transpose of the operator applied by
  /// T_apply().
  ///
  /// Computes \f[ v^{T} = u^{T} T^{T} \f] in-place.
  ///
  /// @param[in,out] data Data to be transformed. The data is flattened
  /// with row-major layout, `shape=(num_dofs, block_size)`.
  /// @param[in] cell_permutation Permutation data for the cell
  /// @param[in] n Block size of the input data.
  template <typename U>
  void Tt_apply_right(std::span<U> data, std::uint32_t cell_permutation,
                      int n) const
  {
    assert(_element);
    _element->Tt_apply_right(data, n, cell_permutation);
  }

  /// @brief Right(post)-apply the transpose inverse of the operator
  /// applied by T_apply().
  ///
  /// Computes \f[ v^{T} = u^{T} T^{-T} \f] in-place.
  ///
  /// @param[in,out] data Data to be transformed. This data is flattened
  /// with row-major layout, `shape=(num_dofs, block_size)`.
  /// @param[in] cell_permutation Permutation data for the cell.
  /// @param[in] n Block size of the input data.
  template <typename U>
  void Tt_inv_apply_right(std::span<U> data, std::uint32_t cell_permutation,
                          int n) const
  {
    assert(_element);
    _element->Tt_inv_apply_right(data, n, cell_permutation);
  }

  /// @brief Permute indices associated with degree-of-freedoms on the
  /// reference element ordering to the globally consistent physical
  /// element degree-of-freedom ordering.
  ///
  /// Given an array \f$\tilde{d}\f$ that holds an integer associated
  /// with each degree-of-freedom and following the reference element
  /// degree-of-freedom ordering, this function computes
  ///   \f[ d = P \tilde{d},\f]
  /// where \f$P\f$ is a permutation matrix and \f$d\f$ holds the
  /// integers in \f$\tilde{d}\f$ but permuted to follow the globally
  /// consistent physical element degree-of-freedom ordering. The
  /// permutation is computed in-place.
  ///
  /// @param[in,out] doflist Indicies associated with the
  /// degrees-of-freedom. Size=`num_dofs`.
  /// @param[in] cell_permutation Permutation data for the cell.
  void permute(std::span<std::int32_t> doflist,
               std::uint32_t cell_permutation) const;

  /// @brief Perform the inverse of the operation applied by permute().
  ///
  /// Given an array \f$d\f$ that holds an integer associated with each
  /// degree-of-freedom and following the globally consistent physical
  /// element degree-of-freedom ordering, this function computes
  /// \f[
  ///  \tilde{d} = P^{T} d,
  /// \f]
  /// where \f$P^{T}\f$ is a permutation matrix and \f$\tilde{d}\f$
  /// holds the integers in \f$d\f$ but permuted to follow the reference
  /// element degree-of-freedom ordering. The permutation is computed
  /// in-place.
  ///
  /// @param[in,out] doflist Indicies associated with the
  /// degrees-of-freedom. Size=`num_dofs`.
  /// @param[in] cell_permutation Permutation data for the cell.
  void permute_inv(std::span<std::int32_t> doflist,
                   std::uint32_t cell_permutation) const;

  /// @brief Return a function that applies a degree-of-freedom
  /// permutation to some data.
  ///
  /// The returned function can apply permute() to mixed-elements.
  ///
  /// The signature of the returned function has three arguments:
  /// - [in,out] doflist The numbers of the DOFs, a span of length num_dofs
  /// - [in] cell_permutation Permutation data for the cell
  /// - [in] block_size The block_size of the input data
  ///
  /// @param[in] inverse Indicates if the inverse transformation should
  /// be returned.
  /// @param[in] scalar_element Indicates is the scalar transformations
  /// should be returned for a vector element.
  std::function<void(std::span<std::int32_t>, std::uint32_t)>
  dof_permutation_fn(bool inverse = false, bool scalar_element = false) const;

private:
  mesh::CellType _cell_type;

  std::string _signature;

  int _space_dim;

  // List of sub-elements (if any)
  std::vector<std::shared_ptr<const FiniteElement<geometry_type>>>
      _sub_elements;

  // Value space shape, e.g. {} for a scalar, {3, 3} for a tensor in 3D.
  // For a mixed element it is std::nullopt.
  std::optional<std::vector<std::size_t>> _reference_value_shape;

  // Block size for BlockedElements. This gives the number of DOFs
  // co-located at each dof 'point'.
  int _bs;

  // Basix Element (nullptr for mixed elements)
  std::unique_ptr<basix::FiniteElement<geometry_type>> _element;

  // Indicate whether this element represents a symmetric 2-tensor
  bool _symmetric;

  // Indicate whether the element needs permutations or transformations
  bool _needs_dof_permutations;
  bool _needs_dof_transformations;

  std::vector<std::vector<std::vector<int>>> _entity_dofs;
  std::vector<std::vector<std::vector<int>>> _entity_closure_dofs;

  // Quadrature points of a quadrature element (0 dimensional array for
  // all elements except quadrature elements)
  std::pair<std::vector<geometry_type>, std::array<std::size_t, 2>> _points;
};
} // namespace dolfinx::fem<|MERGE_RESOLUTION|>--- conflicted
+++ resolved
@@ -120,19 +120,6 @@
   ///
   /// For BlockedElements, this is the number of DOFs colocated at each
   /// DOF point. For other elements, this is always 1.
-<<<<<<< HEAD
-  ///
-  /// @return Block size of the finite element space
-  int block_size() const noexcept;
-
-  /// The value size, e.g. 1 for a scalar function, 2 for a 2D vector, 9
-  /// for a second-order tensor in 3D, for the reference element.
-  /// @return The value size for the reference element.
-  int reference_value_size() const;
-
-  /// The reference value shape
-  std::vector<std::size_t> reference_value_shape() const noexcept;
-=======
   /// @return Block size of the finite element space
   int block_size() const noexcept;
 
@@ -155,7 +142,6 @@
   /// do not have a value shape.
   /// @return The value shape.
   std::span<const std::size_t> reference_value_shape() const;
->>>>>>> b40ab4d3
 
   /// The local DOFs associated with each subentity of the cell
   const std::vector<std::vector<std::vector<int>>>&
