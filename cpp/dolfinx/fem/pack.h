--- conflicted
+++ resolved
@@ -204,11 +204,6 @@
   {
     for (int id : form.integral_ids(integral_type))
     {
-      if (integral_type == IntegralType::interior_facet)
-      {
-        std::cout << "Ids: " << id << std::endl;
-      }
-
       coeffs.emplace_hint(
           coeffs.end(), std::pair(integral_type, id),
           allocate_coefficient_storage(form, integral_type, id));
@@ -244,8 +239,6 @@
   {
     IntegralType integral_type = intergal_data.first;
     int id = intergal_data.second;
-    std::cout << "ID test: " << static_cast<int>(integral_type) << " " << id
-              << std::endl;
     std::vector<T>& c = coeff_data.first;
     int cstride = coeff_data.second;
 
@@ -343,24 +336,8 @@
       {
         // Get indicator for all coefficients that are active in interior
         // facet integrals
-<<<<<<< HEAD
-        // for (std::size_t i = 0;
-        //      i < form.num_integrals(IntegralType::interior_facet); ++i)
-        // {
-        for (auto idx : form.active_coeffs(IntegralType::interior_facet, id))
-        {
-          std::cout << "Active coeff: " << idx << std::endl;
-          active_coefficient[idx] = 1;
-        }
-        // }
-
-        std::cout << "P: Num int, num coeffs: "
-                  << form.num_integrals(IntegralType::interior_facet) << ", "
-                  << coefficients.size() << std::endl;
-=======
         for (auto idx : form.active_coeffs(IntegralType::interior_facet, id))
           active_coefficient[idx] = 1;
->>>>>>> a7d626b7
 
         // Iterate over coefficients
         for (std::size_t coeff = 0; coeff < coefficients.size(); ++coeff)
@@ -372,14 +349,12 @@
           const std::vector<std::int32_t> facets_b
               = form.xdomain(IntegralType::interior_facet, id, 0, *mesh);
 
-          std::cout << "Test size: " << facets_b.size() << std::endl;
-
           std::span<const std::int32_t> facets_test
               = form.domain_coeff(IntegralType::interior_facet, id, coeff);
-          // if (!std::ranges::equal(facets_b, facets_test))
-          // {
-          //   throw std::runtime_error("Mismatch in cell data");
-          // }
+          if (!std::ranges::equal(facets_b, facets_test))
+          {
+            throw std::runtime_error("Mismatch in cell data");
+          }
 
           md::mdspan<const std::int32_t,
                      md::extents<std::size_t, md::dynamic_extent, 4>>
