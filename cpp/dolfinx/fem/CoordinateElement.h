// Copyright (C) 2018-2020 Garth N. Wells and Chris N. Richardson
//
// This file is part of DOLFINX (https://www.fenicsproject.org)
//
// SPDX-License-Identifier:    LGPL-3.0-or-later

#pragma once

#include "ElementDofLayout.h"
#include <cstdint>
#include <dolfinx/common/array2d.h>
#include <dolfinx/mesh/cell_types.h>
#include <functional>
#include <memory>
#include <string>
#include <xtensor/xtensor.hpp>
#include <xtl/xspan.hpp>

namespace basix
{
class FiniteElement;
}

namespace dolfinx::fem
{

// FIXME: A dof layout on a reference cell needs to be defined.
/// This class manages coordinate mappings for isoparametric cells.

class CoordinateElement
{
public:
  /// Create a coordinate element from a Basix element
  /// @param[in] element Element from Basix
  explicit CoordinateElement(std::shared_ptr<basix::FiniteElement> element);

  /// Create a Lagrage coordinate element
  /// @param[in] celltype The cell shape
  /// @param[in] degree Polynomial degree of the map
  CoordinateElement(mesh::CellType celltype, int degree);

  /// Destructor
  virtual ~CoordinateElement() = default;

  /// Cell shape
  /// @return The cell shape
  mesh::CellType cell_shape() const;

  /// Return the topological dimension of the cell shape
  int topological_dimension() const;

  /// Tabulate shape functions up to n-th order derivative at points X in the
  /// reference geometry
  /// Note: Dynamic allocation.
  xt::xtensor<double, 4> tabulate(int n, const array2d<double>& X) const;

  /// Compute Jacobian for a cell with given geometry, and the
  /// basis functions and first order derivatives using the tabulated data
  void compute_jacobian(const xt::xtensor<double, 4>& tabulated_data,
                        const xt::xtensor<double, 2>& cell_geometry,
                        xt::xtensor<double, 3>& J) const;

  /// Compute Jacobian for a cell with given geometry, and the
  /// basis functions and first order derivatives using the tabulated data
  void compute_jacobian_inverse(const xt::xtensor<double, 3>& J,
                                xt::xtensor<double, 3>& K) const;

  /// Compute Jacobian for a cell with given geometry, and the
  /// basis functions and first order derivatives using the tabulated data
  void compute_jacobian_determinant(const xt::xtensor<double, 3>& J,
                                    xt::xtensor<double, 1>& detJ) const;

  /// Return the dof layout
  ElementDofLayout dof_layout() const;

  /// Absolute increment stopping criterium for non-affine Newton solver
  double non_affine_atol = 1.0e-8;

  /// Maximum number of iterations for non-affine Newton solver
  int non_affine_max_its = 10;

  /// Compute physical coordinates x for points X  in the reference
  /// configuration
  /// @param[in,out] x The physical coordinates of the reference points X
  /// @param[in] cell_geometry The cell node coordinates (physical)
  /// @param[in] phi Tabulated basis functions at reference points X
  void push_forward(array2d<double>& x, const array2d<double>& cell_geometry,
                    const xt::xtensor<double, 2>& phi) const;

  /// Compute reference coordinates X, and J, detJ and K for physical
  /// coordinates x
  void compute_reference_geometry(array2d<double>& X, std::vector<double>& J,
                                  xtl::span<double> detJ,
                                  std::vector<double>& K,
                                  const array2d<double>& x,
                                  const array2d<double>& cell_geometry) const;

  /// Permutes a list of DOF numbers on a cell
<<<<<<< HEAD
  void permute_dofs(tcb::span<std::int32_t> dofs,
                    const uint32_t cell_perm) const;

  /// Reverses a DOF permutation
  void unpermute_dofs(tcb::span<std::int32_t> dofs,
                      const uint32_t cell_perm) const;
=======
  void permute_dofs(std::int32_t* dofs, std::uint32_t cell_perm) const;

  /// Reverses a DOF permutation
  void unpermute_dofs(std::int32_t* dofs, std::uint32_t cell_perm) const;
>>>>>>> 471e95f1

  /// Indicates whether the coordinate map needs permutation data
  /// passing in (for higher order geometries)
  bool needs_permutation_data() const;

private:
  // Flag denoting affine map
  bool _is_affine;

  // TODO: This should be removed now as we are transitioning to
  // basix::FiniteElement
  // Basix element
  int _basix_element_handle;

  // Basix Element
  std::shared_ptr<basix::FiniteElement> _element;
};
} // namespace dolfinx::fem<|MERGE_RESOLUTION|>--- conflicted
+++ resolved
@@ -96,19 +96,12 @@
                                   const array2d<double>& cell_geometry) const;
 
   /// Permutes a list of DOF numbers on a cell
-<<<<<<< HEAD
   void permute_dofs(tcb::span<std::int32_t> dofs,
                     const uint32_t cell_perm) const;
 
   /// Reverses a DOF permutation
   void unpermute_dofs(tcb::span<std::int32_t> dofs,
                       const uint32_t cell_perm) const;
-=======
-  void permute_dofs(std::int32_t* dofs, std::uint32_t cell_perm) const;
-
-  /// Reverses a DOF permutation
-  void unpermute_dofs(std::int32_t* dofs, std::uint32_t cell_perm) const;
->>>>>>> 471e95f1
 
   /// Indicates whether the coordinate map needs permutation data
   /// passing in (for higher order geometries)
