// Copyright (C) 2018-2020 Garth N. Wells and Chris N. Richardson
//
// This file is part of DOLFINX (https://www.fenicsproject.org)
//
// SPDX-License-Identifier:    LGPL-3.0-or-later

#pragma once

#include "ElementDofLayout.h"
#include <Eigen/Dense>
#include <cstdint>
#include <dolfinx/mesh/cell_types.h>
#include <functional>
#include <memory>
#include <string>
#include <unsupported/Eigen/CXX11/Tensor>

// Forward declaration
namespace libtab
{
class FiniteElement;
}

namespace dolfinx::fem
{

// FIXME: A dof layout on a reference cell needs to be defined.
/// This class manages coordinate mappings for isoparametric cells.

class CoordinateElement
{
public:
  /// Create a coordinate element
  /// @param[in] libtab_element Element from libtab
<<<<<<< HEAD
  /// @param[in] topological_dimension Topological dimension
  /// @param[in] geometric_dimension Geometric dimension
  /// @param[in] signature Signature string description of coordinate map
  /// @param[in] dof_layout Layout of the geometry degrees-of-freedom
  /// @param[in] is_affine Boolean flag indicating affine mapping
  CoordinateElement(const libtab::FiniteElement& libtab_element,
                    int geometric_dimension, const std::string& signature,
                    const ElementDofLayout& dof_layout, bool is_affine);
=======
  /// @param[in] geometric_dimension Geometric dimension
  /// @param[in] signature Signature string description of coordinate map
  /// @param[in] dof_layout Layout of the geometry degrees-of-freedom
  CoordinateElement(const libtab::FiniteElement& libtab_element,
                    int geometric_dimension, const std::string& signature,
                    const ElementDofLayout& dof_layout);
>>>>>>> 8bcf88e3

  /// Destructor
  virtual ~CoordinateElement() = default;

  /// String identifying the finite element
  /// @return The signature
  std::string signature() const;

  /// Cell shape
  /// @return The cell shape
  mesh::CellType cell_shape() const;

  /// Return the topological dimension of the cell shape
  int topological_dimension() const;

  /// Return the geometric dimension of the cell shape
  int geometric_dimension() const;

  /// Return the dof layout
  const ElementDofLayout& dof_layout() const;

  /// Compute physical coordinates x for points X  in the reference
  /// configuration
  /// @param[in,out] x The physical coordinates of the reference points X
  /// @param[in] X The coordinates on the reference cells
  /// @param[in] cell_geometry The cell node coordinates (physical)
  void push_forward(
      Eigen::Ref<
          Eigen::Array<double, Eigen::Dynamic, Eigen::Dynamic, Eigen::RowMajor>>
          x,
      const Eigen::Ref<const Eigen::Array<double, Eigen::Dynamic,
                                          Eigen::Dynamic, Eigen::RowMajor>>& X,
      const Eigen::Ref<const Eigen::Array<double, Eigen::Dynamic,
                                          Eigen::Dynamic, Eigen::RowMajor>>&
          cell_geometry) const;

  /// Compute reference coordinates X, and J, detJ and K for physical
  /// coordinates x
  void compute_reference_geometry(
      Eigen::Array<double, Eigen::Dynamic, Eigen::Dynamic, Eigen::RowMajor>& X,
      Eigen::Tensor<double, 3, Eigen::RowMajor>& J,
      Eigen::Ref<Eigen::Array<double, Eigen::Dynamic, 1>> detJ,
      Eigen::Tensor<double, 3, Eigen::RowMajor>& K,
      const Eigen::Ref<const Eigen::Array<double, Eigen::Dynamic,
                                          Eigen::Dynamic, Eigen::RowMajor>>& x,
      const Eigen::Ref<const Eigen::Array<double, Eigen::Dynamic,
                                          Eigen::Dynamic, Eigen::RowMajor>>&
          cell_geometry,
      double eps = 1.0e-16) const;

private:
  // Geometric dimensions
  int _gdim;

  // Signature, usually from UFC
  std::string _signature;

  // Layout of dofs on element
  ElementDofLayout _dof_layout;

  // Flag denoting affine map
  bool _is_affine;

  // Libtab element
  std::shared_ptr<const libtab::FiniteElement> _libtab_element;

  // Function to evaluate the basis on the underlying element
  // @param basis_values Returned values
  // @param order
  // @param num_points
  // @param reference points
  // std::function<int(double*, int, int, const double*)>
  //    _evaluate_basis_derivatives;
};
} // namespace dolfinx::fem<|MERGE_RESOLUTION|>--- conflicted
+++ resolved
@@ -32,23 +32,12 @@
 public:
   /// Create a coordinate element
   /// @param[in] libtab_element Element from libtab
-<<<<<<< HEAD
-  /// @param[in] topological_dimension Topological dimension
-  /// @param[in] geometric_dimension Geometric dimension
-  /// @param[in] signature Signature string description of coordinate map
-  /// @param[in] dof_layout Layout of the geometry degrees-of-freedom
-  /// @param[in] is_affine Boolean flag indicating affine mapping
-  CoordinateElement(const libtab::FiniteElement& libtab_element,
-                    int geometric_dimension, const std::string& signature,
-                    const ElementDofLayout& dof_layout, bool is_affine);
-=======
   /// @param[in] geometric_dimension Geometric dimension
   /// @param[in] signature Signature string description of coordinate map
   /// @param[in] dof_layout Layout of the geometry degrees-of-freedom
   CoordinateElement(const libtab::FiniteElement& libtab_element,
                     int geometric_dimension, const std::string& signature,
                     const ElementDofLayout& dof_layout);
->>>>>>> 8bcf88e3
 
   /// Destructor
   virtual ~CoordinateElement() = default;
