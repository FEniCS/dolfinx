--- conflicted
+++ resolved
@@ -30,22 +30,18 @@
   /// @param[in] geometric_dimension Geometric dimension
   /// @param[in] signature Signature string description of coordinate map
   /// @param[in] dof_layout Layout of the geometry degrees-of-freedom
-<<<<<<< HEAD
-  CoordinateElement(int basix_element_handle,
-                    int geometric_dimension, const std::string& signature,
-                    const ElementDofLayout& dof_layout,
-                    bool needs_permutation_data,
-                    std::function<int(int*, const uint32_t)> get_dof_permutation);
-=======
-  /// @param[in] needs_permutation_data Indicates whether or not the element needs permutation data (for higher order elements)
-  /// @param[in] permute_dof_coordinates Function that permutes the dof coordinates
+  /// @param[in] needs_permutation_data Indicates whether or not the element
+  /// needs permutation data (for higher order elements)
+  /// @param[in] get_dof_permutation TODO
+  /// @param[in] permute_dof_coordinates Function that permutes the dof
+  /// coordinates
   CoordinateElement(
       int basix_element_handle, int geometric_dimension,
       const std::string& signature, const ElementDofLayout& dof_layout,
       bool needs_permutation_data,
+      std::function<int(int*, const uint32_t)> get_dof_permutation,
       const std::function<int(double*, const std::uint32_t, const int)>
           permute_dof_coordinates);
->>>>>>> 921301e7
 
   /// Destructor
   virtual ~CoordinateElement() = default;
@@ -105,15 +101,11 @@
                                           Eigen::Dynamic, Eigen::RowMajor>>&
           cell_geometry) const;
 
-<<<<<<< HEAD
   /// TODO
   std::function<int(int*, const uint32_t)> get_dof_permutation() const;
 
-  /// TODO
-=======
-  /// Indicated whether the coordinate map needs permutation data passing in
+  /// Indicates whether the coordinate map needs permutation data passing in
   /// (for higher order geometries)
->>>>>>> 921301e7
   bool needs_permutation_data() const;
 
 private:
@@ -132,20 +124,14 @@
   // Basix element
   int _basix_element_handle;
 
-<<<<<<< HEAD
   // Does the element need permutation data
   bool _needs_permutation_data;
 
   // Dof permutation maker
   std::function<int(int*, const uint32_t)> _get_dof_permutation;
 
-=======
-  // Needs permutation data
-  bool _needs_permutation_data;
-
   // Permute_dof_coordinates
   std::function<int(double*, const std::uint32_t, const int)>
       _permute_dof_coordinates;
->>>>>>> 921301e7
 };
 } // namespace dolfinx::fem