// Copyright (C) 2007-2019 Garth N. Wells
//
// This file is part of DOLFINx (https://www.fenicsproject.org)
//
// SPDX-License-Identifier:    LGPL-3.0-or-later

#include "sparsitybuild.h"
#include "DofMap.h"
#include <dolfinx/common/IndexMap.h>
#include <dolfinx/graph/AdjacencyList.h>
#include <dolfinx/la/SparsityPattern.h>
#include <dolfinx/mesh/Topology.h>

using namespace dolfinx;
using namespace dolfinx::fem;

//-----------------------------------------------------------------------------
void sparsitybuild::cells(
    la::SparsityPattern& pattern, const mesh::Topology& topology,
<<<<<<< HEAD
    const std::array<const std::reference_wrapper<const fem::DofMap>, 2>&
        dofmaps,
    const std::array<const std::function<std::int32_t(std::vector<std::int32_t>)>, 2>&
        cell_maps)
=======
    const std::array<const std::reference_wrapper<const DofMap>, 2>& dofmaps)
>>>>>>> 4d90344f
{
  const int D = topology.dim();
  auto cells = topology.connectivity(D, 0);
  assert(cells);
  for (int c = 0; c < cells->num_nodes(); ++c)
  {
    // NOTE Since this loops over all cells, not just the integration domains
    // of the integrals in the form, c_0 or c_1 may not exist. In this case,
    // nothing needs to be inserted into the sparsity pattern.
    // TODO See if it is necessary to add check that c_0 and c_1 are >= 0 before
    // inserting into pattern
    std::int32_t c_0 = cell_maps[0]({c});
    std::int32_t c_1 = cell_maps[1]({c});
    pattern.insert(dofmaps[0].get().cell_dofs(c_0),
                   dofmaps[1].get().cell_dofs(c_1));
  }
}
//-----------------------------------------------------------------------------
void sparsitybuild::cells(
    la::SparsityPattern& pattern, const std::span<const std::int32_t>& cells,
    const std::array<const std::reference_wrapper<const DofMap>, 2>& dofmaps)
{
  for (std::int32_t c : cells)
  {
    pattern.insert(dofmaps[0].get().cell_dofs(c),
                   dofmaps[1].get().cell_dofs(c));
  }
}
//-----------------------------------------------------------------------------
void sparsitybuild::interior_facets(
    la::SparsityPattern& pattern, const mesh::Topology& topology,
    const std::array<const std::reference_wrapper<const DofMap>, 2>& dofmaps)
{
  const int D = topology.dim();
  if (!topology.connectivity(D - 1, 0))
    throw std::runtime_error("Topology facets have not been created.");

  auto connectivity = topology.connectivity(D - 1, D);
  if (!connectivity)
    throw std::runtime_error("Facet-cell connectivity has not been computed.");

  // Array to store macro-dofs, if required (for interior facets)
  std::array<std::vector<std::int32_t>, 2> macro_dofs;

  // Loop over owned facets
  auto map = topology.index_map(D - 1);
  assert(map);
  const std::int32_t num_facets = map->size_local();
  for (int f = 0; f < num_facets; ++f)
  {
    // Get cells incident with facet
    auto cells = connectivity->links(f);

    // Proceed to next facet if only ony connection
    if (cells.size() == 1)
      continue;

    // Tabulate dofs for each dimension on macro element
    assert(cells.size() == 2);
    const int cell0 = cells[0];
    const int cell1 = cells[1];
    for (std::size_t i = 0; i < 2; i++)
    {
      auto cell_dofs0 = dofmaps[i].get().cell_dofs(cell0);
      auto cell_dofs1 = dofmaps[i].get().cell_dofs(cell1);
      macro_dofs[i].resize(cell_dofs0.size() + cell_dofs1.size());
      std::copy(cell_dofs0.begin(), cell_dofs0.end(), macro_dofs[i].begin());
      std::copy(cell_dofs1.begin(), cell_dofs1.end(),
                std::next(macro_dofs[i].begin(), cell_dofs0.size()));
    }

    pattern.insert(macro_dofs[0], macro_dofs[1]);
  }
}
//-----------------------------------------------------------------------------
void sparsitybuild::interior_facets(
    la::SparsityPattern& pattern, const std::span<const std::int32_t>& facets,
    const std::array<const std::reference_wrapper<const DofMap>, 2>& dofmaps)
{
  std::array<std::vector<std::int32_t>, 2> macro_dofs;
  for (std::size_t index = 0; index < facets.size(); index += 4)
  {
    const int cell_0 = facets[index];
    const int cell_1 = facets[index + 2];
    for (std::size_t i = 0; i < 2; ++i)
    {
      auto cell_dofs_0 = dofmaps[i].get().cell_dofs(cell_0);
      auto cell_dofs_1 = dofmaps[i].get().cell_dofs(cell_1);
      macro_dofs[i].resize(cell_dofs_0.size() + cell_dofs_1.size());
      std::copy(cell_dofs_0.begin(), cell_dofs_0.end(), macro_dofs[i].begin());
      std::copy(cell_dofs_1.begin(), cell_dofs_1.end(),
                std::next(macro_dofs[i].begin(), cell_dofs_0.size()));
    }

    pattern.insert(macro_dofs[0], macro_dofs[1]);
  }
}
//-----------------------------------------------------------------------------
void sparsitybuild::exterior_facets(
    la::SparsityPattern& pattern, const mesh::Topology& topology,
<<<<<<< HEAD
    const std::array<const std::reference_wrapper<const fem::DofMap>, 2>&
        dofmaps,
    const std::array<
        const std::function<std::int32_t(std::vector<std::int32_t>)>, 2>&
        facet_maps)
=======
    const std::array<const std::reference_wrapper<const DofMap>, 2>& dofmaps)
>>>>>>> 4d90344f
{
  const int D = topology.dim();
  if (!topology.connectivity(D - 1, 0))
    throw std::runtime_error("Topology facets have not been created.");

  auto c_to_f = topology.connectivity(D, D - 1);
  auto f_to_c = topology.connectivity(D - 1, D);
  if (!c_to_f or !f_to_c)
    throw std::runtime_error("Facet-cell connectivity has not been computed.");

  // Loop over owned facets
  auto map = topology.index_map(D - 1);
  assert(map);
  const std::int32_t num_facets = map->size_local();
  for (int f = 0; f < num_facets; ++f)
  {
    // Proceed to next facet if we have an interior facet
    if (f_to_c->num_links(f) == 2)
      continue;

    auto cells = f_to_c->links(f);
    assert(cells.size() == 1);

    std::int32_t cell = cells[0];
    // Get the local facet index
    auto cell_facets = c_to_f->links(cell);
    auto facet_it = std::find(cell_facets.begin(), cell_facets.end(), f);
    assert(facet_it != cell_facets.end());
    int local_f = std::distance(cell_facets.begin(), facet_it);

    pattern.insert(dofmaps[0].get().cell_dofs(facet_maps[0]({cell, local_f})),
                   dofmaps[1].get().cell_dofs(facet_maps[1]({cell, local_f})));
  }
}
//-----------------------------------------------------------------------------
void sparsitybuild::exterior_facets(
    la::SparsityPattern& pattern, const std::span<const std::int32_t>& facets,
    const std::array<const std::reference_wrapper<const DofMap>, 2>& dofmaps)
{
  for (std::size_t index = 0; index < facets.size(); index += 2)
  {
    std::int32_t cell = facets[index];
    pattern.insert(dofmaps[0].get().cell_dofs(cell),
                   dofmaps[1].get().cell_dofs(cell));
  }
}
//-----------------------------------------------------------------------------<|MERGE_RESOLUTION|>--- conflicted
+++ resolved
@@ -17,14 +17,10 @@
 //-----------------------------------------------------------------------------
 void sparsitybuild::cells(
     la::SparsityPattern& pattern, const mesh::Topology& topology,
-<<<<<<< HEAD
-    const std::array<const std::reference_wrapper<const fem::DofMap>, 2>&
-        dofmaps,
-    const std::array<const std::function<std::int32_t(std::vector<std::int32_t>)>, 2>&
+    const std::array<const std::reference_wrapper<const DofMap>, 2>& dofmaps,
+    const std::array<
+        const std::function<std::int32_t(std::vector<std::int32_t>)>, 2>&
         cell_maps)
-=======
-    const std::array<const std::reference_wrapper<const DofMap>, 2>& dofmaps)
->>>>>>> 4d90344f
 {
   const int D = topology.dim();
   auto cells = topology.connectivity(D, 0);
@@ -45,12 +41,17 @@
 //-----------------------------------------------------------------------------
 void sparsitybuild::cells(
     la::SparsityPattern& pattern, const std::span<const std::int32_t>& cells,
-    const std::array<const std::reference_wrapper<const DofMap>, 2>& dofmaps)
+    const std::array<const std::reference_wrapper<const DofMap>, 2>& dofmaps,
+    const std::array<
+        const std::function<std::int32_t(std::vector<std::int32_t>)>, 2>&
+        cell_maps)
 {
   for (std::int32_t c : cells)
   {
-    pattern.insert(dofmaps[0].get().cell_dofs(c),
-                   dofmaps[1].get().cell_dofs(c));
+    std::int32_t c_0 = cell_maps[0]({c});
+    std::int32_t c_1 = cell_maps[1]({c});
+    pattern.insert(dofmaps[0].get().cell_dofs(c_0),
+                   dofmaps[1].get().cell_dofs(c_1));
   }
 }
 //-----------------------------------------------------------------------------
@@ -125,15 +126,10 @@
 //-----------------------------------------------------------------------------
 void sparsitybuild::exterior_facets(
     la::SparsityPattern& pattern, const mesh::Topology& topology,
-<<<<<<< HEAD
-    const std::array<const std::reference_wrapper<const fem::DofMap>, 2>&
-        dofmaps,
+    const std::array<const std::reference_wrapper<const DofMap>, 2>& dofmaps,
     const std::array<
         const std::function<std::int32_t(std::vector<std::int32_t>)>, 2>&
         facet_maps)
-=======
-    const std::array<const std::reference_wrapper<const DofMap>, 2>& dofmaps)
->>>>>>> 4d90344f
 {
   const int D = topology.dim();
   if (!topology.connectivity(D - 1, 0))
@@ -171,13 +167,17 @@
 //-----------------------------------------------------------------------------
 void sparsitybuild::exterior_facets(
     la::SparsityPattern& pattern, const std::span<const std::int32_t>& facets,
-    const std::array<const std::reference_wrapper<const DofMap>, 2>& dofmaps)
+    const std::array<const std::reference_wrapper<const DofMap>, 2>& dofmaps,
+    const std::array<
+        const std::function<std::int32_t(std::vector<std::int32_t>)>, 2>&
+        facet_maps)
 {
   for (std::size_t index = 0; index < facets.size(); index += 2)
   {
     std::int32_t cell = facets[index];
-    pattern.insert(dofmaps[0].get().cell_dofs(cell),
-                   dofmaps[1].get().cell_dofs(cell));
+    std::int32_t local_f = facets[index + 1];
+    pattern.insert(dofmaps[0].get().cell_dofs(facet_maps[0]({cell, local_f})),
+                   dofmaps[1].get().cell_dofs(facet_maps[1]({cell, local_f})));
   }
 }
 //-----------------------------------------------------------------------------