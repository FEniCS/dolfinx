// Copyright (C) 2007-2023 Garth N. Wells
//
// This file is part of DOLFINx (https://www.fenicsproject.org)
//
// SPDX-License-Identifier:    LGPL-3.0-or-later

#include "sparsitybuild.h"
#include "DofMap.h"
#include <dolfinx/la/SparsityPattern.h>

using namespace dolfinx;
using namespace dolfinx::fem;

//-----------------------------------------------------------------------------
void sparsitybuild::cells(
    la::SparsityPattern& pattern,
    std::array<std::span<const std::int32_t>, 2> cells,
    std::array<std::reference_wrapper<const DofMap>, 2> dofmaps)
{
  assert(cells[0].size() == cells[1].size());
  const DofMap& map0 = dofmaps[0].get();
  const DofMap& map1 = dofmaps[1].get();
  for (std::size_t i = 0; i < cells[0].size(); ++i)
    pattern.insert(map0.cell_dofs(cells[0][i]), map1.cell_dofs(cells[1][i]));
}
//-----------------------------------------------------------------------------
void sparsitybuild::interior_facets(
    la::SparsityPattern& pattern,
    std::array<std::span<const std::int32_t>, 2> cells,
    std::array<std::reference_wrapper<const DofMap>, 2> dofmaps)
{
<<<<<<< HEAD
  std::array<std::vector<std::int32_t>, 2> macro_dofs;
  assert(cells[0].size() == cells[1].size());
  for (std::size_t index = 0; index < cells[0].size(); index += 2)
  {
    for (std::size_t i = 0; i < 2; ++i)
    {
      std::int32_t cell0 = cells[i][index];
      std::int32_t cell1 = cells[i][index + 1];
      auto cell_dofs0 = dofmaps[i].get().cell_dofs(cell0);
      auto cell_dofs1 = dofmaps[i].get().cell_dofs(cell1);
      macro_dofs[i].resize(cell_dofs0.size() + cell_dofs1.size());
      std::copy(cell_dofs0.begin(), cell_dofs0.end(), macro_dofs[i].begin());
      std::copy(cell_dofs1.begin(), cell_dofs1.end(),
                std::next(macro_dofs[i].begin(), cell_dofs0.size()));
    }
    pattern.insert(macro_dofs[0], macro_dofs[1]);
=======
  std::span<const std::int32_t> cells0 = cells[0];
  std::span<const std::int32_t> cells1 = cells[1];
  assert(cells0.size() == cells1.size());
  const DofMap& dofmap0 = dofmaps[0];
  const DofMap& dofmap1 = dofmaps[1];

  // Iterate over facets
  std::vector<std::int32_t> macro_dofs0, macro_dofs1;
  for (std::size_t f = 0; f < cells[0].size(); f += 2)
  {
    // Test function dofs (sparsity pattern rows)
    auto dofs00 = dofmap0.cell_dofs(cells0[f]);
    auto dofs01 = dofmap0.cell_dofs(cells0[f + 1]);
    macro_dofs0.resize(dofs00.size() + dofs01.size());
    std::copy(dofs00.begin(), dofs00.end(), macro_dofs0.begin());
    std::copy(dofs01.begin(), dofs01.end(),
              std::next(macro_dofs0.begin(), dofs00.size()));

    // Trial function dofs (sparsity pattern columns)
    auto dofs10 = dofmap1.cell_dofs(cells1[f]);
    auto dofs11 = dofmap1.cell_dofs(cells1[f + 1]);
    macro_dofs1.resize(dofs10.size() + dofs11.size());
    std::copy(dofs10.begin(), dofs10.end(), macro_dofs1.begin());
    std::copy(dofs11.begin(), dofs11.end(),
              std::next(macro_dofs1.begin(), dofs10.size()));

    pattern.insert(macro_dofs0, macro_dofs1);
>>>>>>> 2f4e8e1a
  }
}
//-----------------------------------------------------------------------------<|MERGE_RESOLUTION|>--- conflicted
+++ resolved
@@ -29,24 +29,6 @@
     std::array<std::span<const std::int32_t>, 2> cells,
     std::array<std::reference_wrapper<const DofMap>, 2> dofmaps)
 {
-<<<<<<< HEAD
-  std::array<std::vector<std::int32_t>, 2> macro_dofs;
-  assert(cells[0].size() == cells[1].size());
-  for (std::size_t index = 0; index < cells[0].size(); index += 2)
-  {
-    for (std::size_t i = 0; i < 2; ++i)
-    {
-      std::int32_t cell0 = cells[i][index];
-      std::int32_t cell1 = cells[i][index + 1];
-      auto cell_dofs0 = dofmaps[i].get().cell_dofs(cell0);
-      auto cell_dofs1 = dofmaps[i].get().cell_dofs(cell1);
-      macro_dofs[i].resize(cell_dofs0.size() + cell_dofs1.size());
-      std::copy(cell_dofs0.begin(), cell_dofs0.end(), macro_dofs[i].begin());
-      std::copy(cell_dofs1.begin(), cell_dofs1.end(),
-                std::next(macro_dofs[i].begin(), cell_dofs0.size()));
-    }
-    pattern.insert(macro_dofs[0], macro_dofs[1]);
-=======
   std::span<const std::int32_t> cells0 = cells[0];
   std::span<const std::int32_t> cells1 = cells[1];
   assert(cells0.size() == cells1.size());
@@ -74,7 +56,6 @@
               std::next(macro_dofs1.begin(), dofs10.size()));
 
     pattern.insert(macro_dofs0, macro_dofs1);
->>>>>>> 2f4e8e1a
   }
 }
 //-----------------------------------------------------------------------------