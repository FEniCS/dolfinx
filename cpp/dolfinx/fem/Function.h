--- conflicted
+++ resolved
@@ -151,44 +151,6 @@
   /// @brief Underlying vector.
   std::shared_ptr<la::Vector<value_type>> x() { return _x; }
 
-<<<<<<< HEAD
-  /// @brief Interpolate a provided Function.
-  /// @param[in] v The function to be interpolated
-  /// @param[in] cells The cells to interpolate on
-  /// @param[in] cell_map A map from cells in the mesh associated with `this`
-  /// function to cells in mesh associated with `v`
-  /// @param[in] nmm_interpolation_data Auxiliary data to interpolate on
-  /// nonmatching meshes. This data can be generated with
-  /// generate_nonmatching_meshes_interpolation_data (optional).
-  void interpolate(
-      const Function<value_type, geometry_type>& v,
-      std::span<const std::int32_t> cells,
-      std::span<const std::int32_t> cell_map,
-      const std::tuple<std::span<const std::int32_t>,
-                       std::span<const std::int32_t>,
-                       std::span<const geometry_type>,
-                       std::span<const std::int32_t>>& nmm_interpolation_data
-      = {})
-  {
-    fem::interpolate(*this, v, cells, cell_map, nmm_interpolation_data);
-  }
-
-  /// @brief Interpolate a provided Function.
-  /// @param[in] v The function to be interpolated
-  /// @param[in] cell_map Map from cells in self to cell indices in `v`
-  /// @param[in] nmm_interpolation_data Auxiliary data to interpolate on
-  /// nonmatching meshes. This data can be generated with
-  /// generate_nonmatching_meshes_interpolation_data (optional).
-  void interpolate(
-      const Function<value_type, geometry_type>& v,
-      std::span<const std::int32_t> cell_map = std::span<const std::int32_t>()
-      = {},
-      const std::tuple<std::span<const std::int32_t>,
-                       std::span<const std::int32_t>,
-                       std::span<const geometry_type>,
-                       std::span<const std::int32_t>>& nmm_interpolation_data
-      = {})
-=======
   /// @brief Interpolate an expression f(x) on the whole domain.
   /// @param[in] f Expression to be interpolated.
   void
@@ -199,25 +161,15 @@
                       MDSPAN_IMPL_STANDARD_NAMESPACE::extents<
                           std::size_t, 3,
                           MDSPAN_IMPL_STANDARD_NAMESPACE::dynamic_extent>>)>& f)
->>>>>>> c5644696
   {
     assert(_function_space);
     assert(_function_space->mesh());
     int tdim = _function_space->mesh()->topology()->dim();
-<<<<<<< HEAD
-    auto cell_imap = _function_space->mesh()->topology()->index_map(tdim);
-    assert(cell_imap);
-    std::int32_t num_cells = cell_imap->size_local() + cell_imap->num_ghosts();
-    std::vector<std::int32_t> cells(num_cells, 0);
-    std::iota(cells.begin(), cells.end(), 0);
-    interpolate(v, cells, cell_map, nmm_interpolation_data);
-=======
     auto cmap = _function_space->mesh()->topology()->index_map(tdim);
     assert(cmap);
     std::vector<std::int32_t> cells(cmap->size_local() + cmap->num_ghosts(), 0);
     std::iota(cells.begin(), cells.end(), 0);
     interpolate(f, cells);
->>>>>>> c5644696
   }
 
   /// @brief Interpolate an expression f(x) over a set of cells.
@@ -325,28 +277,12 @@
     fem::interpolate(*this, cells1, u0, cells0);
   }
 
-<<<<<<< HEAD
-  /// @brief Interpolate an Expression (based on UFL)
-  /// @param[in] e Expression to be interpolated. The Expression
-  /// must have been created using the reference coordinates
-  /// `FiniteElement::interpolation_points()` for the element associated
-  /// with `u`.
-  /// @param[in] cells The cells to interpolate on
-  /// @param[in] expr_mesh The mesh to evaluate the expression on
-  /// @param[in] cell_map Map from `cells` to cells in expression
-  void interpolate(const Expression<value_type, geometry_type>& e,
-                   std::span<const std::int32_t> cells,
-                   const dolfinx::mesh::Mesh<geometry_type>& expr_mesh,
-                   std::span<const std::int32_t> cell_map
-                   = std::span<const std::int32_t>())
-=======
   /// @brief Interpolate an Expression on all cells.
   ///
   /// @param[in] e Expression to be interpolated.
   /// @pre If a mesh is associated with Function coefficients of `e`, it
   /// must be the same as the mesh::Mesh associated with `this`.
   void interpolate(const Expression<value_type, geometry_type>& e)
->>>>>>> c5644696
   {
     assert(_function_space);
     assert(_function_space->mesh());
@@ -454,30 +390,7 @@
         f(fdata.data(), num_cells, num_points, value_size);
 
     // Evaluate Expression at points
-<<<<<<< HEAD
-    assert(_function_space->mesh());
-
-    std::vector<std::int32_t> cells_expr;
-    cells_expr.reserve(num_cells);
-    // Get mesh and check if mesh is shared
-    if (auto mesh_v = _function_space->mesh();
-        expr_mesh.topology() == mesh_v->topology())
-    {
-      cells_expr.insert(cells_expr.end(), cells.begin(), cells.end());
-    }
-    // If meshes are different and input mapping is given
-    else if (!cell_map.empty())
-    {
-      std::transform(cells.begin(), cells.end(), std::back_inserter(cells_expr),
-                     [&cell_map](std::int32_t c) { return cell_map[c]; });
-    }
-    else
-      std::runtime_error("Meshes are different and no cell map is provided");
-
-    e.eval(expr_mesh, cells_expr, fdata, {num_cells, num_points * value_size});
-=======
     e0.eval(*mesh0, cells0, fdata, {num_cells, num_points * value_size});
->>>>>>> c5644696
 
     // Reshape evaluated data to fit interpolate.
     // Expression returns matrix of shape (num_cells, num_points *
@@ -499,31 +412,6 @@
                      {value_size, num_cells * num_points}, cells1);
   }
 
-<<<<<<< HEAD
-  /// Interpolate an Expression (based on UFL) on all cells
-  /// @param[in] e The function to be interpolated
-  /// @param[in] expr_mesh Mesh the Expression `e` is defined on.
-  /// @param[in] cell_map Map from `cells` to cells in expression if
-  /// receiving function is defined on a different mesh than the expression
-  void interpolate(const Expression<value_type, geometry_type>& e,
-                   const dolfinx::mesh::Mesh<geometry_type>& expr_mesh,
-                   std::span<const std::int32_t> cell_map
-                   = std::span<const std::int32_t>() = {})
-  {
-    assert(_function_space);
-    assert(_function_space->mesh());
-    const int tdim = _function_space->mesh()->topology()->dim();
-    auto cell_imap = _function_space->mesh()->topology()->index_map(tdim);
-    assert(cell_imap);
-    std::int32_t num_cells = cell_imap->size_local() + cell_imap->num_ghosts();
-    std::vector<std::int32_t> cells(num_cells, 0);
-    std::iota(cells.begin(), cells.end(), 0);
-
-    if (cell_map.size() == 0)
-      interpolate(e, cells, expr_mesh, cell_map);
-    else
-      interpolate(e, cells, expr_mesh, std::span(cells.data(), cells.size()));
-=======
   /// @brief Interpolate a Function defined on a different mesh.
   ///
   /// @param[in] v Function to be interpolated.
@@ -537,7 +425,6 @@
                    const geometry::PointOwnershipData<U>& interpolation_data)
   {
     fem::interpolate(*this, v, cells, interpolation_data);
->>>>>>> c5644696
   }
 
   /// @brief Evaluate the Function at points.
@@ -764,13 +651,8 @@
         = element->template dof_transformation_fn<geometry_type>(
             doftransform::standard);
 
-<<<<<<< HEAD
-    // Size of tensor for symmetric elements, unused in non-symmetric case, but placed outside the loop
-    // for pre-computation.
-=======
     // Size of tensor for symmetric elements, unused in non-symmetric case, but
     // placed outside the loop for pre-computation.
->>>>>>> c5644696
     int matrix_size;
     if (element->symmetric())
     {
@@ -778,10 +660,7 @@
       while (matrix_size * matrix_size < ushape[1])
         ++matrix_size;
     }
-<<<<<<< HEAD
-=======
-
->>>>>>> c5644696
+
     const std::size_t num_basis_values = space_dimension * reference_value_size;
     for (std::size_t p = 0; p < cells.size(); ++p)
     {
