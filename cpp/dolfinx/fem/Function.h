--- conflicted
+++ resolved
@@ -54,8 +54,8 @@
   /// @param[in] V The function space
   explicit Function(std::shared_ptr<const FunctionSpace<geometry_type>> V)
       : _function_space(V),
-        _x(std::make_shared<la::Vector<T>>(V->dofmap()->index_map,
-                                           V->dofmap()->index_map_bs()))
+        _x(std::make_shared<la::Vector<value_type>>(
+            V->dofmap()->index_map, V->dofmap()->index_map_bs()))
   {
     if (!V->component().empty())
     {
@@ -119,8 +119,8 @@
     auto [V, map] = _function_space->collapse();
 
     // Create new vector
-    auto x = std::make_shared<la::Vector<T>>(V.dofmap()->index_map,
-                                             V.dofmap()->index_map_bs());
+    auto x = std::make_shared<la::Vector<value_type>>(
+        V.dofmap()->index_map, V.dofmap()->index_map_bs());
 
     // Copy values into new vector
     std::span<const value_type> x_old = _x->array();
@@ -132,7 +132,8 @@
       x_new[i] = x_old[map[i]];
     }
 
-    return Function(std::make_shared<FunctionSpace<U>>(std::move(V)), x);
+    return Function(
+        std::make_shared<FunctionSpace<geometry_type>>(std::move(V)), x);
   }
 
   /// @brief Access the function space.
@@ -158,7 +159,7 @@
       const Function<value_type, geometry_type>& v,
       std::span<const std::int32_t> cells,
       const std::tuple<std::vector<std::int32_t>, std::vector<std::int32_t>,
-                       std::vector<U>, std::vector<std::int32_t>>&
+                       std::vector<geometry_type>, std::vector<std::int32_t>>&
           nmm_interpolation_data
       = {})
   {
@@ -192,39 +193,26 @@
   /// @param[in] f The expression function to be interpolated
   /// @param[in] cells The cells to interpolate on
   void interpolate(
-<<<<<<< HEAD
       const std::function<
           std::pair<std::vector<value_type>, std::vector<std::size_t>>(
-              std::experimental::mdspan<
+              MDSPAN_IMPL_STANDARD_NAMESPACE::mdspan<
                   const geometry_type,
-                  std::experimental::extents<
-                      std::size_t, 3, std::experimental::dynamic_extent>>)>& f,
-=======
-      const std::function<std::pair<std::vector<T>, std::vector<std::size_t>>(
-          MDSPAN_IMPL_STANDARD_NAMESPACE::mdspan<
-              const U, MDSPAN_IMPL_STANDARD_NAMESPACE::extents<
-                           std::size_t, 3,
-                           MDSPAN_IMPL_STANDARD_NAMESPACE::dynamic_extent>>)>&
-          f,
->>>>>>> 60661a4b
+                  MDSPAN_IMPL_STANDARD_NAMESPACE::extents<
+                      std::size_t, 3,
+                      MDSPAN_IMPL_STANDARD_NAMESPACE::dynamic_extent>>)>& f,
       std::span<const std::int32_t> cells)
   {
     assert(_function_space);
     assert(_function_space->element());
     assert(_function_space->mesh());
-    const std::vector<U> x = fem::interpolation_coords<U>(
-        *_function_space->element(), _function_space->mesh()->geometry(),
-        cells);
-<<<<<<< HEAD
-    namespace stdex = std::experimental;
-    stdex::mdspan<const geometry_type,
-                  stdex::extents<std::size_t, 3, stdex::dynamic_extent>>
-=======
+    const std::vector<geometry_type> x
+        = fem::interpolation_coords<geometry_type>(
+            *_function_space->element(), _function_space->mesh()->geometry(),
+            cells);
     MDSPAN_IMPL_STANDARD_NAMESPACE::mdspan<
-        const U,
+        const geometry_type,
         MDSPAN_IMPL_STANDARD_NAMESPACE::extents<
             std::size_t, 3, MDSPAN_IMPL_STANDARD_NAMESPACE::dynamic_extent>>
->>>>>>> 60661a4b
         _x(x.data(), 3, x.size() / 3);
 
     const auto [fx, fshape] = f(_x);
@@ -267,22 +255,14 @@
 
   /// @brief Interpolate an expression function on the whole domain.
   /// @param[in] f Expression to be interpolated
-  void interpolate(
-<<<<<<< HEAD
-      const std::function<
-          std::pair<std::vector<value_type>, std::vector<std::size_t>>(
-              std::experimental::mdspan<
-                  const geometry_type,
-                  std::experimental::extents<
-                      std::size_t, 3, std::experimental::dynamic_extent>>)>& f)
-=======
-      const std::function<std::pair<std::vector<T>, std::vector<std::size_t>>(
-          MDSPAN_IMPL_STANDARD_NAMESPACE::mdspan<
-              const U, MDSPAN_IMPL_STANDARD_NAMESPACE::extents<
-                           std::size_t, 3,
-                           MDSPAN_IMPL_STANDARD_NAMESPACE::dynamic_extent>>)>&
-          f)
->>>>>>> 60661a4b
+  void
+  interpolate(const std::function<
+              std::pair<std::vector<value_type>, std::vector<std::size_t>>(
+                  MDSPAN_IMPL_STANDARD_NAMESPACE::mdspan<
+                      const geometry_type,
+                      MDSPAN_IMPL_STANDARD_NAMESPACE::extents<
+                          std::size_t, 3,
+                          MDSPAN_IMPL_STANDARD_NAMESPACE::dynamic_extent>>)>& f)
   {
     assert(_function_space);
     assert(_function_space->mesh());
@@ -341,16 +321,11 @@
     // Array to hold evaluated Expression
     std::size_t num_cells = cells.size();
     std::size_t num_points = e.X().second[0];
-<<<<<<< HEAD
     std::vector<value_type> fdata(num_cells * num_points * value_size);
-    stdex::mdspan<const value_type, stdex::dextents<std::size_t, 3>> f(
-        fdata.data(), num_cells, num_points, value_size);
-=======
-    std::vector<T> fdata(num_cells * num_points * value_size);
     MDSPAN_IMPL_STANDARD_NAMESPACE::mdspan<
-        const T, MDSPAN_IMPL_STANDARD_NAMESPACE::dextents<std::size_t, 3>>
+        const value_type,
+        MDSPAN_IMPL_STANDARD_NAMESPACE::dextents<std::size_t, 3>>
         f(fdata.data(), num_cells, num_points, value_size);
->>>>>>> 60661a4b
 
     // Evaluate Expression at points
     assert(_function_space->mesh());
@@ -362,16 +337,10 @@
     // value_size), i.e. xyzxyz ordering of dof values per cell per
     // point. The interpolation uses xxyyzz input, ordered for all
     // points of each cell, i.e. (value_size, num_cells*num_points)
-<<<<<<< HEAD
     std::vector<value_type> fdata1(num_cells * num_points * value_size);
-    stdex::mdspan<value_type, stdex::dextents<std::size_t, 3>> f1(
-        fdata1.data(), value_size, num_cells, num_points);
-=======
-    std::vector<T> fdata1(num_cells * num_points * value_size);
     MDSPAN_IMPL_STANDARD_NAMESPACE::mdspan<
-        T, MDSPAN_IMPL_STANDARD_NAMESPACE::dextents<std::size_t, 3>>
+        value_type, MDSPAN_IMPL_STANDARD_NAMESPACE::dextents<std::size_t, 3>>
         f1(fdata1.data(), value_size, num_cells, num_points);
->>>>>>> 60661a4b
     for (std::size_t i = 0; i < f.extent(0); ++i)
       for (std::size_t j = 0; j < f.extent(1); ++j)
         for (std::size_t k = 0; k < f.extent(2); ++k)
@@ -450,7 +419,7 @@
       throw std::runtime_error(
           "Function with multiple geometry maps not implemented.");
     }
-    const CoordinateElement<U>& cmap = mesh->geometry().cmaps()[0];
+    const CoordinateElement<geometry_type>& cmap = mesh->geometry().cmaps()[0];
 
     // Get geometry data
     auto x_dofmap = mesh->geometry().dofmap();
@@ -490,20 +459,15 @@
       cell_info = std::span(mesh->topology()->get_cell_permutation_info());
     }
 
-<<<<<<< HEAD
-    namespace stdex = std::experimental;
-    using cmdspan4_t
-        = stdex::mdspan<const geometry_type, stdex::dextents<std::size_t, 4>>;
-    using mdspan2_t = stdex::mdspan<U, stdex::dextents<std::size_t, 2>>;
-    using mdspan3_t = stdex::mdspan<U, stdex::dextents<std::size_t, 3>>;
-=======
     using cmdspan4_t = MDSPAN_IMPL_STANDARD_NAMESPACE::mdspan<
-        const U, MDSPAN_IMPL_STANDARD_NAMESPACE::dextents<std::size_t, 4>>;
+        const geometry_type,
+        MDSPAN_IMPL_STANDARD_NAMESPACE::dextents<std::size_t, 4>>;
     using mdspan2_t = MDSPAN_IMPL_STANDARD_NAMESPACE::mdspan<
-        U, MDSPAN_IMPL_STANDARD_NAMESPACE::dextents<std::size_t, 2>>;
+        geometry_type,
+        MDSPAN_IMPL_STANDARD_NAMESPACE::dextents<std::size_t, 2>>;
     using mdspan3_t = MDSPAN_IMPL_STANDARD_NAMESPACE::mdspan<
-        U, MDSPAN_IMPL_STANDARD_NAMESPACE::dextents<std::size_t, 3>>;
->>>>>>> 60661a4b
+        geometry_type,
+        MDSPAN_IMPL_STANDARD_NAMESPACE::dextents<std::size_t, 3>>;
 
     std::vector<geometry_type> coord_dofs_b(num_dofs_g * gdim);
     mdspan2_t coord_dofs(coord_dofs_b.data(), num_dofs_g, gdim);
@@ -520,7 +484,7 @@
     std::vector<geometry_type> phi0_b(std::reduce(
         phi0_shape.begin(), phi0_shape.end(), 1, std::multiplies{}));
     cmdspan4_t phi0(phi0_b.data(), phi0_shape);
-    cmap.tabulate(1, std::vector<U>(tdim), {1, tdim}, phi0_b);
+    cmap.tabulate(1, std::vector<geometry_type>(tdim), {1, tdim}, phi0_b);
     auto dphi0
         = MDSPAN_IMPL_STANDARD_NAMESPACE::MDSPAN_IMPL_PROPOSED_NAMESPACE::
             submdspan(phi0, std::pair(1, tdim + 1), 0,
@@ -580,17 +544,11 @@
           submdspan(K, p, MDSPAN_IMPL_STANDARD_NAMESPACE::full_extent,
                     MDSPAN_IMPL_STANDARD_NAMESPACE::full_extent);
 
-<<<<<<< HEAD
       std::array<geometry_type, 3> Xpb = {0, 0, 0};
-      stdex::mdspan<geometry_type,
-                    stdex::extents<std::size_t, 1, stdex::dynamic_extent>>
-=======
-      std::array<U, 3> Xpb = {0, 0, 0};
       MDSPAN_IMPL_STANDARD_NAMESPACE::mdspan<
-          U,
+          geometry_type,
           MDSPAN_IMPL_STANDARD_NAMESPACE::extents<
               std::size_t, 1, MDSPAN_IMPL_STANDARD_NAMESPACE::dynamic_extent>>
->>>>>>> 60661a4b
           Xp(Xpb.data(), 1, tdim);
 
       // Compute reference coordinates X, and J, detJ and K
@@ -599,7 +557,7 @@
         CoordinateElement<geometry_type>::compute_jacobian(dphi0, coord_dofs,
                                                            _J);
         CoordinateElement<geometry_type>::compute_jacobian_inverse(_J, _K);
-        std::array<U, 3> x0 = {0, 0, 0};
+        std::array<geometry_type, 3> x0 = {0, 0, 0};
         for (std::size_t i = 0; i < coord_dofs.extent(1); ++i)
           x0[i] += coord_dofs(0, i);
         CoordinateElement<geometry_type>::pull_back_affine(Xp, _K, x0, xp);
@@ -638,29 +596,23 @@
     element->tabulate(basis_derivatives_reference_values_b, Xb,
                       {X.extent(0), X.extent(1)}, 0);
 
-<<<<<<< HEAD
-    using xu_t = stdex::mdspan<geometry_type, stdex::dextents<std::size_t, 2>>;
-    using xU_t
-        = stdex::mdspan<const geometry_type, stdex::dextents<std::size_t, 2>>;
-    using xJ_t
-        = stdex::mdspan<const geometry_type, stdex::dextents<std::size_t, 2>>;
-    using xK_t
-        = stdex::mdspan<const geometry_type, stdex::dextents<std::size_t, 2>>;
-=======
     using xu_t = MDSPAN_IMPL_STANDARD_NAMESPACE::mdspan<
-        U, MDSPAN_IMPL_STANDARD_NAMESPACE::dextents<std::size_t, 2>>;
+        geometry_type,
+        MDSPAN_IMPL_STANDARD_NAMESPACE::dextents<std::size_t, 2>>;
     using xU_t = MDSPAN_IMPL_STANDARD_NAMESPACE::mdspan<
-        const U, MDSPAN_IMPL_STANDARD_NAMESPACE::dextents<std::size_t, 2>>;
+        const geometry_type,
+        MDSPAN_IMPL_STANDARD_NAMESPACE::dextents<std::size_t, 2>>;
     using xJ_t = MDSPAN_IMPL_STANDARD_NAMESPACE::mdspan<
-        const U, MDSPAN_IMPL_STANDARD_NAMESPACE::dextents<std::size_t, 2>>;
+        const geometry_type,
+        MDSPAN_IMPL_STANDARD_NAMESPACE::dextents<std::size_t, 2>>;
     using xK_t = MDSPAN_IMPL_STANDARD_NAMESPACE::mdspan<
-        const U, MDSPAN_IMPL_STANDARD_NAMESPACE::dextents<std::size_t, 2>>;
->>>>>>> 60661a4b
+        const geometry_type,
+        MDSPAN_IMPL_STANDARD_NAMESPACE::dextents<std::size_t, 2>>;
     auto push_forward_fn
         = element->basix_element().template map_fn<xu_t, xU_t, xJ_t, xK_t>();
 
     auto apply_dof_transformation
-        = element->template get_dof_transformation_function<U>();
+        = element->template get_dof_transformation_function<geometry_type>();
     const std::size_t num_basis_values = space_dimension * reference_value_size;
 
     for (std::size_t p = 0; p < cells.size(); ++p)
