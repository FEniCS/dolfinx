--- conflicted
+++ resolved
@@ -72,9 +72,7 @@
   ///   once across all procsss
   /// @return Destination process for each cell on this process
   static std::vector<int>
-<<<<<<< HEAD
-  partition_cells( constMPI_Comm& comm, int nparts,
-                  const mesh::CellType cell_type,
+  partition_cells(MPI_Comm comm, int nparts, const mesh::CellType cell_type,
                   const graph::AdjacencyList<std::int64_t>& cells);
 
   /// Partition mesh cells across processes using a graph partitioner
@@ -89,12 +87,6 @@
              const graph::AdjacencyList<std::int64_t>& list,
              const std::vector<int>& owner);
 
-=======
-  partition_cells(const MPI_Comm& comm, int nparts,
-                  const mesh::CellType cell_type,
-                  const graph::AdjacencyList<std::int64_t>& cells);
-
->>>>>>> 9839f9ef
   /// Build distributed mesh from a set of points and cells on each
   /// local process
   /// @param[in] comm MPI Communicator
