--- conflicted
+++ resolved
@@ -342,16 +342,9 @@
   }
 
   // Get mesh connectivity d --> D
-<<<<<<< HEAD
-  _mesh->create_connectivity(_dim, D);
-  assert(_mesh->topology().connectivity(_dim, D));
-  const graph::AdjacencyList<std::int32_t>& connectivity
-      = *_mesh->topology().connectivity(_dim, D);
-=======
   auto c_d_D = _mesh->topology().connectivity(_dim, D);
   if (!c_d_D)
     throw std::runtime_error("Missing connectivity.");
->>>>>>> 9de4ca16
 
   // Find the cell
   assert(c_d_D->num_links(entity_index) > 0);
