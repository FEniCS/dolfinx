// Copyright (C) 2005-2023 Anders Logg and Garth N. Wells
//
// This file is part of DOLFINx (https://www.fenicsproject.org)
//
// SPDX-License-Identifier:    LGPL-3.0-or-later

#pragma once

#include "Mesh.h"
#include "cell_types.h"
#include "utils.h"
#include <array>
#include <cfloat>
#include <concepts>
#include <cstddef>
#include <limits>
#include <mpi.h>
#include <vector>

namespace dolfinx::mesh
{
/// Enum for different diagonal types
enum class DiagonalType
{
  left,
  right,
  crossed,
  shared_facet,
  left_right,
  right_left
};

namespace impl
{
template <std::floating_point T>
Mesh<T> build_tri(MPI_Comm comm, std::array<std::array<double, 2>, 2> p,
                  std::array<std::size_t, 2> n,
                  const CellPartitionFunction& partitioner,
                  DiagonalType diagonal);

template <std::floating_point T>
Mesh<T> build_quad(MPI_Comm comm, const std::array<std::array<double, 2>, 2> p,
                   std::array<std::size_t, 2> n,
                   const CellPartitionFunction& partitioner);

template <std::floating_point T>
std::vector<T> create_geom(MPI_Comm comm,
                           std::array<std::array<double, 3>, 2> p,
                           std::array<std::size_t, 3> n);

template <std::floating_point T>
Mesh<T> build_tet(MPI_Comm comm, MPI_Comm subcomm,
                  std::array<std::array<double, 3>, 2> p,
                  std::array<std::size_t, 3> n,
                  const CellPartitionFunction& partitioner);

template <std::floating_point T>
Mesh<T> build_hex(MPI_Comm comm, MPI_Comm subcomm,
                  std::array<std::array<double, 3>, 2> p,
                  std::array<std::size_t, 3> n,
                  const CellPartitionFunction& partitioner);

template <std::floating_point T>
Mesh<T> build_prism(MPI_Comm comm, MPI_Comm subcomm,
                    std::array<std::array<double, 3>, 2> p,
                    std::array<std::size_t, 3> n,
                    const CellPartitionFunction& partitioner);
} // namespace impl

/// @brief Create a uniform mesh::Mesh over rectangular prism spanned by
/// the two points `p`.
///
/// The order of the two points is not important in terms of minimum and
/// maximum coordinates. The total number of vertices will be `(n[0] +
/// 1)*(n[1] + 1)*(n[2] + 1)`. For tetrahedra there will be  will be
/// `6*n[0]*n[1]*n[2]` cells. For hexahedra the number of cells will be
/// `n[0]*n[1]*n[2]`.
///
/// @param[in] comm MPI communicator to distribute the mesh on.
/// @param[in] subcomm MPI communicator to construct and partition the
/// mesh topology on. If the process should not be involved in the
/// topology creation and partitioning then this communicator should be
/// `MPI_COMM_NULL`.
/// @param[in] p Corner of the box.
/// @param[in] n Number of cells in each direction.
/// @param[in] celltype Cell shape.
/// @param[in] partitioner Partitioning function for distributing cells
/// across MPI ranks.
/// @return Mesh
template <std::floating_point T = double>
Mesh<T> create_box(MPI_Comm comm, MPI_Comm subcomm,
                   std::array<std::array<double, 3>, 2> p,
                   std::array<std::size_t, 3> n, CellType celltype,
                   CellPartitionFunction partitioner = nullptr)
{
  if (!partitioner and dolfinx::MPI::size(comm) > 1)
    partitioner = create_cell_partitioner();

  switch (celltype)
  {
  case CellType::tetrahedron:
    return impl::build_tet<T>(comm, subcomm, p, n, partitioner);
  case CellType::hexahedron:
    return impl::build_hex<T>(comm, subcomm, p, n, partitioner);
  case CellType::prism:
    return impl::build_prism<T>(comm, subcomm, p, n, partitioner);
  default:
    throw std::runtime_error("Generate box mesh. Wrong cell type");
  }
}

/// @brief Create a uniform mesh::Mesh over rectangular prism spanned by
/// the two points `p`.
///
/// The order of the two points is not important in terms of minimum and
/// maximum coordinates. The total number of vertices will be `(n[0] +
/// 1)*(n[1] + 1)*(n[2] + 1)`. For tetrahedra there will be  will be
/// `6*n[0]*n[1]*n[2]` cells. For hexahedra the number of cells will be
/// `n[0]*n[1]*n[2]`.
///
/// @param[in] comm MPI communicator to distribute the mesh on.
/// @param[in] p Corner of the box.
/// @param[in] n Number of cells in each direction.
/// @param[in] celltype Cell shape.
/// @param[in] partitioner Partitioning function for distributing cells
/// across MPI ranks.
/// @return Mesh
template <std::floating_point T = double>
Mesh<T> create_box(MPI_Comm comm, std::array<std::array<double, 3>, 2> p,
                   std::array<std::size_t, 3> n, CellType celltype,
                   const CellPartitionFunction& partitioner = nullptr)
{
  return create_box<T>(comm, comm, p, n, celltype, partitioner);
}

/// @brief Create a uniform mesh::Mesh over the rectangle spanned by the
/// two points `p`.
///
/// The order of the two points is not important in terms of minimum and
/// maximum coordinates. The total number of vertices will be `(n[0] +
/// 1)*(n[1] + 1)`. For triangles there will be  will be `2*n[0]*n[1]`
/// cells. For quadrilaterals the number of cells will be `n[0]*n[1]`.
///
/// @param[in] comm MPI communicator to build the mesh on.
/// @param[in] p Bottom-left and top-right corners of the rectangle.
/// @param[in] n Number of cells in each direction.
/// @param[in] celltype Cell shape.
/// @param[in] partitioner Partitioning function for distributing cells
/// across MPI ranks.
/// @param[in] diagonal Direction of diagonals
/// @return Mesh
template <std::floating_point T = double>
Mesh<T> create_rectangle(MPI_Comm comm, std::array<std::array<double, 2>, 2> p,
                         std::array<std::size_t, 2> n, CellType celltype,
                         CellPartitionFunction partitioner,
                         DiagonalType diagonal = DiagonalType::right)
{
  if (!partitioner and dolfinx::MPI::size(comm) > 1)
    partitioner = create_cell_partitioner();

  switch (celltype)
  {
  case CellType::triangle:
    return impl::build_tri<T>(comm, p, n, partitioner, diagonal);
  case CellType::quadrilateral:
    return impl::build_quad<T>(comm, p, n, partitioner);
  default:
    throw std::runtime_error("Generate rectangle mesh. Wrong cell type");
  }
}

/// @brief Create a uniform mesh::Mesh over the rectangle spanned by the
/// two points `p`.
///
/// The order of the two points is not important in terms of minimum and
/// maximum coordinates. The total number of vertices will be `(n[0] +
/// 1)*(n[1] + 1)`. For triangles there will be  will be `2*n[0]*n[1]`
/// cells. For quadrilaterals the number of cells will be `n[0]*n[1]`.
///
/// @param[in] comm MPI communicator to build the mesh on
/// @param[in] p Two corner points
/// @param[in] n Number of cells in each direction
/// @param[in] celltype Cell shape
/// @param[in] diagonal Direction of diagonals
/// @return Mesh
template <std::floating_point T = double>
Mesh<T> create_rectangle(MPI_Comm comm, std::array<std::array<double, 2>, 2> p,
                         std::array<std::size_t, 2> n, CellType celltype,
                         DiagonalType diagonal = DiagonalType::right)
{
  return create_rectangle<T>(comm, p, n, celltype, nullptr, diagonal);
}

/// @brief Interval mesh of the 1D line `[a, b]`.
///
/// Given `n` cells in the axial direction, the total number of
/// intervals will be `n` and the total number of vertices will be `n +
/// 1`.
///
/// @param[in] comm MPI communicator to build the mesh on
/// @param[in] nx Number of cells
/// @param[in] p End points of the interval
/// @param[in] partitioner Partitioning function for distributing cells
/// across MPI ranks.
/// @return A mesh
template <std::floating_point T = double>
Mesh<T> create_interval(MPI_Comm comm, std::size_t nx, std::array<double, 2> p,
                        CellPartitionFunction partitioner = nullptr)
{
  if (!partitioner and dolfinx::MPI::size(comm) > 1)
    partitioner = create_cell_partitioner();

  fem::CoordinateElement<T> element(CellType::interval, 1);
  std::vector<T> x;
  std::vector<std::int64_t> cells;
  if (dolfinx::MPI::rank(comm) == 0)
  {
    const T a = p[0];
    const T b = p[1];
    const T ab = (b - a) / static_cast<T>(nx);

    if (std::abs(a - b) < std::numeric_limits<double>::epsilon())
    {
      throw std::runtime_error(
          "Length of interval is zero. Check your dimensions.");
    }

    if (b < a)
    {
      throw std::runtime_error(
          "Interval length is negative. Check order of arguments.");
    }

    if (nx < 1)
      throw std::runtime_error(
          "Number of points on interval must be at least 1");

    // Create vertices
    x.resize(nx + 1);
    for (std::size_t ix = 0; ix <= nx; ix++)
      x[ix] = a + ab * static_cast<T>(ix);

    // Create intervals
    cells.resize(nx * 2);
    for (std::size_t ix = 0; ix < nx; ++ix)
      for (std::size_t j = 0; j < 2; ++j)
        cells[2 * ix + j] = ix + j;

<<<<<<< HEAD
    return create_mesh(comm, cells, element, geom, {geom.size(), 1},
                       partitioner);
  }
  else
  {
    return create_mesh(comm, {}, element, std::vector<T>(), {0, 1},
                       partitioner);
=======
    return create_mesh(comm, MPI_COMM_SELF,
                       graph::regular_adjacency_list(std::move(cells), 2),
                       {element}, MPI_COMM_SELF, x, {x.size(), 1}, partitioner);
  }
  else
  {
    return create_mesh(comm, MPI_COMM_NULL,
                       graph::regular_adjacency_list(std::move(cells), 2),
                       {element}, MPI_COMM_NULL, x, {x.size(), 1}, partitioner);
>>>>>>> 6dac2f60
  }
}

namespace impl
{
template <std::floating_point T>
std::vector<T> create_geom(MPI_Comm comm,
                           std::array<std::array<double, 3>, 2> p,
                           std::array<std::size_t, 3> n)
{
  // Extract data
  const std::array<double, 3> p0 = p[0];
  const std::array<double, 3> p1 = p[1];
  std::int64_t nx = n[0];
  std::int64_t ny = n[1];
  std::int64_t nz = n[2];

  const std::int64_t n_points = (nx + 1) * (ny + 1) * (nz + 1);
  std::array range_p = dolfinx::MPI::local_range(
      dolfinx::MPI::rank(comm), n_points, dolfinx::MPI::size(comm));

  // Extract minimum and maximum coordinates
  const double x0 = std::min(p0[0], p1[0]);
  const double x1 = std::max(p0[0], p1[0]);
  const double y0 = std::min(p0[1], p1[1]);
  const double y1 = std::max(p0[1], p1[1]);
  const double z0 = std::min(p0[2], p1[2]);
  const double z1 = std::max(p0[2], p1[2]);

  const T a = x0;
  const T b = x1;
  const T ab = (b - a) / static_cast<T>(nx);
  const T c = y0;
  const T d = y1;
  const T cd = (d - c) / static_cast<T>(ny);
  const T e = z0;
  const T f = z1;
  const T ef = (f - e) / static_cast<T>(nz);

  if (std::abs(x0 - x1) < 2.0 * std::numeric_limits<double>::epsilon()
      or std::abs(y0 - y1) < 2.0 * std::numeric_limits<double>::epsilon()
      or std::abs(z0 - z1) < 2.0 * std::numeric_limits<double>::epsilon())
  {
    throw std::runtime_error(
        "Box seems to have zero width, height or depth. Check dimensions");
  }

  if (nx < 1 or ny < 1 or nz < 1)
  {
    throw std::runtime_error(
        "BoxMesh has non-positive number of vertices in some dimension");
  }

  std::vector<T> geom;
  geom.reserve((range_p[1] - range_p[0]) * 3);
  const std::int64_t sqxy = (nx + 1) * (ny + 1);
  for (std::int64_t v = range_p[0]; v < range_p[1]; ++v)
  {
    const std::int64_t iz = v / sqxy;
    const std::int64_t p = v % sqxy;
    const std::int64_t iy = p / (nx + 1);
    const std::int64_t ix = p % (nx + 1);
    const T z = e + ef * static_cast<T>(iz);
    const T y = c + cd * static_cast<T>(iy);
    const T x = a + ab * static_cast<T>(ix);
    geom.insert(geom.end(), {x, y, z});
  }

  return geom;
}

template <std::floating_point T>
Mesh<T> build_tet(MPI_Comm comm, MPI_Comm subcomm,
                  std::array<std::array<double, 3>, 2> p,
                  std::array<std::size_t, 3> n,
                  const CellPartitionFunction& partitioner)
{
  common::Timer timer("Build BoxMesh (tetrahedra)");
  std::vector<T> x;
  std::vector<std::int64_t> cells;
  if (subcomm != MPI_COMM_NULL)
  {
    x = create_geom<T>(subcomm, p, n);

    const std::int64_t nx = n[0];
    const std::int64_t ny = n[1];
    const std::int64_t nz = n[2];
    const std::int64_t n_cells = nx * ny * nz;

    std::array range_c = dolfinx::MPI::local_range(
        dolfinx::MPI::rank(subcomm), n_cells, dolfinx::MPI::size(subcomm));
    cells.reserve(6 * (range_c[1] - range_c[0]) * 4);

    // Create tetrahedra
    for (std::int64_t i = range_c[0]; i < range_c[1]; ++i)
    {
      const std::size_t iz = i / (nx * ny);
      const std::size_t j = i % (nx * ny);
      const std::size_t iy = j / nx;
      const std::size_t ix = j % nx;
      const std::int64_t v0 = iz * (nx + 1) * (ny + 1) + iy * (nx + 1) + ix;
      const std::int64_t v1 = v0 + 1;
      const std::int64_t v2 = v0 + (nx + 1);
      const std::int64_t v3 = v1 + (nx + 1);
      const std::int64_t v4 = v0 + (nx + 1) * (ny + 1);
      const std::int64_t v5 = v1 + (nx + 1) * (ny + 1);
      const std::int64_t v6 = v2 + (nx + 1) * (ny + 1);
      const std::int64_t v7 = v3 + (nx + 1) * (ny + 1);

      // Note that v0 < v1 < v2 < v3 < vmid
      cells.insert(cells.end(),
                   {v0, v1, v3, v7, v0, v1, v7, v5, v0, v5, v7, v4,
                    v0, v3, v2, v7, v0, v6, v4, v7, v0, v2, v6, v7});
    }
  }

  fem::CoordinateElement<T> element(CellType::tetrahedron, 1);
<<<<<<< HEAD
  return create_mesh(comm, cells, element, geom, {geom.size() / 3, 3},
                     partitioner);
=======
  return create_mesh(comm, subcomm,
                     graph::regular_adjacency_list(std::move(cells), 4),
                     {element}, subcomm, x, {x.size() / 3, 3}, partitioner);
>>>>>>> 6dac2f60
}

template <std::floating_point T>
mesh::Mesh<T> build_hex(MPI_Comm comm, MPI_Comm subcomm,
                        std::array<std::array<double, 3>, 2> p,
                        std::array<std::size_t, 3> n,
                        const CellPartitionFunction& partitioner)
{
  common::Timer timer("Build BoxMesh (hexahedra)");
  std::vector<T> x;
  std::vector<std::int64_t> cells;
  if (subcomm != MPI_COMM_NULL)
  {
    x = create_geom<T>(subcomm, p, n);

    // Create cuboids
    const std::int64_t nx = n[0];
    const std::int64_t ny = n[1];
    const std::int64_t nz = n[2];
    const std::int64_t n_cells = nx * ny * nz;
    std::array range_c = dolfinx::MPI::local_range(
        dolfinx::MPI::rank(subcomm), n_cells, dolfinx::MPI::size(subcomm));
    cells.reserve((range_c[1] - range_c[0]) * 8);
    for (std::int64_t i = range_c[0]; i < range_c[1]; ++i)
    {
      const std::int64_t iz = i / (nx * ny);
      const std::int64_t j = i % (nx * ny);
      const std::int64_t iy = j / nx;
      const std::int64_t ix = j % nx;

      const std::int64_t v0 = (iz * (ny + 1) + iy) * (nx + 1) + ix;
      const std::int64_t v1 = v0 + 1;
      const std::int64_t v2 = v0 + (nx + 1);
      const std::int64_t v3 = v1 + (nx + 1);
      const std::int64_t v4 = v0 + (nx + 1) * (ny + 1);
      const std::int64_t v5 = v1 + (nx + 1) * (ny + 1);
      const std::int64_t v6 = v2 + (nx + 1) * (ny + 1);
      const std::int64_t v7 = v3 + (nx + 1) * (ny + 1);
      cells.insert(cells.end(), {v0, v1, v2, v3, v4, v5, v6, v7});
    }
  }

  fem::CoordinateElement<T> element(CellType::hexahedron, 1);
<<<<<<< HEAD
  return create_mesh(comm, cells, element, geom, {geom.size() / 3, 3},
                     partitioner);
=======
  return create_mesh(comm, subcomm,
                     graph::regular_adjacency_list(std::move(cells), 8),
                     {element}, subcomm, x, {x.size() / 3, 3}, partitioner);
>>>>>>> 6dac2f60
}

template <std::floating_point T>
Mesh<T> build_prism(MPI_Comm comm, MPI_Comm subcomm,
                    std::array<std::array<double, 3>, 2> p,
                    std::array<std::size_t, 3> n,
                    const CellPartitionFunction& partitioner)
{
  std::vector<T> x;
  std::vector<std::int64_t> cells;
  if (subcomm != MPI_COMM_NULL)
  {
    x = create_geom<T>(subcomm, p, n);

    const std::int64_t nx = n[0];
    const std::int64_t ny = n[1];
    const std::int64_t nz = n[2];
    const std::int64_t n_cells = nx * ny * nz;
    std::array range_c = dolfinx::MPI::local_range(
        dolfinx::MPI::rank(comm), n_cells, dolfinx::MPI::size(comm));
    const std::size_t cell_range = range_c[1] - range_c[0];

    // Create cuboids

    cells.reserve(2 * cell_range * 6);
    for (std::int64_t i = range_c[0]; i < range_c[1]; ++i)
    {
      const std::int64_t iz = i / (nx * ny);
      const std::int64_t j = i % (nx * ny);
      const std::int64_t iy = j / nx;
      const std::int64_t ix = j % nx;

      const std::int64_t v0 = (iz * (ny + 1) + iy) * (nx + 1) + ix;
      const std::int64_t v1 = v0 + 1;
      const std::int64_t v2 = v0 + (nx + 1);
      const std::int64_t v3 = v1 + (nx + 1);
      const std::int64_t v4 = v0 + (nx + 1) * (ny + 1);
      const std::int64_t v5 = v1 + (nx + 1) * (ny + 1);
      const std::int64_t v6 = v2 + (nx + 1) * (ny + 1);
      const std::int64_t v7 = v3 + (nx + 1) * (ny + 1);
      cells.insert(cells.end(), {v0, v1, v2, v4, v5, v6});
      cells.insert(cells.end(), {v1, v2, v3, v5, v6, v7});
    }
  }

  fem::CoordinateElement<T> element(CellType::prism, 1);
<<<<<<< HEAD
  return create_mesh(comm, cells, element, geom, {geom.size() / 3, 3},
                     partitioner);
=======
  return create_mesh(comm, subcomm,
                     graph::regular_adjacency_list(std::move(cells), 6),
                     {element}, subcomm, x, {x.size() / 3, 3}, partitioner);
>>>>>>> 6dac2f60
}

template <std::floating_point T>
Mesh<T> build_tri(MPI_Comm comm, std::array<std::array<double, 2>, 2> p,
                  std::array<std::size_t, 2> n,
                  const CellPartitionFunction& partitioner,
                  DiagonalType diagonal)
{
  fem::CoordinateElement<T> element(CellType::triangle, 1);
  std::vector<T> x;
  std::vector<std::int64_t> cells;
  if (dolfinx::MPI::rank(comm) == 0)
  {
<<<<<<< HEAD
    return create_mesh(comm, {}, element, std::vector<T>(), {0, 2},
                       partitioner);
  }
=======
    const std::array<double, 2> p0 = p[0];
    const std::array<double, 2> p1 = p[1];
>>>>>>> 6dac2f60

    const std::size_t nx = n[0];
    const std::size_t ny = n[1];

    // Extract minimum and maximum coordinates
    const T x0 = std::min(p0[0], p1[0]);
    const T x1 = std::max(p0[0], p1[0]);
    const T y0 = std::min(p0[1], p1[1]);
    const T y1 = std::max(p0[1], p1[1]);

    const T a = x0;
    const T b = x1;
    const T ab = (b - a) / static_cast<T>(nx);
    const T c = y0;
    const T d = y1;
    const T cd = (d - c) / static_cast<T>(ny);

    if (std::abs(x0 - x1) < std::numeric_limits<double>::epsilon()
        or std::abs(y0 - y1) < std::numeric_limits<double>::epsilon())
    {
      throw std::runtime_error("Rectangle seems to have zero width, height or "
                               "depth. Check dimensions");
    }

    if (nx < 1 or ny < 1)
    {
      throw std::runtime_error(
          "Rectangle has non-positive number of vertices in some dimension: "
          "number of vertices must be at least 1 in each dimension");
    }

    // Create vertices and cells
    std::size_t nv, nc;
    switch (diagonal)
    {
    case DiagonalType::crossed:
      nv = (nx + 1) * (ny + 1) + nx * ny;
      nc = 4 * nx * ny;
      break;
    default:
      nv = (nx + 1) * (ny + 1);
      nc = 2 * nx * ny;
    }

    x.reserve(nv * 2);
    cells.reserve(nc * 3);

    // Create main vertices
    std::size_t vertex = 0;
    for (std::size_t iy = 0; iy <= ny; iy++)
    {
      const T x1 = c + cd * static_cast<T>(iy);
      for (std::size_t ix = 0; ix <= nx; ix++)
        x.insert(x.end(), {a + ab * static_cast<T>(ix), x1});
    }

    // Create midpoint vertices if the mesh type is crossed
    switch (diagonal)
    {
    case DiagonalType::crossed:
      for (std::size_t iy = 0; iy < ny; iy++)
      {
        const T x1 = c + cd * (static_cast<T>(iy) + 0.5);
        for (std::size_t ix = 0; ix < nx; ix++)
          x.insert(x.end(), {a + ab * (static_cast<T>(ix) + 0.5), x1});
      }
      break;
    default:
      break;
    }

    // Create triangles
    switch (diagonal)
    {
    case DiagonalType::crossed:
    {
      for (std::size_t iy = 0; iy < ny; iy++)
      {
        for (std::size_t ix = 0; ix < nx; ix++)
        {
          const std::size_t v0 = iy * (nx + 1) + ix;
          const std::size_t v1 = v0 + 1;
          const std::size_t v2 = v0 + (nx + 1);
          const std::size_t v3 = v1 + (nx + 1);
          const std::size_t vmid = (nx + 1) * (ny + 1) + iy * nx + ix;

          // Note that v0 < v1 < v2 < v3 < vmid
          cells.insert(cells.end(), {v0, v1, vmid, v0, v2, vmid, v1, v3, vmid,
                                     v2, v3, vmid});
        }
      }
      break;
    }
    default:
    {
      DiagonalType local_diagonal = diagonal;
      for (std::size_t iy = 0; iy < ny; iy++)
      {
        // Set up alternating diagonal
        switch (diagonal)
        {
        case DiagonalType::right_left:
          if (iy % 2)
            local_diagonal = DiagonalType::right;
          else
            local_diagonal = DiagonalType::left;
          break;
        case DiagonalType::left_right:
          if (iy % 2)
            local_diagonal = DiagonalType::left;
          else
            local_diagonal = DiagonalType::right;
          break;
        default:
          break;
        }
        for (std::size_t ix = 0; ix < nx; ix++)
        {
          const std::size_t v0 = iy * (nx + 1) + ix;
          const std::size_t v1 = v0 + 1;
          const std::size_t v2 = v0 + (nx + 1);
          const std::size_t v3 = v1 + (nx + 1);

          std::size_t offset = iy * nx + ix;
          switch (local_diagonal)
          {
          case DiagonalType::left:
          {
            cells.insert(cells.end(), {v0, v1, v2, v1, v2, v3});
            if (diagonal == DiagonalType::right_left
                or diagonal == DiagonalType::left_right)
            {
              local_diagonal = DiagonalType::right;
            }
            break;
          }
          default:
          {
            cells.insert(cells.end(), {v0, v1, v3, v0, v2, v3});
            if (diagonal == DiagonalType::right_left
                or diagonal == DiagonalType::left_right)
            {
              local_diagonal = DiagonalType::left;
            }
          }
          }
        }
      }
    }
    }

    return create_mesh(
        comm, MPI_COMM_SELF, graph::regular_adjacency_list(std::move(cells), 3),
        {element}, MPI_COMM_SELF, x, {x.size() / 2, 2}, partitioner);
  }
  else
  {
    return create_mesh(
        comm, MPI_COMM_NULL, graph::regular_adjacency_list(std::move(cells), 3),
        {element}, MPI_COMM_NULL, x, {x.size() / 2, 2}, partitioner);
  }
<<<<<<< HEAD

  return create_mesh(comm, cells, element, geom, {geom.size() / 2, 2},
                     partitioner);
=======
>>>>>>> 6dac2f60
}

template <std::floating_point T>
Mesh<T> build_quad(MPI_Comm comm, const std::array<std::array<double, 2>, 2> p,
                   std::array<std::size_t, 2> n,
                   const CellPartitionFunction& partitioner)
{
  fem::CoordinateElement<T> element(CellType::quadrilateral, 1);
  std::vector<std::int64_t> cells;
  std::vector<T> x;
  if (dolfinx::MPI::rank(comm) == 0)
  {
<<<<<<< HEAD
    return create_mesh(comm, {}, element, std::vector<T>(), {0, 2},
                       partitioner);
  }

  const std::size_t nx = n[0];
  const std::size_t ny = n[1];

  const T a = p[0][0];
  const T b = p[1][0];
  const T ab = (b - a) / static_cast<T>(nx);

  const T c = p[0][1];
  const T d = p[1][1];
  const T cd = (d - c) / static_cast<T>(ny);
=======
    const std::size_t nx = n[0];
    const std::size_t ny = n[1];
    const T a = p[0][0];
    const T b = p[1][0];
    const T ab = (b - a) / static_cast<T>(nx);
    const T c = p[0][1];
    const T d = p[1][1];
    const T cd = (d - c) / static_cast<T>(ny);
>>>>>>> 6dac2f60

    // Create vertices
    x.reserve((nx + 1) * (ny + 1) * 2);
    std::size_t vertex = 0;
    for (std::size_t ix = 0; ix <= nx; ix++)
    {
      T x0 = a + ab * static_cast<T>(ix);
      for (std::size_t iy = 0; iy <= ny; iy++)
        x.insert(x.end(), {x0, c + cd * static_cast<T>(iy)});
    }

    // Create rectangles
    cells.reserve(nx * ny * 4);
    for (std::size_t ix = 0; ix < nx; ix++)
    {
      for (std::size_t iy = 0; iy < ny; iy++)
      {
        std::size_t i0 = ix * (ny + 1);
        cells.insert(cells.end(), {i0 + iy, i0 + iy + 1, i0 + iy + ny + 1,
                                   i0 + iy + ny + 2});
      }
    }

<<<<<<< HEAD
  return create_mesh(comm, cells, element, geom, {geom.size() / 2, 2},
                     partitioner);
=======
    return create_mesh(
        comm, MPI_COMM_SELF, graph::regular_adjacency_list(std::move(cells), 4),
        {element}, MPI_COMM_SELF, x, {x.size() / 2, 2}, partitioner);
  }
  else
  {
    return create_mesh(
        comm, MPI_COMM_NULL, graph::regular_adjacency_list(std::move(cells), 4),
        {element}, MPI_COMM_NULL, x, {x.size() / 2, 2}, partitioner);
  }
>>>>>>> 6dac2f60
}
} // namespace impl
} // namespace dolfinx::mesh<|MERGE_RESOLUTION|>--- conflicted
+++ resolved
@@ -246,25 +246,13 @@
       for (std::size_t j = 0; j < 2; ++j)
         cells[2 * ix + j] = ix + j;
 
-<<<<<<< HEAD
-    return create_mesh(comm, cells, element, geom, {geom.size(), 1},
-                       partitioner);
+    return create_mesh(comm, MPI_COMM_SELF, cells, element, MPI_COMM_SELF, x,
+                       {x.size(), 1}, partitioner);
   }
   else
   {
-    return create_mesh(comm, {}, element, std::vector<T>(), {0, 1},
-                       partitioner);
-=======
-    return create_mesh(comm, MPI_COMM_SELF,
-                       graph::regular_adjacency_list(std::move(cells), 2),
-                       {element}, MPI_COMM_SELF, x, {x.size(), 1}, partitioner);
-  }
-  else
-  {
-    return create_mesh(comm, MPI_COMM_NULL,
-                       graph::regular_adjacency_list(std::move(cells), 2),
-                       {element}, MPI_COMM_NULL, x, {x.size(), 1}, partitioner);
->>>>>>> 6dac2f60
+    return create_mesh(comm, MPI_COMM_NULL, {}, element, MPI_COMM_NULL, x,
+                       {x.size(), 1}, partitioner);
   }
 }
 
@@ -382,14 +370,8 @@
   }
 
   fem::CoordinateElement<T> element(CellType::tetrahedron, 1);
-<<<<<<< HEAD
-  return create_mesh(comm, cells, element, geom, {geom.size() / 3, 3},
-                     partitioner);
-=======
-  return create_mesh(comm, subcomm,
-                     graph::regular_adjacency_list(std::move(cells), 4),
-                     {element}, subcomm, x, {x.size() / 3, 3}, partitioner);
->>>>>>> 6dac2f60
+  return create_mesh(comm, subcomm, cells, element, subcomm, x,
+                     {x.size() / 3, 3}, partitioner);
 }
 
 template <std::floating_point T>
@@ -433,14 +415,8 @@
   }
 
   fem::CoordinateElement<T> element(CellType::hexahedron, 1);
-<<<<<<< HEAD
-  return create_mesh(comm, cells, element, geom, {geom.size() / 3, 3},
-                     partitioner);
-=======
-  return create_mesh(comm, subcomm,
-                     graph::regular_adjacency_list(std::move(cells), 8),
-                     {element}, subcomm, x, {x.size() / 3, 3}, partitioner);
->>>>>>> 6dac2f60
+  return create_mesh(comm, subcomm, cells, element, subcomm, x,
+                     {x.size() / 3, 3}, partitioner);
 }
 
 template <std::floating_point T>
@@ -487,14 +463,8 @@
   }
 
   fem::CoordinateElement<T> element(CellType::prism, 1);
-<<<<<<< HEAD
-  return create_mesh(comm, cells, element, geom, {geom.size() / 3, 3},
-                     partitioner);
-=======
-  return create_mesh(comm, subcomm,
-                     graph::regular_adjacency_list(std::move(cells), 6),
-                     {element}, subcomm, x, {x.size() / 3, 3}, partitioner);
->>>>>>> 6dac2f60
+  return create_mesh(comm, subcomm, cells, element, subcomm, x,
+                     {x.size() / 3, 3}, partitioner);
 }
 
 template <std::floating_point T>
@@ -508,14 +478,8 @@
   std::vector<std::int64_t> cells;
   if (dolfinx::MPI::rank(comm) == 0)
   {
-<<<<<<< HEAD
-    return create_mesh(comm, {}, element, std::vector<T>(), {0, 2},
-                       partitioner);
-  }
-=======
     const std::array<double, 2> p0 = p[0];
     const std::array<double, 2> p1 = p[1];
->>>>>>> 6dac2f60
 
     const std::size_t nx = n[0];
     const std::size_t ny = n[1];
@@ -667,22 +631,14 @@
     }
     }
 
-    return create_mesh(
-        comm, MPI_COMM_SELF, graph::regular_adjacency_list(std::move(cells), 3),
-        {element}, MPI_COMM_SELF, x, {x.size() / 2, 2}, partitioner);
+    return create_mesh(comm, MPI_COMM_SELF, cells, element, MPI_COMM_SELF, x,
+                       {x.size() / 2, 2}, partitioner);
   }
   else
   {
-    return create_mesh(
-        comm, MPI_COMM_NULL, graph::regular_adjacency_list(std::move(cells), 3),
-        {element}, MPI_COMM_NULL, x, {x.size() / 2, 2}, partitioner);
-  }
-<<<<<<< HEAD
-
-  return create_mesh(comm, cells, element, geom, {geom.size() / 2, 2},
-                     partitioner);
-=======
->>>>>>> 6dac2f60
+    return create_mesh(comm, MPI_COMM_NULL, cells, element, MPI_COMM_NULL, x,
+                       {x.size() / 2, 2}, partitioner);
+  }
 }
 
 template <std::floating_point T>
@@ -695,22 +651,6 @@
   std::vector<T> x;
   if (dolfinx::MPI::rank(comm) == 0)
   {
-<<<<<<< HEAD
-    return create_mesh(comm, {}, element, std::vector<T>(), {0, 2},
-                       partitioner);
-  }
-
-  const std::size_t nx = n[0];
-  const std::size_t ny = n[1];
-
-  const T a = p[0][0];
-  const T b = p[1][0];
-  const T ab = (b - a) / static_cast<T>(nx);
-
-  const T c = p[0][1];
-  const T d = p[1][1];
-  const T cd = (d - c) / static_cast<T>(ny);
-=======
     const std::size_t nx = n[0];
     const std::size_t ny = n[1];
     const T a = p[0][0];
@@ -719,7 +659,6 @@
     const T c = p[0][1];
     const T d = p[1][1];
     const T cd = (d - c) / static_cast<T>(ny);
->>>>>>> 6dac2f60
 
     // Create vertices
     x.reserve((nx + 1) * (ny + 1) * 2);
@@ -743,21 +682,14 @@
       }
     }
 
-<<<<<<< HEAD
-  return create_mesh(comm, cells, element, geom, {geom.size() / 2, 2},
-                     partitioner);
-=======
-    return create_mesh(
-        comm, MPI_COMM_SELF, graph::regular_adjacency_list(std::move(cells), 4),
-        {element}, MPI_COMM_SELF, x, {x.size() / 2, 2}, partitioner);
+    return create_mesh(comm, MPI_COMM_SELF, cells, element, MPI_COMM_SELF, x,
+                       {x.size() / 2, 2}, partitioner);
   }
   else
   {
-    return create_mesh(
-        comm, MPI_COMM_NULL, graph::regular_adjacency_list(std::move(cells), 4),
-        {element}, MPI_COMM_NULL, x, {x.size() / 2, 2}, partitioner);
-  }
->>>>>>> 6dac2f60
+    return create_mesh(comm, MPI_COMM_NULL, cells, element, MPI_COMM_NULL, x,
+                       {x.size() / 2, 2}, partitioner);
+  }
 }
 } // namespace impl
 } // namespace dolfinx::mesh