// Copyright (C) 2006-2019 Anders Logg and Garth N. Wells
//
// This file is part of DOLFINX (https://www.fenicsproject.org)
//
// SPDX-License-Identifier:    LGPL-3.0-or-later

#include "utils.h"
#include "Geometry.h"
#include "MeshEntity.h"
#include "cell_types.h"
#include <Eigen/Dense>
#include <algorithm>
#include <cfloat>
#include <cstdlib>
#include <dolfinx/common/IndexMap.h>
#include <dolfinx/fem/ElementDofLayout.h>
#include <stdexcept>

using namespace dolfinx;

namespace
{
//-----------------------------------------------------------------------------
template <typename T>
T volume_interval(const mesh::Mesh& mesh,
                  const Eigen::Ref<const Eigen::ArrayXi>& entities)
{
  const mesh::Geometry& geometry = mesh.geometry();
  const graph::AdjacencyList<std::int32_t>& x_dofs = geometry.dofmap();

  T v(entities.rows());
  for (Eigen::Index i = 0; i < entities.rows(); ++i)
  {
    // Get the coordinates of the two vertices
    auto dofs = x_dofs.links(entities[i]);
    const Eigen::Vector3d x0 = geometry.x(dofs[0]);
    const Eigen::Vector3d x1 = geometry.x(dofs[1]);
    v[i] = (x1 - x0).norm();
  }

  return v;
}
//-----------------------------------------------------------------------------
template <typename T>
T volume_triangle(const mesh::Mesh& mesh,
                  const Eigen::Ref<const Eigen::ArrayXi>& entities)
{
  const mesh::Geometry& geometry = mesh.geometry();
  const int gdim = geometry.dim();
  assert(gdim == 2 or gdim == 3);
  const graph::AdjacencyList<std::int32_t>& x_dofs = geometry.dofmap();

  T v(entities.rows());
  if (gdim == 2)
  {
    for (Eigen::Index i = 0; i < entities.rows(); ++i)
    {
      auto dofs = x_dofs.links(entities[i]);
      const Eigen::Vector3d x0 = geometry.x(dofs[0]);
      const Eigen::Vector3d x1 = geometry.x(dofs[1]);
      const Eigen::Vector3d x2 = geometry.x(dofs[2]);

      // Compute area of triangle embedded in R^2
      double v2 = (x0[0] * x1[1] + x0[1] * x2[0] + x1[0] * x2[1])
                  - (x2[0] * x1[1] + x2[1] * x0[0] + x1[0] * x0[1]);

      // Formula for volume from http://mathworld.wolfram.com
      v[i] = 0.5 * std::abs(v2);
    }
  }
  else if (gdim == 3)
  {
    for (Eigen::Index i = 0; i < entities.rows(); ++i)
    {
<<<<<<< HEAD
      // auto vertices = connectivity.links(entities[i]);
=======
>>>>>>> c6afdadc
      auto dofs = x_dofs.links(entities[i]);
      const Eigen::Vector3d x0 = geometry.x(dofs[0]);
      const Eigen::Vector3d x1 = geometry.x(dofs[1]);
      const Eigen::Vector3d x2 = geometry.x(dofs[2]);

      // Compute area of triangle embedded in R^3
      const double v0 = (x0[1] * x1[2] + x0[2] * x2[1] + x1[1] * x2[2])
                        - (x2[1] * x1[2] + x2[2] * x0[1] + x1[1] * x0[2]);
      const double v1 = (x0[2] * x1[0] + x0[0] * x2[2] + x1[2] * x2[0])
                        - (x2[2] * x1[0] + x2[0] * x0[2] + x1[2] * x0[0]);
      const double v2 = (x0[0] * x1[1] + x0[1] * x2[0] + x1[0] * x2[1])
                        - (x2[0] * x1[1] + x2[1] * x0[0] + x1[0] * x0[1]);

      // Formula for volume from http://mathworld.wolfram.com
      v[i] = 0.5 * sqrt(v0 * v0 + v1 * v1 + v2 * v2);
    }
  }
  else
    throw std::runtime_error("Unexpected geometric dimension.");

  return v;
}
//-----------------------------------------------------------------------------
template <typename T>
T volume_tetrahedron(const mesh::Mesh& mesh,
                     const Eigen::Ref<const Eigen::ArrayXi>& entities)
{
  const mesh::Geometry& geometry = mesh.geometry();
  const graph::AdjacencyList<std::int32_t>& x_dofs = geometry.dofmap();

  Eigen::ArrayXd v(entities.rows());
  for (Eigen::Index i = 0; i < entities.rows(); ++i)
  {
<<<<<<< HEAD
    // Get the coordinates of the four vertices
=======
>>>>>>> c6afdadc
    auto dofs = x_dofs.links(entities[i]);
    const Eigen::Vector3d x0 = geometry.x(dofs[0]);
    const Eigen::Vector3d x1 = geometry.x(dofs[1]);
    const Eigen::Vector3d x2 = geometry.x(dofs[2]);
    const Eigen::Vector3d x3 = geometry.x(dofs[3]);

    // Formula for volume from http://mathworld.wolfram.com
    const double v_tmp
        = (x0[0]
               * (x1[1] * x2[2] + x3[1] * x1[2] + x2[1] * x3[2] - x2[1] * x1[2]
                  - x1[1] * x3[2] - x3[1] * x2[2])
           - x1[0]
                 * (x0[1] * x2[2] + x3[1] * x0[2] + x2[1] * x3[2]
                    - x2[1] * x0[2] - x0[1] * x3[2] - x3[1] * x2[2])
           + x2[0]
                 * (x0[1] * x1[2] + x3[1] * x0[2] + x1[1] * x3[2]
                    - x1[1] * x0[2] - x0[1] * x3[2] - x3[1] * x1[2])
           - x3[0]
                 * (x0[1] * x1[2] + x1[1] * x2[2] + x2[1] * x0[2]
                    - x1[1] * x0[2] - x2[1] * x1[2] - x0[1] * x2[2]));

    v[i] = std::abs(v_tmp) / 6.0;
  }

  return v;
}
//-----------------------------------------------------------------------------
template <typename T>
T volume_quadrilateral(const mesh::Mesh& mesh,
                       const Eigen::Ref<const Eigen::ArrayXi>& entities)
{
  const mesh::Geometry& geometry = mesh.geometry();
<<<<<<< HEAD
=======
  const mesh::Topology& topology = mesh.topology();
  auto c_to_e = topology.connectivity(2, 0);
  assert(c_to_e);

>>>>>>> c6afdadc
  const int gdim = geometry.dim();
  T v(entities.rows());
  const graph::AdjacencyList<std::int32_t>& x_dofs = geometry.dofmap();

  for (Eigen::Index e = 0; e < entities.rows(); ++e)
  {
    // Get the coordinates of the four vertices
    auto dofs = x_dofs.links(entities[e]);
    const Eigen::Vector3d p0 = geometry.x(dofs[0]);
    const Eigen::Vector3d p1 = geometry.x(dofs[1]);
    const Eigen::Vector3d p2 = geometry.x(dofs[2]);
    const Eigen::Vector3d p3 = geometry.x(dofs[3]);

    const Eigen::Vector3d c = (p0 - p3).cross(p1 - p2);
    const double volume = 0.5 * c.norm();

    if (gdim == 3)
    {
      // Vertices are coplanar if det(p1-p0 | p3-p0 | p2-p0) is zero
      Eigen::Matrix<double, 3, 3, Eigen::RowMajor> m;
      m.row(0) = (p1 - p0).transpose();
      m.row(1) = (p3 - p0).transpose();
      m.row(2) = (p2 - p0).transpose();

      // Check for coplanarity
      const double copl = m.determinant();
      const double h = std::min(1.0, std::pow(volume, 1.5));
      if (std::abs(copl) > h * DBL_EPSILON)
        throw std::runtime_error("Not coplanar");
    }

    v[e] = volume;
  }
  return v;
}
//-----------------------------------------------------------------------------

/// Compute (generalized) volume of mesh entities of given dimension.
/// This templated versions allows for fixed size (statically allocated)
/// return arrays, which can be important for performance when computing
/// for a small number of entities.
template <typename T>
T volume_entities_tmpl(const mesh::Mesh& mesh,
                       const Eigen::Ref<const Eigen::ArrayXi>& entities,
                       int dim)
{
  const mesh::CellType type
      = cell_entity_type(mesh.topology().cell_type(), dim);
  switch (type)
  {
  case mesh::CellType::point:
  {
    T v(entities.rows());
    v.setOnes();
    return v;
  }
  case mesh::CellType::interval:
    return volume_interval<T>(mesh, entities);
  case mesh::CellType::triangle:
    assert(mesh.topology().dim() == dim);
    return volume_triangle<T>(mesh, entities);
  case mesh::CellType::tetrahedron:
    return volume_tetrahedron<T>(mesh, entities);
  case mesh::CellType::quadrilateral:
    assert(mesh.topology().dim() == dim);
    return volume_quadrilateral<T>(mesh, entities);
  case mesh::CellType::hexahedron:
    throw std::runtime_error(
        "Volume computation for hexahedral cell not supported.");
  default:
    throw std::runtime_error("Unknown cell type.");
    return T();
  }
}
//-----------------------------------------------------------------------------
template <typename T>
T circumradius_triangle(const mesh::Mesh& mesh,
                        const Eigen::Ref<const Eigen::ArrayXi>& entities)
{
  // Get mesh geometry
  const mesh::Geometry& geometry = mesh.geometry();
<<<<<<< HEAD
  const mesh::Topology& topology = mesh.topology();
  auto c_to_e = topology.connectivity(2, 0);
  assert(c_to_e);
=======
>>>>>>> c6afdadc
  const graph::AdjacencyList<std::int32_t>& x_dofs = geometry.dofmap();

  T volumes = volume_entities_tmpl<T>(mesh, entities, 2);
  T cr(entities.rows());
  for (Eigen::Index e = 0; e < entities.rows(); ++e)
  {
    auto dofs = x_dofs.links(entities[e]);
    const Eigen::Vector3d p0 = geometry.x(dofs[0]);
    const Eigen::Vector3d p1 = geometry.x(dofs[1]);
    const Eigen::Vector3d p2 = geometry.x(dofs[2]);

    // Compute side lengths
    const double a = (p1 - p2).norm();
    const double b = (p0 - p2).norm();
    const double c = (p0 - p1).norm();

    // Formula for circumradius from
    // http://mathworld.wolfram.com/Triangle.html
    cr[e] = a * b * c / (4.0 * volumes[e]);
  }
  return cr;
}
//-----------------------------------------------------------------------------
template <typename T>
T circumradius_tetrahedron(const mesh::Mesh& mesh,
                           const Eigen::Ref<const Eigen::ArrayXi>& entities)
{
  // Get mesh geometry
  const mesh::Geometry& geometry = mesh.geometry();
  const graph::AdjacencyList<std::int32_t>& x_dofs = geometry.dofmap();
  T volumes = volume_entities_tmpl<T>(mesh, entities, 3);

  T cr(entities.rows());
  for (Eigen::Index e = 0; e < entities.rows(); ++e)
  {
    auto dofs = x_dofs.links(entities[e]);
    const Eigen::Vector3d p0 = geometry.x(dofs[0]);
    const Eigen::Vector3d p1 = geometry.x(dofs[1]);
    const Eigen::Vector3d p2 = geometry.x(dofs[2]);
    const Eigen::Vector3d p3 = geometry.x(dofs[3]);

    // Compute side lengths
    const double a = (p1 - p2).norm();
    const double b = (p0 - p2).norm();
    const double c = (p0 - p1).norm();
    const double aa = (p0 - p3).norm();
    const double bb = (p1 - p3).norm();
    const double cc = (p2 - p3).norm();

    // Compute "area" of triangle with strange side lengths
    const double la = a * aa;
    const double lb = b * bb;
    const double lc = c * cc;
    const double s = 0.5 * (la + lb + lc);
    const double area = sqrt(s * (s - la) * (s - lb) * (s - lc));

    // Formula for circumradius from
    // http://mathworld.wolfram.com/Tetrahedron.html
    cr[e] = area / (6.0 * volumes[e]);
  }
  return cr;
}
//-----------------------------------------------------------------------------
template <typename T>
T circumradius_tmpl(const mesh::Mesh& mesh,
                    const Eigen::Ref<const Eigen::ArrayXi>& entities, int dim)
{
  const mesh::CellType type
      = cell_entity_type(mesh.topology().cell_type(), dim);
  switch (type)
  {
  case mesh::CellType::point:
  {
    T cr(entities.rows());
    cr.setZero();
    return cr;
  }
  case mesh::CellType::interval:
    return volume_interval<T>(mesh, entities) / 2;
  case mesh::CellType::triangle:
    return circumradius_triangle<T>(mesh, entities);
  case mesh::CellType::tetrahedron:
    return circumradius_tetrahedron<T>(mesh, entities);
  // case mesh::CellType::quadrilateral:
  //   // continue;
  // case mesh::CellType::hexahedron:
  //   // continue;
  default:
    throw std::runtime_error(
        "Unsupported cell type for circumradius computation.");
    return T();
  }
}
//-----------------------------------------------------------------------------

} // namespace

//-----------------------------------------------------------------------------
graph::AdjacencyList<std::int64_t>
mesh::extract_topology(const fem::ElementDofLayout& layout,
                       const graph::AdjacencyList<std::int64_t>& cells)
{
  // Use ElementDofLayout to get vertex dof indices (local to a cell)
  const int num_vertices_per_cell = num_cell_vertices(layout.cell_type());
  std::vector<int> local_vertices(num_vertices_per_cell);
  for (int i = 0; i < num_vertices_per_cell; ++i)
  {
    const Eigen::Array<int, Eigen::Dynamic, 1> local_index
        = layout.entity_dofs(0, i);
    assert(local_index.rows() == 1);
    local_vertices[i] = local_index[0];
  }

  // Extract vertices
  Eigen::Array<std::int64_t, Eigen::Dynamic, Eigen::Dynamic, Eigen::RowMajor>
      topology(cells.num_nodes(), num_vertices_per_cell);
  for (int i = 0; i < cells.num_nodes(); ++i)
  {
    auto p = cells.links(i);
    for (int j = 0; j < num_vertices_per_cell; ++j)
      topology(i, j) = p(local_vertices[j]);
  }

  return graph::AdjacencyList<std::int64_t>(topology);
}
//-----------------------------------------------------------------------------
Eigen::ArrayXd
mesh::volume_entities(const mesh::Mesh& mesh,
                      const Eigen::Ref<const Eigen::ArrayXi>& entities, int dim)
{
  return volume_entities_tmpl<Eigen::ArrayXd>(mesh, entities, dim);
}
//-----------------------------------------------------------------------------
Eigen::ArrayXd mesh::h(const Mesh& mesh,
                       const Eigen::Ref<const Eigen::ArrayXi>& entities,
                       int dim)
{
  if (dim != mesh.topology().dim())
    throw std::runtime_error("Cell size when dim ne tdim  requires updating.");

  // Get number of cell vertices
  const mesh::CellType type
      = cell_entity_type(mesh.topology().cell_type(), dim);
  const int num_vertices = num_cell_vertices(type);

  const mesh::Geometry& geometry = mesh.geometry();
  const graph::AdjacencyList<std::int32_t>& x_dofs = geometry.dofmap();

  Eigen::ArrayXd h_cells = Eigen::ArrayXd::Zero(entities.rows());
  assert(num_vertices <= 8);
  std::array<Eigen::Vector3d, 8> points;
  for (Eigen::Index e = 0; e < entities.rows(); ++e)
  {
    // Get the coordinates  of the vertices
    auto dofs = x_dofs.links(entities[e]);
    for (int i = 0; i < num_vertices; ++i)
      points[i] = geometry.x(dofs[i]);

    // Get maximum edge length
    for (int i = 0; i < num_vertices; ++i)
    {
      for (int j = i + 1; j < num_vertices; ++j)
        h_cells[e] = std::max(h_cells[e], (points[i] - points[j]).norm());
    }
  }

  return h_cells;
}
//-----------------------------------------------------------------------------
Eigen::ArrayXd
mesh::circumradius(const mesh::Mesh& mesh,
                   const Eigen::Ref<const Eigen::ArrayXi>& entities, int dim)
{
  return circumradius_tmpl<Eigen::ArrayXd>(mesh, entities, dim);
}
//-----------------------------------------------------------------------------
Eigen::ArrayXd mesh::inradius(const mesh::Mesh& mesh,
                              const Eigen::Ref<const Eigen::ArrayXi>& entities)
{
  // Cell type
  const mesh::CellType type = mesh.topology().cell_type();

  // Check cell type
  if (!mesh::is_simplex(type))
  {
    throw std::runtime_error(
        "inradius function not implemented for non-simplicial cells");
  }

  // Get cell dimension
  const int d = mesh::cell_dim(type);
  const mesh::Topology& topology = mesh.topology();
  mesh.create_entities(d - 1);
  auto connectivity = topology.connectivity(d, d - 1);
  assert(connectivity);

  const Eigen::ArrayXd volumes = mesh::volume_entities(mesh, entities, d);

  Eigen::ArrayXd r(entities.rows());
  Eigen::ArrayXi facet_list(d + 1);
  for (Eigen::Index c = 0; c < entities.rows(); ++c)
  {
    if (volumes[c] == 0.0)
    {
      r[c] = 0.0;
      continue;
    }

    auto facets = connectivity->links(entities[c]);
    for (int i = 0; i <= d; i++)
      facet_list[i] = facets[i];
    const double A = volume_entities_tmpl<Eigen::Array<double, 4, 1>>(
                         mesh, facet_list, d - 1)
                         .head(d + 1)
                         .sum();

    // See Jonathan Richard Shewchuk: What Is a Good Linear Finite
    // Element?, online:
    // http://www.cs.berkeley.edu/~jrs/papers/elemj.pdf
    // return d * V / A;
    r[c] = d * volumes[c] / A;
  }

  return r;
}
//-----------------------------------------------------------------------------
Eigen::ArrayXd
mesh::radius_ratio(const mesh::Mesh& mesh,
                   const Eigen::Ref<const Eigen::ArrayXi>& entities)
{
  const mesh::CellType type = mesh.topology().cell_type();
  const int dim = mesh::cell_dim(type);
  Eigen::ArrayXd r = mesh::inradius(mesh, entities);
  Eigen::ArrayXd cr = mesh::circumradius(mesh, entities, dim);
  return mesh::cell_dim(mesh.topology().cell_type()) * r / cr;
}
//-----------------------------------------------------------------------------
Eigen::Array<double, Eigen::Dynamic, 3, Eigen::RowMajor>
mesh::cell_normals(const mesh::Mesh& mesh, int dim)
{
  const int gdim = mesh.geometry().dim();
  const mesh::CellType type
      = mesh::cell_entity_type(mesh.topology().cell_type(), dim);
  const mesh::Geometry& geometry = mesh.geometry();

  switch (type)
  {
  case (mesh::CellType::interval):
  {
    if (gdim > 2)
      throw std::invalid_argument("Interval cell normal undefined in 3D");

    Eigen::Array<double, Eigen::Dynamic, 3, Eigen::RowMajor> n(
        mesh.num_entities(1), 3);
    for (int i = 0; i < mesh.num_entities(1); ++i)
    {
      // Get the two vertices as points
      const mesh::MeshEntity e(mesh, 1, i);
      auto vertices = e.entities(0);
      Eigen::Vector3d p0 = geometry.x(vertices[0]);
      Eigen::Vector3d p1 = geometry.x(vertices[1]);

      // Define normal by rotating tangent counter-clockwise
      Eigen::Vector3d t = p1 - p0;
      n.row(i) = Eigen::Vector3d(-t[1], t[0], 0.0).normalized();
    }
    return n;
  }
  case (mesh::CellType::triangle):
  {
    Eigen::Array<double, Eigen::Dynamic, 3, Eigen::RowMajor> n(
        mesh.num_entities(2), 3);
    for (int i = 0; i < mesh.num_entities(2); ++i)
    {
      // Get the three vertices as points
      const mesh::MeshEntity e(mesh, 2, i);
      auto vertices = e.entities(0);
      const Eigen::Vector3d p0 = geometry.x(vertices[0]);
      const Eigen::Vector3d p1 = geometry.x(vertices[1]);
      const Eigen::Vector3d p2 = geometry.x(vertices[2]);

      // Define cell normal via cross product of first two edges
      n.row(i) = ((p1 - p0).cross(p2 - p0)).normalized();
    }
    return n;
  }
  case (mesh::CellType::quadrilateral):
  {
    // TODO: check
    Eigen::Array<double, Eigen::Dynamic, 3, Eigen::RowMajor> n(
        mesh.num_entities(2), 3);
    for (int i = 0; i < mesh.num_entities(2); ++i)
    {
      // Get three vertices as points
      const mesh::MeshEntity e(mesh, 2, i);
      auto vertices = e.entities(0);
      const Eigen::Vector3d p0 = geometry.x(vertices[0]);
      const Eigen::Vector3d p1 = geometry.x(vertices[1]);
      const Eigen::Vector3d p2 = geometry.x(vertices[2]);

      // Defined cell normal via cross product of first two edges:
      n.row(i) = ((p1 - p0).cross(p2 - p0)).normalized();
    }
    return n;
  }
  default:
    throw std::invalid_argument(
        "cell_normal not supported for this cell type.");
  }
  return Eigen::Array<double, Eigen::Dynamic, 3, Eigen::RowMajor>();
}
//-----------------------------------------------------------------------------
Eigen::Vector3d mesh::normal(const mesh::MeshEntity& cell, int facet_local)
{
  const mesh::Geometry& geometry = cell.mesh().geometry();
  const mesh::CellType type = cell.mesh().topology().cell_type();
  const int tdim = cell.mesh().topology().dim();
  assert(cell.dim() == tdim);

  switch (type)
  {
  case (mesh::CellType::interval):
  {
    auto vertices = cell.entities(0);
    Eigen::Vector3d n = geometry.x(vertices[0]) - geometry.x(vertices[1]);
    n.normalize();
    if (facet_local == 1)
      return -1.0 * n;
    else
      return n;
  }
  case (mesh::CellType::triangle):
  {
    // The normal vector is currently only defined for a triangle in R^2
    // MER: This code is super for a triangle in R^3 too, this error
    // could be removed, unless it is here for some other reason.
    if (geometry.dim() != 2)
      throw std::runtime_error("Illegal geometric dimension");

    cell.mesh().create_connectivity(2, 1);
    mesh::MeshEntity f(cell.mesh(), tdim - 1, cell.entities(1)[facet_local]);

    // Get global index of opposite vertex
    const std::int32_t v0 = cell.entities(0)[facet_local];

    // Get global index of vertices on the facet
    const std::int32_t v1 = f.entities(0)[0];
    const std::int32_t v2 = f.entities(0)[1];

    // Get the coordinates of the three vertices
    const Eigen::Vector3d p0 = geometry.x(v0);
    const Eigen::Vector3d p1 = geometry.x(v1);
    const Eigen::Vector3d p2 = geometry.x(v2);

    // Subtract projection of p2 - p0 onto p2 - p1
    Eigen::Vector3d t = p2 - p1;
    Eigen::Vector3d n = p2 - p0;
    t.normalize();
    n.normalize();
    n -= t * n.dot(t);
    n.normalize();
    return n;
  }
  case (mesh::CellType::quadrilateral):
  {
    if (cell.mesh().geometry().dim() != 2)
      throw std::runtime_error("Illegal geometric dimension");

    // Make sure we have facets
    cell.mesh().create_connectivity(2, 1);

    // Create facet from the mesh and local facet number
    MeshEntity f(cell.mesh(), tdim - 1, cell.entities(1)[facet_local]);

    // Get global index of opposite vertex
    const std::int32_t v0 = cell.entities(0)[facet_local];

    // Get global index of vertices on the facet
    const std::int32_t v1 = f.entities(0)[0];
    const std::int32_t v2 = f.entities(0)[1];

    // Get the coordinates of the three vertices
    const Eigen::Vector3d p0 = geometry.x(v0);
    const Eigen::Vector3d p1 = geometry.x(v1);
    const Eigen::Vector3d p2 = geometry.x(v2);

    // Subtract projection of p2 - p0 onto p2 - p1
    Eigen::Vector3d t = p2 - p1;
    t.normalize();
    Eigen::Vector3d n = p2 - p0;
    n -= t * n.dot(t);
    n.normalize();
    return n;
  }
  case (mesh::CellType::tetrahedron):
  {
    // Make sure we have facets
    cell.mesh().create_connectivity(3, 2);

    // Create facet from the mesh and local facet number
    MeshEntity f(cell.mesh(), tdim - 1, cell.entities(2)[facet_local]);

    // Get global index of opposite vertex
    const std::int32_t v0 = cell.entities(0)[facet_local];

    // Get global index of vertices on the facet
    const std::int32_t v1 = f.entities(0)[0];
    const std::int32_t v2 = f.entities(0)[1];
    const std::int32_t v3 = f.entities(0)[2];

    // Get the coordinates of the four vertices
    const Eigen::Vector3d p0 = geometry.x(v0);
    const Eigen::Vector3d p1 = geometry.x(v1);
    const Eigen::Vector3d p2 = geometry.x(v2);
    const Eigen::Vector3d p3 = geometry.x(v3);

    // Compute normal vector
    Eigen::Vector3d n = (p2 - p1).cross(p3 - p1);

    // Normalize
    n.normalize();

    // Flip direction of normal so it points outward
    if (n.dot(p0 - p1) > 0)
      n *= -1.0;

    return n;
  }
  // case (mesh::CellType::hexahedron):
  default:
    throw std::runtime_error("Unknown cell type.");
  }

  return Eigen::Vector3d();
}
//-----------------------------------------------------------------------------
Eigen::Array<double, Eigen::Dynamic, 3, Eigen::RowMajor> mesh::midpoints(
    const mesh::Mesh& mesh, int dim,
    const Eigen::Ref<const Eigen::Array<int, Eigen::Dynamic, 1>>& entities)
{
  const mesh::Topology& topology = mesh.topology();
  const mesh::Geometry& geometry = mesh.geometry();
  const Eigen::Array<double, Eigen::Dynamic, 3, Eigen::RowMajor>& x
      = geometry.x();

  const int tdim = topology.dim();

  // Get geometry dofmap
  const graph::AdjacencyList<std::int32_t>& x_dofmap = mesh.geometry().dofmap();

  // Build map from vertex -> geometry dof
  auto c_to_v = topology.connectivity(tdim, 0);
  assert(c_to_v);
  auto map_v = topology.index_map(0);
  assert(map_v);
  std::vector<std::int32_t> vertex_to_x(map_v->size_local()
                                        + map_v->num_ghosts());
  auto map_c = topology.index_map(tdim);
  assert(map_c);
  for (int c = 0; c < map_c->size_local() + map_c->num_ghosts(); ++c)
  {
    auto vertices = c_to_v->links(c);
    auto dofs = x_dofmap.links(c);
    for (int i = 0; i < vertices.rows(); ++i)
    {
      // FIXME: We are making an assumption here on the
      // ElementDofLayout. We should use an ElementDofLayout to map
      // between local vertex index an x dof index.
      vertex_to_x[vertices[i]] = dofs(i);
    }
  }

  Eigen::Array<double, Eigen::Dynamic, 3, Eigen::RowMajor> x_mid(
      entities.rows(), 3);

  // Special case: a vertex is its own midpoint
  if (dim == 0)
  {
    for (Eigen::Index e = 0; e < entities.rows(); ++e)
      x_mid.row(e) = x.row(vertex_to_x[e]);
  }
  else
  {
    auto e_to_v = topology.connectivity(dim, 0);
    assert(e_to_v);
    const int num_vertices = mesh::cell_num_entities(
        cell_entity_type(mesh.topology().cell_type(), dim), 0);
    for (Eigen::Index e = 0; e < entities.rows(); ++e)
    {
      auto vertices = e_to_v->links(entities[e]);
      x_mid.row(e) = 0.0;
      for (int i = 0; i < num_vertices; ++i)
        x_mid.row(e) += x.row(vertex_to_x[vertices[i]]);
    }
    x_mid /= num_vertices;
  }

  return x_mid;
}
//-----------------------------------------------------------------------------
Eigen::Array<std::int32_t, Eigen::Dynamic, 1>
mesh::compute_marked_boundary_entities(
    const mesh::Mesh& mesh, const int dim,
    const std::function<Eigen::Array<bool, Eigen::Dynamic, 1>(
        const Eigen::Ref<const Eigen::Array<double, 3, Eigen::Dynamic,
                                            Eigen::RowMajor>>&)>& marker)
{
  const int tdim = mesh.topology().dim();

  // Create entities
  mesh.create_entities(dim);

  // Compute connectivities for boundary detection
  // (Topology::on_boundary())
  if (dim < tdim)
  {
    mesh.create_entities(dim);
    mesh.create_connectivity(tdim - 1, tdim);
    mesh.create_connectivity(0, tdim);
  }

  // Find all vertices on boundary. Set all to -1 (interior) to start
  // with. If a vertex is on the boundary, give it an index from [0,
  // count)
  const std::vector<bool> on_boundary0 = mesh.topology().on_boundary(0);
  std::vector<std::int32_t> boundary_vertex(mesh.num_entities(0), -1);
  int count = 0;
  for (std::size_t i = 0; i < on_boundary0.size(); ++i)
  {
    if (on_boundary0[i])
      boundary_vertex[i] = count++;
  }

  // FIXME: Does this make sense for non-affine elements?
  // Get all points
  const graph::AdjacencyList<std::int32_t>& x_dofmap = mesh.geometry().dofmap();
  const Eigen::Array<double, Eigen::Dynamic, 3, Eigen::RowMajor>& x_all
      = mesh.geometry().x();
  auto v_to_c = mesh.topology().connectivity(0, tdim);
  assert(v_to_c);
  auto c_to_v = mesh.topology().connectivity(tdim, 0);
  assert(c_to_v);

  // Pack coordinates of all boundary vertices
  Eigen::Array<double, 3, Eigen::Dynamic, Eigen::RowMajor> x_boundary(3, count);
  for (std::int32_t i = 0; i < mesh.num_entities(0); ++i)
  {
    if (boundary_vertex[i] != -1)
    {
      // Get first cell and find position
      int c = v_to_c->links(i)[0];
      auto vertices = c_to_v->links(c);
      auto it
          = std::find(vertices.data(), vertices.data() + vertices.rows(), i);
      assert(it != (vertices.data() + vertices.rows()));
      const int local_pos = std::distance(vertices.data(), it);

      auto dofs = x_dofmap.links(c);
      x_boundary.col(boundary_vertex[i]) = x_all.row(dofs[local_pos]);
<<<<<<< HEAD

      // x_boundary.col(boundary_vertex[i]) = x_all.row(i);
=======
>>>>>>> c6afdadc
    }
  }

  // Run marker function on boundary vertices
  const Eigen::Array<bool, Eigen::Dynamic, 1> boundary_marked
      = marker(x_boundary);
  if (boundary_marked.rows() != x_boundary.cols())
    throw std::runtime_error("Length of array of boundary markers is wrong.");

  auto e_to_v = mesh.topology().connectivity(dim, 0);
  assert(e_to_v);

  // Iterate over entities and build vector of marked entities
  std::vector<std::int32_t> entities;
  const std::vector<bool> boundary_entity = mesh.topology().on_boundary(dim);
  auto map = mesh.topology().index_map(dim);
  assert(map);
  const int num_entities = map->size_local() + map->num_ghosts();
  for (int e = 0; e < num_entities; ++e)
  {
    // Consider boundary entities only
    if (boundary_entity[e])
    {
      // Assume all vertices on this facet are marked
      bool all_vertices_marked = true;

      // Iterate over facet vertices
      auto vertices = e_to_v->links(e);
      for (int i = 0; i < vertices.rows(); ++i)
      {
        const std::int32_t idx = vertices[i];
        assert(boundary_vertex[idx] < boundary_marked.rows());
        assert(boundary_vertex[idx] != -1);
        if (!boundary_marked[boundary_vertex[idx]])
        {
          all_vertices_marked = false;
          break;
        }
      }

      // Mark facet with all vertices marked
      if (all_vertices_marked)
        entities.push_back(e);
    }
  }

  return Eigen::Map<Eigen::Array<std::int32_t, Eigen::Dynamic, 1>>(
      entities.data(), entities.size());
}
//-----------------------------------------------------------------------------<|MERGE_RESOLUTION|>--- conflicted
+++ resolved
@@ -72,10 +72,6 @@
   {
     for (Eigen::Index i = 0; i < entities.rows(); ++i)
     {
-<<<<<<< HEAD
-      // auto vertices = connectivity.links(entities[i]);
-=======
->>>>>>> c6afdadc
       auto dofs = x_dofs.links(entities[i]);
       const Eigen::Vector3d x0 = geometry.x(dofs[0]);
       const Eigen::Vector3d x1 = geometry.x(dofs[1]);
@@ -109,10 +105,6 @@
   Eigen::ArrayXd v(entities.rows());
   for (Eigen::Index i = 0; i < entities.rows(); ++i)
   {
-<<<<<<< HEAD
-    // Get the coordinates of the four vertices
-=======
->>>>>>> c6afdadc
     auto dofs = x_dofs.links(entities[i]);
     const Eigen::Vector3d x0 = geometry.x(dofs[0]);
     const Eigen::Vector3d x1 = geometry.x(dofs[1]);
@@ -145,13 +137,6 @@
                        const Eigen::Ref<const Eigen::ArrayXi>& entities)
 {
   const mesh::Geometry& geometry = mesh.geometry();
-<<<<<<< HEAD
-=======
-  const mesh::Topology& topology = mesh.topology();
-  auto c_to_e = topology.connectivity(2, 0);
-  assert(c_to_e);
-
->>>>>>> c6afdadc
   const int gdim = geometry.dim();
   T v(entities.rows());
   const graph::AdjacencyList<std::int32_t>& x_dofs = geometry.dofmap();
@@ -233,12 +218,6 @@
 {
   // Get mesh geometry
   const mesh::Geometry& geometry = mesh.geometry();
-<<<<<<< HEAD
-  const mesh::Topology& topology = mesh.topology();
-  auto c_to_e = topology.connectivity(2, 0);
-  assert(c_to_e);
-=======
->>>>>>> c6afdadc
   const graph::AdjacencyList<std::int32_t>& x_dofs = geometry.dofmap();
 
   T volumes = volume_entities_tmpl<T>(mesh, entities, 2);
@@ -798,11 +777,6 @@
 
       auto dofs = x_dofmap.links(c);
       x_boundary.col(boundary_vertex[i]) = x_all.row(dofs[local_pos]);
-<<<<<<< HEAD
-
-      // x_boundary.col(boundary_vertex[i]) = x_all.row(i);
-=======
->>>>>>> c6afdadc
     }
   }
 
