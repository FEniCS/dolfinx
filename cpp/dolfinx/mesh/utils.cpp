// Copyright (C) 2006-2020 Anders Logg and Garth N. Wells
//
// This file is part of DOLFINx (https://www.fenicsproject.org)
//
// SPDX-License-Identifier:    LGPL-3.0-or-later

#include "utils.h"
#include "Geometry.h"
#include "Mesh.h"
#include "cell_types.h"
#include "graphbuild.h"
#include <algorithm>
#include <cstdlib>
#include <dolfinx/common/IndexMap.h>
#include <dolfinx/common/log.h>
#include <dolfinx/common/math.h>
#include <dolfinx/fem/ElementDofLayout.h>
#include <dolfinx/graph/AdjacencyList.h>
#include <dolfinx/graph/partition.h>
#include <stdexcept>
#include <unordered_set>
#include <xtensor/xtensor.hpp>
#include <xtensor/xview.hpp>

using namespace dolfinx;

//-----------------------------------------------------------------------------
graph::AdjacencyList<std::int64_t>
mesh::extract_topology(const CellType& cell_type,
                       const fem::ElementDofLayout& layout,
                       const graph::AdjacencyList<std::int64_t>& cells)
{
  // Use ElementDofLayout to get vertex dof indices (local to a cell)
  const int num_vertices_per_cell = num_cell_vertices(cell_type);
  std::vector<int> local_vertices(num_vertices_per_cell);
  for (int i = 0; i < num_vertices_per_cell; ++i)
  {
    const std::vector<int> local_index = layout.entity_dofs(0, i);
    assert(local_index.size() == 1);
    local_vertices[i] = local_index[0];
  }

  // Extract vertices
  std::vector<std::int64_t> topology(cells.num_nodes() * num_vertices_per_cell);
  for (int c = 0; c < cells.num_nodes(); ++c)
  {
    auto p = cells.links(c);
    for (int j = 0; j < num_vertices_per_cell; ++j)
      topology[num_vertices_per_cell * c + j] = p[local_vertices[j]];
  }

  return graph::regular_adjacency_list(std::move(topology),
                                       num_vertices_per_cell);
}
//-----------------------------------------------------------------------------
std::vector<double> mesh::h(const Mesh& mesh,
                            const xtl::span<const std::int32_t>& entities,
                            int dim)
{
  if (entities.empty())
    return std::vector<double>();
  if (dim == 0)
    return std::vector<double>(entities.size(), 0);

  // Get the geometry dofs for the vertices of each entity
  const std::vector<std::int32_t> vertex_xdofs
      = entities_to_geometry(mesh, dim, entities, false);
  assert(!entities.empty());
  const std::size_t num_vertices = vertex_xdofs.size() / entities.size();

  // Get the  geometry coordinate
  const xtl::span<const double> x = mesh.geometry().x();

  // Function to compute the length of (p0 - p1)
  auto delta_norm = [](const auto& p0, const auto& p1)
  {
    double norm = 0;
    for (std::size_t i = 0; i < 3; ++i)
      norm += (p0[i] - p1[i]) * (p0[i] - p1[i]);
    return std::sqrt(norm);
  };

  // Compute greatest distance between any to vertices
  assert(dim > 0);
  std::vector<double> h(entities.size(), 0);
  for (std::size_t e = 0; e < entities.size(); ++e)
  {
    // Get geometry 'dof' for each vertex of entity e
    xtl::span<const std::int32_t> e_vertices(
        vertex_xdofs.data() + e * num_vertices, num_vertices);

    // Compute maximum distance between any two vertices
    for (std::size_t i = 0; i < e_vertices.size(); ++i)
    {
      xtl::span<const double, 3> p0(x.data() + 3 * e_vertices[i], 3);
      for (std::size_t j = i + 1; j < e_vertices.size(); ++j)
      {
        xtl::span<const double, 3> p1(x.data() + 3 * e_vertices[j], 3);
        h[e] = std::max(h[e], delta_norm(p0, p1));
      }
    }
  }

  return h;
}
//-----------------------------------------------------------------------------
std::vector<double>
mesh::cell_normals(const mesh::Mesh& mesh, int dim,
                   const xtl::span<const std::int32_t>& entities)
{
  if (entities.empty())
    return std::vector<double>();

  if (mesh.topology().cell_type() == CellType::prism and dim == 2)
    throw std::runtime_error("More work needed for prism cell");

  const int gdim = mesh.geometry().dim();
  const CellType type = cell_entity_type(mesh.topology().cell_type(), dim, 0);

  // Find geometry nodes for topology entities
  xtl::span<const double> x = mesh.geometry().x();

  // Orient cells if they are tetrahedron
  bool orient = false;
  if (mesh.topology().cell_type() == CellType::tetrahedron)
    orient = true;

  std::vector<std::int32_t> geometry_entities
      = entities_to_geometry(mesh, dim, entities, orient);

  const std::size_t shape1 = geometry_entities.size() / entities.size();
  std::vector<double> n(entities.size() * 3);
  switch (type)
  {
  case CellType::interval:
  {
    if (gdim > 2)
      throw std::invalid_argument("Interval cell normal undefined in 3D");
    for (std::size_t i = 0; i < entities.size(); ++i)
    {
      // Get the two vertices as points
      std::array vertices{geometry_entities[i * shape1],
                          geometry_entities[i * shape1 + 1]};
      std::array p
          = {xtl::span<const double, 3>(x.data() + 3 * vertices[0], 3),
             xtl::span<const double, 3>(x.data() + 3 * vertices[1], 3)};

      // Define normal by rotating tangent counter-clockwise
      std::array<double, 3> t;
      std::transform(p[1].begin(), p[1].end(), p[0].begin(), t.begin(),
                     [](auto x, auto y) { return x - y; });

      double norm = std::sqrt(t[0] * t[0] + t[1] * t[1]);
      xtl::span<double, 3> ni(n.data() + 3 * i, 3);
      ni[0] = -t[1] / norm;
      ni[1] = t[0] / norm;
      ni[2] = 0.0;
    }
    return n;
  }
  case CellType::triangle:
  {
    for (std::size_t i = 0; i < entities.size(); ++i)
    {
      // Get the three vertices as points
      std::array vertices = {geometry_entities[i * shape1 + 0],
                             geometry_entities[i * shape1 + 1],
                             geometry_entities[i * shape1 + 2]};
      std::array p
          = {xtl::span<const double, 3>(x.data() + 3 * vertices[0], 3),
             xtl::span<const double, 3>(x.data() + 3 * vertices[1], 3),
             xtl::span<const double, 3>(x.data() + 3 * vertices[2], 3)};

      // Compute (p1 - p0) and (p2 - p0)
      std::array<double, 3> dp1, dp2;
      std::transform(p[1].begin(), p[1].end(), p[0].begin(), dp1.begin(),
                     [](auto x, auto y) { return x - y; });
      std::transform(p[2].begin(), p[2].end(), p[0].begin(), dp2.begin(),
                     [](auto x, auto y) { return x - y; });

      // Define cell normal via cross product of first two edges
      std::array<double, 3> ni = math::cross_new(dp1, dp2);
      double norm = std::sqrt(ni[0] * ni[0] + ni[1] * ni[1] + ni[2] * ni[2]);
      std::transform(ni.begin(), ni.end(), std::next(n.begin(), 3 * i),
                     [norm](auto x) { return x / norm; });
    }
    return n;
  }
  case CellType::quadrilateral:
  {
    // TODO: check
    for (std::size_t i = 0; i < entities.size(); ++i)
    {
      // Get the three vertices as points
      std::array vertices = {geometry_entities[i * shape1 + 0],
                             geometry_entities[i * shape1 + 1],
                             geometry_entities[i * shape1 + 2]};
      std::array p
          = {xtl::span<const double, 3>(x.data() + 3 * vertices[0], 3),
             xtl::span<const double, 3>(x.data() + 3 * vertices[1], 3),
             xtl::span<const double, 3>(x.data() + 3 * vertices[2], 3)};

      // Compute (p1 - p0) and (p2 - p0)
      std::array<double, 3> dp1, dp2;
      std::transform(p[1].begin(), p[1].end(), p[0].begin(), dp1.begin(),
                     [](auto x, auto y) { return x - y; });
      std::transform(p[2].begin(), p[2].end(), p[0].begin(), dp2.begin(),
                     [](auto x, auto y) { return x - y; });

      // Define cell normal via cross product of first two edges
      std::array<double, 3> ni = math::cross_new(dp1, dp2);
      double norm = std::sqrt(ni[0] * ni[0] + ni[1] * ni[1] + ni[2] * ni[2]);
      std::transform(ni.begin(), ni.end(), std::next(n.begin(), 3 * i),
                     [norm](auto x) { return x / norm; });
    }
    return n;
  }
  default:
    throw std::invalid_argument(
        "cell_normal not supported for this cell type.");
  }
}
//-----------------------------------------------------------------------------
std::vector<double>
mesh::compute_midpoints(const Mesh& mesh, int dim,
                        const xtl::span<const std::int32_t>& entities)
{
  if (entities.empty())
    return std::vector<double>();

  xtl::span<const double> x = mesh.geometry().x();

  // Build map from entity -> geometry dof
  // FIXME: This assumes a linear geometry.
  const std::vector<std::int32_t> e_to_g
      = entities_to_geometry(mesh, dim, entities, false);
  std::size_t shape1 = e_to_g.size() / entities.size();

  std::vector<double> x_mid(entities.size() * 3, 0);
  for (std::size_t e = 0; e < entities.size(); ++e)
  {
    xtl::span<double, 3> p(x_mid.data() + 3 * e, 3);
    xtl::span<const std::int32_t> rows(e_to_g.data() + e * shape1, shape1);
    for (auto row : rows)
    {
      xtl::span<const double, 3> xg(x.data() + 3 * row, 3);
      std::transform(p.begin(), p.end(), xg.begin(), p.begin(),
                     [size = rows.size()](auto x, auto y)
                     { return x + y / size; });
    }
  }

  return x_mid;
}
//-----------------------------------------------------------------------------
std::vector<std::int32_t> mesh::locate_entities(
    const Mesh& mesh, int dim,
    const std::function<xt::xtensor<bool, 1>(const xt::xtensor<double, 2>&)>&
        marker)
{
  const Topology& topology = mesh.topology();
  const int tdim = topology.dim();

  // Create entities and connectivities
  mesh.topology_mutable().create_entities(dim);
  mesh.topology_mutable().create_connectivity(tdim, 0);
  if (dim < tdim)
    mesh.topology_mutable().create_connectivity(dim, 0);

  // Get all vertex 'node' indices
  const graph::AdjacencyList<std::int32_t>& x_dofmap = mesh.geometry().dofmap();
  const std::int32_t num_vertices = topology.index_map(0)->size_local()
                                    + topology.index_map(0)->num_ghosts();
  auto c_to_v = topology.connectivity(tdim, 0);
  assert(c_to_v);
  std::vector<std::int32_t> vertex_to_node(num_vertices);
  for (int c = 0; c < c_to_v->num_nodes(); ++c)
  {
    auto x_dofs = x_dofmap.links(c);
    auto vertices = c_to_v->links(c);
    for (std::size_t i = 0; i < vertices.size(); ++i)
      vertex_to_node[vertices[i]] = x_dofs[i];
  }

  // Pack coordinates of vertices
  xtl::span<const double> x_nodes = mesh.geometry().x();
  xt::xtensor<double, 2> x_vertices({3, vertex_to_node.size()});
  for (std::size_t i = 0; i < vertex_to_node.size(); ++i)
  {
    const int pos = 3 * vertex_to_node[i];
    for (std::size_t j = 0; j < 3; ++j)
      x_vertices(j, i) = x_nodes[pos + j];
  }

  // Run marker function on vertex coordinates
  const xt::xtensor<bool, 1> marked = marker(x_vertices);
  if (marked.shape(0) != x_vertices.shape(1))
    throw std::runtime_error("Length of array of markers is wrong.");

  // Iterate over entities to build vector of marked entities
  auto e_to_v = topology.connectivity(dim, 0);
  assert(e_to_v);
  std::vector<std::int32_t> entities;
  for (int e = 0; e < e_to_v->num_nodes(); ++e)
  {
    // Iterate over entity vertices
    bool all_vertices_marked = true;
    for (std::int32_t v : e_to_v->links(e))
    {
      if (!marked[v])
      {
        all_vertices_marked = false;
        break;
      }
    }

    if (all_vertices_marked)
      entities.push_back(e);
  }

  return entities;
}
//-----------------------------------------------------------------------------
std::vector<std::int32_t> mesh::locate_entities_boundary(
    const Mesh& mesh, int dim,
    const std::function<xt::xtensor<bool, 1>(const xt::xtensor<double, 2>&)>&
        marker)
{
  const Topology& topology = mesh.topology();
  const int tdim = topology.dim();
  if (dim == tdim)
  {
    throw std::runtime_error(
        "Cannot use mesh::locate_entities_boundary (boundary) for cells.");
  }

  // Compute marker for boundary facets
  mesh.topology_mutable().create_entities(tdim - 1);
  mesh.topology_mutable().create_connectivity(tdim - 1, tdim);
  const std::vector boundary_facet = compute_boundary_facets(topology);

  // Create entities and connectivities
  mesh.topology_mutable().create_entities(dim);
  mesh.topology_mutable().create_connectivity(tdim - 1, dim);
  mesh.topology_mutable().create_connectivity(tdim - 1, 0);
  mesh.topology_mutable().create_connectivity(0, tdim);
  mesh.topology_mutable().create_connectivity(tdim, 0);

  // Build set of vertices on boundary and set of boundary entities
  auto f_to_v = topology.connectivity(tdim - 1, 0);
  assert(f_to_v);
  auto f_to_e = topology.connectivity(tdim - 1, dim);
  assert(f_to_e);
  std::unordered_set<std::int32_t> boundary_vertices;
  std::unordered_set<std::int32_t> facet_entities;
  for (std::size_t f = 0; f < boundary_facet.size(); ++f)
  {
    if (boundary_facet[f])
    {
      facet_entities.insert(f_to_e->links(f).begin(), f_to_e->links(f).end());
      boundary_vertices.insert(f_to_v->links(f).begin(),
                               f_to_v->links(f).end());
    }
  }

  // Get geometry data
  const graph::AdjacencyList<std::int32_t>& x_dofmap = mesh.geometry().dofmap();
  xtl::span<const double> x_nodes = mesh.geometry().x();

  // Build vector of boundary vertices
  const std::vector<std::int32_t> vertices(boundary_vertices.begin(),
                                           boundary_vertices.end());

  // Get all vertex 'node' indices
  auto v_to_c = topology.connectivity(0, tdim);
  assert(v_to_c);
  auto c_to_v = topology.connectivity(tdim, 0);
  assert(c_to_v);
  xt::xtensor<double, 2> x_vertices({3, vertices.size()});
  std::vector<std::int32_t> vertex_to_pos(v_to_c->num_nodes(), -1);
  for (std::size_t i = 0; i < vertices.size(); ++i)
  {
    const std::int32_t v = vertices[i];

    // Get first cell and find position
    const int c = v_to_c->links(v)[0];
    auto vertices = c_to_v->links(c);
    auto it = std::find(vertices.begin(), vertices.end(), v);
    assert(it != vertices.end());
    const int local_pos = std::distance(vertices.begin(), it);

    auto dofs = x_dofmap.links(c);
    for (int j = 0; j < 3; ++j)
      x_vertices(j, i) = x_nodes[3 * dofs[local_pos] + j];

    vertex_to_pos[v] = i;
  }

  // Run marker function on the vertex coordinates
  const xt::xtensor<bool, 1> marked = marker(x_vertices);
  if (marked.shape(0) != x_vertices.shape(1))
    throw std::runtime_error("Length of array of markers is wrong.");

  // Loop over entities and check vertex markers
  auto e_to_v = topology.connectivity(dim, 0);
  assert(e_to_v);
  std::vector<std::int32_t> entities;
  for (auto e : facet_entities)
  {
    // Assume all vertices on this entity are marked
    bool all_vertices_marked = true;

    // Iterate over entity vertices
    for (auto v : e_to_v->links(e))
    {
      const std::int32_t pos = vertex_to_pos[v];
      if (!marked[pos])
      {
        all_vertices_marked = false;
        break;
      }
    }

    // Mark facet with all vertices marked
    if (all_vertices_marked)
      entities.push_back(e);
  }

  return entities;
}
//-----------------------------------------------------------------------------
std::vector<std::int32_t>
mesh::entities_to_geometry(const Mesh& mesh, int dim,
                           const xtl::span<const std::int32_t>& entities,
                           bool orient)
{
  CellType cell_type = mesh.topology().cell_type();
  if (cell_type == CellType::prism and dim == 2)
    throw std::runtime_error("More work needed for prism cells");
  if (orient and (cell_type != CellType::tetrahedron or dim != 2))
    throw std::runtime_error("Can only orient facets of a tetrahedral mesh");

  const Geometry& geometry = mesh.geometry();
  auto x = geometry.x();

  const Topology& topology = mesh.topology();
  const int tdim = topology.dim();
  mesh.topology_mutable().create_entities(dim);
  mesh.topology_mutable().create_connectivity(dim, tdim);
  mesh.topology_mutable().create_connectivity(dim, 0);
  mesh.topology_mutable().create_connectivity(tdim, 0);

  const graph::AdjacencyList<std::int32_t>& xdofs = geometry.dofmap();
  const auto e_to_c = topology.connectivity(dim, tdim);
  assert(e_to_c);
  const auto e_to_v = topology.connectivity(dim, 0);
  assert(e_to_v);
  const auto c_to_v = topology.connectivity(tdim, 0);
  assert(c_to_v);

  const std::size_t num_vertices
      = num_cell_vertices(cell_entity_type(cell_type, dim, 0));
  std::vector<std::int32_t> geometry_idx(entities.size() * num_vertices);
  for (std::size_t i = 0; i < entities.size(); ++i)
  {
    const std::int32_t idx = entities[i];
    const std::int32_t cell = e_to_c->links(idx).front();
    auto ev = e_to_v->links(idx);
    assert(ev.size() == num_vertices);
    const auto cv = c_to_v->links(cell);
    const auto xc = xdofs.links(cell);
    for (std::size_t j = 0; j < num_vertices; ++j)
    {
      int k = std::distance(cv.begin(), std::find(cv.begin(), cv.end(), ev[j]));
      assert(k < (int)cv.size());
      geometry_idx[i * num_vertices + j] = xc[k];
    }

    if (orient)
    {
      // Compute cell midpoint
      std::array<double, 3> midpoint = {0, 0, 0};
      for (std::int32_t j : xc)
        for (int k = 0; k < 3; ++k)
          midpoint[k] += x[3 * j + k];
      std::transform(midpoint.begin(), midpoint.end(), midpoint.begin(),
                     [size = xc.size()](auto x) { return x / size; });

      // Compute vector triple product of two edges and vector to midpoint
      std::array<double, 3> p0, p1, p2;
      std::copy_n(std::next(x.begin(), 3 * geometry_idx[i * num_vertices + 0]),
                  3, p0.begin());
      std::copy_n(std::next(x.begin(), 3 * geometry_idx[i * num_vertices + 1]),
                  3, p1.begin());
      std::copy_n(std::next(x.begin(), 3 * geometry_idx[i * num_vertices + 2]),
                  3, p2.begin());

      std::array<double, 9> a;
      std::transform(midpoint.begin(), midpoint.end(), p0.begin(), a.begin(),
                     [](auto x, auto y) { return x - y; });
      std::transform(p1.begin(), p1.end(), p0.begin(), std::next(a.begin(), 3),
                     [](auto x, auto y) { return x - y; });
      std::transform(p2.begin(), p2.end(), p0.begin(), std::next(a.begin(), 6),
                     [](auto x, auto y) { return x - y; });

      // Midpoint direction should be opposite to normal, hence this
      // should be negative. Switch points if not.
      if (math::det(a.data(), {3, 3}) > 0.0)
      {
        std::swap(geometry_idx[i * num_vertices + 1],
                  geometry_idx[i * num_vertices + 2]);
      }
    }
  }

  return geometry_idx;
}
//------------------------------------------------------------------------
std::vector<std::int32_t> mesh::exterior_facet_indices(const Mesh& mesh)
{
  // Note: Possible duplication of mesh::Topology::compute_boundary_facets

  const Topology& topology = mesh.topology();

  const int tdim = topology.dim();
  mesh.topology_mutable().create_connectivity(tdim - 1, tdim);
  assert(topology.index_map(tdim - 1));

<<<<<<< HEAD
  // Only need to consider shared facets when there are no ghost cells
  const std::vector<std::int32_t> fwd_shared_facets
      = topology.index_map(tdim)->overlapped()
            ? std::vector<std::int32_t>()
            : topology.index_map(tdim - 1)->shared_indices();

  // Find all owned facets (not ghost) with only one attached cell,
  // which are also not shared forward (ghost on another process)
=======
  // Get number of facets owned by this process. Only need to consider
  // shared facets when there are no ghost cells.
  std::set<std::int32_t> fwd_shared_facets;
  if (topology.index_map(tdim)->num_ghosts() == 0)
  {
    fwd_shared_facets.insert(
        topology.index_map(tdim - 1)->scatter_fwd_indices().array().begin(),
        topology.index_map(tdim - 1)->scatter_fwd_indices().array().end());
  }

  // Find all owned facets (not ghost) with only one attached cell,
  // which are also not shared forward (ghost on another process)
  std::vector<std::int32_t> surface_facets;
>>>>>>> cebaf72b
  const int num_facets = topology.index_map(tdim - 1)->size_local();
  auto f_to_c = topology.connectivity(tdim - 1, tdim);
  assert(f_to_c);
  for (std::int32_t f = 0; f < num_facets; ++f)
  {
    if (f_to_c->num_links(f) == 1
        and !std::binary_search(fwd_shared_facets.begin(),
                                fwd_shared_facets.end(), f))
    {
      surface_facets.push_back(f);
    }
  }

  return surface_facets;
}
//------------------------------------------------------------------------------
mesh::CellPartitionFunction
mesh::create_cell_partitioner(const graph::partition_fn& partfn)
{
  return
      [partfn](
          MPI_Comm comm, int nparts, int tdim,
          const graph::AdjacencyList<std::int64_t>& cells,
          GhostMode ghost_mode) -> dolfinx::graph::AdjacencyList<std::int32_t>
  {
    LOG(INFO) << "Compute partition of cells across ranks";

    // Compute distributed dual graph (for the cells on this process)
    const graph::AdjacencyList<std::int64_t> dual_graph
        = build_dual_graph(comm, cells, tdim);

    // Just flag any kind of ghosting for now
    bool ghosting = (ghost_mode != GhostMode::none);

    // Compute partition
    return partfn(comm, nparts, dual_graph, ghosting);
  };
}
//-----------------------------------------------------------------------------
std::vector<std::int32_t>
mesh::compute_incident_entities(const Mesh& mesh,
                                const xtl::span<const std::int32_t>& entities,
                                int d0, int d1)
{
  auto map0 = mesh.topology().index_map(d0);
  if (!map0)
  {
    throw std::runtime_error("Mesh entities of dimension " + std::to_string(d0)
                             + " have not been created.");
  }

  auto map1 = mesh.topology().index_map(d1);
  if (!map1)
  {
    throw std::runtime_error("Mesh entities of dimension " + std::to_string(d1)
                             + " have not been created.");
  }

  auto e0_to_e1 = mesh.topology().connectivity(d0, d1);
  if (!e0_to_e1)
  {
    throw std::runtime_error("Connectivity missing: (" + std::to_string(d0)
                             + ", " + std::to_string(d1) + ")");
  }

  std::vector<std::int32_t> entities1;
  for (std::int32_t entity : entities)
  {
    auto e = e0_to_e1->links(entity);
    entities1.insert(entities1.end(), e.begin(), e.end());
  }

  std::sort(entities1.begin(), entities1.end());
  entities1.erase(std::unique(entities1.begin(), entities1.end()),
                  entities1.end());
  return entities1;
}
//-----------------------------------------------------------------------------<|MERGE_RESOLUTION|>--- conflicted
+++ resolved
@@ -526,7 +526,6 @@
   mesh.topology_mutable().create_connectivity(tdim - 1, tdim);
   assert(topology.index_map(tdim - 1));
 
-<<<<<<< HEAD
   // Only need to consider shared facets when there are no ghost cells
   const std::vector<std::int32_t> fwd_shared_facets
       = topology.index_map(tdim)->overlapped()
@@ -535,24 +534,10 @@
 
   // Find all owned facets (not ghost) with only one attached cell,
   // which are also not shared forward (ghost on another process)
-=======
-  // Get number of facets owned by this process. Only need to consider
-  // shared facets when there are no ghost cells.
-  std::set<std::int32_t> fwd_shared_facets;
-  if (topology.index_map(tdim)->num_ghosts() == 0)
-  {
-    fwd_shared_facets.insert(
-        topology.index_map(tdim - 1)->scatter_fwd_indices().array().begin(),
-        topology.index_map(tdim - 1)->scatter_fwd_indices().array().end());
-  }
-
-  // Find all owned facets (not ghost) with only one attached cell,
-  // which are also not shared forward (ghost on another process)
-  std::vector<std::int32_t> surface_facets;
->>>>>>> cebaf72b
   const int num_facets = topology.index_map(tdim - 1)->size_local();
   auto f_to_c = topology.connectivity(tdim - 1, tdim);
   assert(f_to_c);
+  std::vector<std::int32_t> surface_facets;
   for (std::int32_t f = 0; f < num_facets; ++f)
   {
     if (f_to_c->num_links(f) == 1
