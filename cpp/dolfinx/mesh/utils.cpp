// Copyright (C) 2006-2020 Anders Logg and Garth N. Wells
//
// This file is part of DOLFINX (https://www.fenicsproject.org)
//
// SPDX-License-Identifier:    LGPL-3.0-or-later

#include "utils.h"
#include "Geometry.h"
#include "MeshTags.h"
#include "cell_types.h"
#include "graphbuild.h"
#include <Eigen/Core>
#include <algorithm>
#include <cfloat>
#include <cstdlib>
#include <dolfinx/common/IndexMap.h>
#include <dolfinx/common/log.h>
#include <dolfinx/fem/ElementDofLayout.h>
#include <dolfinx/graph/partition.h>
#include <stdexcept>
#include <unordered_set>

using namespace dolfinx;

//-----------------------------------------------------------------------------
graph::AdjacencyList<std::int64_t>
mesh::extract_topology(const CellType& cell_type,
                       const fem::ElementDofLayout& layout,
                       const graph::AdjacencyList<std::int64_t>& cells)
{
  // Use ElementDofLayout to get vertex dof indices (local to a cell)
  const int num_vertices_per_cell = num_cell_vertices(cell_type);
  std::vector<int> local_vertices(num_vertices_per_cell);
  for (int i = 0; i < num_vertices_per_cell; ++i)
  {
    const std::vector<int> local_index = layout.entity_dofs(0, i);
    assert(local_index.size() == 1);
    local_vertices[i] = local_index[0];
  }

  // Extract vertices
  std::vector<std::int64_t> topology(cells.num_nodes() * num_vertices_per_cell);
  for (int c = 0; c < cells.num_nodes(); ++c)
  {
    auto p = cells.links(c);
    for (int j = 0; j < num_vertices_per_cell; ++j)
      topology[num_vertices_per_cell * c + j] = p[local_vertices[j]];
  }

  return graph::build_adjacency_list<std::int64_t>(std::move(topology),
                                                   num_vertices_per_cell);
}
//-----------------------------------------------------------------------------
std::vector<double> mesh::h(const Mesh& mesh,
                            const tcb::span<const std::int32_t>& entities,
                            int dim)
{
  if (dim != mesh.topology().dim())
    throw std::runtime_error("Cell size when dim ne tdim  requires updating.");

  // Get number of cell vertices
  const mesh::CellType type
      = cell_entity_type(mesh.topology().cell_type(), dim);
  const int num_vertices = num_cell_vertices(type);

  // Get geometry dofmap and dofs
  const mesh::Geometry& geometry = mesh.geometry();
  const graph::AdjacencyList<std::int32_t>& x_dofs = geometry.dofmap();
  const Eigen::Array<double, Eigen::Dynamic, 3, Eigen::RowMajor>& geom_dofs
      = mesh.geometry().x();

  std::vector<double> h_cells(entities.size(), 0);
  assert(num_vertices <= 8);
  std::array<Eigen::Vector3d, 8> points;
  for (std::size_t e = 0; e < entities.size(); ++e)
  {
    // Get the coordinates  of the vertices
    auto dofs = x_dofs.links(entities[e]);
    for (int i = 0; i < num_vertices; ++i)
      points[i] = geom_dofs.row(dofs[i]);

    // Get maximum edge length
    for (int i = 0; i < num_vertices; ++i)
    {
      for (int j = i + 1; j < num_vertices; ++j)
        h_cells[e] = std::max(h_cells[e], (points[i] - points[j]).norm());
    }
  }

  return h_cells;
}
//-----------------------------------------------------------------------------
Eigen::Array<double, Eigen::Dynamic, 3, Eigen::RowMajor>
mesh::cell_normals(const mesh::Mesh& mesh, int dim,
                   const tcb::span<const std::int32_t>& entities)
{
  const int gdim = mesh.geometry().dim();
  const mesh::CellType type
      = mesh::cell_entity_type(mesh.topology().cell_type(), dim);
  // Find geometry nodes for topology entities
  const Eigen::Array<double, Eigen::Dynamic, 3, Eigen::RowMajor>& geom_dofs
      = mesh.geometry().x();

  // Orient cells if they are tetrahedron
  bool orient = false;
  if (mesh.topology().cell_type() == mesh::CellType::tetrahedron)
    orient = true;
  Eigen::Array<std::int32_t, Eigen::Dynamic, Eigen::Dynamic, Eigen::RowMajor>
      geometry_entities = entities_to_geometry(mesh, dim, entities, orient);

  const std::int32_t num_entities = entities.size();
  Eigen::Array<double, Eigen::Dynamic, 3, Eigen::RowMajor> n(num_entities, 3);
  switch (type)
  {
  case (mesh::CellType::interval):
  {
    if (gdim > 2)
      throw std::invalid_argument("Interval cell normal undefined in 3D");
    for (int i = 0; i < num_entities; ++i)
    {
      // Get the two vertices as points
      auto vertices = geometry_entities.row(i);
      Eigen::Vector3d p0 = geom_dofs.row(vertices[0]);
      Eigen::Vector3d p1 = geom_dofs.row(vertices[1]);
      // Define normal by rotating tangent counter-clockwise
      Eigen::Vector3d t = p1 - p0;
      n.row(i) = Eigen::Vector3d(-t[1], t[0], 0.0).normalized();
    }
    return n;
  }
  case (mesh::CellType::triangle):
  {
    for (int i = 0; i < num_entities; ++i)
    {
      // Get the three vertices as points
      auto vertices = geometry_entities.row(i);
      const Eigen::Vector3d p0 = geom_dofs.row(vertices[0]);
      const Eigen::Vector3d p1 = geom_dofs.row(vertices[1]);
      const Eigen::Vector3d p2 = geom_dofs.row(vertices[2]);

      // Define cell normal via cross product of first two edges
      n.row(i) = ((p1 - p0).cross(p2 - p0)).normalized();
    }
    return n;
  }
  case (mesh::CellType::quadrilateral):
  {
    // TODO: check
    for (int i = 0; i < num_entities; ++i)
    {
      // Get three vertices as points
      auto vertices = geometry_entities.row(i);
      const Eigen::Vector3d p0 = geom_dofs.row(vertices[0]);
      const Eigen::Vector3d p1 = geom_dofs.row(vertices[1]);
      const Eigen::Vector3d p2 = geom_dofs.row(vertices[2]);

      // Defined cell normal via cross product of first two edges:
      n.row(i) = ((p1 - p0).cross(p2 - p0)).normalized();
    }
    return n;
  }
  default:
    throw std::invalid_argument(
        "cell_normal not supported for this cell type.");
  }

  return Eigen::Array<double, Eigen::Dynamic, 3, Eigen::RowMajor>();
}
//-----------------------------------------------------------------------------
Eigen::Array<double, Eigen::Dynamic, 3, Eigen::RowMajor>
mesh::midpoints(const mesh::Mesh& mesh, int dim,
                const tcb::span<const std::int32_t>& entities)
{
  const mesh::Geometry& geometry = mesh.geometry();
  const Eigen::Array<double, Eigen::Dynamic, 3, Eigen::RowMajor>& x
      = geometry.x();

  // Build map from entity -> geometry dof
  // FIXME: This assumes a linear geometry.
  Eigen::Array<std::int32_t, Eigen::Dynamic, Eigen::Dynamic, Eigen::RowMajor>
      entity_to_geometry = entities_to_geometry(mesh, dim, entities, false);

  Eigen::Array<double, Eigen::Dynamic, 3, Eigen::RowMajor> x_mid(
      entities.size(), 3);

  for (Eigen::Index e = 0; e < entity_to_geometry.rows(); ++e)
  {
    auto entity_vertices = entity_to_geometry.row(e);
    x_mid.row(e) = 0.0;
    for (Eigen::Index v = 0; v < entity_vertices.size(); ++v)
      x_mid.row(e) += x.row(entity_vertices[v]);
    x_mid.row(e) /= entity_vertices.size();
  }

  return x_mid;
}
//-----------------------------------------------------------------------------
std::vector<std::int32_t> mesh::locate_entities(
    const mesh::Mesh& mesh, int dim,
    const std::function<Eigen::Array<bool, Eigen::Dynamic, 1>(
        const Eigen::Ref<const Eigen::Array<double, 3, Eigen::Dynamic,
                                            Eigen::RowMajor>>&)>& marker)
{
  const mesh::Topology& topology = mesh.topology();
  const int tdim = topology.dim();

  // Create entities and connectivities
  mesh.topology_mutable().create_entities(dim);
  mesh.topology_mutable().create_connectivity(tdim, 0);
  if (dim < tdim)
    mesh.topology_mutable().create_connectivity(dim, 0);

  // Get all vertex 'node' indices
  const graph::AdjacencyList<std::int32_t>& x_dofmap = mesh.geometry().dofmap();
  const std::int32_t num_vertices = topology.index_map(0)->size_local()
                                    + topology.index_map(0)->num_ghosts();
  auto c_to_v = topology.connectivity(tdim, 0);
  assert(c_to_v);
  std::vector<std::int32_t> vertex_to_node(num_vertices);
  for (int c = 0; c < c_to_v->num_nodes(); ++c)
  {
    auto x_dofs = x_dofmap.links(c);
    auto vertices = c_to_v->links(c);
    for (std::size_t i = 0; i < vertices.size(); ++i)
      vertex_to_node[vertices[i]] = x_dofs[i];
  }

  // Pack coordinates of vertices
  const Eigen::Array<double, Eigen::Dynamic, 3, Eigen::RowMajor>& x_nodes
      = mesh.geometry().x();
  Eigen::Array<double, 3, Eigen::Dynamic, Eigen::RowMajor> x_vertices(
      3, vertex_to_node.size());
  for (std::size_t i = 0; i < vertex_to_node.size(); ++i)
    x_vertices.col(i) = x_nodes.row(vertex_to_node[i]);

  // Run marker function on vertex coordinates
  const Eigen::Array<bool, Eigen::Dynamic, 1> marked = marker(x_vertices);
  if (marked.rows() != x_vertices.cols())
    throw std::runtime_error("Length of array of markers is wrong.");

  // Iterate over entities to build vector of marked entities
  auto e_to_v = topology.connectivity(dim, 0);
  assert(e_to_v);
  std::vector<std::int32_t> entities;
  for (int e = 0; e < e_to_v->num_nodes(); ++e)
  {
    // Iterate over entity vertices
    bool all_vertices_marked = true;
    for (std::int32_t v : e_to_v->links(e))
    {
      if (!marked[v])
      {
        all_vertices_marked = false;
        break;
      }
    }

    if (all_vertices_marked)
      entities.push_back(e);
  }

  return entities;
}
//-----------------------------------------------------------------------------
std::vector<std::int32_t> mesh::locate_entities_boundary(
    const mesh::Mesh& mesh, int dim,
    const std::function<Eigen::Array<bool, Eigen::Dynamic, 1>(
        const Eigen::Ref<const Eigen::Array<double, 3, Eigen::Dynamic,
                                            Eigen::RowMajor>>&)>& marker)
{
  const mesh::Topology& topology = mesh.topology();
  const int tdim = topology.dim();
  if (dim == tdim)
  {
    throw std::runtime_error(
        "Cannot use mesh::locate_entities_boundary (boundary) for cells.");
  }

  // Compute marker for boundary facets
  mesh.topology_mutable().create_entities(tdim - 1);
  mesh.topology_mutable().create_connectivity(tdim - 1, tdim);
  const std::vector boundary_facet = mesh::compute_boundary_facets(topology);

  // Create entities and connectivities
  mesh.topology_mutable().create_entities(dim);
  mesh.topology_mutable().create_connectivity(tdim - 1, dim);
  mesh.topology_mutable().create_connectivity(tdim - 1, 0);
  mesh.topology_mutable().create_connectivity(0, tdim);
  mesh.topology_mutable().create_connectivity(tdim, 0);

  // Build set of vertices on boundary and set of boundary entities
  auto f_to_v = topology.connectivity(tdim - 1, 0);
  assert(f_to_v);
  auto f_to_e = topology.connectivity(tdim - 1, dim);
  assert(f_to_e);
  std::unordered_set<std::int32_t> boundary_vertices;
  std::unordered_set<std::int32_t> facet_entities;
  for (std::size_t f = 0; f < boundary_facet.size(); ++f)
  {
    if (boundary_facet[f])
    {
      for (auto e : f_to_e->links(f))
        facet_entities.insert(e);

      for (auto v : f_to_v->links(f))
        boundary_vertices.insert(v);
    }
  }

  // Get geometry data
  const graph::AdjacencyList<std::int32_t>& x_dofmap = mesh.geometry().dofmap();
  const Eigen::Array<double, Eigen::Dynamic, 3, Eigen::RowMajor>& x_nodes
      = mesh.geometry().x();

  // Build vector of boundary vertices
  const std::vector<std::int32_t> vertices(boundary_vertices.begin(),
                                           boundary_vertices.end());

  // Get all vertex 'node' indices
  auto v_to_c = topology.connectivity(0, tdim);
  assert(v_to_c);
  auto c_to_v = topology.connectivity(tdim, 0);
  assert(c_to_v);
  Eigen::Array<double, 3, Eigen::Dynamic, Eigen::RowMajor> x_vertices(
      3, vertices.size());
  std::vector<std::int32_t> vertex_to_pos(v_to_c->num_nodes(), -1);
  for (std::size_t i = 0; i < vertices.size(); ++i)
  {
    const std::int32_t v = vertices[i];

    // Get first cell and find position
    const int c = v_to_c->links(v)[0];
    auto vertices = c_to_v->links(c);
    auto it = std::find(vertices.begin(), vertices.end(), v);
    assert(it != vertices.end());
    const int local_pos = std::distance(vertices.begin(), it);

    auto dofs = x_dofmap.links(c);
    x_vertices.col(i) = x_nodes.row(dofs[local_pos]);

    vertex_to_pos[v] = i;
  }

  // Run marker function on the vertex coordinates
  const Eigen::Array<bool, Eigen::Dynamic, 1> marked = marker(x_vertices);
  if (marked.size() != x_vertices.cols())
    throw std::runtime_error("Length of array of markers is wrong.");

  // Loop over entities and check vertex markers
  auto e_to_v = topology.connectivity(dim, 0);
  assert(e_to_v);
  std::vector<std::int32_t> entities;
  for (auto e : facet_entities)
  {
    // Assume all vertices on this entity are marked
    bool all_vertices_marked = true;

    // Iterate over entity vertices
    for (auto v : e_to_v->links(e))
    {
      const std::int32_t pos = vertex_to_pos[v];
      if (!marked[pos])
      {
        all_vertices_marked = false;
        break;
      }
    }

    // Mark facet with all vertices marked
    if (all_vertices_marked)
      entities.push_back(e);
  }

  return entities;
}
//-----------------------------------------------------------------------------
Eigen::Array<std::int32_t, Eigen::Dynamic, Eigen::Dynamic, Eigen::RowMajor>
mesh::entities_to_geometry(const mesh::Mesh& mesh, int dim,
                           const tcb::span<const std::int32_t>& entity_list,
                           bool orient)
{
  dolfinx::mesh::CellType cell_type = mesh.topology().cell_type();
  int num_entity_vertices
      = mesh::num_cell_vertices(mesh::cell_entity_type(cell_type, dim));
  Eigen::Array<std::int32_t, Eigen::Dynamic, Eigen::Dynamic, Eigen::RowMajor>
      entity_geometry(entity_list.size(), num_entity_vertices);

  if (orient
      and (cell_type != dolfinx::mesh::CellType::tetrahedron or dim != 2))
    throw std::runtime_error("Can only orient facets of a tetrahedral mesh");

  const mesh::Geometry& geometry = mesh.geometry();
  const Eigen::Array<double, Eigen::Dynamic, 3, Eigen::RowMajor>& geom_dofs
      = mesh.geometry().x();
  const mesh::Topology& topology = mesh.topology();

  const int tdim = topology.dim();
  mesh.topology_mutable().create_entities(dim);
  mesh.topology_mutable().create_connectivity(dim, tdim);
  mesh.topology_mutable().create_connectivity(dim, 0);
  mesh.topology_mutable().create_connectivity(tdim, 0);

  const graph::AdjacencyList<std::int32_t>& xdofs = geometry.dofmap();
  const auto e_to_c = topology.connectivity(dim, tdim);
  assert(e_to_c);
  const auto e_to_v = topology.connectivity(dim, 0);
  assert(e_to_v);
  const auto c_to_v = topology.connectivity(tdim, 0);
  assert(c_to_v);
  for (std::size_t i = 0; i < entity_list.size(); ++i)
  {
    const std::int32_t idx = entity_list[i];
    const std::int32_t cell = e_to_c->links(idx)[0];
    auto ev = e_to_v->links(idx);
    assert((int)ev.size() == num_entity_vertices);
    const auto cv = c_to_v->links(cell);
    const auto xc = xdofs.links(cell);
    for (int j = 0; j < num_entity_vertices; ++j)
    {
      int k = std::distance(cv.begin(), std::find(cv.begin(), cv.end(), ev[j]));
      assert(k < (int)cv.size());
      entity_geometry(i, j) = xc[k];
    }

    if (orient)
    {
      // Compute cell midpoint
      Eigen::Vector3d midpoint(0.0, 0.0, 0.0);
      for (auto j : xc)
        midpoint += geom_dofs.row(j).matrix().transpose();
      midpoint /= xc.size();
<<<<<<< HEAD

      // Compute vector triple product of two edges and vector to
      // midpoint
      Eigen::Vector3d p0 = geometry.node(entity_geometry(i, 0));
      Eigen::Matrix3d a;
      a.row(0) = midpoint - p0;
      a.row(1) = geometry.node(entity_geometry(i, 1)) - p0;
      a.row(2) = geometry.node(entity_geometry(i, 2)) - p0;

=======
      // Compute vector triple product of two edges and vector to midpoint
      Eigen::Vector3d p0 = geom_dofs.row(entity_geometry(i, 0));
      Eigen::Matrix3d a;
      a.row(0) = midpoint - p0;
      a.row(1) = geom_dofs.row(entity_geometry(i, 1)).matrix().transpose() - p0;
      a.row(2) = geom_dofs.row(entity_geometry(i, 2)).matrix().transpose() - p0;
>>>>>>> ea4b7ffe
      // Midpoint direction should be opposite to normal, hence this
      // should be negative. Switch points if not.
      if (a.determinant() > 0.0)
        std::swap(entity_geometry(i, 1), entity_geometry(i, 2));
    }
  }

  return entity_geometry;
}
//------------------------------------------------------------------------
std::vector<std::int32_t> mesh::exterior_facet_indices(const Mesh& mesh)
{
  // Note: Possible duplication of mesh::Topology::compute_boundary_facets

  const mesh::Topology& topology = mesh.topology();
  std::vector<std::int32_t> surface_facets;

  // Get number of facets owned by this process
  const int tdim = topology.dim();
  mesh.topology_mutable().create_connectivity(tdim - 1, tdim);
  auto f_to_c = topology.connectivity(tdim - 1, tdim);
  assert(topology.index_map(tdim - 1));
  std::set<std::int32_t> fwd_shared_facets;

  // Only need to consider shared facets when there are no ghost cells
  if (topology.index_map(tdim)->num_ghosts() == 0)
  {
    fwd_shared_facets.insert(
        topology.index_map(tdim - 1)->shared_indices().begin(),
        topology.index_map(tdim - 1)->shared_indices().end());
  }

  // Find all owned facets (not ghost) with only one attached cell, which are
  // also not shared forward (ghost on another process)
  const int num_facets = topology.index_map(tdim - 1)->size_local();
  for (int f = 0; f < num_facets; ++f)
  {
    if (f_to_c->num_links(f) == 1
        and fwd_shared_facets.find(f) == fwd_shared_facets.end())
      surface_facets.push_back(f);
  }

  return surface_facets;
}
//------------------------------------------------------------------------------
graph::AdjacencyList<std::int32_t> mesh::partition_cells_graph(
    MPI_Comm comm, int n, const mesh::CellType cell_type,
    const graph::AdjacencyList<std::int64_t>& cells, mesh::GhostMode ghost_mode)
{
  return partition_cells_graph(comm, n, cell_type, cells, ghost_mode,
                               &graph::partition_graph);
}
//-----------------------------------------------------------------------------
graph::AdjacencyList<std::int32_t> mesh::partition_cells_graph(
    MPI_Comm comm, int n, const mesh::CellType cell_type,
    const graph::AdjacencyList<std::int64_t>& cells, mesh::GhostMode ghost_mode,
    const graph::partition_fn& partfn)
{
  LOG(INFO) << "Compute partition of cells across ranks";

  if (cells.num_nodes() > 0)
  {
    if (cells.num_links(0) != mesh::num_cell_vertices(cell_type))
    {
      throw std::runtime_error(
          "Inconsistent number of cell vertices. Got "
          + std::to_string(cells.num_links(0)) + ", expected "
          + std::to_string(mesh::num_cell_vertices(cell_type)) + ".");
    }
  }

  // Compute distributed dual graph (for the cells on this process)
  const auto [dual_graph, graph_info]
      = mesh::build_dual_graph(comm, cells, cell_type);

  // Extract data from graph_info
  const auto [num_ghost_nodes, num_local_edges] = graph_info;

  // Just flag any kind of ghosting for now
  bool ghosting = (ghost_mode != mesh::GhostMode::none);

  // Compute partition
  return partfn(comm, n, dual_graph, num_ghost_nodes, ghosting);
}
//-----------------------------------------------------------------------------<|MERGE_RESOLUTION|>--- conflicted
+++ resolved
@@ -429,24 +429,14 @@
       for (auto j : xc)
         midpoint += geom_dofs.row(j).matrix().transpose();
       midpoint /= xc.size();
-<<<<<<< HEAD
-
-      // Compute vector triple product of two edges and vector to
-      // midpoint
-      Eigen::Vector3d p0 = geometry.node(entity_geometry(i, 0));
-      Eigen::Matrix3d a;
-      a.row(0) = midpoint - p0;
-      a.row(1) = geometry.node(entity_geometry(i, 1)) - p0;
-      a.row(2) = geometry.node(entity_geometry(i, 2)) - p0;
-
-=======
+
       // Compute vector triple product of two edges and vector to midpoint
       Eigen::Vector3d p0 = geom_dofs.row(entity_geometry(i, 0));
       Eigen::Matrix3d a;
       a.row(0) = midpoint - p0;
       a.row(1) = geom_dofs.row(entity_geometry(i, 1)).matrix().transpose() - p0;
       a.row(2) = geom_dofs.row(entity_geometry(i, 2)).matrix().transpose() - p0;
->>>>>>> ea4b7ffe
+
       // Midpoint direction should be opposite to normal, hence this
       // should be negative. Switch points if not.
       if (a.determinant() > 0.0)
