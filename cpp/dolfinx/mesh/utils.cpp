--- conflicted
+++ resolved
@@ -412,7 +412,7 @@
   // Get cell dimension
   const int d = mesh::cell_dim(type);
   const mesh::Topology& topology = mesh.topology();
-  // FIXME: cleanup these calls? Some of the happen internally again.
+  // FIXME: cleanup these calls as part of topology storage management rework.
   mesh.topology_mutable().create_entities(d - 1);
   auto connectivity = topology.connectivity(d, d - 1);
   assert(connectivity);
@@ -738,21 +738,14 @@
   mesh.topology_mutable().create_entities(dim);
 
   // Compute connectivities
-  mesh.create_connectivity(0, tdim);
-  mesh.create_connectivity(tdim, 0);
+  mesh.topology_mutable().create_connectivity(0, tdim);
+  mesh.topology_mutable().create_connectivity(tdim, 0);
   if (dim < tdim)
   {
-<<<<<<< HEAD
-    // FIXME: cleanup these calls? Some of the happen internally again.
-    mesh.topology_mutable().create_entities(dim);
-    mesh.topology_mutable().create_connectivity(tdim - 1, tdim);
-    mesh.topology_mutable().create_connectivity(0, tdim);
-=======
-    mesh.create_connectivity(dim, 0);
+    mesh.topology_mutable().create_connectivity(dim, 0);
     // Additional connectivity for boundary detection
     // (Topology::on_boundary())
-    mesh.create_connectivity(tdim - 1, tdim);
->>>>>>> 42c5653e
+    mesh.topology_mutable().create_connectivity(tdim - 1, tdim);
   }
 
   const int num_vertices = mesh.topology().index_map(0)->size_local()
