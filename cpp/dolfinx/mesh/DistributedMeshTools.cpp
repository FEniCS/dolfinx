--- conflicted
+++ resolved
@@ -22,283 +22,6 @@
 //-----------------------------------------------------------------------------
 namespace
 {
-<<<<<<< HEAD
-=======
-std::tuple<std::vector<std::int64_t>,
-           std::map<std::int32_t, std::set<std::int32_t>>,
-           std::shared_ptr<const common::IndexMap>>
-compute_entity_numbering(MPI_Comm comm, const Topology& topology,
-                         const mesh::CellType cell_type, int d)
-{
-  LOG(INFO) << "Number mesh entities for distributed mesh. " << d;
-  common::Timer timer("Number mesh entities for distributed mesh");
-
-  std::vector<std::int64_t> global_entity_indices;
-  std::map<std::int32_t, std::set<std::int32_t>> shared_entities;
-
-  // Check that we're not re-numbering vertices (these are fixed at mesh
-  // construction)
-  if (d == 0 or d == topology.dim())
-  {
-    throw std::runtime_error(
-        "Global vertex and cell indices exist at input. Cannot be renumbered.");
-  }
-
-  // Get number of processes and process number
-  const int mpi_size = dolfinx::MPI::size(comm);
-  const int mpi_rank = dolfinx::MPI::rank(comm);
-
-  // Get vertex global indices
-  const std::vector<std::int64_t>& global_vertex_indices
-      = topology.global_indices(0);
-
-  // Get shared vertices (local index, [sharing processes])
-  // already determined in Mesh distribution
-  const std::map<std::int32_t, std::set<std::int32_t>>& shared_vertices_local
-      = topology.shared_entities(0);
-
-  // Get number of entities of dimension d on this process
-  auto c_d_0 = topology.connectivity(d, 0);
-  assert(c_d_0);
-  const std::int32_t size = c_d_0->num_nodes();
-
-  // Send and receive shared entities.
-  // In order to communicate with remote processes, the entities are sent
-  // and received as blocks of global vertex indices, since these are the same
-  // on all processes. However, is more convenient to use the local index, so
-  // translate before and after sending.
-  std::vector<std::vector<std::int32_t>> send_local_entities(mpi_size);
-  std::vector<std::vector<std::int32_t>> recv_local_entities(mpi_size);
-
-  {
-    // Scoped region
-
-    // Entities to send/recv, as blocks of global vertex indices.
-    std::vector<std::vector<std::int64_t>> send_entities(mpi_size);
-    std::vector<std::vector<std::int64_t>> recv_entities(mpi_size);
-
-    // Mapping from the global vertex indices of an entity, back to its local
-    // index. Used after receiving, to translate back to local index.
-    std::map<std::vector<std::int64_t>, std::int32_t> entity_to_local_index;
-
-    // Get number of vertices in this entity type
-    const mesh::CellType& et = mesh::cell_entity_type(cell_type, d);
-    const int num_entity_vertices = mesh::num_cell_vertices(et);
-
-    // Make a mask listing all shared vertices (true if shared)
-    auto map0 = topology.index_map(0);
-    assert(map0);
-    const int num_vertices = map0->size_local() + map0->num_ghosts();
-    std::vector<bool> vertex_shared(num_vertices, false);
-    for (const auto& v : shared_vertices_local)
-      vertex_shared[v.first] = true;
-
-    for (int e = 0; e < size; ++e)
-    {
-      auto v = c_d_0->links(e);
-
-      // Entity can only be shared if all vertices are shared but this
-      // is not a sufficient condition
-      bool may_be_shared = true;
-      for (int i = 0; i < num_entity_vertices; ++i)
-        may_be_shared &= vertex_shared[v[i]];
-
-      if (may_be_shared)
-      {
-        // Get the set of processes which share all the vertices of this entity
-
-        // First vertex, and its sharing processes
-        const std::set<std::int32_t>& shared_vertices_v0
-            = shared_vertices_local.find(v[0])->second;
-        std::vector<std::int32_t> sharing_procs(shared_vertices_v0.begin(),
-                                                shared_vertices_v0.end());
-
-        for (int i = 1; i < num_entity_vertices; ++i)
-        {
-          // Sharing processes for subsequent vertices of this entity
-          const std::set<std::int32_t>& shared_vertices_v
-              = shared_vertices_local.find(v[i])->second;
-
-          std::vector<std::int32_t> v_sharing_procs;
-          std::set_intersection(sharing_procs.begin(), sharing_procs.end(),
-                                shared_vertices_v.begin(),
-                                shared_vertices_v.end(),
-                                std::back_inserter(v_sharing_procs));
-          sharing_procs = v_sharing_procs;
-        }
-
-        if (!sharing_procs.empty())
-        {
-          // If there are still processes that share all the vertices,
-          // send the entity to the sharing processes.
-
-          // Sort global vertex indices into order
-          std::vector<std::int64_t> g_index;
-          for (int i = 0; i < num_entity_vertices; ++i)
-            g_index.push_back(global_vertex_indices[v[i]]);
-          std::sort(g_index.begin(), g_index.end());
-
-          // Record processes this entity belongs to (possibly)
-          shared_entities.insert(
-              {e, std::set<int>(sharing_procs.begin(), sharing_procs.end())});
-
-          // Record mapping from vertex global indices to local entity index
-          entity_to_local_index.insert({g_index, e});
-
-          // Send all possible entities to remote processes
-          for (auto p : sharing_procs)
-          {
-            send_local_entities[p].push_back(e);
-            send_entities[p].insert(send_entities[p].end(), g_index.begin(),
-                                    g_index.end());
-          }
-        }
-      }
-    }
-
-    dolfinx::MPI::all_to_all(comm, send_entities, recv_entities);
-
-    // Check off received entities against sent entities
-    // (any which don't match need to be revised).
-    // For every shared entity that is sent to another process, the same entity
-    // should be returned. If not, it does not exist on the remote process... On
-    // the other hand, if an entity is received which has not been sent, then it
-    // can be safely ignored.
-
-    // Convert received data back to local index (where possible, otherwise put
-    // -1 to ignore)
-    for (int p = 0; p < mpi_size; ++p)
-    {
-      const std::vector<std::int64_t>& recv_p = recv_entities[p];
-      for (std::size_t i = 0; i < recv_p.size(); i += num_entity_vertices)
-      {
-        std::vector<std::int64_t> q(recv_p.begin() + i,
-                                    recv_p.begin() + i + num_entity_vertices);
-
-        const auto map_it = entity_to_local_index.find(q);
-        if (map_it != entity_to_local_index.end())
-          recv_local_entities[p].push_back(map_it->second);
-        else
-          recv_local_entities[p].push_back(-1);
-      }
-    }
-
-    // End of scoped region
-  }
-
-  // Compare sent and received entities
-  for (int p = 0; p < mpi_size; ++p)
-  {
-    std::vector<std::int32_t> send_p = send_local_entities[p];
-    std::vector<std::int32_t> recv_p = recv_local_entities[p];
-    std::sort(send_p.begin(), send_p.end());
-    std::sort(recv_p.begin(), recv_p.end());
-
-    // If received and sent are identical, there is nothing to do here.
-    if (send_p == recv_p)
-      continue;
-
-    // Get list of items in send_p, but not in recv_p
-    std::vector<std::int32_t> diff;
-    std::set_difference(send_p.begin(), send_p.end(), recv_p.begin(),
-                        recv_p.end(), std::back_inserter(diff));
-
-    // any entities listed in diff do not exist on process 'p'
-    for (auto& q : diff)
-    {
-      const auto emap_it = shared_entities.find(q);
-      assert(emap_it != shared_entities.end());
-      int n = emap_it->second.erase(p);
-      assert(n == 1);
-
-      // If this was the last sharing process, then this is no longer a shared
-      // entity
-      if (emap_it->second.empty())
-        shared_entities.erase(emap_it);
-    }
-  }
-
-  // We now know which entities are shared (and with which processes).
-  // Three categories: owned, owned+shared, remote+shared=ghost
-
-  global_entity_indices.resize(size, -1);
-
-  // Start numbering
-
-  // Calculate all locally owned entities, and get a local offset
-  std::int32_t num_local = size - shared_entities.size();
-  for (const auto& q : shared_entities)
-  {
-    if (*q.second.begin() > mpi_rank)
-      ++num_local;
-  }
-
-  const std::int64_t local_offset
-      = dolfinx::MPI::global_offset(comm, num_local, true);
-  std::int64_t n = local_offset;
-
-  // Owned
-  for (int i = 0; i < size; ++i)
-  {
-    const auto it = shared_entities.find(i);
-    if (it == shared_entities.end())
-    {
-      // Owned but not shared
-      global_entity_indices[i] = n;
-      ++n;
-    }
-    else if (*(it->second.begin()) > mpi_rank)
-    {
-      // Owned and shared
-      global_entity_indices[it->first] = n;
-      ++n;
-    }
-  }
-
-  assert(n == local_offset + num_local);
-
-  // Now send/recv global indices to/from remotes
-  std::vector<std::vector<std::int64_t>> send_indices(mpi_size);
-  std::vector<std::vector<std::int64_t>> recv_indices(mpi_size);
-
-  // Revisit the entities we sent out before, sending out our
-  // new global indices (only to higher rank processes)
-  for (int p = mpi_rank + 1; p < mpi_size; ++p)
-  {
-    const std::vector<std::int32_t>& send_p = send_local_entities[p];
-    for (auto q : send_p)
-      send_indices[p].push_back(global_entity_indices[q]);
-  }
-
-  dolfinx::MPI::all_to_all(comm, send_indices, recv_indices);
-
-  // Revisit the entities we received before, now with the global
-  // index from remote
-  for (int p = 0; p < mpi_rank; ++p)
-  {
-    const std::vector<std::int32_t>& recv_p = recv_local_entities[p];
-    for (std::size_t i = 0; i < recv_p.size(); ++i)
-    {
-      const std::int32_t local_index = recv_p[i];
-      // Make sure this is a valid entity, and coming from the owner
-      if (local_index != -1 and p == *shared_entities[local_index].begin())
-        global_entity_indices[local_index] = recv_indices[p][i];
-    }
-  }
-
-  Eigen::Array<std::int64_t, Eigen::Dynamic, 1> ghosts(
-      global_entity_indices.size() - num_local);
-  std::copy(global_entity_indices.begin() + num_local,
-            global_entity_indices.end(), ghosts.data());
-
-  std::shared_ptr<common::IndexMap> index_map
-      = std::make_shared<common::IndexMap>(comm, num_local, ghosts, 1);
-
-  return std::tuple(std::move(global_entity_indices),
-                    std::move(shared_entities), index_map);
-}
-//-----------------------------------------------------------------------------
->>>>>>> e83a6146
 template <typename T>
 Eigen::Array<T, Eigen::Dynamic, Eigen::Dynamic, Eigen::RowMajor>
 reorder_values_by_global_indices(
