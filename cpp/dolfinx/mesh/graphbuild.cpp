--- conflicted
+++ resolved
@@ -253,12 +253,8 @@
   std::int32_t num_vertices_per_facet;
   MPI_Allreduce(&num_vertices_local, &num_vertices_per_facet, 1, MPI_INT32_T,
                 MPI_MAX, comm);
-<<<<<<< HEAD
 
   LOG(INFO) << "nv per facet=" << num_vertices_per_facet;
-=======
-  LOG(INFO) << "nv per facet=" << num_vertices_per_facet << "\n";
->>>>>>> ce5d5d9f
 
   // At this stage facet_cell map only contains facets->cells with edge
   // facets either interprocess or external boundaries
