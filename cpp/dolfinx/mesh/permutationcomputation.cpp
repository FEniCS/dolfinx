--- conflicted
+++ resolved
@@ -374,8 +374,6 @@
   const int tdim = topology.dim();
   const int fdim = tdim - 1;
 
-<<<<<<< HEAD
-=======
   if (fdim == 3)
     throw std::runtime_error("Cannot compute cell permutations of a 3D mesh.");
 
@@ -387,7 +385,6 @@
   if (fdim == 0)
     return cell_permutations;
 
->>>>>>> cc0f696d
   // FIXME Don't hardcode
   dolfinx::graph::AdjacencyList<int32_t> _v_to_v = *topology.connectivity(0, 0);
   dolfinx::graph::AdjacencyList<int32_t> _f_to_v
@@ -408,17 +405,6 @@
   facet_topology.set_connectivity(f_to_v, fdim, 0);
   facet_topology.create_connectivity(fdim, fdim);
 
-<<<<<<< HEAD
-  const std::int32_t num_facets
-      = facet_topology.connectivity(fdim, 0)->num_nodes();
-
-  if (fdim == 3)
-    throw std::runtime_error("Cannot compute cell permutations of a 3D mesh.");
-
-  std::vector<std::uint8_t> cell_permutations(num_facets);
-
-=======
->>>>>>> cc0f696d
   if (fdim == 2)
   {
     const auto perms = compute_face_permutations<_BITSETSIZE>(facet_topology);
@@ -431,7 +417,6 @@
     for (int c = 0; c < num_facets; ++c)
       cell_permutations[c] = perms[c].to_ulong() & 1;
   }
-<<<<<<< HEAD
 
   auto facet_map = topology.index_map(fdim);
   assert(facet_map);
@@ -444,8 +429,6 @@
                                   + facet_map->size_local(),
                               cell_permutations.end()));
 
-=======
->>>>>>> cc0f696d
   return cell_permutations;
 }
 //-----------------------------------------------------------------------------