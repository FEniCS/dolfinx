// Copyright (C) 2006-2023 Anders Logg, Chris Richardson and Garth N. Wells
//
// This file is part of DOLFINx (https://www.fenicsproject.org)
//
// SPDX-License-Identifier:    LGPL-3.0-or-later

#pragma once

#include "Geometry.h"
#include "Topology.h"
#include <concepts>
#include <dolfinx/common/MPI.h>
#include <string>

namespace dolfinx::mesh
{

/// @brief A Mesh consists of a set of connected and numbered mesh topological
/// entities, and geometry data.
/// @tparam The float type for representing the geometry,
template <std::floating_point T>
class Mesh
{
public:
  /// @brief Value type
  using geometry_type = Geometry<T>;

  /// @brief Create a mesh
  /// @param[in] comm MPI Communicator
  /// @param[in] topology Mesh topology
  /// @param[in] geometry Mesh geometry
  template <std::convertible_to<Topology> U, std::convertible_to<Geometry<T>> V>
  Mesh(MPI_Comm comm, U&& topology, V&& geometry)
      : _topology(std::forward<U>(topology)),
        _geometry(std::forward<V>(geometry)), _comm(comm)
  {
    // Do nothing
  }

  /// Copy constructor
  /// @param[in] mesh Mesh to be copied
  Mesh(const Mesh& mesh) = default;

  /// Move constructor
  /// @param mesh Mesh to be moved.
  Mesh(Mesh&& mesh) = default;

  /// Destructor
  ~Mesh() = default;

  // Assignment operator
  Mesh& operator=(const Mesh& mesh) = delete;

  /// Assignment move operator
  /// @param mesh Another Mesh object
  Mesh& operator=(Mesh&& mesh) = default;

  // TODO: Is there any use for this? In many situations one has to get
  // the topology of a const Mesh, which is done by
  // Mesh::topology_mutable. Note that the python interface (calls
  // Mesh::topology()) may still rely on it.
  /// @brief Get mesh topology
  /// @return The topology object associated with the mesh.
  Topology& topology() { return _topology; }

  /// Get mesh topology (const version)
  /// @return The topology object associated with the mesh.
  const Topology& topology() const { return _topology; }

  /// Get mesh topology if one really needs the mutable version
  /// @return The topology object associated with the mesh.
  Topology& topology_mutable() const { return _topology; }

  /// @brief Get mesh geometry
  /// @return The geometry object associated with the mesh
  Geometry<T>& geometry() { return _geometry; }

  /// @brief Get mesh geometry (const version)
  /// @return The geometry object associated with the mesh
  const Geometry<T>& geometry() const { return _geometry; }

  /// @brief Mesh MPI communicator
  /// @return The communicator on which the mesh is distributed
  MPI_Comm comm() const { return _comm.comm(); }

  /// Name
  std::string name = "mesh";

private:
  // Mesh topology
  // Note: This is mutable because of the current memory management
  // within mesh::Topology. It allows to obtain a non-const Topology
  // from a const mesh (via Mesh::topology_mutable()).
  mutable Topology _topology;

  // Mesh geometry
  Geometry<T> _geometry;

  // MPI communicator
  dolfinx::MPI::Comm _comm;
};

<<<<<<< HEAD
/// @brief Create a mesh using the default partitioner.
///
/// This function takes mesh input data that is distributed across
/// processes and creates a mesh::Mesh, with the mesh cell distribution
/// determined by the default cell partitioner. The default partitioner
/// is based a graph partitioning.
///
/// @param[in] comm The MPI communicator to build the mesh on
/// @param[in] cells The cells on the this MPI rank. Each cell (node in
/// the `AdjacencyList`) is defined by its 'nodes' (using global
/// indices). For lowest order cells this will be just the cell
/// vertices. For higher-order cells, other cells 'nodes' will be
/// included.
/// @param[in] elements The coordinate elements that describes the
/// geometric mapping for cells
/// @param[in] x The coordinates of mesh nodes
/// @param[in] xshape The shape of `x`. It should be `(num_points, gdim)`.
/// @param[in] ghost_mode The requested type of cell ghosting/overlap
/// @return A distributed Mesh.
Mesh create_mesh(MPI_Comm comm, const graph::AdjacencyList<std::int64_t>& cells,
                 const std::vector<fem::CoordinateElement>& elements,
                 std::span<const double> x, std::array<std::size_t, 2> xshape,
                 GhostMode ghost_mode);

/// Create a mesh using a provided mesh partitioning function
Mesh create_mesh(MPI_Comm comm, const graph::AdjacencyList<std::int64_t>& cells,
                 const std::vector<fem::CoordinateElement>& elements,
                 std::span<const double> x, std::array<std::size_t, 2> xshape,
                 const CellPartitionFunction& cell_partitioner);

/// Create a new mesh consisting of a subset of entities in a mesh.
/// @param[in] mesh The mesh
/// @param[in] dim Entity dimension
/// @param[in] entities List of entity indices in `mesh` to include in
/// the new mesh
/// @return The new mesh, and maps from the new mesh entities, vertices,
/// and geometry to the input mesh entities, vertices, and geometry.
std::tuple<Mesh, std::vector<std::int32_t>, std::vector<std::int32_t>,
           std::vector<std::int32_t>>
create_submesh(const Mesh& mesh, int dim,
               std::span<const std::int32_t> entities);

=======
>>>>>>> 9a9a901a
} // namespace dolfinx::mesh<|MERGE_RESOLUTION|>--- conflicted
+++ resolved
@@ -100,49 +100,4 @@
   dolfinx::MPI::Comm _comm;
 };
 
-<<<<<<< HEAD
-/// @brief Create a mesh using the default partitioner.
-///
-/// This function takes mesh input data that is distributed across
-/// processes and creates a mesh::Mesh, with the mesh cell distribution
-/// determined by the default cell partitioner. The default partitioner
-/// is based a graph partitioning.
-///
-/// @param[in] comm The MPI communicator to build the mesh on
-/// @param[in] cells The cells on the this MPI rank. Each cell (node in
-/// the `AdjacencyList`) is defined by its 'nodes' (using global
-/// indices). For lowest order cells this will be just the cell
-/// vertices. For higher-order cells, other cells 'nodes' will be
-/// included.
-/// @param[in] elements The coordinate elements that describes the
-/// geometric mapping for cells
-/// @param[in] x The coordinates of mesh nodes
-/// @param[in] xshape The shape of `x`. It should be `(num_points, gdim)`.
-/// @param[in] ghost_mode The requested type of cell ghosting/overlap
-/// @return A distributed Mesh.
-Mesh create_mesh(MPI_Comm comm, const graph::AdjacencyList<std::int64_t>& cells,
-                 const std::vector<fem::CoordinateElement>& elements,
-                 std::span<const double> x, std::array<std::size_t, 2> xshape,
-                 GhostMode ghost_mode);
-
-/// Create a mesh using a provided mesh partitioning function
-Mesh create_mesh(MPI_Comm comm, const graph::AdjacencyList<std::int64_t>& cells,
-                 const std::vector<fem::CoordinateElement>& elements,
-                 std::span<const double> x, std::array<std::size_t, 2> xshape,
-                 const CellPartitionFunction& cell_partitioner);
-
-/// Create a new mesh consisting of a subset of entities in a mesh.
-/// @param[in] mesh The mesh
-/// @param[in] dim Entity dimension
-/// @param[in] entities List of entity indices in `mesh` to include in
-/// the new mesh
-/// @return The new mesh, and maps from the new mesh entities, vertices,
-/// and geometry to the input mesh entities, vertices, and geometry.
-std::tuple<Mesh, std::vector<std::int32_t>, std::vector<std::int32_t>,
-           std::vector<std::int32_t>>
-create_submesh(const Mesh& mesh, int dim,
-               std::span<const std::int32_t> entities);
-
-=======
->>>>>>> 9a9a901a
 } // namespace dolfinx::mesh