// Copyright (C) 2006-2019 Anders Logg and Garth N. Wells
//
// This file is part of DOLFINX (https://www.fenicsproject.org)
//
// SPDX-License-Identifier:    LGPL-3.0-or-later

#pragma once

#include "cell_types.h"
#include <Eigen/Dense>
#include <array>
#include <cstdint>
#include <dolfinx/graph/AdjacencyList.h>
#include <map>
#include <memory>
#include <set>
#include <vector>

namespace dolfinx
{
namespace common
{
class IndexMap;
}

namespace mesh
{

class Topology;

/// Compute marker for owned facets that are interior, i.e. are
/// connected to two cells, one of which might be on a remote process
/// @param[in] topology The topology
/// @return Vector with length equal to the number of facets on this
///   this process. True if the ith facet (local index) is interior to
///   the domain.
std::vector<bool> compute_interior_facets(const Topology& topology);

/// Topology stores the topology of a mesh, consisting of mesh entities
/// and connectivity (incidence relations for the mesh entities). Note
/// that the mesh entities don't need to be stored, only the number of
/// entities and the connectivity. Any numbering scheme for the mesh
/// entities is stored separately in a MeshFunction over the entities.
///
/// A mesh entity e may be identified globally as a pair e = (dim, i),
/// where dim is the topological dimension and i is the index of the
/// entity within that topological dimension.

class Topology
{
public:
  /// Create empty mesh topology
  Topology(mesh::CellType type);

  /// Copy constructor
  Topology(const Topology& topology) = default;

  /// Move constructor
  Topology(Topology&& topology) = default;

  /// Destructor
  ~Topology() = default;

  /// Assignment
  Topology& operator=(const Topology& topology) = default;

  /// Return topological dimension
  int dim() const;

  /// @todo Remove this function. Use IndexMap instead
  /// Set the global indices for entities of dimension dim
  void set_global_indices(int dim,
                          const std::vector<std::int64_t>& global_indices);

  /// Set the IndexMap for dimension dim
  /// @warning This is experimental and likely to change
  void set_index_map(int dim,
                     std::shared_ptr<const common::IndexMap> index_map);

  /// Get the IndexMap for dimension dim
  /// (Currently partially working)
  std::shared_ptr<const common::IndexMap> index_map(int dim) const;

  /// @todo Remove this function. Use IndexMap instead
  /// Get local-to-global index map for entities of topological
  /// dimension d
  const std::vector<std::int64_t>& global_indices(int d) const;

  /// Set the map from shared entities (local index) to processes that
  /// share the entity
  void set_shared_entities(
      int dim, const std::map<std::int32_t, std::set<std::int32_t>>& entities);

  /// @todo Remove this function
  /// Return map from shared entities (local index) to process that
  /// share the entity (const version)
  const std::map<std::int32_t, std::set<std::int32_t>>&
  shared_entities(int dim) const;

  /// Marker for entities of dimension dim on the boundary. An entity of
  /// co-dimension < 0 is on the boundary if it is connected to a
  /// boundary facet. It is not defined for codimension 0.
  /// @param[in] dim Toplogical dimension of the entities to check. It
  ///   must be less than the topological dimension.
  /// @return Vector of length equal to number of local entities, with
  ///   'true' for entities on the boundary and otherwise 'false'.
  std::vector<bool> on_boundary(int dim) const;

  /// Return connectivity for given pair of topological dimensions
  std::shared_ptr<graph::AdjacencyList<std::int32_t>> connectivity(int d0,
                                                                   int d1);

  /// Return connectivity for given pair of topological dimensions
  std::shared_ptr<const graph::AdjacencyList<std::int32_t>>
  connectivity(int d0, int d1) const;

  /// Set connectivity for given pair of topological dimensions
  void set_connectivity(std::shared_ptr<graph::AdjacencyList<std::int32_t>> c,
                        int d0, int d1);

  /// Gets markers for owned facets that are interior, i.e. are
  /// connected to two cells, one of which might be on a remote process
  /// @return Vector with length equal to the number of facets owned by
  ///   this process. True if the ith facet (local index) is interior to
  ///   the domain.
  const std::vector<bool>& interior_facets() const;

  /// Set markers for owned facets that are interior
  /// @param[in] interior_facets The marker vector
  void set_interior_facets(const std::vector<bool>& interior_facets);

  /// Return hash based on the hash of cell-vertex connectivity
  size_t hash() const;

  /// Return informal string representation (pretty-print)
  std::string str(bool verbose) const;

<<<<<<< HEAD
  /// @todo Move this outside of this class
  /// Set global number of connections for each local entities
  void set_global_size(std::array<int, 2> d,
                       const Eigen::Array<std::int32_t, Eigen::Dynamic, 1>&
                           num_global_connections)
  {
    // assert(num_global_connections.size() == _offsets.size() - 1);
    _num_global_connections(d[0], d[1]) = num_global_connections;
  }

  /// @todo Can this be removed?
  /// Return global number of connections for given entity
  int size_global(std::array<int, 2> d, std::int32_t entity) const
  {
    if (_num_global_connections(d[0], d[1]).size() == 0)
      return _connectivity(d[0], d[1])->num_links(entity);
    else
      return _num_global_connections(d[0], d[1])[entity];
  }

  /// Cell type
  /// @return Cell type that th topology is for
  mesh::CellType cell_type() const;

=======
>>>>>>> f5fb1f26
private:
  // Cell type
  mesh::CellType _cell_type;

  // Global indices for mesh entities
  std::vector<std::vector<std::int64_t>> _global_indices;

  // TODO: Could IndexMap be used here in place of std::map?
  // For entities of a given dimension d, maps each shared entity
  // (local index) to a list of the processes sharing the vertex
  std::vector<std::map<std::int32_t, std::set<std::int32_t>>> _shared_entities;

  // IndexMap to store ghosting for each entity dimension
  std::array<std::shared_ptr<const common::IndexMap>, 4> _index_map;

  // AdjacencyList for pairs of topological dimensions
  Eigen::Array<std::shared_ptr<graph::AdjacencyList<std::int32_t>>,
               Eigen::Dynamic, Eigen::Dynamic, Eigen::RowMajor>
      _connectivity;

  // Marker for owned facets, which evaluates to True for facets that
  // are interior to the domain
  std::shared_ptr<const std::vector<bool>> _interior_facets;
};
} // namespace mesh
} // namespace dolfinx<|MERGE_RESOLUTION|>--- conflicted
+++ resolved
@@ -132,36 +132,13 @@
   /// Return hash based on the hash of cell-vertex connectivity
   size_t hash() const;
 
-  /// Return informal string representation (pretty-print)
-  std::string str(bool verbose) const;
-
-<<<<<<< HEAD
-  /// @todo Move this outside of this class
-  /// Set global number of connections for each local entities
-  void set_global_size(std::array<int, 2> d,
-                       const Eigen::Array<std::int32_t, Eigen::Dynamic, 1>&
-                           num_global_connections)
-  {
-    // assert(num_global_connections.size() == _offsets.size() - 1);
-    _num_global_connections(d[0], d[1]) = num_global_connections;
-  }
-
-  /// @todo Can this be removed?
-  /// Return global number of connections for given entity
-  int size_global(std::array<int, 2> d, std::int32_t entity) const
-  {
-    if (_num_global_connections(d[0], d[1]).size() == 0)
-      return _connectivity(d[0], d[1])->num_links(entity);
-    else
-      return _num_global_connections(d[0], d[1])[entity];
-  }
-
   /// Cell type
   /// @return Cell type that th topology is for
   mesh::CellType cell_type() const;
 
-=======
->>>>>>> f5fb1f26
+  /// Return informal string representation (pretty-print)
+  std::string str(bool verbose) const;
+
 private:
   // Cell type
   mesh::CellType _cell_type;
