--- conflicted
+++ resolved
@@ -139,7 +139,6 @@
   /// Return informal string representation (pretty-print)
   std::string str(bool verbose) const;
 
-<<<<<<< HEAD
   // TODO: Use std::vector<int32_t> to store 1/0 marker for each edge/face
   /// Get an array of bools that say whether each edge needs to be
   /// reflected to match the low->high ordering of the cell.
@@ -214,8 +213,6 @@
       return _num_global_connections(d[0], d[1])[entity];
   }
 
-=======
->>>>>>> 9de4ca16
 private:
   // Cell type
   mesh::CellType _cell_type;
@@ -236,7 +233,6 @@
                Eigen::Dynamic, Eigen::Dynamic, Eigen::RowMajor>
       _connectivity;
 
-<<<<<<< HEAD
   // TODO: Use std::vector<int32_t> to store 1/0 marker for each edge/face
   // The entity reflections of edges
   Eigen::Array<bool, Eigen::Dynamic, Eigen::Dynamic> _edge_reflections;
@@ -256,11 +252,9 @@
   // computed)
   Eigen::Array<Eigen::Array<std::int32_t, Eigen::Dynamic, 1>, 4, 4>
       _num_global_connections;
-=======
   // Marker for owned facets, which evaluates to True for facets that
   // are interior to the domain
   std::shared_ptr<const std::vector<bool>> _interior_facets;
->>>>>>> 9de4ca16
 };
 } // namespace mesh
 } // namespace dolfinx