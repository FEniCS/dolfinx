// Copyright (C) 2006-2022 Anders Logg and Garth N. Wells
//
// This file is part of DOLFINx (https://www.fenicsproject.org)
//
// SPDX-License-Identifier:    LGPL-3.0-or-later

#pragma once

#include <array>
#include <cstdint>
#include <dolfinx/common/MPI.h>
#include <memory>
#include <span>
#include <vector>

namespace dolfinx::common
{
class IndexMap;
}

namespace dolfinx::graph
{
template <typename T>
class AdjacencyList;
}

namespace dolfinx::mesh
{
enum class GhostMode : int;
enum class CellType;

/// @brief Topology stores the topology of a mesh, consisting of mesh
/// entities and connectivity (incidence relations for the mesh
/// entities).
///
/// A mesh entity e may be identified globally as a pair `e = (dim, i)`,
/// where dim is the topological dimension and i is the index of the
/// entity within that topological dimension.
///
/// @todo Rework memory management and associated API. Currently, there
/// is no clear caching policy implemented and no way of discarding
/// cached data.
class Topology
{
public:
  /// Create empty mesh topology
  Topology(MPI_Comm comm, CellType type);

  /// Copy constructor
  Topology(const Topology& topology) = default;

  /// Move constructor
  Topology(Topology&& topology) = default;

  /// Destructor
  ~Topology() = default;

  /// Assignment
  Topology& operator=(const Topology& topology) = delete;

  /// Assignment
  Topology& operator=(Topology&& topology) = default;

  /// @brief Return the topological dimension of the mesh.
  int dim() const noexcept;

  /// @todo Merge with set_connectivity
  ///
  /// Set the IndexMap for dimension dim
  /// @warning This is experimental and likely to change
  void set_index_map(int dim,
                     const std::shared_ptr<const common::IndexMap>& map);

  /// @brief Get the IndexMap that described the parallel distribution
  /// of the mesh entities.
  ///
  /// @param[in] dim Topological dimension
  /// @return Index map for the entities of dimension `dim`. Returns
  /// `nullptr` if index map has not been set.
  std::shared_ptr<const common::IndexMap> index_map(int dim) const;

  /// @brief Return connectivity from entities of dimension d0 to
  /// entities of dimension d1.
  ///
  /// @param[in] d0
  /// @param[in] d1
  /// @return The adjacency list that for each entity of dimension d0
  /// gives the list of incident entities of dimension d1. Returns
  /// `nullptr` if connectivity has not been computed.
  std::shared_ptr<const graph::AdjacencyList<std::int32_t>>
  connectivity(int d0, int d1) const;

  /// @todo Merge with set_index_map
  /// @brief Set connectivity for given pair of topological dimensions.
  void set_connectivity(std::shared_ptr<graph::AdjacencyList<std::int32_t>> c,
                        int d0, int d1);

  /// Returns the permutation information
  const std::vector<std::uint32_t>& get_cell_permutation_info() const;

  /// @brief Get the permutation number to apply to a facet.
  ///
  /// The permutations are numbered so that:
  ///
  ///   - `n % 2` gives the number of reflections to apply
  ///   - `n // 2` gives the number of rotations to apply
  ///
  /// Each column of the returned array represents a cell, and each row
  /// a facet of that cell.
  /// @return The permutation number
  /// @note An exception is raised if the permutations have not been
  /// computed
  const std::vector<std::uint8_t>& get_facet_permutations() const;

  /// Cell type
  /// @return Cell type that the topology is for
  CellType cell_type() const noexcept;

  /// @brief Create entities of given topological dimension.
  /// @param[in] dim Topological dimension
  /// @return Number of newly created entities, returns -1 if entities
  /// already existed
  std::int32_t create_entities(int dim);

  /// @brief Create connectivity between given pair of dimensions, `d0
  /// -> d1`.
  /// @param[in] d0 Topological dimension
  /// @param[in] d1 Topological dimension
  void create_connectivity(int d0, int d1);

  /// Compute entity permutations and reflections
  void create_entity_permutations();

  /// Original cell index
  std::vector<std::int64_t> original_cell_index;

  /// Mesh MPI communicator
  /// @return The communicator on which the topology is distributed
  MPI_Comm comm() const;

private:
  // MPI communicator
  dolfinx::MPI::Comm _comm;

  // Cell type
  CellType _cell_type;

  // Parallel layout of entities for each dimension
  std::array<std::shared_ptr<const common::IndexMap>, 4> _index_map;

  // AdjacencyList for pairs [d0][d1] == d0 -> d1 connectivity
  std::vector<std::vector<std::shared_ptr<graph::AdjacencyList<std::int32_t>>>>
      _connectivity;

  // The facet permutations (local facet, cell))
  // [cell0_0, cell0_1, ,cell0_2, cell1_0, cell1_1, ,cell1_2, ...,
  // celln_0, celln_1, ,celln_2,]
  std::vector<std::uint8_t> _facet_permutations;

  // Cell permutation info. See the documentation for
  // get_cell_permutation_info for documentation of how this is encoded.
  std::vector<std::uint32_t> _cell_permutations;
};

/// @brief Create a distributed mesh topology.
///
/// @param[in] comm MPI communicator across which the topology is
/// distributed
/// @param[in] cells The cell topology (list of vertices for each cell)
/// using global indices for the vertices. It contains cells that have
/// been distributed to this rank, e.g. via a graph partitioner. It must
/// also contain all ghost cells via facet, i.e. cells that are on a
/// neighboring process and share a facet with a local cell.
/// @param[in] original_cell_index The original global index associated
/// with each cell
/// @param[in] ghost_owners The owning rank of each ghost cell (ghost
/// cells are always at the end of the list of `cells`)
/// @param[in] cell_type The cell shape
/// @param[in] ghost_mode Type of cell ghosting: none, shared_facet or
/// shared_vertex - FIXME: to be removed
/// @param[in] unknown_vertices List of vertices on the exterior of the
/// local mesh which may be shared with other processes.
/// @return A distributed mesh topology
Topology
create_topology(MPI_Comm comm, const graph::AdjacencyList<std::int64_t>& cells,
<<<<<<< HEAD
                const xtl::span<const std::int64_t>& original_cell_index,
                const xtl::span<const int>& ghost_owners,
                const CellType& cell_type, GhostMode ghost_mode,
                const std::vector<std::int64_t>& unknown_vertices);
=======
                const std::span<const std::int64_t>& original_cell_index,
                const std::span<const int>& ghost_owners,
                const CellType& cell_type, GhostMode ghost_mode);
>>>>>>> 656a9b4a

/// @brief Get entity indices for entities defined by their vertices.
///
/// @warning This function may be removed in the future.
///
/// @param[in] topology The mesh topology
/// @param[in] dim Topological dimension of the entities
/// @param[in] entities The mesh entities defined by their vertices
/// @return The index of the ith entity in `entities`
/// @note If an entity cannot be found on this rank, -1 is returned as
/// the index.
std::vector<std::int32_t>
entities_to_index(const Topology& topology, int dim,
                  const graph::AdjacencyList<std::int32_t>& entities);
} // namespace dolfinx::mesh<|MERGE_RESOLUTION|>--- conflicted
+++ resolved
@@ -183,16 +183,10 @@
 /// @return A distributed mesh topology
 Topology
 create_topology(MPI_Comm comm, const graph::AdjacencyList<std::int64_t>& cells,
-<<<<<<< HEAD
-                const xtl::span<const std::int64_t>& original_cell_index,
-                const xtl::span<const int>& ghost_owners,
+                const std::span<const std::int64_t>& original_cell_index,
+                const std::span<const int>& ghost_owners,
                 const CellType& cell_type, GhostMode ghost_mode,
                 const std::vector<std::int64_t>& unknown_vertices);
-=======
-                const std::span<const std::int64_t>& original_cell_index,
-                const std::span<const int>& ghost_owners,
-                const CellType& cell_type, GhostMode ghost_mode);
->>>>>>> 656a9b4a
 
 /// @brief Get entity indices for entities defined by their vertices.
 ///
