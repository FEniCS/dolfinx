// Copyright (C) 2020 Michal Habera
//
// This file is part of DOLFINX (https://www.fenicsproject.org)
//
// SPDX-License-Identifier:    LGPL-3.0-or-later

#pragma once

#include "Geometry.h"
#include "Mesh.h"
#include "Topology.h"
#include <dolfinx/common/IndexMap.h>
#include <dolfinx/common/UniqueIdGenerator.h>
#include <dolfinx/graph/Partitioning.h>
#include <dolfinx/io/cells.h>
#include <map>
#include <memory>
#include <unordered_map>
#include <utility>
#include <vector>

namespace dolfinx
{
namespace mesh
{

/// A MeshTags is a class used to associate mesh entities with values.
/// The entity index (local to process) identifies the entity. MeshTags
/// is a sparse data storage class; it allows tags to be associated with
/// an arbitrary subset of mesh entities. An entity can have only one
/// associated tag.
/// @tparam Type
template <typename T>
class MeshTags
{
public:
  /// Create from entities of given dimension on a mesh
  /// @param[in] mesh The mesh associated with the tags
  /// @param[in] dim Topological dimension of mesh entities to tag
  /// @param[in] indices std::vector<std::int32> of entity indices
  ///   (indices local to the process)
  /// @param[in] values std::vector<T> of values for each index in
  ///   indices
  /// @param[in] sorted True for already sorted indices
  /// @param[in] unique True for unique indices
  template <typename U, typename V>
  MeshTags(const std::shared_ptr<const Mesh>& mesh, int dim, U&& indices,
           V&& values, const bool sorted = false, const bool unique = false)
      : _mesh(mesh), _dim(dim), _indices(std::forward<U>(indices)),
        _values(std::forward<V>(values))
  {
    if (indices.size() != values.size())
    {
      throw std::runtime_error(
          "Indices and values arrays must have same size.");
    }
    if (!sorted)
      sort();
    if (!unique)
      remove_duplicates();
  }

  /// Copy constructor
  MeshTags(const MeshTags& tags) = default;

  /// Move constructor
  MeshTags(MeshTags&& tags) = default;

  /// Destructor
  ~MeshTags() = default;

  /// Move assignment
  MeshTags& operator=(const MeshTags& tags) = default;

  /// Move assignment
  MeshTags& operator=(MeshTags&& tags) = default;

  /// Indices of tagged mesh entities, local-to-process (const version)
  const std::vector<std::int32_t>& indices() const { return _indices; }

  /// Values attached to mesh entities (const.)
  const std::vector<T>& values() const { return _values; }

  /// Return topological dimension of tagged entities
  int dim() const { return _dim; }

  /// Return mesh
  std::shared_ptr<const Mesh> mesh() const { return _mesh; }

  /// Name
  std::string name = "mesh_tags";

  /// Unique ID
  std::size_t id() const { return _unique_id; }

private:
  // Unique identifier
  std::size_t _unique_id = common::UniqueIdGenerator::id();

  /// Associated mesh
  std::shared_ptr<const Mesh> _mesh;

  /// Topological dimension of tagged mesh entities
  int _dim;

  // Local-to-process indices of tagged entities
  std::vector<std::int32_t> _indices;

  // Values attached to entities
  std::vector<T> _values;

  // Sort indices and values according by index
  void sort()
  {
    // Compute the sorting permutation
    std::vector<int> perm(_indices.size());
    std::iota(perm.begin(), perm.end(), 0);
    std::sort(perm.begin(), perm.end(),
              [& indices = std::as_const(_indices)](const int a, const int b) {
                return (indices[a] < indices[b]);
              });

    // Copy data
    const std::vector<std::int32_t> indices_tmp = _indices;
    const std::vector<T> values_tmp = _values;

    // Apply sorting and insert
    for (std::size_t i = 0; i < indices_tmp.size(); ++i)
    {
      _indices[i] = indices_tmp[perm[i]];
      _values[i] = values_tmp[perm[i]];
    }
  }

  // Remove duplicates in indices and values according to indices
  void remove_duplicates()
  {
    // Algorithm would fail for empty vector
    if (_indices.size() == 0)
      return;

    std::size_t last_unique = 0;
    for (std::size_t i = 0; i < _indices.size(); ++i)
    {
      if (_indices[i] > _indices[last_unique])
      {
        _indices[++last_unique] = _indices[i];
        _values[last_unique] = _values[i];
      }
    }
    _indices.erase(_indices.begin() + last_unique + 1, _indices.end());
    _values.erase(_values.begin() + last_unique + 1, _values.end());
  }
};

/// Create MeshTags from arrays
/// @param[in] comm
/// @param[in] mesh
/// @param[in] entity_cell_type Cell type of entities which MeshTags are
///   tagging
/// @param[in] topology Array describing topology of tagged mesh
///   entities. This array must be using input_global_indices from the
///   mesh.
/// @param[in] values Array of values to attach to mesh entities
template <typename T>
mesh::MeshTags<T>
create_meshtags(MPI_Comm comm, const std::shared_ptr<const mesh::Mesh>& mesh,
                const mesh::CellType& entity_cell_type,
                const Eigen::Array<std::int64_t, Eigen::Dynamic, Eigen::Dynamic,
                                   Eigen::RowMajor>& topology,
                const std::vector<T>& values)
{
  if ((std::size_t)topology.rows() != values.size())
    throw std::runtime_error("Number of entities and values must match");

  // Copy topology array into flattened vector
  std::vector<std::int64_t> topo_unique(
      topology.data(), topology.data() + topology.rows() * topology.cols());

  std::sort(topo_unique.begin(), topo_unique.end());
  topo_unique.erase(std::unique(topo_unique.begin(), topo_unique.end()),
                    topo_unique.end());

  const int e_dim = mesh::cell_dim(entity_cell_type);
  const int dim = mesh->topology().dim();

  auto e_to_v = mesh->topology().connectivity(e_dim, 0);
  if (!e_to_v)
    throw std::runtime_error("Mesh is missing entity-vertex connectivity.");

  auto e_to_c = mesh->topology().connectivity(e_dim, dim);
  if (!e_to_c)
    throw std::runtime_error("Mesh is missing entity-cell connectivity.");

  auto c_to_v = mesh->topology().connectivity(dim, 0);
  if (!c_to_v)
    throw std::runtime_error("Mesh is missing cell-vertex connectivity.");

  const std::vector<std::int64_t>& igi
      = mesh->geometry().input_global_indices();

  // Send input global indices to process responsible for it, based on
  // input global index value

  const std::int64_t num_igi_global = MPI::sum(comm, (std::int64_t)igi.size());

  // Split global array size and retrieve a range that this
  // process/officer is responsible for
  std::array<std::int64_t, 2> range = MPI::local_range(comm, num_igi_global);
  const int local_size = range[1] - range[0];

  const int comm_size = MPI::size(comm);
  std::vector<std::vector<std::int64_t>> send_igi(comm_size);
  std::vector<std::vector<std::int64_t>> recv_igi(comm_size);

  const std::int32_t size_local = mesh->geometry().index_map()->size_local()
                                  + mesh->geometry().index_map()->num_ghosts();
  assert((std::size_t)size_local == igi.size());
  for (std::int32_t i = 0; i < size_local; ++i)
  {
    // TODO: Optimise this call
    // Figure out which process responsible for the input global index
    const int officer = MPI::index_owner(comm_size, igi[i], num_igi_global);
    send_igi[officer].push_back(igi[i]);
  }

  MPI::all_to_all(comm, send_igi, recv_igi);

  // Handle received input global indices, i.e. put the owners of it to
  // a global position, which is its value

  Eigen::Array<bool, Eigen::Dynamic, Eigen::Dynamic, Eigen::RowMajor> owners(
      local_size, comm_size);
  const std::size_t offset = MPI::global_offset(comm, local_size, true);

  for (std::int32_t i = 0; i < comm_size; ++i)
  {
    const std::int32_t num_recv_igi = (std::int32_t)recv_igi[i].size();
    for (std::int32_t j = 0; j < num_recv_igi; ++j)
    {
      const std::int32_t local_index = recv_igi[i][j] - offset;
      assert(local_size > local_index);
      assert(local_index >= 0);
      owners(local_index, i) = true;
    }
  }

  // Distribute the owners of input global indices

  // Distribute owners and fetch owners for the input global indices
  // read from file, i.e. for the unique topology data in file
  const Eigen::Array<bool, Eigen::Dynamic, Eigen::Dynamic, Eigen::RowMajor>
      dist_owners
      = graph::Partitioning::distribute_data<bool>(comm, topo_unique, owners);

  // Figure out which process needs input global indices read from file
  // and send to it

  // Mapping from global topology number to its ownership (bools saying
  // if the process is owner)
  std::unordered_map<std::int64_t, Eigen::Array<bool, Eigen::Dynamic, 1>>
      topo_owners;
  for (std::size_t i = 0; i < topo_unique.size(); ++i)
    topo_owners[topo_unique[i]] = dist_owners.row(i);

  std::vector<std::vector<std::int64_t>> send_ents(comm_size);
  std::vector<std::vector<T>> send_vals(comm_size);
  const int nnodes_per_entity = topology.cols();
  for (Eigen::Index e = 0; e < topology.rows(); ++e)
  {
    std::vector<std::int64_t> entity(nnodes_per_entity);
    std::vector<bool> sent(comm_size, false);
    for (int i = 0; i < nnodes_per_entity; ++i)
      entity[i] = topology(e, i);

    // Figure out owners of this entity. Entity has several nodes and
    // each node can have up to comm_size owners, need to send the
    // entity to each owner.
    for (int i = 0; i < nnodes_per_entity; ++i)
    {
      for (int j = 0; j < comm_size; ++j)
      {
        if (topo_owners[entity[i]][j] && !sent[j])
        {
          send_ents[j].insert(send_ents[j].end(), entity.begin(), entity.end());
          send_vals[j].push_back(values[e]);
          sent[j] = true;
        }
      }
    }
  }

  std::vector<std::vector<T>> recv_vals(comm_size);
  std::vector<std::vector<std::int64_t>> recv_ents(comm_size);
  MPI::all_to_all(comm, send_ents, recv_ents);
  MPI::all_to_all(comm, send_vals, recv_vals);

  // Using just the information on current local mesh partition prepare
  // a mapping from *ordered* nodes of entity input global indices to
  // entity local index

  std::map<std::vector<std::int64_t>, std::int32_t> entities_igi;
  auto map_e = mesh->topology().index_map(e_dim);
  assert(map_e);
  const std::int32_t num_entities = map_e->size_local() + map_e->num_ghosts();
  const graph::AdjacencyList<std::int32_t>& cells_g = mesh->geometry().dofmap();
  const std::vector<std::uint8_t> vtk_perm
      = io::cells::vtk_to_dolfin(entity_cell_type, nnodes_per_entity);
  for (std::int32_t e = 0; e < num_entities; ++e)
  {
    std::vector<std::int64_t> entity_igi(nnodes_per_entity);

    // Iterate over all entities of the mesh. Find cell attached to the
    // entity.
    std::int32_t c = e_to_c->links(e)[0];
    auto cell_nodes = cells_g.links(c);
    auto cell_vertices = c_to_v->links(c);
    auto entity_vertices = e_to_v->links(e);

    for (int v = 0; v < entity_vertices.rows(); ++v)
    {
      // Find local index of vertex wrt. cell
      const std::int32_t vertex = entity_vertices[vtk_perm[v]];
      auto it = std::find(cell_vertices.data(),
                          cell_vertices.data() + cell_vertices.rows(), vertex);
      assert(it != (cell_vertices.data() + cell_vertices.rows()));
      const int local_cell_vertex = std::distance(cell_vertices.data(), it);

      // Insert input global index for the node of the entity
      entity_igi[v] = igi[cell_nodes[local_cell_vertex]];
    }

    // Sorting is needed to match with entities stored in file
    std::sort(entity_igi.begin(), entity_igi.end());
    entities_igi.insert({entity_igi, e});
  }

  // Iterate over all received entities and find it in entities of the
  // mesh

<<<<<<< HEAD
  // FIXME: Avoid creating dtd::vector<std::int64_t> the loop below

  std::vector<std::int32_t> indices_new;
  std::vector<T> values_new;
=======
  std::vector<std::int32_t> indices;
  values.clear();
>>>>>>> 9891f8bb
  for (std::int32_t i = 0; i < comm_size; ++i)
  {
    const std::int32_t num_recv_ents
        = (std::int32_t)(recv_ents[i].size() / nnodes_per_entity);
    for (std::int32_t e = 0; e < num_recv_ents; ++e)
    {
      std::vector<std::int64_t> _entity(&recv_ents[i][nnodes_per_entity * e],
                                        &recv_ents[i][nnodes_per_entity * e]
                                            + nnodes_per_entity);
      std::sort(_entity.begin(), _entity.end());
      const auto it = entities_igi.find(_entity);
      if (it != entities_igi.end())
      {
        indices_new.push_back(it->second);
        values_new.push_back(recv_vals[i][e]);
      }
    }
  }

<<<<<<< HEAD
  return mesh::MeshTags<T>(mesh, e_dim, std::move(indices_new),
                           std::move(values_new));
=======
  return mesh::MeshTags<T>(mesh, e_dim, std::move(indices), std::move(values));
>>>>>>> 9891f8bb
}
} // namespace mesh
} // namespace dolfinx<|MERGE_RESOLUTION|>--- conflicted
+++ resolved
@@ -338,15 +338,10 @@
   // Iterate over all received entities and find it in entities of the
   // mesh
 
-<<<<<<< HEAD
-  // FIXME: Avoid creating dtd::vector<std::int64_t> the loop below
+  // FIXME: Avoid creating std::vector<std::int64_t> the loop below
 
   std::vector<std::int32_t> indices_new;
   std::vector<T> values_new;
-=======
-  std::vector<std::int32_t> indices;
-  values.clear();
->>>>>>> 9891f8bb
   for (std::int32_t i = 0; i < comm_size; ++i)
   {
     const std::int32_t num_recv_ents
@@ -366,12 +361,8 @@
     }
   }
 
-<<<<<<< HEAD
   return mesh::MeshTags<T>(mesh, e_dim, std::move(indices_new),
                            std::move(values_new));
-=======
-  return mesh::MeshTags<T>(mesh, e_dim, std::move(indices), std::move(values));
->>>>>>> 9891f8bb
 }
 } // namespace mesh
 } // namespace dolfinx