// Copyright (C) 2006-2022 Anders Logg and Garth N. Wells
//
// This file is part of DOLFINx (https://www.fenicsproject.org)
//
// SPDX-License-Identifier:    LGPL-3.0-or-later

#pragma once

#include <concepts>
#include <dolfinx/common/MPI.h>
#include <dolfinx/fem/CoordinateElement.h>
#include <dolfinx/graph/AdjacencyList.h>
#include <functional>
#include <memory>
#include <span>
#include <utility>
#include <vector>

namespace dolfinx::common
{
class IndexMap;
}

namespace dolfinx::mesh
{
class Topology;

/// @brief Geometry stores the geometry imposed on a mesh.
template <typename T>
class Geometry
{
public:
  /// @brief Constructor of object that holds mesh geometry data.
  ///
  /// @param[in] index_map Index map associated with the geometry dofmap
  /// @param[in] dofmap The geometry (point) dofmap. For a cell, it
  /// gives the position in the point array of each local geometry node
  /// @param[in] element The element that describes the cell geometry map
  /// @param[in] x The point coordinates. The shape is `(num_points, 3)`
  /// and the storage is row-major.
  /// @param[in] dim The geometric dimension (`0 < dim <= 3`)
  /// @param[in] input_global_indices The 'global' input index of each
  /// point, commonly from a mesh input file. The type is
  /// `std:vector<std::int64_t>`.
  template <std::convertible_to<graph::AdjacencyList<std::int32_t>> U,
            std::convertible_to<std::vector<T>> V,
            std::convertible_to<std::vector<std::int64_t>> W>
  Geometry(std::shared_ptr<const common::IndexMap> index_map, U&& dofmap,
           const fem::CoordinateElement& element, V&& x, int dim,
           W&& input_global_indices)
      : _dim(dim), _dofmap(std::forward<U>(dofmap)), _index_map(index_map),
        _cmap(element), _x(std::forward<V>(x)),
        _input_global_indices(std::forward<W>(input_global_indices))
  {
    assert(_x.size() % 3 == 0);
    if (_x.size() / 3 != _input_global_indices.size())
      throw std::runtime_error("Geometry size mis-match");
  }

  /// Copy constructor
  Geometry(const Geometry&) = default;

  /// Move constructor
  Geometry(Geometry&&) = default;

  /// Destructor
  ~Geometry() = default;

  /// Copy Assignment
  Geometry& operator=(const Geometry&) = delete;

  /// Move Assignment
  Geometry& operator=(Geometry&&) = default;

  /// Copy constructor
  template <typename U>
  Geometry<U> astype() const
  {
    return Geometry<U>(_index_map, _dofmap, _cmap,
                       std::vector<U>(_x.begin(), _x.end()), _dim,
                       _input_global_indices);
  }

  /// Return Euclidean dimension of coordinate system
  int dim() const { return _dim; }

  /// DOF map
  const graph::AdjacencyList<std::int32_t>& dofmap() const { return _dofmap; }

  /// Index map
  std::shared_ptr<const common::IndexMap> index_map() const
  {
    return _index_map;
  }

  /// @brief Access geometry degrees-of-freedom data (const version).
  ///
  /// @return The flattened row-major geometry data, where the shape is
  /// (num_points, 3)
  std::span<const T> x() const { return _x; }

  /// @brief Access geometry degrees-of-freedom data (non-const
  /// version).
  ///
  /// @return The flattened row-major geometry data, where the shape is
  /// (num_points, 3)
  std::span<T> x() { return _x; }

  /// @brief The element that describes the geometry map.
  ///
  /// @return The coordinate/geometry element
  const fem::CoordinateElement& cmap() const { return _cmap; }

  /// Global user indices
  const std::vector<std::int64_t>& input_global_indices() const
  {
    return _input_global_indices;
  }

private:
  // Geometric dimension
  int _dim;

  // Map per cell for extracting coordinate data
  graph::AdjacencyList<std::int32_t> _dofmap;

  // IndexMap for geometry 'dofmap'
  std::shared_ptr<const common::IndexMap> _index_map;

  // The coordinate element
  fem::CoordinateElement _cmap;

  // Coordinates for all points stored as a contiguous array (row-major,
  // column size = 3)
  std::vector<T> _x;

  // Global indices as provided on Geometry creation
  std::vector<std::int64_t> _input_global_indices;
};

/// @brief Build Geometry from input data.
///
/// This function should be called after the mesh topology is built. It
/// distributes the 'node' coordinate data to the required MPI process
/// and then creates a mesh::Geometry object.
///
/// @param[in] comm The MPI communicator to build the Geometry on
/// @param[in] topology The mesh topology
/// @param[in] element The element that defines the geometry map for
/// each cell
/// @param[in] cells The mesh cells, including higher-order geometry
/// 'nodes'
/// @param[in] x The node coordinates (row-major, with shape
/// `(num_nodes, dim)`. The global index of each node is `i +
/// rank_offset`, where `i` is the local row index in `x` and
/// `rank_offset` is the sum of `x` rows on all processed with a lower
/// rank than the caller.
/// @param[in] dim The geometric dimension (1, 2, or 3)
/// @param[in] reorder_fn Function for re-ordering the degree-of-freedom
/// map associated with the geometry data
mesh::Geometry<double>
create_geometry(MPI_Comm comm, const Topology& topology,
                const fem::CoordinateElement& element,
                const graph::AdjacencyList<std::int64_t>& cells,
                std::span<const double> x, int dim,
                const std::function<std::vector<int>(
                    const graph::AdjacencyList<std::int32_t>&)>& reorder_fn
                = nullptr);

/// @brief Create a sub-geometry for a subset of entities.
/// @param topology Full mesh topology
/// @param geometry Full mesh geometry
/// @param dim Topological dimension of the sub-topology
/// @param subentity_to_entity Map from sub-topology entity to the
/// entity in the parent topology
/// @param submap The index map for the subtopology of dimension dim
/// @return A sub-geometry and a map from sub-geometry coordinate
/// degree-of-freedom to the coordinate degree-of-freedom in `geometry`.
<<<<<<< HEAD
std::pair<mesh::Geometry, std::vector<int32_t>>
create_subgeometry(const Topology& topology, const Geometry& geometry, int dim,
                   std::span<const std::int32_t> subentity_to_entity,
                   const common::IndexMap& submap);
=======
std::pair<mesh::Geometry<double>, std::vector<int32_t>>
create_subgeometry(const Topology& topology, const Geometry<double>& geometry,
                   int dim, std::span<const std::int32_t> subentity_to_entity);
>>>>>>> a499f578
} // namespace dolfinx::mesh<|MERGE_RESOLUTION|>--- conflicted
+++ resolved
@@ -176,14 +176,8 @@
 /// @param submap The index map for the subtopology of dimension dim
 /// @return A sub-geometry and a map from sub-geometry coordinate
 /// degree-of-freedom to the coordinate degree-of-freedom in `geometry`.
-<<<<<<< HEAD
-std::pair<mesh::Geometry, std::vector<int32_t>>
-create_subgeometry(const Topology& topology, const Geometry& geometry, int dim,
-                   std::span<const std::int32_t> subentity_to_entity,
-                   const common::IndexMap& submap);
-=======
 std::pair<mesh::Geometry<double>, std::vector<int32_t>>
 create_subgeometry(const Topology& topology, const Geometry<double>& geometry,
-                   int dim, std::span<const std::int32_t> subentity_to_entity);
->>>>>>> a499f578
+                   int dim, std::span<const std::int32_t> subentity_to_entity,
+                   const common::IndexMap& submap);
 } // namespace dolfinx::mesh