--- conflicted
+++ resolved
@@ -38,13 +38,8 @@
   ///
   /// @param[in] index_map Index map associated with the geometry dofmap
   /// @param[in] dofmap The geometry (point) dofmap. For a cell, it
-<<<<<<< HEAD
   /// gives the position in the point array of each local geometry node
   /// @param[in] elements The elements that describes the cell geometry maps
-=======
-  /// gives the position in the point array of each local geometry node.
-  /// @param[in] element The element that describes the cell geometry map.
->>>>>>> 9a9a901a
   /// @param[in] x The point coordinates. The shape is `(num_points, 3)`
   /// and the storage is row-major.
   /// @param[in] dim The geometric dimension (`0 < dim <= 3`).
@@ -170,15 +165,9 @@
 template <typename U>
 mesh::Geometry<typename std::remove_reference_t<typename U::value_type>>
 create_geometry(MPI_Comm comm, const Topology& topology,
-<<<<<<< HEAD
-                const std::vector<fem::CoordinateElement>& element,
-                const graph::AdjacencyList<std::int64_t>& cells,
-                std::span<const double> x, int dim,
-=======
-                const fem::CoordinateElement& element,
+                const std::vector<fem::CoordinateElement>& elements,
                 const graph::AdjacencyList<std::int64_t>& cell_nodes,
                 const U& x, int dim,
->>>>>>> 9a9a901a
                 const std::function<std::vector<int>(
                     const graph::AdjacencyList<std::int32_t>&)>& reorder_fn
                 = nullptr)
@@ -186,22 +175,28 @@
   // TODO: make sure required entities are initialised, or extend
   // fem::build_dofmap_data
 
+  std::vector<fem::ElementDofLayout> dof_layouts;
+  for (auto e : elements)
+    dof_layouts.push_back(e.create_dof_layout());
+
   //  Build 'geometry' dofmap on the topology
-  auto [_dof_index_map, bs, dofmap] = fem::build_dofmap_data(
-      comm, topology, element.create_dof_layout(), reorder_fn);
+  auto [_dof_index_map, bs, dofmap]
+      = fem::build_dofmap_data(comm, topology, dof_layouts, reorder_fn);
   auto dof_index_map
       = std::make_shared<common::IndexMap>(std::move(_dof_index_map));
 
   // If the mesh has higher order geometry, permute the dofmap
-  if (element.needs_dof_permutations())
-  {
+  if (elements[0].needs_dof_permutations())
+  {
+    if (elements.size() > 1)
+      throw std::runtime_error("Unsupported for Mixed Topology");
     const int D = topology.dim();
     const int num_cells = topology.connectivity(D, 0)->num_nodes();
     const std::vector<std::uint32_t>& cell_info
         = topology.get_cell_permutation_info();
 
     for (std::int32_t cell = 0; cell < num_cells; ++cell)
-      element.unpermute_dofs(dofmap.links(cell), cell_info[cell]);
+      elements[0].unpermute_dofs(dofmap.links(cell), cell_info[cell]);
   }
 
   auto remap_data
@@ -251,7 +246,7 @@
   }
 
   return Geometry<typename std::remove_reference_t<typename U::value_type>>(
-      dof_index_map, std::move(dofmap), element, std::move(xg), dim,
+      dof_index_map, std::move(dofmap), elements, std::move(xg), dim,
       std::move(igi));
 }
 
@@ -268,9 +263,14 @@
 create_subgeometry(const Topology& topology, const Geometry<T>& geometry,
                    int dim, std::span<const std::int32_t> subentity_to_entity)
 {
+  if (geometry.cmaps().size() > 1)
+  {
+    throw std::runtime_error("Mixed topology not supported");
+  }
+
   // Get the geometry dofs in the sub-geometry based on the entities in
   // sub-geometry
-  const fem::ElementDofLayout layout = geometry.cmap().create_dof_layout();
+  const fem::ElementDofLayout layout = geometry.cmaps()[0].create_dof_layout();
   // NOTE: Unclear what this return for prisms
   const std::size_t num_entity_dofs = layout.num_entity_closure_dofs(dim);
 
@@ -366,9 +366,10 @@
 
   // Create sub-geometry coordinate element
   CellType sub_coord_cell
-      = cell_entity_type(geometry.cmap().cell_shape(), dim, 0);
-  fem::CoordinateElement sub_coord_ele(sub_coord_cell, geometry.cmap().degree(),
-                                       geometry.cmap().variant());
+      = cell_entity_type(geometry.cmaps()[0].cell_shape(), dim, 0);
+  fem::CoordinateElement sub_coord_ele(sub_coord_cell,
+                                       geometry.cmaps()[0].degree(),
+                                       geometry.cmaps()[0].variant());
 
   // Sub-geometry input_global_indices
   // TODO: Check this
@@ -381,7 +382,7 @@
 
   // Create geometry
   return {Geometry<T>(sub_x_dof_index_map, std::move(sub_x_dofmap),
-                      sub_coord_ele, std::move(sub_x), geometry.dim(),
+                      {sub_coord_ele}, std::move(sub_x), geometry.dim(),
                       std::move(sub_igi)),
           std::move(subx_to_x_dofmap)};
 }
