--- conflicted
+++ resolved
@@ -82,13 +82,9 @@
   /// (num_points, 3)
   xtl::span<const double> x() const;
 
-<<<<<<< HEAD
-  /// Access geometry degrees-of-freedom data (non-const version)
-=======
   /// @brief Access geometry degrees-of-freedom data (non-const
   /// version).
   ///
->>>>>>> a91c7fbb
   /// @return The flattened row-major geometry data, where the shape is
   /// (num_points, 3)
   xtl::span<double> x();
