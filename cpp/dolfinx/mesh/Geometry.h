// Copyright (C) 2006-2022 Anders Logg and Garth N. Wells
//
// This file is part of DOLFINx (https://www.fenicsproject.org)
//
// SPDX-License-Identifier:    LGPL-3.0-or-later

#pragma once

#include "Topology.h"
#include <basix/mdspan.hpp>
#include <concepts>
#include <cstdint>
#include <dolfinx/common/IndexMap.h>
#include <dolfinx/common/MPI.h>
#include <dolfinx/common/sort.h>
#include <dolfinx/fem/CoordinateElement.h>
#include <dolfinx/fem/ElementDofLayout.h>
#include <dolfinx/fem/dofmapbuilder.h>
#include <dolfinx/graph/AdjacencyList.h>
#include <dolfinx/graph/partition.h>
#include <functional>
#include <memory>
#include <span>
#include <utility>
#include <vector>

namespace dolfinx::mesh
{

/// @brief Geometry stores the geometry imposed on a mesh.
template <std::floating_point T>
class Geometry
{
public:
  /// @brief Value type
  using value_type = T;

  /// @brief Constructor of object that holds mesh geometry data.
  ///
  /// @param[in] index_map Index map associated with the geometry dofmap
  /// @param[in] dofmap The geometry (point) dofmap. For a cell, it
  /// gives the position in the point array of each local geometry node
  /// @param[in] element Element that describes the cell geometric map.
  /// @param[in] x The point coordinates. The shape is `(num_points, 3)`
  /// and the storage is row-major.
  /// @param[in] dim The geometric dimension (`0 < dim <= 3`).
  /// @param[in] input_global_indices The 'global' input index of each
  /// point, commonly from a mesh input file.
  template <typename U, typename V, typename W>
    requires std::is_convertible_v<std::remove_cvref_t<U>,
                                   std::vector<std::int32_t>>
                 and std::is_convertible_v<std::remove_cvref_t<V>,
                                           std::vector<T>>
                 and std::is_convertible_v<std::remove_cvref_t<W>,
                                           std::vector<std::int64_t>>
  Geometry(
      std::shared_ptr<const common::IndexMap> index_map, U&& dofmap,
<<<<<<< HEAD
      const fem::CoordinateElement<
          typename std::remove_reference_t<typename V::value_type>>& element,
=======
      const std::vector<fem::CoordinateElement<
          typename std::remove_reference_t<typename V::value_type>>>& elements,
>>>>>>> 6dac2f60
      V&& x, int dim, W&& input_global_indices)
      : _dim(dim), _dofmap(std::forward<U>(dofmap)), _index_map(index_map),
        _cmap(element), _x(std::forward<V>(x)),
        _input_global_indices(std::forward<W>(input_global_indices))
  {
    assert(_x.size() % 3 == 0);
    if (_x.size() / 3 != _input_global_indices.size())
      throw std::runtime_error("Geometry size mis-match");
  }

  /// Copy constructor
  Geometry(const Geometry&) = default;

  /// Move constructor
  Geometry(Geometry&&) = default;

  /// Destructor
  ~Geometry() = default;

  /// Copy Assignment
  Geometry& operator=(const Geometry&) = delete;

  /// Move Assignment
  Geometry& operator=(Geometry&&) = default;

  /// Return Euclidean dimension of coordinate system
  int dim() const { return _dim; }

  /// DOF map
  MDSPAN_IMPL_STANDARD_NAMESPACE::mdspan<
      const std::int32_t,
      MDSPAN_IMPL_STANDARD_NAMESPACE::dextents<std::size_t, 2>>
  dofmap() const
  {
    int ndofs = _cmap.dim();
    return MDSPAN_IMPL_STANDARD_NAMESPACE::mdspan<
        const std::int32_t,
        MDSPAN_IMPL_STANDARD_NAMESPACE::dextents<std::size_t, 2>>(
        _dofmap.data(), _dofmap.size() / ndofs, ndofs);
  }

  /// Index map
  std::shared_ptr<const common::IndexMap> index_map() const
  {
    return _index_map;
  }

  /// @brief Access geometry degrees-of-freedom data (const version).
  ///
  /// @return The flattened row-major geometry data, where the shape is
  /// (num_points, 3)
  std::span<const value_type> x() const { return _x; }

  /// @brief Access geometry degrees-of-freedom data (non-const
  /// version).
  ///
  /// @return The flattened row-major geometry data, where the shape is
  /// (num_points, 3)
  std::span<value_type> x() { return _x; }

  /// @brief The elements that describes the geometry maps.
  ///
  /// @return The coordinate/geometry elements
  const fem::CoordinateElement<value_type>& cmap() const { return _cmap; }

  /// Global user indices
  const std::vector<std::int64_t>& input_global_indices() const
  {
    return _input_global_indices;
  }

private:
  // Geometric dimension
  int _dim;

  // Map per cell for extracting coordinate data
  std::vector<std::int32_t> _dofmap;

  // IndexMap for geometry 'dofmap'
  std::shared_ptr<const common::IndexMap> _index_map;

  // The coordinate element
  fem::CoordinateElement<value_type> _cmap;

  // Coordinates for all points stored as a contiguous array (row-major,
  // column size = 3)
  std::vector<value_type> _x;

  // Global indices as provided on Geometry creation
  std::vector<std::int64_t> _input_global_indices;
};

/// @cond
/// Template type deduction
template <typename U, typename V, typename W>
Geometry(std::shared_ptr<const common::IndexMap>, U,
         const std::vector<fem::CoordinateElement<
             typename std::remove_reference_t<typename V::value_type>>>,
         V, int, W)
    -> Geometry<typename std::remove_cvref_t<typename V::value_type>>;
/// @endcond

/// @brief Build Geometry from input data.
///
/// This function should be called after the mesh topology is built and
/// 'node' coordinate data has been distributed to the processes where
/// it is required.
///
<<<<<<< HEAD
/// @param[in] comm The MPI communicator to build the Geometry on
/// @param[in] topology The mesh topology
/// @param[in] element The elements that defines the geometry map for
/// each cell
/// @param[in] cell_nodes The mesh cells, including higher-order
/// geometry 'nodes'. Row-major storage, shape=`(num_cells,
/// nodes_per_cell)`.
=======
/// @param[in] topology Mesh topology.
/// @param[in] elements Elements that defines the geometry map for
/// each cell.
/// @param[in] nodes Geometry node global indices for cells on this
/// process. Must be sorted.
/// @param[in] xdofs Geometry degree-of-freedom map (using global
/// indices) for cells on this process. `nodes` is a sorted and unique
/// list of the indices in `xdofs`.
>>>>>>> 6dac2f60
/// @param[in] x The node coordinates (row-major, with shape
/// `(num_nodes, dim)`. The global index of each node is `i +
/// rank_offset`, where `i` is the local row index in `x` and
/// `rank_offset` is the sum of `x` rows on all processed with a lower
/// rank than the caller.
/// @param[in] dim Geometric dimension (1, 2, or 3).
/// @param[in] reorder_fn Function for re-ordering the degree-of-freedom
/// map associated with the geometry data.
/// @return A mesh geometry.
template <typename U>
Geometry<typename std::remove_reference_t<typename U::value_type>>
create_geometry(
<<<<<<< HEAD
    MPI_Comm comm, const Topology& topology,
    const fem::CoordinateElement<
        std::remove_reference_t<typename U::value_type>>& element,
    std::span<const std::int64_t> cell_nodes, const U& x, int dim,
=======
    const Topology& topology,
    const std::vector<fem::CoordinateElement<
        std::remove_reference_t<typename U::value_type>>>& elements,
    std::span<const std::int64_t> nodes, std::span<const std::int64_t> xdofs,
    const U& x, int dim,
>>>>>>> 6dac2f60
    std::function<std::vector<int>(const graph::AdjacencyList<std::int32_t>&)>
        reorder_fn
    = nullptr)
{
  assert(std::is_sorted(nodes.begin(), nodes.end()));
  using T = typename std::remove_reference_t<typename U::value_type>;

<<<<<<< HEAD
  const fem::ElementDofLayout dof_layout = element.create_dof_layout();

  //  Build 'geometry' dofmap on the topology
  auto [_dof_index_map, bs, dofmap]
      = fem::build_dofmap_data(comm, topology, dof_layout, reorder_fn);
=======
  std::vector<fem::ElementDofLayout> dof_layouts;
  std::transform(elements.begin(), elements.end(),
                 std::back_inserter(dof_layouts),
                 [](auto& e) { return e.create_dof_layout(); });

  //  Build 'geometry' dofmap on the topology
  auto [_dof_index_map, bs, dofmap]
      = fem::build_dofmap_data(topology.index_map(topology.dim())->comm(),
                               topology, dof_layouts, reorder_fn);
>>>>>>> 6dac2f60
  auto dof_index_map
      = std::make_shared<common::IndexMap>(std::move(_dof_index_map));

  // If the mesh has higher order geometry, permute the dofmap
  if (element.needs_dof_permutations())
  {
<<<<<<< HEAD
    const int D = topology.dim();
    std::int32_t num_cells = topology.connectivity(D, 0)->num_nodes();
    const std::vector<std::uint32_t>& cell_info
        = topology.get_cell_permutation_info();
    int dim = element.dim();
    for (std::int32_t cell = 0; cell < num_cells; ++cell)
    {
      std::span<std::int32_t> dofs(dofmap.data() + cell * dim, dim);
      element.unpermute_dofs(dofs, cell_info[cell]);
    }
  }

  auto remap_data
      = [](auto comm, auto& cell_nodes, auto& x, int dim, auto& dofmap)
  {
    // Build list of unique (global) node indices from adjacency list
    // (geometry nodes)
    std::vector<std::int64_t> indices(cell_nodes.begin(), cell_nodes.end());
    dolfinx::radix_sort(std::span(indices));
    indices.erase(std::unique(indices.begin(), indices.end()), indices.end());

    //  Distribute  node coordinates by global index from other ranks.
    //  Order of coords matches order of the indices in 'indices'.
    std::vector coords = dolfinx::MPI::distribute_data(comm, indices, x, dim);

    // Compute local-to-global map from local indices in dofmap to the
    // corresponding global indices in cell_nodes
    std::vector l2g = graph::build::compute_local_to_global(cell_nodes, dofmap);

    // Compute local (dof) to local (position in coords) map from (i)
    // local-to-global for dofs and (ii) local-to-global for entries in
    // coords
    std::vector l2l = graph::build::compute_local_to_local(l2g, indices);

    // Allocate space for input global indices and copy data
    std::vector<std::int64_t> igi(indices.size());
    std::transform(l2l.cbegin(), l2l.cend(), igi.begin(),
                   [&indices](auto index) { return indices[index]; });

    return std::tuple(std::move(coords), std::move(l2l), std::move(igi));
  };

  auto [coords, l2l, igi] = remap_data(comm, cell_nodes, x, dim, dofmap);

  // Build coordinate dof array, copying coordinates to correct
  // position
  assert(coords.size() % dim == 0);
  const std::size_t shape0 = coords.size() / dim;
=======
    if (elements.size() > 1)
      throw std::runtime_error("Unsupported for Mixed Topology");
    const std::int32_t num_cells
        = topology.connectivity(topology.dim(), 0)->num_nodes();
    const std::vector<std::uint32_t>& cell_info
        = topology.get_cell_permutation_info();
    int d = elements[0].dim();
    for (std::int32_t cell = 0; cell < num_cells; ++cell)
    {
      std::span dofs(dofmap.data() + cell * d, d);
      elements[0].unpermute_dofs(dofs, cell_info[cell]);
    }
  }

  // Compute local-to-global map from local indices in dofmap to the
  // corresponding global indices in cells, and pass to function to
  // compute local (dof) to local (position in coords) map from (i)
  // local-to-global for dofs and (ii) local-to-global for entries in
  // coords
  const std::vector<std::int32_t> l2l = graph::build::compute_local_to_local(
      graph::build::compute_local_to_global(xdofs, dofmap), nodes);

  // Allocate space for input global indices and copy data
  std::vector<std::int64_t> igi(nodes.size());
  std::transform(l2l.cbegin(), l2l.cend(), igi.begin(),
                 [&nodes](auto index) { return nodes[index]; });

  // Build coordinate dof array, copying coordinates to correct position
  assert(x.size() % dim == 0);
  const std::size_t shape0 = x.size() / dim;
>>>>>>> 6dac2f60
  const std::size_t shape1 = dim;
  std::vector<T> xg(3 * shape0, 0);
  for (std::size_t i = 0; i < shape0; ++i)
  {
    std::copy_n(std::next(x.cbegin(), shape1 * l2l[i]), shape1,
                std::next(xg.begin(), 3 * i));
  }

<<<<<<< HEAD
  return Geometry<typename std::remove_reference_t<typename U::value_type>>(
      dof_index_map, std::move(dofmap), element, std::move(xg), dim,
      std::move(igi));
=======
  return Geometry(dof_index_map, std::move(dofmap), elements, std::move(xg),
                  dim, std::move(igi));
>>>>>>> 6dac2f60
}

/// @brief Create a sub-geometry for a subset of entities.
/// @param topology Full mesh topology.
/// @param geometry Full mesh geometry.
/// @param dim Topological dimension of the sub-topology.
/// @param subentity_to_entity Map from sub-topology entity to the
/// entity in the parent topology.
/// @return A sub-geometry and a map from sub-geometry coordinate
/// degree-of-freedom to the coordinate degree-of-freedom in `geometry`.
template <std::floating_point T>
std::pair<Geometry<T>, std::vector<int32_t>>
create_subgeometry(const Topology& topology, const Geometry<T>& geometry,
                   int dim, std::span<const std::int32_t> subentity_to_entity)
{
  // Get the geometry dofs in the sub-geometry based on the entities in
  // sub-geometry
  const fem::ElementDofLayout layout = geometry.cmap().create_dof_layout();
  // NOTE: Unclear what this return for prisms
  const std::size_t num_entity_dofs = layout.num_entity_closure_dofs(dim);

  std::vector<std::int32_t> x_indices;
  x_indices.reserve(num_entity_dofs * subentity_to_entity.size());
  {
    auto xdofs = geometry.dofmap();
    const int tdim = topology.dim();

    // Fetch connectivities required to get entity dofs
    const std::vector<std::vector<std::vector<int>>>& closure_dofs
        = layout.entity_closure_dofs_all();
    auto e_to_c = topology.connectivity(dim, tdim);
    assert(e_to_c);
    auto c_to_e = topology.connectivity(tdim, dim);
    assert(c_to_e);
    for (std::size_t i = 0; i < subentity_to_entity.size(); ++i)
    {
      const std::int32_t idx = subentity_to_entity[i];
      assert(!e_to_c->links(idx).empty());
      // Always pick the last cell to be consistent with the e_to_v connectivity
      const std::int32_t cell = e_to_c->links(idx).back();
      auto cell_entities = c_to_e->links(cell);
      auto it = std::find(cell_entities.begin(), cell_entities.end(), idx);
      assert(it != cell_entities.end());
      std::size_t local_entity = std::distance(cell_entities.begin(), it);

      auto xc = MDSPAN_IMPL_STANDARD_NAMESPACE::MDSPAN_IMPL_PROPOSED_NAMESPACE::
          submdspan(xdofs, cell, MDSPAN_IMPL_STANDARD_NAMESPACE::full_extent);
      for (std::int32_t entity_dof : closure_dofs[dim][local_entity])
        x_indices.push_back(xc[entity_dof]);
    }
  }

  std::vector<std::int32_t> sub_x_dofs = x_indices;
  std::sort(sub_x_dofs.begin(), sub_x_dofs.end());
  sub_x_dofs.erase(std::unique(sub_x_dofs.begin(), sub_x_dofs.end()),
                   sub_x_dofs.end());

  // Get the sub-geometry dofs owned by this process
  auto x_index_map = geometry.index_map();
  assert(x_index_map);

  std::shared_ptr<common::IndexMap> sub_x_dof_index_map;
  std::vector<std::int32_t> subx_to_x_dofmap;
  {
    auto [map, new_to_old]
        = common::create_sub_index_map(*x_index_map, sub_x_dofs, true);
    sub_x_dof_index_map = std::make_shared<common::IndexMap>(std::move(map));
    subx_to_x_dofmap = std::move(new_to_old);
  }

  // Create sub-geometry coordinates
  std::span<const T> x = geometry.x();
  std::int32_t sub_num_x_dofs = subx_to_x_dofmap.size();
  std::vector<T> sub_x(3 * sub_num_x_dofs);
  for (int i = 0; i < sub_num_x_dofs; ++i)
  {
    std::copy_n(std::next(x.begin(), 3 * subx_to_x_dofmap[i]), 3,
                std::next(sub_x.begin(), 3 * i));
  }

  // Create geometry to sub-geometry  map
  std::vector<std::int32_t> x_to_subx_dof_map(
      x_index_map->size_local() + x_index_map->num_ghosts(), -1);
  for (std::size_t i = 0; i < subx_to_x_dofmap.size(); ++i)
    x_to_subx_dof_map[subx_to_x_dofmap[i]] = i;

  // Create sub-geometry dofmap
  std::vector<std::int32_t> sub_x_dofmap;
  sub_x_dofmap.reserve(x_indices.size());
  std::transform(x_indices.cbegin(), x_indices.cend(),
                 std::back_inserter(sub_x_dofmap),
                 [&x_to_subx_dof_map](auto x_dof)
                 {
                   assert(x_to_subx_dof_map[x_dof] != -1);
                   return x_to_subx_dof_map[x_dof];
                 });

  // Create sub-geometry coordinate element
  CellType sub_coord_cell
      = cell_entity_type(geometry.cmap().cell_shape(), dim, 0);
  fem::CoordinateElement<T> sub_coord_ele(
      sub_coord_cell, geometry.cmap().degree(), geometry.cmap().variant());

  // Sub-geometry input_global_indices
  // TODO: Check this
  const std::vector<std::int64_t>& igi = geometry.input_global_indices();
  std::vector<std::int64_t> sub_igi;
  sub_igi.reserve(subx_to_x_dofmap.size());
  std::transform(subx_to_x_dofmap.begin(), subx_to_x_dofmap.end(),
                 std::back_inserter(sub_igi),
                 [&igi](std::int32_t sub_x_dof) { return igi[sub_x_dof]; });

  // Create geometry
  return {Geometry(sub_x_dof_index_map, std::move(sub_x_dofmap),
                   {sub_coord_ele}, std::move(sub_x), geometry.dim(),
                   std::move(sub_igi)),
          std::move(subx_to_x_dofmap)};
}

} // namespace dolfinx::mesh<|MERGE_RESOLUTION|>--- conflicted
+++ resolved
@@ -40,7 +40,7 @@
   /// @param[in] index_map Index map associated with the geometry dofmap
   /// @param[in] dofmap The geometry (point) dofmap. For a cell, it
   /// gives the position in the point array of each local geometry node
-  /// @param[in] element Element that describes the cell geometric map.
+  /// @param[in] element Element that describes the cell geometry map.
   /// @param[in] x The point coordinates. The shape is `(num_points, 3)`
   /// and the storage is row-major.
   /// @param[in] dim The geometric dimension (`0 < dim <= 3`).
@@ -55,13 +55,8 @@
                                            std::vector<std::int64_t>>
   Geometry(
       std::shared_ptr<const common::IndexMap> index_map, U&& dofmap,
-<<<<<<< HEAD
       const fem::CoordinateElement<
           typename std::remove_reference_t<typename V::value_type>>& element,
-=======
-      const std::vector<fem::CoordinateElement<
-          typename std::remove_reference_t<typename V::value_type>>>& elements,
->>>>>>> 6dac2f60
       V&& x, int dim, W&& input_global_indices)
       : _dim(dim), _dofmap(std::forward<U>(dofmap)), _index_map(index_map),
         _cmap(element), _x(std::forward<V>(x)),
@@ -124,7 +119,7 @@
 
   /// @brief The elements that describes the geometry maps.
   ///
-  /// @return The coordinate/geometry elements
+  /// @return The coordinate/geometry element
   const fem::CoordinateElement<value_type>& cmap() const { return _cmap; }
 
   /// Global user indices
@@ -143,7 +138,7 @@
   // IndexMap for geometry 'dofmap'
   std::shared_ptr<const common::IndexMap> _index_map;
 
-  // The coordinate element
+  // The coordinate elements
   fem::CoordinateElement<value_type> _cmap;
 
   // Coordinates for all points stored as a contiguous array (row-major,
@@ -158,8 +153,8 @@
 /// Template type deduction
 template <typename U, typename V, typename W>
 Geometry(std::shared_ptr<const common::IndexMap>, U,
-         const std::vector<fem::CoordinateElement<
-             typename std::remove_reference_t<typename V::value_type>>>,
+         const fem::CoordinateElement<
+             typename std::remove_reference_t<typename V::value_type>>&,
          V, int, W)
     -> Geometry<typename std::remove_cvref_t<typename V::value_type>>;
 /// @endcond
@@ -170,24 +165,14 @@
 /// 'node' coordinate data has been distributed to the processes where
 /// it is required.
 ///
-<<<<<<< HEAD
-/// @param[in] comm The MPI communicator to build the Geometry on
-/// @param[in] topology The mesh topology
-/// @param[in] element The elements that defines the geometry map for
-/// each cell
-/// @param[in] cell_nodes The mesh cells, including higher-order
-/// geometry 'nodes'. Row-major storage, shape=`(num_cells,
-/// nodes_per_cell)`.
-=======
 /// @param[in] topology Mesh topology.
-/// @param[in] elements Elements that defines the geometry map for
+/// @param[in] element Element that defines the geometry map for
 /// each cell.
 /// @param[in] nodes Geometry node global indices for cells on this
 /// process. Must be sorted.
 /// @param[in] xdofs Geometry degree-of-freedom map (using global
 /// indices) for cells on this process. `nodes` is a sorted and unique
 /// list of the indices in `xdofs`.
->>>>>>> 6dac2f60
 /// @param[in] x The node coordinates (row-major, with shape
 /// `(num_nodes, dim)`. The global index of each node is `i +
 /// rank_offset`, where `i` is the local row index in `x` and
@@ -200,18 +185,12 @@
 template <typename U>
 Geometry<typename std::remove_reference_t<typename U::value_type>>
 create_geometry(
-<<<<<<< HEAD
-    MPI_Comm comm, const Topology& topology,
+    const Topology& topology,
     const fem::CoordinateElement<
         std::remove_reference_t<typename U::value_type>>& element,
-    std::span<const std::int64_t> cell_nodes, const U& x, int dim,
-=======
-    const Topology& topology,
-    const std::vector<fem::CoordinateElement<
-        std::remove_reference_t<typename U::value_type>>>& elements,
-    std::span<const std::int64_t> nodes, std::span<const std::int64_t> xdofs,
-    const U& x, int dim,
->>>>>>> 6dac2f60
+    std::span<const std::int64_t> nodes,
+
+    std::span<const std::int64_t> xdofs, const U& x, int dim,
     std::function<std::vector<int>(const graph::AdjacencyList<std::int32_t>&)>
         reorder_fn
     = nullptr)
@@ -219,90 +198,27 @@
   assert(std::is_sorted(nodes.begin(), nodes.end()));
   using T = typename std::remove_reference_t<typename U::value_type>;
 
-<<<<<<< HEAD
-  const fem::ElementDofLayout dof_layout = element.create_dof_layout();
-
-  //  Build 'geometry' dofmap on the topology
-  auto [_dof_index_map, bs, dofmap]
-      = fem::build_dofmap_data(comm, topology, dof_layout, reorder_fn);
-=======
-  std::vector<fem::ElementDofLayout> dof_layouts;
-  std::transform(elements.begin(), elements.end(),
-                 std::back_inserter(dof_layouts),
-                 [](auto& e) { return e.create_dof_layout(); });
+  fem::ElementDofLayout doflayout = element.create_dof_layout();
 
   //  Build 'geometry' dofmap on the topology
   auto [_dof_index_map, bs, dofmap]
       = fem::build_dofmap_data(topology.index_map(topology.dim())->comm(),
-                               topology, dof_layouts, reorder_fn);
->>>>>>> 6dac2f60
+                               topology, doflayout, reorder_fn);
   auto dof_index_map
       = std::make_shared<common::IndexMap>(std::move(_dof_index_map));
 
   // If the mesh has higher order geometry, permute the dofmap
   if (element.needs_dof_permutations())
   {
-<<<<<<< HEAD
-    const int D = topology.dim();
-    std::int32_t num_cells = topology.connectivity(D, 0)->num_nodes();
-    const std::vector<std::uint32_t>& cell_info
-        = topology.get_cell_permutation_info();
-    int dim = element.dim();
-    for (std::int32_t cell = 0; cell < num_cells; ++cell)
-    {
-      std::span<std::int32_t> dofs(dofmap.data() + cell * dim, dim);
-      element.unpermute_dofs(dofs, cell_info[cell]);
-    }
-  }
-
-  auto remap_data
-      = [](auto comm, auto& cell_nodes, auto& x, int dim, auto& dofmap)
-  {
-    // Build list of unique (global) node indices from adjacency list
-    // (geometry nodes)
-    std::vector<std::int64_t> indices(cell_nodes.begin(), cell_nodes.end());
-    dolfinx::radix_sort(std::span(indices));
-    indices.erase(std::unique(indices.begin(), indices.end()), indices.end());
-
-    //  Distribute  node coordinates by global index from other ranks.
-    //  Order of coords matches order of the indices in 'indices'.
-    std::vector coords = dolfinx::MPI::distribute_data(comm, indices, x, dim);
-
-    // Compute local-to-global map from local indices in dofmap to the
-    // corresponding global indices in cell_nodes
-    std::vector l2g = graph::build::compute_local_to_global(cell_nodes, dofmap);
-
-    // Compute local (dof) to local (position in coords) map from (i)
-    // local-to-global for dofs and (ii) local-to-global for entries in
-    // coords
-    std::vector l2l = graph::build::compute_local_to_local(l2g, indices);
-
-    // Allocate space for input global indices and copy data
-    std::vector<std::int64_t> igi(indices.size());
-    std::transform(l2l.cbegin(), l2l.cend(), igi.begin(),
-                   [&indices](auto index) { return indices[index]; });
-
-    return std::tuple(std::move(coords), std::move(l2l), std::move(igi));
-  };
-
-  auto [coords, l2l, igi] = remap_data(comm, cell_nodes, x, dim, dofmap);
-
-  // Build coordinate dof array, copying coordinates to correct
-  // position
-  assert(coords.size() % dim == 0);
-  const std::size_t shape0 = coords.size() / dim;
-=======
-    if (elements.size() > 1)
-      throw std::runtime_error("Unsupported for Mixed Topology");
     const std::int32_t num_cells
         = topology.connectivity(topology.dim(), 0)->num_nodes();
     const std::vector<std::uint32_t>& cell_info
         = topology.get_cell_permutation_info();
-    int d = elements[0].dim();
+    int d = element.dim();
     for (std::int32_t cell = 0; cell < num_cells; ++cell)
     {
       std::span dofs(dofmap.data() + cell * d, d);
-      elements[0].unpermute_dofs(dofs, cell_info[cell]);
+      element.unpermute_dofs(dofs, cell_info[cell]);
     }
   }
 
@@ -322,7 +238,6 @@
   // Build coordinate dof array, copying coordinates to correct position
   assert(x.size() % dim == 0);
   const std::size_t shape0 = x.size() / dim;
->>>>>>> 6dac2f60
   const std::size_t shape1 = dim;
   std::vector<T> xg(3 * shape0, 0);
   for (std::size_t i = 0; i < shape0; ++i)
@@ -331,14 +246,8 @@
                 std::next(xg.begin(), 3 * i));
   }
 
-<<<<<<< HEAD
-  return Geometry<typename std::remove_reference_t<typename U::value_type>>(
-      dof_index_map, std::move(dofmap), element, std::move(xg), dim,
-      std::move(igi));
-=======
-  return Geometry(dof_index_map, std::move(dofmap), elements, std::move(xg),
-                  dim, std::move(igi));
->>>>>>> 6dac2f60
+  return Geometry(dof_index_map, std::move(dofmap), element, std::move(xg), dim,
+                  std::move(igi));
 }
 
 /// @brief Create a sub-geometry for a subset of entities.
