// Copyright (C) 2006-2022 Anders Logg and Garth N. Wells
//
// This file is part of DOLFINx (https://www.fenicsproject.org)
//
// SPDX-License-Identifier:    LGPL-3.0-or-later

#pragma once

#include <concepts>
#include <dolfinx/common/MPI.h>
#include <dolfinx/fem/CoordinateElement.h>
#include <dolfinx/graph/AdjacencyList.h>
#include <functional>
#include <memory>
#include <span>
#include <utility>
#include <vector>

namespace dolfinx::common
{
class IndexMap;
}

namespace dolfinx::mesh
{
class Topology;

/// @brief Geometry stores the geometry imposed on a mesh.
template <typename T>
class Geometry
{
public:
  /// @brief Constructor of object that holds mesh geometry data.
  ///
  /// @param[in] index_map Index map associated with the geometry dofmap
  /// @param[in] dofmap The geometry (point) dofmap. For a cell, it
  /// gives the position in the point array of each local geometry node
  /// @param[in] element The element that describes the cell geometry map
<<<<<<< HEAD
  /// @param[in] x The point coordinates. It is a `std::vector<T>` and
  /// uses row-major storage. The shape is `(num_points, 3)`.
=======
  /// @param[in] x The point coordinates. The shape is `(num_points, 3)`
  /// and the storage is row-major.
>>>>>>> bb970477
  /// @param[in] dim The geometric dimension (`0 < dim <= 3`)
  /// @param[in] input_global_indices The 'global' input index of each
  /// point, commonly from a mesh input file. The type is
  /// `std:vector<std::int64_t>`.
  template <std::convertible_to<graph::AdjacencyList<std::int32_t>> U,
            std::convertible_to<std::vector<T>> V,
            std::convertible_to<std::vector<std::int64_t>> W>
  Geometry(std::shared_ptr<const common::IndexMap> index_map, U&& dofmap,
           const fem::CoordinateElement& element, V&& x, int dim,
           W&& input_global_indices)
      : _dim(dim), _dofmap(std::forward<U>(dofmap)), _index_map(index_map),
        _cmap(element), _x(std::forward<V>(x)),
        _input_global_indices(std::forward<W>(input_global_indices))
  {
    assert(_x.size() % 3 == 0);
    if (_x.size() / 3 != _input_global_indices.size())
      throw std::runtime_error("Geometry size mis-match");
  }

  /// Copy constructor
  Geometry(const Geometry&) = default;

  /// Move constructor
  Geometry(Geometry&&) = default;

  /// Destructor
  ~Geometry() = default;

  /// Copy Assignment
  Geometry& operator=(const Geometry&) = delete;

  /// Move Assignment
  Geometry& operator=(Geometry&&) = default;

  /// Copy constructor
  template <typename U>
  Geometry<U> astype() const
  {
    return Geometry<U>(_index_map, _dofmap, _cmap,
                       std::vector<U>(_x.begin(), _x.end()), _dim,
                       _input_global_indices);
  }

  /// Return Euclidean dimension of coordinate system
  int dim() const { return _dim; }

  /// DOF map
  const graph::AdjacencyList<std::int32_t>& dofmap() const { return _dofmap; }

  /// Index map
  std::shared_ptr<const common::IndexMap> index_map() const
  {
    return _index_map;
  }

  /// @brief Access geometry degrees-of-freedom data (const version).
  ///
  /// @return The flattened row-major geometry data, where the shape is
  /// (num_points, 3)
  std::span<const T> x() const { return _x; }

  /// @brief Access geometry degrees-of-freedom data (non-const
  /// version).
  ///
  /// @return The flattened row-major geometry data, where the shape is
  /// (num_points, 3)
  std::span<T> x() { return _x; }

  /// @brief The element that describes the geometry map.
  ///
  /// @return The coordinate/geometry element
  const fem::CoordinateElement& cmap() const { return _cmap; }

  /// Global user indices
  const std::vector<std::int64_t>& input_global_indices() const
  {
    return _input_global_indices;
  }

private:
  // Geometric dimension
  int _dim;

  // Map per cell for extracting coordinate data
  graph::AdjacencyList<std::int32_t> _dofmap;

  // IndexMap for geometry 'dofmap'
  std::shared_ptr<const common::IndexMap> _index_map;

  // The coordinate element
  fem::CoordinateElement _cmap;

  // Coordinates for all points stored as a contiguous array (row-major,
  // column size = 3)
  std::vector<T> _x;

  // Global indices as provided on Geometry creation
  std::vector<std::int64_t> _input_global_indices;
};

/// @brief Build Geometry from input data.
///
/// This function should be called after the mesh topology is built. It
/// distributes the 'node' coordinate data to the required MPI process
/// and then creates a mesh::Geometry object.
///
/// @param[in] comm The MPI communicator to build the Geometry on
/// @param[in] topology The mesh topology
/// @param[in] element The element that defines the geometry map for
/// each cell
/// @param[in] cells The mesh cells, including higher-order geometry
/// 'nodes'
/// @param[in] x The node coordinates (row-major, with shape
/// `(num_nodes, dim)`. The global index of each node is `i +
/// rank_offset`, where `i` is the local row index in `x` and
/// `rank_offset` is the sum of `x` rows on all processed with a lower
/// rank than the caller.
/// @param[in] dim The geometric dimension (1, 2, or 3)
/// @param[in] reorder_fn Function for re-ordering the degree-of-freedom
/// map associated with the geometry data
mesh::Geometry<double>
create_geometry(MPI_Comm comm, const Topology& topology,
                const fem::CoordinateElement& element,
                const graph::AdjacencyList<std::int64_t>& cells,
                std::span<const double> x, int dim,
                const std::function<std::vector<int>(
                    const graph::AdjacencyList<std::int32_t>&)>& reorder_fn
                = nullptr);

/// @brief Create a sub-geometry for a subset of entities.
/// @param topology Full mesh topology
/// @param geometry Full mesh geometry
/// @param dim Topological dimension of the sub-topology
/// @param subentity_to_entity Map from sub-topology entity to the
/// entity in the parent topology
/// @return A sub-geometry and a map from sub-geometry coordinate
/// degree-of-freedom to the coordinate degree-of-freedom in `geometry`.
std::pair<mesh::Geometry<double>, std::vector<int32_t>>
create_subgeometry(const Topology& topology, const Geometry<double>& geometry,
                   int dim, std::span<const std::int32_t> subentity_to_entity);
} // namespace dolfinx::mesh<|MERGE_RESOLUTION|>--- conflicted
+++ resolved
@@ -36,13 +36,8 @@
   /// @param[in] dofmap The geometry (point) dofmap. For a cell, it
   /// gives the position in the point array of each local geometry node
   /// @param[in] element The element that describes the cell geometry map
-<<<<<<< HEAD
-  /// @param[in] x The point coordinates. It is a `std::vector<T>` and
-  /// uses row-major storage. The shape is `(num_points, 3)`.
-=======
   /// @param[in] x The point coordinates. The shape is `(num_points, 3)`
   /// and the storage is row-major.
->>>>>>> bb970477
   /// @param[in] dim The geometric dimension (`0 < dim <= 3`)
   /// @param[in] input_global_indices The 'global' input index of each
   /// point, commonly from a mesh input file. The type is
