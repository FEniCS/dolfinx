// Copyright (C) 2006-2020 Anders Logg, Chris Richardson, Jorgen S.
// Dokken and Garth N. Wells
//
// This file is part of DOLFINx (https://www.fenicsproject.org)
//
// SPDX-License-Identifier:    LGPL-3.0-or-later

#include "Mesh.h"
#include "Geometry.h"
#include "Topology.h"
#include "topologycomputation.h"
#include "utils.h"
#include <dolfinx/common/IndexMap.h>
#include <dolfinx/common/utils.h>
#include <dolfinx/fem/CoordinateElement.h>
#include <dolfinx/graph/AdjacencyList.h>
#include <dolfinx/graph/partition.h>
#include <dolfinx/mesh/cell_types.h>
#include <memory>

#include "graphbuild.h"

using namespace dolfinx;
using namespace dolfinx::mesh;

namespace
{
/// Re-order an adjacency list
template <typename T>
graph::AdjacencyList<T>
reorder_list(const graph::AdjacencyList<T>& list,
             const xtl::span<const std::int32_t>& nodemap)
{
  std::vector<T> data(list.array());
  std::vector<std::int32_t> offsets(list.offsets());

  // Compute new offsets
  for (std::size_t n = 0; n < nodemap.size(); ++n)
    offsets[n + 1] = offsets[n] + list.num_links(nodemap[n]);
  graph::AdjacencyList<T> list_new(std::move(data), std::move(offsets));

  for (std::size_t n = 0; n < nodemap.size(); ++n)
  {
    auto links_old = list.links(n);
    auto links_new = list_new.links(nodemap[n]);
    assert(links_old.size() == links_new.size());
    std::copy(links_old.begin(), links_old.end(), links_new.begin());
  }

  return list_new;
}
} // namespace

//-----------------------------------------------------------------------------
Mesh mesh::create_mesh(MPI_Comm comm,
                       const graph::AdjacencyList<std::int64_t>& cells,
                       const fem::CoordinateElement& element,
                       const xt::xtensor<double, 2>& x,
                       mesh::GhostMode ghost_mode)
{
  return create_mesh(
      comm, cells, element, x, ghost_mode,
      static_cast<graph::AdjacencyList<std::int32_t> (*)(
          MPI_Comm, int, int, const graph::AdjacencyList<std::int64_t>&,
          mesh::GhostMode)>(&mesh::partition_cells_graph));
}
//-----------------------------------------------------------------------------
Mesh mesh::create_mesh(MPI_Comm comm,
                       const graph::AdjacencyList<std::int64_t>& cells,
                       const fem::CoordinateElement& element,
                       const xt::xtensor<double, 2>& x,
                       mesh::GhostMode ghost_mode,
                       const mesh::CellPartitionFunction& cell_partitioner)
{
  if (ghost_mode == mesh::GhostMode::shared_vertex)
    throw std::runtime_error("Ghost mode via vertex currently disabled.");

  // TODO: This step can be skipped for 'P1' elements
  //
  // Extract topology data, e.g. just the vertices. For P1 geometry this
  // should just be the identity operator. For other elements the
  // filtered lists may have 'gaps', i.e. the indices might not be
  // contiguous.
  const graph::AdjacencyList<std::int64_t> cells_topology
      = mesh::extract_topology(element.cell_shape(), element.dof_layout(),
                               cells);

  // Compute the destination rank for cells on this process via graph
  // partitioning. Always get the ghost cells via facet, though these
  // may be discarded later.
  const int size = dolfinx::MPI::size(comm);
  const int tdim = mesh::cell_dim(element.cell_shape());
  const graph::AdjacencyList<std::int32_t> dest = cell_partitioner(
      comm, size, tdim, cells_topology, GhostMode::shared_facet);

  // Distribute cells to destination rank
  const auto [cell_nodes0, src, original_cell_index0, ghost_owners]
      = graph::build::distribute(comm, cells, dest);

  // Extract cell 'topology', i.e. the vertices for each cell
  const graph::AdjacencyList<std::int64_t> cells_extracted0
      = mesh::extract_topology(element.cell_shape(), element.dof_layout(),
                               cell_nodes0);

  // Build local dual graph for owned cells to apply re-ordering to
  const std::int32_t num_owned_cells
      = cells_extracted0.num_nodes() - ghost_owners.size();
  auto [g, m] = mesh::build_local_dual_graph(
      xtl::span<const std::int64_t>(
          cells_extracted0.array().data(),
          cells_extracted0.offsets()[num_owned_cells + 1]),
      xtl::span<const std::int32_t>(cells_extracted0.offsets().data(),
                                    num_owned_cells + 1),
      tdim);

  // Compute re-ordering of local dual graph
  const std::vector<int> remap = graph::scotch::compute_gps(g, 25).first;

  // Create re-ordered cell lists
  std::vector<std::int64_t> original_cell_index(original_cell_index0);
  for (std::size_t i = 0; i < remap.size(); ++i)
    original_cell_index[remap[i]] = original_cell_index0[i];
  const graph::AdjacencyList<std::int64_t> cells_extracted
      = reorder_list(cells_extracted0, remap);
  const graph::AdjacencyList<std::int64_t> cell_nodes
      = reorder_list(cell_nodes0, remap);

  // Create cells and vertices with the ghosting requested. Input
  // topology includes cells shared via facet, but ghosts will be
  // removed later if not required by ghost_mode.
  Topology topology
      = mesh::create_topology(comm, cells_extracted, original_cell_index,
                              ghost_owners, element.cell_shape(), ghost_mode);

  // Create connectivity required to compute the Geometry (extra
  // connectivities for higher-order geometries)
  for (int e = 1; e < tdim; ++e)
  {
    if (element.dof_layout().num_entity_dofs(e) > 0)
    {
      auto [cell_entity, entity_vertex, index_map]
          = mesh::compute_entities(comm, topology, e);
      if (cell_entity)
        topology.set_connectivity(cell_entity, tdim, e);
      if (entity_vertex)
        topology.set_connectivity(entity_vertex, e, 0);
      if (index_map)
        topology.set_index_map(e, index_map);
    }
  }

  const int n_cells_local = topology.index_map(tdim)->size_local()
                            + topology.index_map(tdim)->num_ghosts();

  // Remove ghost cells from geometry data, if not required
  std::vector<std::int32_t> off1(
      cell_nodes.offsets().begin(),
      std::next(cell_nodes.offsets().begin(), n_cells_local + 1));
  std::vector<std::int64_t> data1(
      cell_nodes.array().begin(),
      std::next(cell_nodes.array().begin(), off1[n_cells_local]));
<<<<<<< HEAD
  graph::AdjacencyList<std::int64_t> cell_nodes_2(std::move(data1),
                                                  std::move(off1));
  if (element.needs_dof_permutations())
=======
  graph::AdjacencyList<std::int64_t> cell_nodes1(std::move(data1),
                                                 std::move(off1));
  if (element.needs_permutation_data())
>>>>>>> d316ef77
    topology.create_entity_permutations();
  Geometry geometry
      = mesh::create_geometry(comm, topology, element, cell_nodes1, x);

  return Mesh(comm, std::move(topology), std::move(geometry));
}
//-----------------------------------------------------------------------------

//-----------------------------------------------------------------------------
Topology& Mesh::topology() { return _topology; }
//-----------------------------------------------------------------------------
const Topology& Mesh::topology() const { return _topology; }
//-----------------------------------------------------------------------------
Topology& Mesh::topology_mutable() const { return _topology; }
//-----------------------------------------------------------------------------
Geometry& Mesh::geometry() { return _geometry; }
//-----------------------------------------------------------------------------
const Geometry& Mesh::geometry() const { return _geometry; }
//-----------------------------------------------------------------------------
MPI_Comm Mesh::mpi_comm() const { return _mpi_comm.comm(); }
//-----------------------------------------------------------------------------<|MERGE_RESOLUTION|>--- conflicted
+++ resolved
@@ -159,15 +159,9 @@
   std::vector<std::int64_t> data1(
       cell_nodes.array().begin(),
       std::next(cell_nodes.array().begin(), off1[n_cells_local]));
-<<<<<<< HEAD
-  graph::AdjacencyList<std::int64_t> cell_nodes_2(std::move(data1),
-                                                  std::move(off1));
-  if (element.needs_dof_permutations())
-=======
   graph::AdjacencyList<std::int64_t> cell_nodes1(std::move(data1),
                                                  std::move(off1));
-  if (element.needs_permutation_data())
->>>>>>> d316ef77
+  if (element.needs_dof_permutations())
     topology.create_entity_permutations();
   Geometry geometry
       = mesh::create_geometry(comm, topology, element, cell_nodes1, x);
