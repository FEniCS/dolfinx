// Copyright (C) 2006-2020 Anders Logg, Chris Richardson, Jorgen S.
// Dokken and Garth N. Wells
//
// This file is part of DOLFINx (https://www.fenicsproject.org)
//
// SPDX-License-Identifier:    LGPL-3.0-or-later

#include "Mesh.h"
#include "Geometry.h"
#include "Topology.h"
#include "cell_types.h"
#include "graphbuild.h"
#include "topologycomputation.h"
#include "utils.h"
#include <algorithm>
#include <dolfinx/common/IndexMap.h>
#include <dolfinx/fem/CoordinateElement.h>
#include <dolfinx/graph/AdjacencyList.h>
#include <dolfinx/graph/ordering.h>
#include <dolfinx/graph/partition.h>
#include <memory>

using namespace dolfinx;
using namespace dolfinx::mesh;

namespace
{
/// Re-order an adjacency list
template <typename T>
graph::AdjacencyList<T> reorder_list(const graph::AdjacencyList<T>& list,
                                     std::span<const std::int32_t> nodemap)
{
  // Copy existing data to keep ghost values (not reordered)
  std::vector<T> data(list.array());
  std::vector<std::int32_t> offsets(list.offsets().size());

  // Compute new offsets (owned and ghost)
  offsets[0] = 0;
  for (std::size_t n = 0; n < nodemap.size(); ++n)
    offsets[nodemap[n] + 1] = list.num_links(n);
  for (std::size_t n = nodemap.size(); n < (std::size_t)list.num_nodes(); ++n)
    offsets[n + 1] = list.num_links(n);
  std::partial_sum(offsets.begin(), offsets.end(), offsets.begin());
  graph::AdjacencyList<T> list_new(std::move(data), std::move(offsets));

  for (std::size_t n = 0; n < nodemap.size(); ++n)
  {
    auto links_old = list.links(n);
    auto links_new = list_new.links(nodemap[n]);
    assert(links_old.size() == links_new.size());
    std::copy(links_old.begin(), links_old.end(), links_new.begin());
  }

  return list_new;
}
} // namespace

//-----------------------------------------------------------------------------
Mesh mesh::create_mesh(MPI_Comm comm,
                       const graph::AdjacencyList<std::int64_t>& cells,
                       const std::vector<fem::CoordinateElement>& elements,
                       std::span<const double> x,
                       std::array<std::size_t, 2> xshape,
                       mesh::GhostMode ghost_mode)
{
  return create_mesh(comm, cells, elements, x, xshape,
                     create_cell_partitioner(ghost_mode));
}
//-----------------------------------------------------------------------------
Mesh mesh::create_mesh(MPI_Comm comm,
                       const graph::AdjacencyList<std::int64_t>& cells,
                       const std::vector<fem::CoordinateElement>& elements,
                       std::span<const double> x,
                       std::array<std::size_t, 2> xshape,
                       const mesh::CellPartitionFunction& cell_partitioner)
{
  const fem::ElementDofLayout dof_layout = elements[0].create_dof_layout();

  // Function top build geometry. Used to scope memory operations.
  auto build_topology = [](auto comm, auto& elements, auto& dof_layout,
                           auto& cells, auto& cell_partitioner)
  {
    // -- Partition topology

    // Note: the function extract_topology (returns an
    // AdjacencyList<std::int64_t>) extract topology data, e.g. just the
    // vertices. For P1 geometry this should just be the identity
    // operator. For other elements the filtered lists may have 'gaps',
    // i.e. the indices might not be contiguous. We don't create an
    // object before calling cell_partitioner to ensure that memory is
    // freed immediately.
    //
    // Note: extract_topology could be skipped for 'P1' elements since
    // it is just the identity

    // Compute the destination rank for cells on this process via graph
    // partitioning.
    const int size = dolfinx::MPI::size(comm);
    const int tdim = cell_dim(elements[0].cell_shape());
    const graph::AdjacencyList<std::int32_t> dest = cell_partitioner(
        comm, size, tdim,
        extract_topology(elements[0].cell_shape(), dof_layout, cells));

    // -- Distribute cells (topology, includes higher-order 'nodes')

    // Distribute cells to destination rank
    auto [cell_nodes, src, original_cell_index0, ghost_owners]
        = graph::build::distribute(comm, cells, dest);

    // Release memory (src is not used)
    decltype(src)().swap(src);

    // -- Extra cell topology

    // Extract cell 'topology', i.e. extract the vertices for each cell
    // and discard any 'higher-order' nodes

    graph::AdjacencyList<std::int64_t> cells_extracted
        = extract_topology(elements[0].cell_shape(), dof_layout, cell_nodes);

    // -- Re-order cells

    // Build local dual graph for owned cells to apply re-ordering to
    const std::int32_t num_owned_cells
        = cells_extracted.num_nodes() - ghost_owners.size();

    auto [graph, unmatched_facets, max_v, facet_attached_cells]
        = build_local_dual_graph(
            std::span<const std::int64_t>(
                cells_extracted.array().data(),
                cells_extracted.offsets()[num_owned_cells]),
            std::span<const std::int32_t>(cells_extracted.offsets().data(),
                                          num_owned_cells + 1),
            tdim);

    const std::vector<int> remap = graph::reorder_gps(graph);

    // Create re-ordered cell lists (leaves ghosts unchanged)
    std::vector<std::int64_t> original_cell_index(original_cell_index0.size());
    for (std::size_t i = 0; i < remap.size(); ++i)
      original_cell_index[remap[i]] = original_cell_index0[i];
    std::copy_n(std::next(original_cell_index0.cbegin(), num_owned_cells),
                ghost_owners.size(),
                std::next(original_cell_index.begin(), num_owned_cells));
    cells_extracted = reorder_list(cells_extracted, remap);
    cell_nodes = reorder_list(cell_nodes, remap);

    // -- Create Topology

    // Boundary vertices are marked as unknown
    std::vector<std::int64_t> boundary_vertices(unmatched_facets);
    std::sort(boundary_vertices.begin(), boundary_vertices.end());
    boundary_vertices.erase(
        std::unique(boundary_vertices.begin(), boundary_vertices.end()),
        boundary_vertices.end());

    // Remove -1 if it occurs in boundary vertices (may occur in mixed topology)
    if (boundary_vertices.size() > 0 and boundary_vertices[0] == -1)
      boundary_vertices.erase(boundary_vertices.begin());

    // Create cells and vertices with the ghosting requested. Input
    // topology includes cells shared via facet, but ghosts will be
    // removed later if not required by ghost_mode.

    std::vector<std::int32_t> cell_group_offsets
        = {0, std::int32_t(cells_extracted.num_nodes() - ghost_owners.size()),
           cells_extracted.num_nodes()};

    std::vector<mesh::CellType> cell_type = {elements[0].cell_shape()};
    return std::pair{create_topology(comm, cells_extracted, original_cell_index,
                                     ghost_owners, cell_type,
                                     cell_group_offsets, boundary_vertices),
                     std::move(cell_nodes)};
  };

  auto [topology, cell_nodes]
      = build_topology(comm, elements, dof_layout, cells, cell_partitioner);

  // Create connectivity required to compute the Geometry (extra
  // connectivities for higher-order geometries)
  int tdim = topology.dim();
  for (int e = 1; e < tdim; ++e)
  {
    if (dof_layout.num_entity_dofs(e) > 0)
      topology.create_entities(e);
  }

  if (elements[0].needs_dof_permutations())
    topology.create_entity_permutations();

  Geometry geometry
      = create_geometry(comm, topology, elements, cell_nodes, x, xshape[1]);
  return Mesh(comm, std::move(topology), std::move(geometry));
}
//-----------------------------------------------------------------------------
std::tuple<Mesh, std::vector<std::int32_t>, std::vector<std::int32_t>,
           std::vector<std::int32_t>>
mesh::create_submesh(const Mesh& mesh, int dim,
                     std::span<const std::int32_t> entities)
{
<<<<<<< HEAD
  // -- Submesh topology
  const Topology& topology = mesh.topology();

  // Get the entities in the submesh that are owned by this process
  auto mesh_map = topology.index_map(dim);
  assert(mesh_map);

  std::vector<std::int32_t> submesh_owned;
  std::copy_if(
      entities.begin(), entities.end(), std::back_inserter(submesh_owned),
      [size = mesh_map->size_local()](std::int32_t e) { return e < size; });

  // Create submesh entity index map
  // TODO Call common::get_owned_indices here? Do we want to
  // support `entities` possibly having a ghost on one process that is
  // not in `entities` on the owning process?
  // TODO: Should entities still be ghosted in the submesh even if they
  // are not in the `entities` list? If this is not desirable,
  // create_submap needs to be changed

  // Create a map from the (local) entities in the submesh to the
  // (local) entities in the mesh, and create the submesh entity index
  // map.
  std::vector<int32_t> submesh_to_mesh_map(submesh_owned.begin(),
                                           submesh_owned.end());
  std::shared_ptr<common::IndexMap> submesh_map;
  {
    std::pair<common::IndexMap, std::vector<int32_t>> map_data
        = mesh_map->create_submap(submesh_owned);
    submesh_map = std::make_shared<common::IndexMap>(std::move(map_data.first));

    // Add ghost entities to the entity map
    submesh_to_mesh_map.reserve(submesh_map->size_local()
                                + submesh_map->num_ghosts());
    std::transform(
        map_data.second.begin(), map_data.second.end(),
        std::back_inserter(submesh_to_mesh_map),
        [size_local = mesh_map->size_local()](std::int32_t entity_index)
        { return size_local + entity_index; });
  }

  // Get the vertices in the submesh. Use submesh_to_mesh_map
  // (instead of `entities`) to ensure vertices for ghost entities are
  // included
  std::vector<std::int32_t> submesh_vertices
      = compute_incident_entities(mesh, submesh_to_mesh_map, dim, 0);

  // Get the vertices in the submesh owned by this process
  auto mesh_index_map0 = topology.index_map(0);
  assert(mesh_index_map0);
  std::vector<int32_t> submesh_owned_vertices
      = common::compute_owned_indices(submesh_vertices, *mesh_index_map0);

  // Create submesh vertex index map
  std::shared_ptr<common::IndexMap> submesh_map0;
  std::vector<int32_t> submesh_to_mesh_map0;
  {
    std::pair<common::IndexMap, std::vector<int32_t>> map_data
        = mesh_index_map0->create_submap(submesh_owned_vertices);
    submesh_map0
        = std::make_shared<common::IndexMap>(std::move(map_data.first));

    // Create a map from the (local) vertices in the submesh to the
    // (local) vertices in the mesh
    submesh_to_mesh_map0.assign(submesh_owned_vertices.begin(),
                                submesh_owned_vertices.end());
    submesh_to_mesh_map0.reserve(submesh_map0->size_local()
                                 + submesh_map0->num_ghosts());

    // Add ghost vertices to the map
    std::transform(
        map_data.second.begin(), map_data.second.end(),
        std::back_inserter(submesh_to_mesh_map0),
        [size_local = mesh_index_map0->size_local()](std::int32_t vertex_index)
        { return size_local + vertex_index; });
  }

  // Submesh vertex to vertex connectivity (identity)
  auto submesh_v_to_v = std::make_shared<graph::AdjacencyList<std::int32_t>>(
      submesh_map0->size_local() + submesh_map0->num_ghosts());

  auto cell_types = topology.cell_types();
  if (cell_types.size() > 1)
  {
    throw std::runtime_error("Multiple cell types in IO");
  }

  // Submesh entity to vertex connectivity
  const CellType entity_type = cell_entity_type(cell_types.back(), dim, 0);
  const int num_vertices_per_entity = cell_num_entities(entity_type, 0);
  auto mesh_e_to_v = topology.connectivity(dim, 0);
  std::vector<std::int32_t> submesh_e_to_v_vec;
  submesh_e_to_v_vec.reserve(submesh_to_mesh_map.size()
                             * num_vertices_per_entity);
  std::vector<std::int32_t> submesh_e_to_v_offsets(1, 0);
  submesh_e_to_v_offsets.reserve(submesh_to_mesh_map.size() + 1);

  // Create mesh to submesh vertex map (i.e. the inverse of
  // submesh_to_mesh_map0)
  // NOTE: Depending on the submesh, this may be densely or sparsely
  // populated. Is a different data structure more appropriate?
  std::vector<std::int32_t> mesh_to_submesh_map0(
      mesh_index_map0->size_local() + mesh_index_map0->num_ghosts(), -1);
  for (std::size_t i = 0; i < submesh_to_mesh_map0.size(); ++i)
    mesh_to_submesh_map0[submesh_to_mesh_map0[i]] = i;

  for (std::int32_t e : submesh_to_mesh_map)
  {
    std::span<const std::int32_t> vertices = mesh_e_to_v->links(e);
    for (std::int32_t v : vertices)
    {
      std::int32_t v_submesh = mesh_to_submesh_map0[v];
      assert(v_submesh != -1);
      submesh_e_to_v_vec.push_back(v_submesh);
    }
    submesh_e_to_v_offsets.push_back(submesh_e_to_v_vec.size());
  }
  auto submesh_e_to_v = std::make_shared<graph::AdjacencyList<std::int32_t>>(
      std::move(submesh_e_to_v_vec), std::move(submesh_e_to_v_offsets));

  // Create submesh topology
  Topology submesh_topology(mesh.comm(), {entity_type});
  std::vector<int> offsets
      = {0, submesh_map->size_local(),
         submesh_map->size_local() + submesh_map->num_ghosts()};
  submesh_topology.set_entity_group_offsets(dim, offsets);
  submesh_topology.set_index_map(0, submesh_map0);
  submesh_topology.set_index_map(dim, submesh_map);
  submesh_topology.set_connectivity(submesh_v_to_v, 0, 0);
  submesh_topology.set_connectivity(submesh_e_to_v, dim, 0);

  // -- Submesh geometry
  const Geometry& geometry = mesh.geometry();

  // Get the geometry dofs in the submesh based on the entities in
  // submesh

  if (geometry.cmaps().size() > 1)
    throw std::runtime_error(
        "SubMesh with multiple geometry maps not implemented.");

  const fem::ElementDofLayout layout = geometry.cmaps()[0].create_dof_layout();
  // NOTE: Unclear what this return for prisms
  const std::size_t num_entity_dofs = layout.num_entity_closure_dofs(dim);

  std::vector<std::int32_t> geometry_indices;
  geometry_indices.reserve(num_entity_dofs * submesh_to_mesh_map.size());
  std::vector<std::int32_t> submesh_x_dofmap_offsets;
  submesh_x_dofmap_offsets.reserve(submesh_to_mesh_map.size() + 1);
  submesh_x_dofmap_offsets.push_back(0);
  {
    const graph::AdjacencyList<std::int32_t>& xdofs = geometry.dofmap();
    const int tdim = topology.dim();
    mesh.topology_mutable().create_entities(dim);
    mesh.topology_mutable().create_connectivity(dim, tdim);
    mesh.topology_mutable().create_connectivity(tdim, dim);

    // Fetch connectivities required to get entity dofs
    const std::vector<std::vector<std::vector<int>>>& closure_dofs
        = layout.entity_closure_dofs_all();
    std::shared_ptr<const graph::AdjacencyList<int>> e_to_c
        = topology.connectivity(dim, tdim);
    assert(e_to_c);
    std::shared_ptr<const graph::AdjacencyList<int>> c_to_e
        = topology.connectivity(tdim, dim);
    assert(c_to_e);
    for (std::size_t i = 0; i < submesh_to_mesh_map.size(); ++i)
    {
      const std::int32_t idx = submesh_to_mesh_map[i];
      assert(!e_to_c->links(idx).empty());
      // Always pick the last cell to be consistent with the e_to_v connectivity
      const std::int32_t cell = e_to_c->links(idx).back();
      auto cell_entities = c_to_e->links(cell);
      auto it = std::find(cell_entities.begin(), cell_entities.end(), idx);
      assert(it != cell_entities.end());
      const auto local_entity = std::distance(cell_entities.begin(), it);
      const std::vector<std::int32_t>& entity_dofs
          = closure_dofs[dim][local_entity];

      auto xc = xdofs.links(cell);
      for (std::int32_t entity_dof : entity_dofs)
        geometry_indices.push_back(xc[entity_dof]);
      submesh_x_dofmap_offsets.push_back(geometry_indices.size());
    }
  }

  std::vector<std::int32_t> submesh_x_dofs = geometry_indices;
  std::sort(submesh_x_dofs.begin(), submesh_x_dofs.end());
  submesh_x_dofs.erase(
      std::unique(submesh_x_dofs.begin(), submesh_x_dofs.end()),
      submesh_x_dofs.end());

  // Get the geometry dofs in the submesh owned by this process
  auto mesh_geometry_dof_index_map = geometry.index_map();
  assert(mesh_geometry_dof_index_map);
  auto submesh_owned_x_dofs = common::compute_owned_indices(
      submesh_x_dofs, *mesh_geometry_dof_index_map);

  // Create submesh geometry index map
  std::vector<int32_t> submesh_to_mesh_x_dof_map(submesh_owned_x_dofs.begin(),
                                                 submesh_owned_x_dofs.end());
  std::shared_ptr<common::IndexMap> submesh_x_dof_index_map;
  {
    std::pair<common::IndexMap, std::vector<int32_t>>
        submesh_x_dof_index_map_pair
        = mesh_geometry_dof_index_map->create_submap(submesh_owned_x_dofs);

    submesh_x_dof_index_map = std::make_shared<common::IndexMap>(
        std::move(submesh_x_dof_index_map_pair.first));

    // Create a map from the (local) geometry dofs in the submesh to the
    // (local) geometry dofs in the mesh.
    submesh_to_mesh_x_dof_map.reserve(submesh_x_dof_index_map->size_local()
                                      + submesh_x_dof_index_map->num_ghosts());
    std::transform(submesh_x_dof_index_map_pair.second.begin(),
                   submesh_x_dof_index_map_pair.second.end(),
                   std::back_inserter(submesh_to_mesh_x_dof_map),
                   [size = mesh_geometry_dof_index_map->size_local()](
                       auto x_dof_index) { return size + x_dof_index; });
  }

  // Create submesh geometry coordinates
  std::span<const double> mesh_x = mesh.geometry().x();
  const int submesh_num_x_dofs = submesh_to_mesh_x_dof_map.size();
  std::vector<double> submesh_x(3 * submesh_num_x_dofs);
  for (int i = 0; i < submesh_num_x_dofs; ++i)
  {
    std::copy_n(std::next(mesh_x.begin(), 3 * submesh_to_mesh_x_dof_map[i]), 3,
                std::next(submesh_x.begin(), 3 * i));
  }

  // Create mesh to submesh geometry map
  std::vector<std::int32_t> mesh_to_submesh_x_dof_map(
      mesh_geometry_dof_index_map->size_local()
          + mesh_geometry_dof_index_map->num_ghosts(),
      -1);
  for (std::size_t i = 0; i < submesh_to_mesh_x_dof_map.size(); ++i)
    mesh_to_submesh_x_dof_map[submesh_to_mesh_x_dof_map[i]] = i;

  // Create submesh geometry dofmap
  std::vector<std::int32_t> submesh_x_dofmap_vec;
  submesh_x_dofmap_vec.reserve(geometry_indices.size());
  std::transform(geometry_indices.cbegin(), geometry_indices.cend(),
                 std::back_inserter(submesh_x_dofmap_vec),
                 [&mesh_to_submesh_x_dof_map](auto x_dof)
                 {
                   std::int32_t x_dof_submesh
                       = mesh_to_submesh_x_dof_map[x_dof];
                   assert(x_dof_submesh != -1);
                   return x_dof_submesh;
                 });

  graph::AdjacencyList<std::int32_t> submesh_x_dofmap(
      std::move(submesh_x_dofmap_vec), std::move(submesh_x_dofmap_offsets));

  // Create submesh coordinate element
  CellType submesh_coord_cell
      = cell_entity_type(geometry.cmaps()[0].cell_shape(), dim, 0);
  std::vector<fem::CoordinateElement> submesh_coord_ele = {
      fem::CoordinateElement(submesh_coord_cell, geometry.cmaps()[0].degree(),
                             geometry.cmaps()[0].variant())};

  // Submesh geometry input_global_indices
  // TODO Check this
  const std::vector<std::int64_t>& mesh_igi = geometry.input_global_indices();
  std::vector<std::int64_t> submesh_igi;
  submesh_igi.reserve(submesh_to_mesh_x_dof_map.size());
  std::transform(submesh_to_mesh_x_dof_map.begin(),
                 submesh_to_mesh_x_dof_map.end(),
                 std::back_inserter(submesh_igi),
                 [&mesh_igi](std::int32_t submesh_x_dof)
                 { return mesh_igi[submesh_x_dof]; });

  // Create geometry
  Geometry submesh_geometry(
      submesh_x_dof_index_map, std::move(submesh_x_dofmap), submesh_coord_ele,
      std::move(submesh_x), geometry.dim(), std::move(submesh_igi));

  return {Mesh(mesh.comm(), std::move(submesh_topology),
               std::move(submesh_geometry)),
          std::move(submesh_to_mesh_map), std::move(submesh_to_mesh_map0),
          std::move(submesh_to_mesh_x_dof_map)};
=======
  // Create sub-topology
  mesh.topology_mutable().create_connectivity(dim, 0);
  auto [topology, subentity_to_entity, subvertex_to_vertex]
      = mesh::create_subtopology(mesh.topology(), dim, entities);

  // Create sub-geometry
  const int tdim = mesh.topology().dim();
  mesh.topology_mutable().create_entities(dim);
  mesh.topology_mutable().create_connectivity(dim, tdim);
  mesh.topology_mutable().create_connectivity(tdim, dim);
  auto [geometry, subx_to_x_dofmap] = mesh::create_subgeometry(
      mesh.topology(), mesh.geometry(), dim, subentity_to_entity);

  return {Mesh(mesh.comm(), std::move(topology), std::move(geometry)),
          std::move(subentity_to_entity), std::move(subvertex_to_vertex),
          std::move(subx_to_x_dofmap)};
>>>>>>> fdfd2d06
}
//-----------------------------------------------------------------------------
Topology& Mesh::topology() { return _topology; }
//-----------------------------------------------------------------------------
const Topology& Mesh::topology() const { return _topology; }
//-----------------------------------------------------------------------------
Topology& Mesh::topology_mutable() const { return _topology; }
//-----------------------------------------------------------------------------
Geometry& Mesh::geometry() { return _geometry; }
//-----------------------------------------------------------------------------
const Geometry& Mesh::geometry() const { return _geometry; }
//-----------------------------------------------------------------------------
MPI_Comm Mesh::comm() const { return _comm.comm(); }
//-----------------------------------------------------------------------------<|MERGE_RESOLUTION|>--- conflicted
+++ resolved
@@ -198,290 +198,6 @@
 mesh::create_submesh(const Mesh& mesh, int dim,
                      std::span<const std::int32_t> entities)
 {
-<<<<<<< HEAD
-  // -- Submesh topology
-  const Topology& topology = mesh.topology();
-
-  // Get the entities in the submesh that are owned by this process
-  auto mesh_map = topology.index_map(dim);
-  assert(mesh_map);
-
-  std::vector<std::int32_t> submesh_owned;
-  std::copy_if(
-      entities.begin(), entities.end(), std::back_inserter(submesh_owned),
-      [size = mesh_map->size_local()](std::int32_t e) { return e < size; });
-
-  // Create submesh entity index map
-  // TODO Call common::get_owned_indices here? Do we want to
-  // support `entities` possibly having a ghost on one process that is
-  // not in `entities` on the owning process?
-  // TODO: Should entities still be ghosted in the submesh even if they
-  // are not in the `entities` list? If this is not desirable,
-  // create_submap needs to be changed
-
-  // Create a map from the (local) entities in the submesh to the
-  // (local) entities in the mesh, and create the submesh entity index
-  // map.
-  std::vector<int32_t> submesh_to_mesh_map(submesh_owned.begin(),
-                                           submesh_owned.end());
-  std::shared_ptr<common::IndexMap> submesh_map;
-  {
-    std::pair<common::IndexMap, std::vector<int32_t>> map_data
-        = mesh_map->create_submap(submesh_owned);
-    submesh_map = std::make_shared<common::IndexMap>(std::move(map_data.first));
-
-    // Add ghost entities to the entity map
-    submesh_to_mesh_map.reserve(submesh_map->size_local()
-                                + submesh_map->num_ghosts());
-    std::transform(
-        map_data.second.begin(), map_data.second.end(),
-        std::back_inserter(submesh_to_mesh_map),
-        [size_local = mesh_map->size_local()](std::int32_t entity_index)
-        { return size_local + entity_index; });
-  }
-
-  // Get the vertices in the submesh. Use submesh_to_mesh_map
-  // (instead of `entities`) to ensure vertices for ghost entities are
-  // included
-  std::vector<std::int32_t> submesh_vertices
-      = compute_incident_entities(mesh, submesh_to_mesh_map, dim, 0);
-
-  // Get the vertices in the submesh owned by this process
-  auto mesh_index_map0 = topology.index_map(0);
-  assert(mesh_index_map0);
-  std::vector<int32_t> submesh_owned_vertices
-      = common::compute_owned_indices(submesh_vertices, *mesh_index_map0);
-
-  // Create submesh vertex index map
-  std::shared_ptr<common::IndexMap> submesh_map0;
-  std::vector<int32_t> submesh_to_mesh_map0;
-  {
-    std::pair<common::IndexMap, std::vector<int32_t>> map_data
-        = mesh_index_map0->create_submap(submesh_owned_vertices);
-    submesh_map0
-        = std::make_shared<common::IndexMap>(std::move(map_data.first));
-
-    // Create a map from the (local) vertices in the submesh to the
-    // (local) vertices in the mesh
-    submesh_to_mesh_map0.assign(submesh_owned_vertices.begin(),
-                                submesh_owned_vertices.end());
-    submesh_to_mesh_map0.reserve(submesh_map0->size_local()
-                                 + submesh_map0->num_ghosts());
-
-    // Add ghost vertices to the map
-    std::transform(
-        map_data.second.begin(), map_data.second.end(),
-        std::back_inserter(submesh_to_mesh_map0),
-        [size_local = mesh_index_map0->size_local()](std::int32_t vertex_index)
-        { return size_local + vertex_index; });
-  }
-
-  // Submesh vertex to vertex connectivity (identity)
-  auto submesh_v_to_v = std::make_shared<graph::AdjacencyList<std::int32_t>>(
-      submesh_map0->size_local() + submesh_map0->num_ghosts());
-
-  auto cell_types = topology.cell_types();
-  if (cell_types.size() > 1)
-  {
-    throw std::runtime_error("Multiple cell types in IO");
-  }
-
-  // Submesh entity to vertex connectivity
-  const CellType entity_type = cell_entity_type(cell_types.back(), dim, 0);
-  const int num_vertices_per_entity = cell_num_entities(entity_type, 0);
-  auto mesh_e_to_v = topology.connectivity(dim, 0);
-  std::vector<std::int32_t> submesh_e_to_v_vec;
-  submesh_e_to_v_vec.reserve(submesh_to_mesh_map.size()
-                             * num_vertices_per_entity);
-  std::vector<std::int32_t> submesh_e_to_v_offsets(1, 0);
-  submesh_e_to_v_offsets.reserve(submesh_to_mesh_map.size() + 1);
-
-  // Create mesh to submesh vertex map (i.e. the inverse of
-  // submesh_to_mesh_map0)
-  // NOTE: Depending on the submesh, this may be densely or sparsely
-  // populated. Is a different data structure more appropriate?
-  std::vector<std::int32_t> mesh_to_submesh_map0(
-      mesh_index_map0->size_local() + mesh_index_map0->num_ghosts(), -1);
-  for (std::size_t i = 0; i < submesh_to_mesh_map0.size(); ++i)
-    mesh_to_submesh_map0[submesh_to_mesh_map0[i]] = i;
-
-  for (std::int32_t e : submesh_to_mesh_map)
-  {
-    std::span<const std::int32_t> vertices = mesh_e_to_v->links(e);
-    for (std::int32_t v : vertices)
-    {
-      std::int32_t v_submesh = mesh_to_submesh_map0[v];
-      assert(v_submesh != -1);
-      submesh_e_to_v_vec.push_back(v_submesh);
-    }
-    submesh_e_to_v_offsets.push_back(submesh_e_to_v_vec.size());
-  }
-  auto submesh_e_to_v = std::make_shared<graph::AdjacencyList<std::int32_t>>(
-      std::move(submesh_e_to_v_vec), std::move(submesh_e_to_v_offsets));
-
-  // Create submesh topology
-  Topology submesh_topology(mesh.comm(), {entity_type});
-  std::vector<int> offsets
-      = {0, submesh_map->size_local(),
-         submesh_map->size_local() + submesh_map->num_ghosts()};
-  submesh_topology.set_entity_group_offsets(dim, offsets);
-  submesh_topology.set_index_map(0, submesh_map0);
-  submesh_topology.set_index_map(dim, submesh_map);
-  submesh_topology.set_connectivity(submesh_v_to_v, 0, 0);
-  submesh_topology.set_connectivity(submesh_e_to_v, dim, 0);
-
-  // -- Submesh geometry
-  const Geometry& geometry = mesh.geometry();
-
-  // Get the geometry dofs in the submesh based on the entities in
-  // submesh
-
-  if (geometry.cmaps().size() > 1)
-    throw std::runtime_error(
-        "SubMesh with multiple geometry maps not implemented.");
-
-  const fem::ElementDofLayout layout = geometry.cmaps()[0].create_dof_layout();
-  // NOTE: Unclear what this return for prisms
-  const std::size_t num_entity_dofs = layout.num_entity_closure_dofs(dim);
-
-  std::vector<std::int32_t> geometry_indices;
-  geometry_indices.reserve(num_entity_dofs * submesh_to_mesh_map.size());
-  std::vector<std::int32_t> submesh_x_dofmap_offsets;
-  submesh_x_dofmap_offsets.reserve(submesh_to_mesh_map.size() + 1);
-  submesh_x_dofmap_offsets.push_back(0);
-  {
-    const graph::AdjacencyList<std::int32_t>& xdofs = geometry.dofmap();
-    const int tdim = topology.dim();
-    mesh.topology_mutable().create_entities(dim);
-    mesh.topology_mutable().create_connectivity(dim, tdim);
-    mesh.topology_mutable().create_connectivity(tdim, dim);
-
-    // Fetch connectivities required to get entity dofs
-    const std::vector<std::vector<std::vector<int>>>& closure_dofs
-        = layout.entity_closure_dofs_all();
-    std::shared_ptr<const graph::AdjacencyList<int>> e_to_c
-        = topology.connectivity(dim, tdim);
-    assert(e_to_c);
-    std::shared_ptr<const graph::AdjacencyList<int>> c_to_e
-        = topology.connectivity(tdim, dim);
-    assert(c_to_e);
-    for (std::size_t i = 0; i < submesh_to_mesh_map.size(); ++i)
-    {
-      const std::int32_t idx = submesh_to_mesh_map[i];
-      assert(!e_to_c->links(idx).empty());
-      // Always pick the last cell to be consistent with the e_to_v connectivity
-      const std::int32_t cell = e_to_c->links(idx).back();
-      auto cell_entities = c_to_e->links(cell);
-      auto it = std::find(cell_entities.begin(), cell_entities.end(), idx);
-      assert(it != cell_entities.end());
-      const auto local_entity = std::distance(cell_entities.begin(), it);
-      const std::vector<std::int32_t>& entity_dofs
-          = closure_dofs[dim][local_entity];
-
-      auto xc = xdofs.links(cell);
-      for (std::int32_t entity_dof : entity_dofs)
-        geometry_indices.push_back(xc[entity_dof]);
-      submesh_x_dofmap_offsets.push_back(geometry_indices.size());
-    }
-  }
-
-  std::vector<std::int32_t> submesh_x_dofs = geometry_indices;
-  std::sort(submesh_x_dofs.begin(), submesh_x_dofs.end());
-  submesh_x_dofs.erase(
-      std::unique(submesh_x_dofs.begin(), submesh_x_dofs.end()),
-      submesh_x_dofs.end());
-
-  // Get the geometry dofs in the submesh owned by this process
-  auto mesh_geometry_dof_index_map = geometry.index_map();
-  assert(mesh_geometry_dof_index_map);
-  auto submesh_owned_x_dofs = common::compute_owned_indices(
-      submesh_x_dofs, *mesh_geometry_dof_index_map);
-
-  // Create submesh geometry index map
-  std::vector<int32_t> submesh_to_mesh_x_dof_map(submesh_owned_x_dofs.begin(),
-                                                 submesh_owned_x_dofs.end());
-  std::shared_ptr<common::IndexMap> submesh_x_dof_index_map;
-  {
-    std::pair<common::IndexMap, std::vector<int32_t>>
-        submesh_x_dof_index_map_pair
-        = mesh_geometry_dof_index_map->create_submap(submesh_owned_x_dofs);
-
-    submesh_x_dof_index_map = std::make_shared<common::IndexMap>(
-        std::move(submesh_x_dof_index_map_pair.first));
-
-    // Create a map from the (local) geometry dofs in the submesh to the
-    // (local) geometry dofs in the mesh.
-    submesh_to_mesh_x_dof_map.reserve(submesh_x_dof_index_map->size_local()
-                                      + submesh_x_dof_index_map->num_ghosts());
-    std::transform(submesh_x_dof_index_map_pair.second.begin(),
-                   submesh_x_dof_index_map_pair.second.end(),
-                   std::back_inserter(submesh_to_mesh_x_dof_map),
-                   [size = mesh_geometry_dof_index_map->size_local()](
-                       auto x_dof_index) { return size + x_dof_index; });
-  }
-
-  // Create submesh geometry coordinates
-  std::span<const double> mesh_x = mesh.geometry().x();
-  const int submesh_num_x_dofs = submesh_to_mesh_x_dof_map.size();
-  std::vector<double> submesh_x(3 * submesh_num_x_dofs);
-  for (int i = 0; i < submesh_num_x_dofs; ++i)
-  {
-    std::copy_n(std::next(mesh_x.begin(), 3 * submesh_to_mesh_x_dof_map[i]), 3,
-                std::next(submesh_x.begin(), 3 * i));
-  }
-
-  // Create mesh to submesh geometry map
-  std::vector<std::int32_t> mesh_to_submesh_x_dof_map(
-      mesh_geometry_dof_index_map->size_local()
-          + mesh_geometry_dof_index_map->num_ghosts(),
-      -1);
-  for (std::size_t i = 0; i < submesh_to_mesh_x_dof_map.size(); ++i)
-    mesh_to_submesh_x_dof_map[submesh_to_mesh_x_dof_map[i]] = i;
-
-  // Create submesh geometry dofmap
-  std::vector<std::int32_t> submesh_x_dofmap_vec;
-  submesh_x_dofmap_vec.reserve(geometry_indices.size());
-  std::transform(geometry_indices.cbegin(), geometry_indices.cend(),
-                 std::back_inserter(submesh_x_dofmap_vec),
-                 [&mesh_to_submesh_x_dof_map](auto x_dof)
-                 {
-                   std::int32_t x_dof_submesh
-                       = mesh_to_submesh_x_dof_map[x_dof];
-                   assert(x_dof_submesh != -1);
-                   return x_dof_submesh;
-                 });
-
-  graph::AdjacencyList<std::int32_t> submesh_x_dofmap(
-      std::move(submesh_x_dofmap_vec), std::move(submesh_x_dofmap_offsets));
-
-  // Create submesh coordinate element
-  CellType submesh_coord_cell
-      = cell_entity_type(geometry.cmaps()[0].cell_shape(), dim, 0);
-  std::vector<fem::CoordinateElement> submesh_coord_ele = {
-      fem::CoordinateElement(submesh_coord_cell, geometry.cmaps()[0].degree(),
-                             geometry.cmaps()[0].variant())};
-
-  // Submesh geometry input_global_indices
-  // TODO Check this
-  const std::vector<std::int64_t>& mesh_igi = geometry.input_global_indices();
-  std::vector<std::int64_t> submesh_igi;
-  submesh_igi.reserve(submesh_to_mesh_x_dof_map.size());
-  std::transform(submesh_to_mesh_x_dof_map.begin(),
-                 submesh_to_mesh_x_dof_map.end(),
-                 std::back_inserter(submesh_igi),
-                 [&mesh_igi](std::int32_t submesh_x_dof)
-                 { return mesh_igi[submesh_x_dof]; });
-
-  // Create geometry
-  Geometry submesh_geometry(
-      submesh_x_dof_index_map, std::move(submesh_x_dofmap), submesh_coord_ele,
-      std::move(submesh_x), geometry.dim(), std::move(submesh_igi));
-
-  return {Mesh(mesh.comm(), std::move(submesh_topology),
-               std::move(submesh_geometry)),
-          std::move(submesh_to_mesh_map), std::move(submesh_to_mesh_map0),
-          std::move(submesh_to_mesh_x_dof_map)};
-=======
   // Create sub-topology
   mesh.topology_mutable().create_connectivity(dim, 0);
   auto [topology, subentity_to_entity, subvertex_to_vertex]
@@ -498,7 +214,6 @@
   return {Mesh(mesh.comm(), std::move(topology), std::move(geometry)),
           std::move(subentity_to_entity), std::move(subvertex_to_vertex),
           std::move(subx_to_x_dofmap)};
->>>>>>> fdfd2d06
 }
 //-----------------------------------------------------------------------------
 Topology& Mesh::topology() { return _topology; }
