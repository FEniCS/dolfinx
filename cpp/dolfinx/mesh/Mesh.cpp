// Copyright (C) 2006-2020 Anders Logg, Chris Richardson, Jorgen S.
// Dokken and Garth N. Wells
//
// This file is part of DOLFINx (https://www.fenicsproject.org)
//
// SPDX-License-Identifier:    LGPL-3.0-or-later

#include "Mesh.h"
#include "Geometry.h"
#include "Topology.h"
#include "cell_types.h"
#include "graphbuild.h"
#include "topologycomputation.h"
#include "utils.h"
#include <dolfinx/common/IndexMap.h>
#include <dolfinx/common/utils.h>
#include <dolfinx/fem/CoordinateElement.h>
#include <dolfinx/graph/AdjacencyList.h>
#include <dolfinx/graph/ordering.h>
#include <dolfinx/graph/partition.h>
#include <memory>
#include <xtensor/xadapt.hpp>
#include <xtensor/xsort.hpp>
#include <xtensor/xview.hpp>

using namespace dolfinx;
using namespace dolfinx::mesh;

namespace
{
/// Re-order an adjacency list
template <typename T>
graph::AdjacencyList<T>
reorder_list(const graph::AdjacencyList<T>& list,
             const std::span<const std::int32_t>& nodemap)
{
  // Copy existing data to keep ghost values (not reordered)
  std::vector<T> data(list.array());
  std::vector<std::int32_t> offsets(list.offsets().size());

  // Compute new offsets (owned and ghost)
  offsets[0] = 0;
  for (std::size_t n = 0; n < nodemap.size(); ++n)
    offsets[nodemap[n] + 1] = list.num_links(n);
  for (std::size_t n = nodemap.size(); n < (std::size_t)list.num_nodes(); ++n)
    offsets[n + 1] = list.num_links(n);
  std::partial_sum(offsets.begin(), offsets.end(), offsets.begin());
  graph::AdjacencyList<T> list_new(std::move(data), std::move(offsets));

  for (std::size_t n = 0; n < nodemap.size(); ++n)
  {
    auto links_old = list.links(n);
    auto links_new = list_new.links(nodemap[n]);
    assert(links_old.size() == links_new.size());
    std::copy(links_old.begin(), links_old.end(), links_new.begin());
  }

  return list_new;
}
} // namespace

//-----------------------------------------------------------------------------
Mesh mesh::create_mesh(MPI_Comm comm,
                       const graph::AdjacencyList<std::int64_t>& cells,
                       const fem::CoordinateElement& element,
                       const xt::xtensor<double, 2>& x,
                       mesh::GhostMode ghost_mode)
{
  return create_mesh(comm, cells, element, x, ghost_mode,
                     create_cell_partitioner());
}
//-----------------------------------------------------------------------------
Mesh mesh::create_mesh(MPI_Comm comm,
                       const graph::AdjacencyList<std::int64_t>& cells,
                       const fem::CoordinateElement& element,
                       const xt::xtensor<double, 2>& x,
                       mesh::GhostMode ghost_mode,
                       const mesh::CellPartitionFunction& cell_partitioner)
{
  if (ghost_mode == GhostMode::shared_vertex)
    throw std::runtime_error("Ghost mode via vertex currently disabled.");

  const fem::ElementDofLayout dof_layout = element.create_dof_layout();

  // Function top build geometry. Used to scope memory operations.
  auto build_topology = [](auto comm, auto& element, auto& dof_layout,
                           auto& cells, auto ghost_mode, auto& cell_partitioner)
  {
    // -- Partition topology

    // Note: the function extract_topology (returns an
    // AdjacencyList<std::int64_t>) extract topology data, e.g. just the
    // vertices. For P1 geometry this should just be the identity
    // operator. For other elements the filtered lists may have 'gaps',
    // i.e. the indices might not be contiguous. We don't create an
    // object before calling cell_partitioner to ensure that memory is
    // freed immediately.
    //
    // Note: extract_topology could be skipped for 'P1' elements since
    // it is just the identity

    // Compute the destination rank for cells on this process via graph
    // partitioning. Always get the ghost cells via facet, though these
    // may be discarded later.
    const int size = dolfinx::MPI::size(comm);
    const int tdim = cell_dim(element.cell_shape());
    const graph::AdjacencyList<std::int32_t> dest = cell_partitioner(
        comm, size, tdim,
        extract_topology(element.cell_shape(), dof_layout, cells),
        GhostMode::shared_facet);

    // -- Distribute cells (topology, includes higher-order 'nodes')

    // Distribute cells to destination rank
    auto [cell_nodes, src, original_cell_index0, ghost_owners]
        = graph::build::distribute(comm, cells, dest);

    // Release memory (src is not used)
    decltype(src)().swap(src);

    // -- Extra cell topology

    // Extract cell 'topology', i.e. extract the vertices for each cell
    // and discard any 'higher-order' nodes
    graph::AdjacencyList<std::int64_t> cells_extracted
        = extract_topology(element.cell_shape(), dof_layout, cell_nodes);

    // -- Re-order cells

    // Build local dual graph for owned cells to apply re-ordering to
    const std::int32_t num_owned_cells
        = cells_extracted.num_nodes() - ghost_owners.size();
<<<<<<< HEAD

    auto [graph, unmatched_facets, max_v, facet_attached_cells]
        = build_local_dual_graph(
            xtl::span<const std::int64_t>(
=======
    const std::vector<int> remap
        = graph::reorder_gps(std::get<0>(build_local_dual_graph(
            std::span<const std::int64_t>(
>>>>>>> 656a9b4a
                cells_extracted.array().data(),
                cells_extracted.offsets()[num_owned_cells]),
            std::span<const std::int32_t>(cells_extracted.offsets().data(),
                                          num_owned_cells + 1),
            tdim);

    const std::vector<int> remap = graph::reorder_gps(graph);

    // Create re-ordered cell lists (leaves ghosts unchanged)
    std::vector<std::int64_t> original_cell_index(original_cell_index0.size());
    for (std::size_t i = 0; i < remap.size(); ++i)
      original_cell_index[remap[i]] = original_cell_index0[i];
    std::copy_n(std::next(original_cell_index0.cbegin(), num_owned_cells),
                ghost_owners.size(),
                std::next(original_cell_index.begin(), num_owned_cells));
    cells_extracted = reorder_list(cells_extracted, remap);
    cell_nodes = reorder_list(cell_nodes, remap);

    // -- Create Topology

    // Boundary vertices are marked as unknown
    std::vector<std::int64_t> unknown_vertices(unmatched_facets);
    std::sort(unknown_vertices.begin(), unknown_vertices.end());
    unknown_vertices.erase(
        std::unique(unknown_vertices.begin(), unknown_vertices.end()),
        unknown_vertices.end());

    // Remove -1 if it occurs in boundary vertices (may occur in mixed topology)
    if (unknown_vertices.size() > 0 and unknown_vertices[0] == -1)
      unknown_vertices.erase(unknown_vertices.begin());

    // Create cells and vertices with the ghosting requested. Input
    // topology includes cells shared via facet, but ghosts will be
    // removed later if not required by ghost_mode.
    return std::pair{create_topology(comm, cells_extracted, original_cell_index,
                                     ghost_owners, element.cell_shape(),
                                     ghost_mode, unknown_vertices),
                     std::move(cell_nodes)};
  };

  auto [topology, cell_nodes] = build_topology(comm, element, dof_layout, cells,
                                               ghost_mode, cell_partitioner);

  // Create connectivity required to compute the Geometry (extra
  // connectivities for higher-order geometries)
  int tdim = topology.dim();
  for (int e = 1; e < tdim; ++e)
  {
    if (dof_layout.num_entity_dofs(e) > 0)
    {
      auto [cell_entity, entity_vertex, index_map]
          = compute_entities(comm, topology, e);
      if (cell_entity)
        topology.set_connectivity(cell_entity, tdim, e);
      if (entity_vertex)
        topology.set_connectivity(entity_vertex, e, 0);
      if (index_map)
        topology.set_index_map(e, index_map);
    }
  }

  // Function top build geometry. Used to scope memory operations.
  auto build_geometry
      = [](auto comm, auto& cell_nodes, auto& topology, auto& element, auto& x)
  {
    int tdim = topology.dim();
    int num_cells = topology.index_map(tdim)->size_local()
                    + topology.index_map(tdim)->num_ghosts();

    // Remove ghost cells from geometry data, if not required
    cell_nodes.offsets().resize(num_cells + 1);
    cell_nodes.array().resize(cell_nodes.offsets().back());

    if (element.needs_dof_permutations())
      topology.create_entity_permutations();

    return create_geometry(comm, topology, element, cell_nodes, x, x.shape(1));
  };

  Geometry geometry = build_geometry(comm, cell_nodes, topology, element, x);
  return Mesh(comm, std::move(topology), std::move(geometry));
}
//-----------------------------------------------------------------------------
std::tuple<Mesh, std::vector<std::int32_t>, std::vector<std::int32_t>,
           std::vector<std::int32_t>>
mesh::create_submesh(const Mesh& mesh, int dim,
                     const std::span<const std::int32_t>& entities)
{
  // -- Submesh topology

  // Get the verticies in the submesh
  std::vector<std::int32_t> submesh_vertices
      = compute_incident_entities(mesh, entities, dim, 0);

  // Get the vertices in the submesh owned by this process
  auto mesh_vertex_index_map = mesh.topology().index_map(0);
  assert(mesh_vertex_index_map);
  std::vector<int32_t> submesh_owned_vertices
      = dolfinx::common::compute_owned_indices(submesh_vertices,
                                               *mesh_vertex_index_map);

  // Create submesh vertex index map
  std::pair<common::IndexMap, std::vector<int32_t>>
      submesh_vertex_index_map_pair
      = mesh_vertex_index_map->create_submap(submesh_owned_vertices);
  auto submesh_vertex_index_map = std::make_shared<common::IndexMap>(
      std::move(submesh_vertex_index_map_pair.first));

  // Create a map from the (local) vertices in the submesh to the
  // (local) vertices in the mesh
  std::vector<int32_t> submesh_to_mesh_vertex_map(
      submesh_owned_vertices.begin(), submesh_owned_vertices.end());
  submesh_to_mesh_vertex_map.reserve(submesh_vertex_index_map->size_local()
                                     + submesh_vertex_index_map->num_ghosts());
  // Add ghost vertices to the map
  std::transform(submesh_vertex_index_map_pair.second.begin(),
                 submesh_vertex_index_map_pair.second.end(),
                 std::back_inserter(submesh_to_mesh_vertex_map),
                 [size_local = mesh_vertex_index_map->size_local()](
                     std::int32_t vertex_index)
                 { return size_local + vertex_index; });

  // Get the entities in the submesh that are owned by this process
  auto mesh_entity_index_map = mesh.topology().index_map(dim);
  assert(mesh_entity_index_map);

  std::vector<std::int32_t> submesh_owned_entities;
  std::copy_if(entities.begin(), entities.end(),
               std::back_inserter(submesh_owned_entities),
               [size = mesh_entity_index_map->size_local()](std::int32_t e)
               { return e < size; });

  // Create a map from the (local) entities in the submesh to the
  // (local) entities in the mesh, and create the submesh entity index
  // map.
  std::vector<int32_t> submesh_to_mesh_entity_map(
      submesh_owned_entities.begin(), submesh_owned_entities.end());
  std::shared_ptr<common::IndexMap> submesh_entity_index_map;

  // If the entity dimension is the same as the input mesh topological
  // dimension, add ghost entities to the submesh. If not, do not add
  // ghost entities, because in general, not all expected ghost entities
  // would be present.
  if (mesh.topology().dim() == dim)
  {
    // TODO Call dolfinx::common::get_owned_indices here? Do we want to
    // support `entities` possibly haveing a ghost on one process that is
    // not in `entities` on the owning process?
    std::pair<common::IndexMap, std::vector<int32_t>>
        submesh_entity_index_map_pair
        = mesh_entity_index_map->create_submap(submesh_owned_entities);
    submesh_entity_index_map = std::make_shared<common::IndexMap>(
        std::move(submesh_entity_index_map_pair.first));

    // Add ghost entities to the entity map
    submesh_to_mesh_entity_map.reserve(
        submesh_entity_index_map->size_local()
        + submesh_entity_index_map->num_ghosts());
    std::transform(submesh_entity_index_map_pair.second.begin(),
                   submesh_entity_index_map_pair.second.end(),
                   std::back_inserter(submesh_to_mesh_entity_map),
                   [size_local = mesh_entity_index_map->size_local()](
                       std::int32_t entity_index)
                   { return size_local + entity_index; });
  }
  else
  {
    submesh_entity_index_map = std::make_shared<common::IndexMap>(
        mesh.comm(), submesh_owned_entities.size());
  }

  // Submesh vertex to vertex connectivity (identity)
  auto submesh_v_to_v = std::make_shared<graph::AdjacencyList<std::int32_t>>(
      submesh_vertex_index_map->size_local()
      + submesh_vertex_index_map->num_ghosts());

  // Submesh entity to vertex connectivity
  const CellType entity_type
      = cell_entity_type(mesh.topology().cell_type(), dim, 0);
  const int num_vertices_per_entity = cell_num_entities(entity_type, 0);
  auto mesh_e_to_v = mesh.topology().connectivity(dim, 0);
  std::vector<std::int32_t> submesh_e_to_v_vec;
  submesh_e_to_v_vec.reserve(submesh_to_mesh_entity_map.size()
                             * num_vertices_per_entity);
  std::vector<std::int32_t> submesh_e_to_v_offsets(1, 0);
  submesh_e_to_v_offsets.reserve(submesh_to_mesh_entity_map.size() + 1);
  for (std::int32_t e : submesh_to_mesh_entity_map)
  {
    std::span<const std::int32_t> vertices = mesh_e_to_v->links(e);
    for (std::int32_t v : vertices)
    {
      auto it = std::find(submesh_to_mesh_vertex_map.begin(),
                          submesh_to_mesh_vertex_map.end(), v);
      assert(it != submesh_to_mesh_vertex_map.end());
      submesh_e_to_v_vec.push_back(
          std::distance(submesh_to_mesh_vertex_map.begin(), it));
    }
    submesh_e_to_v_offsets.push_back(submesh_e_to_v_vec.size());
  }
  auto submesh_e_to_v = std::make_shared<graph::AdjacencyList<std::int32_t>>(
      std::move(submesh_e_to_v_vec), std::move(submesh_e_to_v_offsets));

  // Create submesh topology
  Topology submesh_topology(mesh.comm(), entity_type);
  submesh_topology.set_index_map(0, submesh_vertex_index_map);
  submesh_topology.set_index_map(dim, submesh_entity_index_map);
  submesh_topology.set_connectivity(submesh_v_to_v, 0, 0);
  submesh_topology.set_connectivity(submesh_e_to_v, dim, 0);

  // -- Submesh geometry

  // Get the geometry dofs in the submesh based on the entities in
  // submesh
  const std::vector<std::int32_t> e_to_g
      = entities_to_geometry(mesh, dim, submesh_to_mesh_entity_map, false);
  const std::size_t num_vertices = mesh::num_cell_vertices(
      cell_entity_type(mesh.topology().cell_type(), dim, 0));

  std::vector<int32_t> submesh_x_dofs = e_to_g;
  std::sort(submesh_x_dofs.begin(), submesh_x_dofs.end());
  submesh_x_dofs.erase(
      std::unique(submesh_x_dofs.begin(), submesh_x_dofs.end()),
      submesh_x_dofs.end());

  // Get the geometry dofs in the submesh owned by this process
  auto mesh_geometry_dof_index_map = mesh.geometry().index_map();
  assert(mesh_geometry_dof_index_map);
  auto submesh_owned_x_dofs = dolfinx::common::compute_owned_indices(
      submesh_x_dofs, *mesh_geometry_dof_index_map);

  // Create submesh geometry index map
  std::vector<int32_t> submesh_to_mesh_x_dof_map(submesh_owned_x_dofs.begin(),
                                                 submesh_owned_x_dofs.end());
  std::shared_ptr<common::IndexMap> submesh_x_dof_index_map;
  {
    std::pair<common::IndexMap, std::vector<int32_t>>
        submesh_x_dof_index_map_pair
        = mesh_geometry_dof_index_map->create_submap(submesh_owned_x_dofs);

    submesh_x_dof_index_map = std::make_shared<common::IndexMap>(
        std::move(submesh_x_dof_index_map_pair.first));

    // Create a map from the (local) geometry dofs in the submesh to the
    // (local) geometry dofs in the mesh.
    submesh_to_mesh_x_dof_map.reserve(submesh_x_dof_index_map->size_local()
                                      + submesh_x_dof_index_map->num_ghosts());
    std::transform(submesh_x_dof_index_map_pair.second.begin(),
                   submesh_x_dof_index_map_pair.second.end(),
                   std::back_inserter(submesh_to_mesh_x_dof_map),
                   [size = mesh_geometry_dof_index_map->size_local()](
                       auto x_dof_index) { return size + x_dof_index; });
  }

  // Create submesh geometry coordinates
  std::span<const double> mesh_x = mesh.geometry().x();
  const int submesh_num_x_dofs = submesh_to_mesh_x_dof_map.size();
  std::vector<double> submesh_x(3 * submesh_num_x_dofs);
  for (int i = 0; i < submesh_num_x_dofs; ++i)
  {
    common::impl::copy_N<3>(
        std::next(mesh_x.begin(), 3 * submesh_to_mesh_x_dof_map[i]),
        std::next(submesh_x.begin(), 3 * i));
  }

  std::vector<std::int32_t> entity_x_dofs;

  // Crete submesh geometry dofmap
  std::vector<std::int32_t> submesh_x_dofmap_vec;
  submesh_x_dofmap_vec.reserve(e_to_g.size());
  std::vector<std::int32_t> submesh_x_dofmap_offsets(1, 0);
  submesh_x_dofmap_offsets.reserve(submesh_to_mesh_entity_map.size() + 1);
  for (std::size_t i = 0; i < submesh_to_mesh_entity_map.size(); ++i)
  {
    // Get the mesh geometry dofs for ith entity in entities
    auto it = std::next(e_to_g.begin(), i * num_vertices);
    entity_x_dofs.assign(it, std::next(it, num_vertices));

    // For each mesh dof of the entity, get the submesh dof
    for (std::int32_t x_dof : entity_x_dofs)
    {
      auto it = std::find(submesh_to_mesh_x_dof_map.begin(),
                          submesh_to_mesh_x_dof_map.end(), x_dof);
      assert(it != submesh_to_mesh_x_dof_map.end());
      submesh_x_dofmap_vec.push_back(
          std::distance(submesh_to_mesh_x_dof_map.begin(), it));
    }
    submesh_x_dofmap_offsets.push_back(submesh_x_dofmap_vec.size());
  }
  graph::AdjacencyList<std::int32_t> submesh_x_dofmap(
      std::move(submesh_x_dofmap_vec), std::move(submesh_x_dofmap_offsets));

  // Create submesh coordinate element
  CellType submesh_coord_cell
      = cell_entity_type(mesh.geometry().cmap().cell_shape(), dim, 0);
  auto submesh_coord_ele = fem::CoordinateElement(
      submesh_coord_cell, mesh.geometry().cmap().degree());

  // Submesh geometry input_global_indices
  // TODO Check this
  const std::vector<std::int64_t>& mesh_igi
      = mesh.geometry().input_global_indices();
  std::vector<std::int64_t> submesh_igi;
  submesh_igi.reserve(submesh_to_mesh_x_dof_map.size());
  std::transform(submesh_to_mesh_x_dof_map.begin(),
                 submesh_to_mesh_x_dof_map.end(),
                 std::back_inserter(submesh_igi),
                 [&mesh_igi](std::int32_t submesh_x_dof)
                 { return mesh_igi[submesh_x_dof]; });

  // Create geometry
  Geometry submesh_geometry(
      submesh_x_dof_index_map, std::move(submesh_x_dofmap), submesh_coord_ele,
      std::move(submesh_x), mesh.geometry().dim(), std::move(submesh_igi));

  return {Mesh(mesh.comm(), std::move(submesh_topology),
               std::move(submesh_geometry)),
          std::move(submesh_to_mesh_entity_map),
          std::move(submesh_to_mesh_vertex_map),
          std::move(submesh_to_mesh_x_dof_map)};
}
//-----------------------------------------------------------------------------
Topology& Mesh::topology() { return _topology; }
//-----------------------------------------------------------------------------
const Topology& Mesh::topology() const { return _topology; }
//-----------------------------------------------------------------------------
Topology& Mesh::topology_mutable() const { return _topology; }
//-----------------------------------------------------------------------------
Geometry& Mesh::geometry() { return _geometry; }
//-----------------------------------------------------------------------------
const Geometry& Mesh::geometry() const { return _geometry; }
//-----------------------------------------------------------------------------
MPI_Comm Mesh::comm() const { return _comm.comm(); }
//-----------------------------------------------------------------------------<|MERGE_RESOLUTION|>--- conflicted
+++ resolved
@@ -130,16 +130,10 @@
     // Build local dual graph for owned cells to apply re-ordering to
     const std::int32_t num_owned_cells
         = cells_extracted.num_nodes() - ghost_owners.size();
-<<<<<<< HEAD
 
     auto [graph, unmatched_facets, max_v, facet_attached_cells]
         = build_local_dual_graph(
-            xtl::span<const std::int64_t>(
-=======
-    const std::vector<int> remap
-        = graph::reorder_gps(std::get<0>(build_local_dual_graph(
             std::span<const std::int64_t>(
->>>>>>> 656a9b4a
                 cells_extracted.array().data(),
                 cells_extracted.offsets()[num_owned_cells]),
             std::span<const std::int32_t>(cells_extracted.offsets().data(),
