--- conflicted
+++ resolved
@@ -114,13 +114,8 @@
       topology.set_index_map(topology.dim() - 1, index_map1);
   }
 
-<<<<<<< HEAD
-  const Geometry geometry = mesh::create_geometry(comm, topology, layout, cells,
-                                                  dest, src, x);
-=======
   const Geometry geometry
       = mesh::create_geometry(comm, topology, layout, cell_nodes, x);
->>>>>>> baac80df
 
   return Mesh(comm, topology, geometry);
 }
