--- conflicted
+++ resolved
@@ -230,12 +230,7 @@
 
   // Initialise vertex topology
   _topology = std::make_unique<Topology>(type);
-<<<<<<< HEAD
   _topology->set_global_user_vertices(vertex_indices_global);
-  _topology->set_shared_entities(0, shared_vertices);
-=======
-  _topology->set_global_indices(0, vertex_indices_global);
->>>>>>> e3955baa
   _topology->set_index_map(0, vertex_index_map);
   const std::int32_t num_vertices
       = vertex_index_map->size_local() + vertex_index_map->num_ghosts();
