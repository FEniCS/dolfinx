--- conflicted
+++ resolved
@@ -338,13 +338,6 @@
   const std::size_t num_vertices = mesh::num_cell_vertices(
       cell_entity_type(mesh.topology().cell_type(), dim, 0));
 
-<<<<<<< HEAD
-  auto mesh_geometry_dof_index_map = mesh.geometry().index_map();
-  assert(mesh_geometry_dof_index_map);
-  std::vector<int32_t> submesh_owned_x_dofs
-      = dolfinx::common::compute_owned_indices(submesh_x_dofs,
-                                               *mesh_geometry_dof_index_map);
-=======
   std::vector<int32_t> submesh_x_dofs = e_to_g;
   std::sort(submesh_x_dofs.begin(), submesh_x_dofs.end());
   submesh_x_dofs.erase(
@@ -356,7 +349,6 @@
   assert(mesh_geometry_dof_index_map);
   auto submesh_owned_x_dofs = dolfinx::common::compute_owned_indices(
       submesh_x_dofs, *mesh_geometry_dof_index_map);
->>>>>>> cebaf72b
 
   // Create submesh geometry index map
   std::vector<int32_t> submesh_to_mesh_x_dof_map(submesh_owned_x_dofs.begin(),
