--- conflicted
+++ resolved
@@ -118,13 +118,8 @@
       topology.set_index_map(topology.dim() - 1, index_map1);
   }
 
-<<<<<<< HEAD
-  const Geometry geometry
+  Geometry geometry
       = mesh::create_geometry(comm, topology, element, cell_nodes, x);
-=======
-  Geometry geometry
-      = mesh::create_geometry(comm, topology, layout, cell_nodes, x);
->>>>>>> b452a578
 
   return Mesh(comm, std::move(topology), std::move(geometry));
 }
@@ -137,30 +132,10 @@
                                         Eigen::RowMajor>>& x,
     const Eigen::Ref<const Eigen::Array<
         std::int64_t, Eigen::Dynamic, Eigen::Dynamic, Eigen::RowMajor>>& cells,
-<<<<<<< HEAD
     const fem::CoordinateElement& element, const std::vector<std::int64_t>&,
     const GhostMode ghost_mode, std::int32_t)
-    : _mpi_comm(comm)
-{
-  assert(cells.cols() > 0);
-  *this = mesh::create(comm, graph::AdjacencyList<std::int64_t>(cells), element,
-                       x, ghost_mode);
-}
-//-----------------------------------------------------------------------------
-Mesh::Mesh(const Mesh& mesh)
-    : _topology(new Topology(*mesh._topology)),
-      _geometry(new Geometry(*mesh._geometry)), _mpi_comm(mesh.mpi_comm())
-{
-  // Do nothing
-}
-//-----------------------------------------------------------------------------
-Mesh::~Mesh()
-=======
-    const std::vector<std::int64_t>&, const GhostMode ghost_mode, std::int32_t)
     : Mesh(mesh::create(comm, graph::AdjacencyList<std::int64_t>(cells),
-                        fem::geometry_layout(type, cells.cols()), x,
-                        ghost_mode))
->>>>>>> b452a578
+                        element, x, ghost_mode))
 {
   // Do nothing
 }
