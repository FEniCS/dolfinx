--- conflicted
+++ resolved
@@ -526,14 +526,9 @@
   for (int d = 0; d < tdim; ++d)
     create_entities(d);
 
-<<<<<<< HEAD
   // If the cell is a triangle or tetrahedron
-  if (_cell_type == mesh::CellType::triangle
-      || _cell_type == mesh::CellType::tetrahedron)
-=======
   if (_topology->cell_type() == mesh::CellType::triangle
       || _topology->cell_type() == mesh::CellType::tetrahedron)
->>>>>>> cc2a6499
     for (int cell_n = 0; cell_n < num_cells; ++cell_n)
     {
       const mesh::MeshEntity cell(*this, tdim, cell_n);
