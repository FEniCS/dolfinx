--- conflicted
+++ resolved
@@ -19,13 +19,6 @@
 #include <dolfinx/graph/ordering.h>
 #include <dolfinx/graph/partition.h>
 #include <memory>
-<<<<<<< HEAD
-#include <xtensor/xadapt.hpp>
-#include <xtensor/xsort.hpp>
-#include <xtensor/xview.hpp>
-=======
-
->>>>>>> 5444c70a
 using namespace dolfinx;
 using namespace dolfinx::mesh;
 
@@ -419,11 +412,7 @@
   }
 
   // Create submesh geometry coordinates
-<<<<<<< HEAD
-  xtl::span<const double> mesh_x = geometry.x();
-=======
   std::span<const double> mesh_x = mesh.geometry().x();
->>>>>>> 5444c70a
   const int submesh_num_x_dofs = submesh_to_mesh_x_dof_map.size();
   std::vector<double> submesh_x(3 * submesh_num_x_dofs);
   for (int i = 0; i < submesh_num_x_dofs; ++i)
