// Copyright (C) 2006-2020 Anders Logg, Chris Richardson, Jorgen S.
// Dokken and Garth N. Wells
//
// This file is part of DOLFINx (https://www.fenicsproject.org)
//
// SPDX-License-Identifier:    LGPL-3.0-or-later

#include "Mesh.h"
#include "Geometry.h"
#include "Topology.h"
#include "cell_types.h"
#include "graphbuild.h"
#include "topologycomputation.h"
#include "utils.h"
#include <algorithm>
#include <dolfinx/common/IndexMap.h>
#include <dolfinx/fem/CoordinateElement.h>
#include <dolfinx/graph/AdjacencyList.h>
#include <dolfinx/graph/ordering.h>
#include <dolfinx/graph/partition.h>
#include <memory>

// #include <xtensor/xadapt.hpp>
// #include <xtensor/xio.hpp>

using namespace dolfinx;
using namespace dolfinx::mesh;

namespace
{
/// Re-order an adjacency list
template <typename T>
graph::AdjacencyList<T>
reorder_list(const graph::AdjacencyList<T>& list,
             const std::span<const std::int32_t>& nodemap)
{
  // Copy existing data to keep ghost values (not reordered)
  std::vector<T> data(list.array());
  std::vector<std::int32_t> offsets(list.offsets().size());

  // Compute new offsets (owned and ghost)
  offsets[0] = 0;
  for (std::size_t n = 0; n < nodemap.size(); ++n)
    offsets[nodemap[n] + 1] = list.num_links(n);
  for (std::size_t n = nodemap.size(); n < (std::size_t)list.num_nodes(); ++n)
    offsets[n + 1] = list.num_links(n);
  std::partial_sum(offsets.begin(), offsets.end(), offsets.begin());
  graph::AdjacencyList<T> list_new(std::move(data), std::move(offsets));

  for (std::size_t n = 0; n < nodemap.size(); ++n)
  {
    auto links_old = list.links(n);
    auto links_new = list_new.links(nodemap[n]);
    assert(links_old.size() == links_new.size());
    std::copy(links_old.begin(), links_old.end(), links_new.begin());
  }

  return list_new;
}
} // namespace

//-----------------------------------------------------------------------------
Mesh mesh::create_mesh(MPI_Comm comm,
                       const graph::AdjacencyList<std::int64_t>& cells,
                       const fem::CoordinateElement& element,
                       std::span<const double> x,
                       std::array<std::size_t, 2> xshape,
                       mesh::GhostMode ghost_mode)
{
  return create_mesh(comm, cells, element, x, xshape,
                     create_cell_partitioner(ghost_mode));
}
//-----------------------------------------------------------------------------
Mesh mesh::create_mesh(MPI_Comm comm,
                       const graph::AdjacencyList<std::int64_t>& cells,
                       const fem::CoordinateElement& element,
                       std::span<const double> x,
                       std::array<std::size_t, 2> xshape,
                       const mesh::CellPartitionFunction& cell_partitioner)
{
  const fem::ElementDofLayout dof_layout = element.create_dof_layout();

  // Function top build geometry. Used to scope memory operations.
  auto build_topology = [](auto comm, auto& element, auto& dof_layout,
                           auto& cells, auto& cell_partitioner)
  {
    // -- Partition topology

    // Note: the function extract_topology (returns an
    // AdjacencyList<std::int64_t>) extract topology data, e.g. just the
    // vertices. For P1 geometry this should just be the identity
    // operator. For other elements the filtered lists may have 'gaps',
    // i.e. the indices might not be contiguous. We don't create an
    // object before calling cell_partitioner to ensure that memory is
    // freed immediately.
    //
    // Note: extract_topology could be skipped for 'P1' elements since
    // it is just the identity

    // Compute the destination rank for cells on this process via graph
    // partitioning.
    const int size = dolfinx::MPI::size(comm);
    const int tdim = cell_dim(element.cell_shape());
    const graph::AdjacencyList<std::int32_t> dest = cell_partitioner(
        comm, size, tdim,
        extract_topology(element.cell_shape(), dof_layout, cells));

    // -- Distribute cells (topology, includes higher-order 'nodes')

    // Distribute cells to destination rank
    auto [cell_nodes, src, original_cell_index0, ghost_owners]
        = graph::build::distribute(comm, cells, dest);

    // Release memory (src is not used)
    decltype(src)().swap(src);

    // -- Extra cell topology

    // Extract cell 'topology', i.e. extract the vertices for each cell
    // and discard any 'higher-order' nodes

    graph::AdjacencyList<std::int64_t> cells_extracted
        = extract_topology(element.cell_shape(), dof_layout, cell_nodes);

    // -- Re-order cells

    // Build local dual graph for owned cells to apply re-ordering to
    const std::int32_t num_owned_cells
        = cells_extracted.num_nodes() - ghost_owners.size();

    auto [graph, unmatched_facets, max_v, facet_attached_cells]
        = build_local_dual_graph(
            std::span<const std::int64_t>(
                cells_extracted.array().data(),
                cells_extracted.offsets()[num_owned_cells]),
            std::span<const std::int32_t>(cells_extracted.offsets().data(),
                                          num_owned_cells + 1),
            tdim);

    const std::vector<int> remap = graph::reorder_gps(graph);

    // Create re-ordered cell lists (leaves ghosts unchanged)
    std::vector<std::int64_t> original_cell_index(original_cell_index0.size());
    for (std::size_t i = 0; i < remap.size(); ++i)
      original_cell_index[remap[i]] = original_cell_index0[i];
    std::copy_n(std::next(original_cell_index0.cbegin(), num_owned_cells),
                ghost_owners.size(),
                std::next(original_cell_index.begin(), num_owned_cells));
    cells_extracted = reorder_list(cells_extracted, remap);
    cell_nodes = reorder_list(cell_nodes, remap);

    // -- Create Topology

    // Boundary vertices are marked as unknown
    std::vector<std::int64_t> boundary_vertices(unmatched_facets);
    std::sort(boundary_vertices.begin(), boundary_vertices.end());
    boundary_vertices.erase(
        std::unique(boundary_vertices.begin(), boundary_vertices.end()),
        boundary_vertices.end());

    // Remove -1 if it occurs in boundary vertices (may occur in mixed topology)
    if (boundary_vertices.size() > 0 and boundary_vertices[0] == -1)
      boundary_vertices.erase(boundary_vertices.begin());

    // Create cells and vertices with the ghosting requested. Input
    // topology includes cells shared via facet, but ghosts will be
    // removed later if not required by ghost_mode.
    return std::pair{create_topology(comm, cells_extracted, original_cell_index,
                                     ghost_owners, element.cell_shape(),
                                     boundary_vertices),
                     std::move(cell_nodes)};
  };

  auto [topology, cell_nodes]
      = build_topology(comm, element, dof_layout, cells, cell_partitioner);

  // Create connectivity required to compute the Geometry (extra
  // connectivities for higher-order geometries)
  int tdim = topology.dim();
  for (int e = 1; e < tdim; ++e)
  {
    if (dof_layout.num_entity_dofs(e) > 0)
      topology.create_entities(e);
  }

  if (element.needs_dof_permutations())
    topology.create_entity_permutations();

  Geometry geometry
      = create_geometry(comm, topology, element, cell_nodes, x, xshape[1]);
  return Mesh(comm, std::move(topology), std::move(geometry));
}
//-----------------------------------------------------------------------------
std::tuple<Mesh, std::vector<std::int32_t>, std::vector<std::int32_t>,
           std::vector<std::int32_t>>
mesh::create_submesh(const Mesh& mesh, int dim,
                     const std::span<const std::int32_t>& entities)
{
  // const int rank = MPI::rank(MPI_COMM_WORLD);
  // std::stringstream ss;
  // ss << "rank " << rank << ":\n";
  // -- Submesh topology
  const Topology& topology = mesh.topology();

  // Get the entities in the submesh that are owned by this process
  auto mesh_map = topology.index_map(dim);
  assert(mesh_map);

  std::vector<std::int32_t> submesh_owned;
  std::copy_if(
      entities.begin(), entities.end(), std::back_inserter(submesh_owned),
      [size = mesh_map->size_local()](std::int32_t e) { return e < size; });

  // Create submesh entity index map
  // TODO Call common::get_owned_indices here? Do we want to
  // support `entities` possibly having a ghost on one process that is
  // not in `entities` on the owning process?
  // TODO: Should entities still be ghosted in the submesh even if they
  // are not in the `entities` list? If this is not desirable,
  // create_submap needs to be changed
<<<<<<< HEAD
  std::pair<common::IndexMap, std::vector<int32_t>>
      submesh_entity_index_map_pair
      = mesh_entity_index_map->create_submap(submesh_owned_entities);
  submesh_entity_index_map = std::make_shared<common::IndexMap>(
      std::move(submesh_entity_index_map_pair.first));

  // ss << "submesh_to_mesh_entity_map (before) = "
  //    << xt::adapt(submesh_to_mesh_entity_map) << "\n";

  // Add ghost entities to the entity map
  submesh_to_mesh_entity_map.reserve(submesh_entity_index_map->size_local()
                                     + submesh_entity_index_map->num_ghosts());
  std::transform(submesh_entity_index_map_pair.second.begin(),
                 submesh_entity_index_map_pair.second.end(),
                 std::back_inserter(submesh_to_mesh_entity_map),
                 [size_local = mesh_entity_index_map->size_local()](
                     std::int32_t entity_index)
                 { return size_local + entity_index; });

  // ss << "submesh_to_mesh_entity_map = " << xt::adapt(submesh_to_mesh_entity_map)
  //    << "\n";

  // Get the vertices in the submesh. Use submesh_to_mesh_entity_map
=======

  // Create a map from the (local) entities in the submesh to the
  // (local) entities in the mesh, and create the submesh entity index
  // map.
  std::vector<int32_t> submesh_to_mesh_map(submesh_owned.begin(),
                                           submesh_owned.end());
  std::shared_ptr<common::IndexMap> submesh_map;
  {
    std::pair<common::IndexMap, std::vector<int32_t>> map_data
        = mesh_map->create_submap(submesh_owned);
    submesh_map = std::make_shared<common::IndexMap>(std::move(map_data.first));

    // Add ghost entities to the entity map
    submesh_to_mesh_map.reserve(submesh_map->size_local()
                                + submesh_map->num_ghosts());
    std::transform(
        map_data.second.begin(), map_data.second.end(),
        std::back_inserter(submesh_to_mesh_map),
        [size_local = mesh_map->size_local()](std::int32_t entity_index)
        { return size_local + entity_index; });
  }

  // Get the vertices in the submesh. Use submesh_to_mesh_map
>>>>>>> 2a22e39e
  // (instead of `entities`) to ensure vertices for ghost entities are
  // included
  std::vector<std::int32_t> submesh_vertices
      = compute_incident_entities(mesh, submesh_to_mesh_map, dim, 0);

  // ss << "submesh_vertices = " << xt::adapt(submesh_vertices) << "\n";

  // Get the vertices in the submesh owned by this process
<<<<<<< HEAD
  auto mesh_vertex_index_map = topology.index_map(0);
  assert(mesh_vertex_index_map);
  std::vector<int32_t> submap_owned_vertices
      = common::compute_owned_indices(submesh_vertices, *mesh_vertex_index_map);

  // Create submesh vertex index map
  auto [submesh_owned_vertices, submesh_vertex_index_map_pair]
      = mesh_vertex_index_map->create_submap(submap_owned_vertices,
                                             submesh_vertices);
  auto submesh_vertex_index_map = std::make_shared<common::IndexMap>(
      std::move(submesh_vertex_index_map_pair.first));

  // ss << "submesh_vertex_index_map_pair.second = "
  //    << xt::adapt(submesh_vertex_index_map_pair.second) << "\n";

  // Create a map from the (local) vertices in the submesh to the
  // (local) vertices in the mesh
  std::vector<int32_t> submesh_to_mesh_vertex_map(
      submesh_owned_vertices.begin(), submesh_owned_vertices.end());
  submesh_to_mesh_vertex_map.reserve(submesh_vertex_index_map->size_local()
                                     + submesh_vertex_index_map->num_ghosts());
  // Add ghost vertices to the map
  std::transform(submesh_vertex_index_map_pair.second.begin(),
                 submesh_vertex_index_map_pair.second.end(),
                 std::back_inserter(submesh_to_mesh_vertex_map),
                 [size_local = mesh_vertex_index_map->size_local()](
                     std::int32_t vertex_index)
                 { return size_local + vertex_index; });
=======
  auto mesh_index_map0 = topology.index_map(0);
  assert(mesh_index_map0);
  std::vector<int32_t> submesh_owned_vertices
      = common::compute_owned_indices(submesh_vertices, *mesh_index_map0);

  // Create submesh vertex index map
  std::shared_ptr<common::IndexMap> submesh_map0;
  std::vector<int32_t> submesh_to_mesh_map0;
  {
    std::pair<common::IndexMap, std::vector<int32_t>> map_data
        = mesh_index_map0->create_submap(submesh_owned_vertices);
    submesh_map0
        = std::make_shared<common::IndexMap>(std::move(map_data.first));

    // Create a map from the (local) vertices in the submesh to the
    // (local) vertices in the mesh
    submesh_to_mesh_map0.assign(submesh_owned_vertices.begin(),
                                submesh_owned_vertices.end());
    submesh_to_mesh_map0.reserve(submesh_map0->size_local()
                                 + submesh_map0->num_ghosts());

    // Add ghost vertices to the map
    std::transform(
        map_data.second.begin(), map_data.second.end(),
        std::back_inserter(submesh_to_mesh_map0),
        [size_local = mesh_index_map0->size_local()](std::int32_t vertex_index)
        { return size_local + vertex_index; });
  }
>>>>>>> 2a22e39e

  // ss << "submesh_to_mesh_vertex_map = " << xt::adapt(submesh_to_mesh_vertex_map)
  //    << "\n";

  // Submesh vertex to vertex connectivity (identity)
  auto submesh_v_to_v = std::make_shared<graph::AdjacencyList<std::int32_t>>(
      submesh_map0->size_local() + submesh_map0->num_ghosts());

  // Submesh entity to vertex connectivity
  const CellType entity_type = cell_entity_type(topology.cell_type(), dim, 0);
  const int num_vertices_per_entity = cell_num_entities(entity_type, 0);
  auto mesh_e_to_v = topology.connectivity(dim, 0);
  std::vector<std::int32_t> submesh_e_to_v_vec;
  submesh_e_to_v_vec.reserve(submesh_to_mesh_map.size()
                             * num_vertices_per_entity);
  std::vector<std::int32_t> submesh_e_to_v_offsets(1, 0);
  submesh_e_to_v_offsets.reserve(submesh_to_mesh_map.size() + 1);

  // Create mesh to submesh vertex map (i.e. the inverse of
  // submesh_to_mesh_map0)
  // NOTE: Depending on the submesh, this may be densely or sparsely
  // populated. Is a different data structure more appropriate?
  std::vector<std::int32_t> mesh_to_submesh_map0(
      mesh_index_map0->size_local() + mesh_index_map0->num_ghosts(), -1);
  for (std::size_t i = 0; i < submesh_to_mesh_map0.size(); ++i)
    mesh_to_submesh_map0[submesh_to_mesh_map0[i]] = i;

  for (std::int32_t e : submesh_to_mesh_map)
  {
    // ss << "e = " << e << "\n";
    std::span<const std::int32_t> vertices = mesh_e_to_v->links(e);
    for (std::int32_t v : vertices)
    {
<<<<<<< HEAD
      auto it = std::find(submesh_to_mesh_vertex_map.begin(),
                          submesh_to_mesh_vertex_map.end(), v);
      // if (it == submesh_to_mesh_vertex_map.end())
      // {
      //   ss << "v = " << v << "\n";
      //   std::cout << ss.str() << "\n";
      // }
      assert(it != submesh_to_mesh_vertex_map.end());
      submesh_e_to_v_vec.push_back(
          std::distance(submesh_to_mesh_vertex_map.begin(), it));
=======
      std::int32_t v_submesh = mesh_to_submesh_map0[v];
      assert(v_submesh != -1);
      submesh_e_to_v_vec.push_back(v_submesh);
>>>>>>> 2a22e39e
    }
    submesh_e_to_v_offsets.push_back(submesh_e_to_v_vec.size());
  }
  auto submesh_e_to_v = std::make_shared<graph::AdjacencyList<std::int32_t>>(
      std::move(submesh_e_to_v_vec), std::move(submesh_e_to_v_offsets));

  // Create submesh topology
  Topology submesh_topology(mesh.comm(), entity_type);
  submesh_topology.set_index_map(0, submesh_map0);
  submesh_topology.set_index_map(dim, submesh_map);
  submesh_topology.set_connectivity(submesh_v_to_v, 0, 0);
  submesh_topology.set_connectivity(submesh_e_to_v, dim, 0);

  // -- Submesh geometry
  const Geometry& geometry = mesh.geometry();

  // Get the geometry dofs in the submesh based on the entities in
  // submesh
  const fem::ElementDofLayout layout = geometry.cmap().create_dof_layout();
  // NOTE: Unclear what this return for prisms
  const std::size_t num_entity_dofs = layout.num_entity_closure_dofs(dim);

  std::vector<std::int32_t> geometry_indices(num_entity_dofs
                                             * submesh_to_mesh_map.size());
  {
    const graph::AdjacencyList<std::int32_t>& xdofs = geometry.dofmap();
    const int tdim = topology.dim();
    mesh.topology_mutable().create_entities(dim);
    mesh.topology_mutable().create_connectivity(dim, tdim);
    mesh.topology_mutable().create_connectivity(tdim, dim);

    // Fetch connectivities required to get entity dofs
    const std::vector<std::vector<std::vector<int>>>& closure_dofs
        = layout.entity_closure_dofs_all();
    std::shared_ptr<const graph::AdjacencyList<int>> e_to_c
        = topology.connectivity(dim, tdim);
    assert(e_to_c);
    std::shared_ptr<const graph::AdjacencyList<int>> c_to_e
        = topology.connectivity(tdim, dim);
    assert(c_to_e);
    for (std::size_t i = 0; i < submesh_to_mesh_map.size(); ++i)
    {
      const std::int32_t idx = submesh_to_mesh_map[i];
      assert(!e_to_c->links(idx).empty());
      // Always pick the last cell to be consistent with the e_to_v connectivity
      const std::int32_t cell = e_to_c->links(idx).back();
      auto cell_entities = c_to_e->links(cell);
      auto it = std::find(cell_entities.begin(), cell_entities.end(), idx);
      assert(it != cell_entities.end());
      const auto local_entity = std::distance(cell_entities.begin(), it);
      const std::vector<std::int32_t>& entity_dofs
          = closure_dofs[dim][local_entity];

      auto xc = xdofs.links(cell);
      for (std::size_t j = 0; j < num_entity_dofs; ++j)
        geometry_indices[i * num_entity_dofs + j] = xc[entity_dofs[j]];
    }
  }

  std::vector<std::int32_t> submesh_x_dofs = geometry_indices;
  std::sort(submesh_x_dofs.begin(), submesh_x_dofs.end());
  submesh_x_dofs.erase(
      std::unique(submesh_x_dofs.begin(), submesh_x_dofs.end()),
      submesh_x_dofs.end());

  // Get the geometry dofs in the submesh owned by this process
  auto mesh_geometry_dof_index_map = geometry.index_map();
  assert(mesh_geometry_dof_index_map);
  auto submap_owned_x_dofs = common::compute_owned_indices(
      submesh_x_dofs, *mesh_geometry_dof_index_map);

  auto [submesh_owned_x_dofs, submesh_x_dof_index_map_pair]
      = mesh_geometry_dof_index_map->create_submap(submap_owned_x_dofs,
                                                   submesh_x_dofs);

  // Create submesh geometry index map
  std::vector<int32_t> submesh_to_mesh_x_dof_map(submesh_owned_x_dofs.begin(),
                                                 submesh_owned_x_dofs.end());
  std::shared_ptr<common::IndexMap> submesh_x_dof_index_map;

  submesh_x_dof_index_map = std::make_shared<common::IndexMap>(
      std::move(submesh_x_dof_index_map_pair.first));

  // Create a map from the (local) geometry dofs in the submesh to the
  // (local) geometry dofs in the mesh.
  submesh_to_mesh_x_dof_map.reserve(submesh_x_dof_index_map->size_local()
                                    + submesh_x_dof_index_map->num_ghosts());
  std::transform(submesh_x_dof_index_map_pair.second.begin(),
                 submesh_x_dof_index_map_pair.second.end(),
                 std::back_inserter(submesh_to_mesh_x_dof_map),
                 [size = mesh_geometry_dof_index_map->size_local()](
                     auto x_dof_index) { return size + x_dof_index; });

  // Create submesh geometry coordinates
  std::span<const double> mesh_x = mesh.geometry().x();
  const int submesh_num_x_dofs = submesh_to_mesh_x_dof_map.size();
  std::vector<double> submesh_x(3 * submesh_num_x_dofs);
  for (int i = 0; i < submesh_num_x_dofs; ++i)
  {
    std::copy_n(std::next(mesh_x.begin(), 3 * submesh_to_mesh_x_dof_map[i]), 3,
                std::next(submesh_x.begin(), 3 * i));
  }

  // Create mesh to submesh geometry map
  std::vector<std::int32_t> mesh_to_submesh_x_dof_map(
      mesh_geometry_dof_index_map->size_local()
          + mesh_geometry_dof_index_map->num_ghosts(),
      -1);
  for (std::size_t i = 0; i < submesh_to_mesh_x_dof_map.size(); ++i)
    mesh_to_submesh_x_dof_map[submesh_to_mesh_x_dof_map[i]] = i;

  // Create submesh geometry dofmap
  std::vector<std::int32_t> entity_x_dofs;
  std::vector<std::int32_t> submesh_x_dofmap_vec;
  submesh_x_dofmap_vec.reserve(geometry_indices.size());
  std::vector<std::int32_t> submesh_x_dofmap_offsets(1, 0);
  submesh_x_dofmap_offsets.reserve(submesh_to_mesh_map.size() + 1);
  for (std::size_t i = 0; i < submesh_to_mesh_map.size(); ++i)
  {
    // Get the mesh geometry dofs for ith entity in entities
    auto it = std::next(geometry_indices.begin(), i * num_entity_dofs);
    entity_x_dofs.assign(it, std::next(it, num_entity_dofs));

    // For each mesh dof of the entity, get the submesh dof
    for (std::int32_t x_dof : entity_x_dofs)
    {
      std::int32_t x_dof_submesh = mesh_to_submesh_x_dof_map[x_dof];
      assert(x_dof_submesh != -1);
      submesh_x_dofmap_vec.push_back(x_dof_submesh);
    }
    submesh_x_dofmap_offsets.push_back(submesh_x_dofmap_vec.size());
  }
  graph::AdjacencyList<std::int32_t> submesh_x_dofmap(
      std::move(submesh_x_dofmap_vec), std::move(submesh_x_dofmap_offsets));

  // Create submesh coordinate element
  CellType submesh_coord_cell
      = cell_entity_type(geometry.cmap().cell_shape(), dim, 0);
  fem::CoordinateElement submesh_coord_ele(
      submesh_coord_cell, geometry.cmap().degree(), geometry.cmap().variant());

  // Submesh geometry input_global_indices
  // TODO Check this
  const std::vector<std::int64_t>& mesh_igi = geometry.input_global_indices();
  std::vector<std::int64_t> submesh_igi;
  submesh_igi.reserve(submesh_to_mesh_x_dof_map.size());
  std::transform(submesh_to_mesh_x_dof_map.begin(),
                 submesh_to_mesh_x_dof_map.end(),
                 std::back_inserter(submesh_igi),
                 [&mesh_igi](std::int32_t submesh_x_dof)
                 { return mesh_igi[submesh_x_dof]; });

  // Create geometry
  Geometry submesh_geometry(
      submesh_x_dof_index_map, std::move(submesh_x_dofmap), submesh_coord_ele,
      std::move(submesh_x), geometry.dim(), std::move(submesh_igi));

  // std::cout << ss.str() << "\n";

  return {Mesh(mesh.comm(), std::move(submesh_topology),
               std::move(submesh_geometry)),
          std::move(submesh_to_mesh_map), std::move(submesh_to_mesh_map0),
          std::move(submesh_to_mesh_x_dof_map)};
}
//-----------------------------------------------------------------------------
Topology& Mesh::topology() { return _topology; }
//-----------------------------------------------------------------------------
const Topology& Mesh::topology() const { return _topology; }
//-----------------------------------------------------------------------------
Topology& Mesh::topology_mutable() const { return _topology; }
//-----------------------------------------------------------------------------
Geometry& Mesh::geometry() { return _geometry; }
//-----------------------------------------------------------------------------
const Geometry& Mesh::geometry() const { return _geometry; }
//-----------------------------------------------------------------------------
MPI_Comm Mesh::comm() const { return _comm.comm(); }
//-----------------------------------------------------------------------------<|MERGE_RESOLUTION|>--- conflicted
+++ resolved
@@ -218,31 +218,6 @@
   // TODO: Should entities still be ghosted in the submesh even if they
   // are not in the `entities` list? If this is not desirable,
   // create_submap needs to be changed
-<<<<<<< HEAD
-  std::pair<common::IndexMap, std::vector<int32_t>>
-      submesh_entity_index_map_pair
-      = mesh_entity_index_map->create_submap(submesh_owned_entities);
-  submesh_entity_index_map = std::make_shared<common::IndexMap>(
-      std::move(submesh_entity_index_map_pair.first));
-
-  // ss << "submesh_to_mesh_entity_map (before) = "
-  //    << xt::adapt(submesh_to_mesh_entity_map) << "\n";
-
-  // Add ghost entities to the entity map
-  submesh_to_mesh_entity_map.reserve(submesh_entity_index_map->size_local()
-                                     + submesh_entity_index_map->num_ghosts());
-  std::transform(submesh_entity_index_map_pair.second.begin(),
-                 submesh_entity_index_map_pair.second.end(),
-                 std::back_inserter(submesh_to_mesh_entity_map),
-                 [size_local = mesh_entity_index_map->size_local()](
-                     std::int32_t entity_index)
-                 { return size_local + entity_index; });
-
-  // ss << "submesh_to_mesh_entity_map = " << xt::adapt(submesh_to_mesh_entity_map)
-  //    << "\n";
-
-  // Get the vertices in the submesh. Use submesh_to_mesh_entity_map
-=======
 
   // Create a map from the (local) entities in the submesh to the
   // (local) entities in the mesh, and create the submesh entity index
@@ -266,7 +241,6 @@
   }
 
   // Get the vertices in the submesh. Use submesh_to_mesh_map
->>>>>>> 2a22e39e
   // (instead of `entities`) to ensure vertices for ghost entities are
   // included
   std::vector<std::int32_t> submesh_vertices
@@ -275,47 +249,18 @@
   // ss << "submesh_vertices = " << xt::adapt(submesh_vertices) << "\n";
 
   // Get the vertices in the submesh owned by this process
-<<<<<<< HEAD
-  auto mesh_vertex_index_map = topology.index_map(0);
-  assert(mesh_vertex_index_map);
-  std::vector<int32_t> submap_owned_vertices
-      = common::compute_owned_indices(submesh_vertices, *mesh_vertex_index_map);
-
-  // Create submesh vertex index map
-  auto [submesh_owned_vertices, submesh_vertex_index_map_pair]
-      = mesh_vertex_index_map->create_submap(submap_owned_vertices,
-                                             submesh_vertices);
-  auto submesh_vertex_index_map = std::make_shared<common::IndexMap>(
-      std::move(submesh_vertex_index_map_pair.first));
-
-  // ss << "submesh_vertex_index_map_pair.second = "
-  //    << xt::adapt(submesh_vertex_index_map_pair.second) << "\n";
-
-  // Create a map from the (local) vertices in the submesh to the
-  // (local) vertices in the mesh
-  std::vector<int32_t> submesh_to_mesh_vertex_map(
-      submesh_owned_vertices.begin(), submesh_owned_vertices.end());
-  submesh_to_mesh_vertex_map.reserve(submesh_vertex_index_map->size_local()
-                                     + submesh_vertex_index_map->num_ghosts());
-  // Add ghost vertices to the map
-  std::transform(submesh_vertex_index_map_pair.second.begin(),
-                 submesh_vertex_index_map_pair.second.end(),
-                 std::back_inserter(submesh_to_mesh_vertex_map),
-                 [size_local = mesh_vertex_index_map->size_local()](
-                     std::int32_t vertex_index)
-                 { return size_local + vertex_index; });
-=======
   auto mesh_index_map0 = topology.index_map(0);
   assert(mesh_index_map0);
-  std::vector<int32_t> submesh_owned_vertices
+  std::vector<int32_t> submap_owned_vertices
       = common::compute_owned_indices(submesh_vertices, *mesh_index_map0);
 
   // Create submesh vertex index map
   std::shared_ptr<common::IndexMap> submesh_map0;
   std::vector<int32_t> submesh_to_mesh_map0;
   {
-    std::pair<common::IndexMap, std::vector<int32_t>> map_data
-        = mesh_index_map0->create_submap(submesh_owned_vertices);
+    auto [submesh_owned_vertices, map_data]
+        = mesh_index_map0->create_submap(submap_owned_vertices,
+                                         submesh_vertices);
     submesh_map0
         = std::make_shared<common::IndexMap>(std::move(map_data.first));
 
@@ -333,7 +278,6 @@
         [size_local = mesh_index_map0->size_local()](std::int32_t vertex_index)
         { return size_local + vertex_index; });
   }
->>>>>>> 2a22e39e
 
   // ss << "submesh_to_mesh_vertex_map = " << xt::adapt(submesh_to_mesh_vertex_map)
   //    << "\n";
@@ -367,22 +311,9 @@
     std::span<const std::int32_t> vertices = mesh_e_to_v->links(e);
     for (std::int32_t v : vertices)
     {
-<<<<<<< HEAD
-      auto it = std::find(submesh_to_mesh_vertex_map.begin(),
-                          submesh_to_mesh_vertex_map.end(), v);
-      // if (it == submesh_to_mesh_vertex_map.end())
-      // {
-      //   ss << "v = " << v << "\n";
-      //   std::cout << ss.str() << "\n";
-      // }
-      assert(it != submesh_to_mesh_vertex_map.end());
-      submesh_e_to_v_vec.push_back(
-          std::distance(submesh_to_mesh_vertex_map.begin(), it));
-=======
       std::int32_t v_submesh = mesh_to_submesh_map0[v];
       assert(v_submesh != -1);
       submesh_e_to_v_vec.push_back(v_submesh);
->>>>>>> 2a22e39e
     }
     submesh_e_to_v_offsets.push_back(submesh_e_to_v_vec.size());
   }
