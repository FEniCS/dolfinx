--- conflicted
+++ resolved
@@ -166,15 +166,10 @@
         = {0, std::int32_t(cells_extracted.num_nodes() - ghost_owners.size()),
            cells_extracted.num_nodes()};
 
-    std::vector<mesh::CellType> cell_type = {element.cell_shape()};
+    std::vector<mesh::CellType> cell_type = {elements[0].cell_shape()};
     return std::pair{create_topology(comm, cells_extracted, original_cell_index,
-<<<<<<< HEAD
                                      ghost_owners, cell_type,
                                      cell_group_offsets, boundary_vertices),
-=======
-                                     ghost_owners, elements[0].cell_shape(),
-                                     boundary_vertices),
->>>>>>> 9468be17
                      std::move(cell_nodes)};
   };
 
