// Copyright (C) 2019-2020 Garth N. Wells
//
// This file is part of DOLFINX (https://www.fenicsproject.org)
//
// SPDX-License-Identifier:    LGPL-3.0-or-later

#pragma once

#include <Eigen/Core>
#include <dolfinx/common/MPI.h>
#include <dolfinx/common/span.hpp>
#include <dolfinx/graph/AdjacencyList.h>
#include <dolfinx/graph/partition.h>
#include <functional>

namespace dolfinx
{
namespace fem
{
class ElementDofLayout;
}

namespace mesh
{
enum class CellType;
enum class GhostMode : int;
class Mesh;

/// Extract topology from cell data, i.e. extract cell vertices
/// @param[in] cell_type The cell shape
/// @param[in] layout The layout of geometry 'degrees-of-freedom' on the
/// reference cell
/// @param[in] cells List of 'nodes' for each cell using global indices.
/// The layout must be consistent with \p layout.
/// @return Cell topology. The global indices will, in general, have
/// 'gaps' due to mid-side and other higher-order nodes being removed
/// from the input @p cell.
graph::AdjacencyList<std::int64_t>
extract_topology(const CellType& cell_type, const fem::ElementDofLayout& layout,
                 const graph::AdjacencyList<std::int64_t>& cells);

/// Compute greatest distance between any two vertices
std::vector<double> h(const Mesh& mesh,
                      const tcb::span<const std::int32_t>& entities, int dim);

/// Compute normal to given cell (viewed as embedded in 3D)
Eigen::Array<double, Eigen::Dynamic, 3, Eigen::RowMajor>
cell_normals(const Mesh& mesh, int dim,
             const tcb::span<const std::int32_t>& entities);

<<<<<<< HEAD
/// Compute midpoints of mesh entities of a given dimension
Eigen::Array<double, Eigen::Dynamic, 3, Eigen::RowMajor> midpoints(
    const mesh::Mesh& mesh, int dim,
    const Eigen::Ref<const Eigen::Array<int, Eigen::Dynamic, 1>>& entities);
=======
/// Compute midpoints or mesh entities of a given dimension
Eigen::Array<double, Eigen::Dynamic, 3, Eigen::RowMajor>
midpoints(const mesh::Mesh& mesh, int dim,
          const tcb::span<const std::int32_t>& entities);
>>>>>>> 2822d8f5

/// Compute indices of all mesh entities that evaluate to true for the
/// provided geometric marking function. An entity is considered marked
/// if the marker function evaluates true for all of its vertices.
///
/// @param[in] mesh The mesh
/// @param[in] dim The topological dimension of the entities to be
///   considered
/// @param[in] marker The marking function
/// @returns List of marked entity indices, including any ghost indices
///   (indices local to the process)
std::vector<std::int32_t> locate_entities(
    const mesh::Mesh& mesh, int dim,
    const std::function<Eigen::Array<bool, Eigen::Dynamic, 1>(
        const Eigen::Ref<const Eigen::Array<double, 3, Eigen::Dynamic,
                                            Eigen::RowMajor>>&)>& marker);

/// Compute indices of all mesh entities that are attached to an owned
/// boundary facet and evaluate to true for the provided geometric
/// marking function. An entity is considered marked if the marker
/// function evaluates true for all of its vertices.
///
/// @note For vertices and edges, in parallel this function will not
/// necessarily mark all entities that are on the exterior boundary. For
/// example, it is possible for a process to have a vertex that lies on
/// the boundary without any of the attached facets being a boundary
/// facet. When used to find degrees-of-freedom, e.g. using
/// fem::locate_dofs_topological, the function that uses the data
/// returned by this function must typically perform some parallel
/// communication.
///
/// @param[in] mesh The mesh
/// @param[in] dim The topological dimension of the entities to be
/// considered. Must be less than the topological dimension of the mesh.
/// @param[in] marker The marking function
/// @returns List of marked entity indices (indices local to the
/// process)
std::vector<std::int32_t> locate_entities_boundary(
    const mesh::Mesh& mesh, int dim,
    const std::function<Eigen::Array<bool, Eigen::Dynamic, 1>(
        const Eigen::Ref<const Eigen::Array<double, 3, Eigen::Dynamic,
                                            Eigen::RowMajor>>&)>& marker);

/// Compute the geometry indices of vertices of the given entities from the mesh
/// geometry
/// @param[in] mesh Mesh
/// @param[in] dim Topological dimension of the entities of interest
/// @param[in] entity_list List of entity indices (local)
/// @param[in] orient If true, in 3D, reorients facets to have consistent normal
/// direction
/// @return Indices in the geometry array for the mesh entity vertices, i.e.
/// indices(i, j) is the position in the geometry array of the j-th vertex of
/// the entity entity_list[i].
Eigen::Array<std::int32_t, Eigen::Dynamic, Eigen::Dynamic, Eigen::RowMajor>
entities_to_geometry(const mesh::Mesh& mesh, int dim,
                     const tcb::span<const std::int32_t>& entity_list,
                     bool orient);

/// Compute the indices (local) of all exterior facets. An exterior facet
/// (co-dimension 1) is one that is connected globally to only one cell of
/// co-dimension 0).
/// @param[in] mesh Mesh
/// @return List of facet indices of exterior facets of the mesh
std::vector<std::int32_t> exterior_facet_indices(const Mesh& mesh);

/// Compute destination rank for mesh cells in this rank by applying the
/// default graph partitioner to the dual graph of the mesh
///
/// @param[in] comm MPI Communicator
/// @param[in] n Number of partitions
/// @param[in] cell_type Cell type
/// @param[in] cells Cells on this process. The ith entry in list
/// contains the global indices for the cell vertices. Each cell can
/// appear only once across all processes. The cell vertex indices are
/// not necessarily contiguous globally, i.e. the maximum index across
/// all processes can be greater than the number of vertices. High-order
/// 'nodes', e.g. mid-side points, should not be included.
/// @param[in] ghost_mode How to overlap the cell partitioning: none,
/// shared_facet or shared_vertex
/// @return Destination rank for each cell on this process
graph::AdjacencyList<std::int32_t>
partition_cells_graph(MPI_Comm comm, int n, const mesh::CellType cell_type,
                      const graph::AdjacencyList<std::int64_t>& cells,
                      mesh::GhostMode ghost_mode);

/// Compute destination rank for mesh cells on this rank by applying the
/// a provided graph partitioner to the dual graph of the mesh
graph::AdjacencyList<std::int32_t>
partition_cells_graph(MPI_Comm comm, int n, const mesh::CellType cell_type,
                      const graph::AdjacencyList<std::int64_t>& cells,
                      mesh::GhostMode ghost_mode,
                      const graph::partition_fn& partfn);

} // namespace mesh
} // namespace dolfinx<|MERGE_RESOLUTION|>--- conflicted
+++ resolved
@@ -48,17 +48,10 @@
 cell_normals(const Mesh& mesh, int dim,
              const tcb::span<const std::int32_t>& entities);
 
-<<<<<<< HEAD
-/// Compute midpoints of mesh entities of a given dimension
-Eigen::Array<double, Eigen::Dynamic, 3, Eigen::RowMajor> midpoints(
-    const mesh::Mesh& mesh, int dim,
-    const Eigen::Ref<const Eigen::Array<int, Eigen::Dynamic, 1>>& entities);
-=======
 /// Compute midpoints or mesh entities of a given dimension
 Eigen::Array<double, Eigen::Dynamic, 3, Eigen::RowMajor>
 midpoints(const mesh::Mesh& mesh, int dim,
           const tcb::span<const std::int32_t>& entities);
->>>>>>> 2822d8f5
 
 /// Compute indices of all mesh entities that evaluate to true for the
 /// provided geometric marking function. An entity is considered marked
