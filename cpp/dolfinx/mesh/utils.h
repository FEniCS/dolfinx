// Copyright (C) 2019-2020 Garth N. Wells
//
// This file is part of DOLFINx (https://www.fenicsproject.org)
//
// SPDX-License-Identifier:    LGPL-3.0-or-later

#pragma once

#include "Mesh.h"
#include "Topology.h"
#include "graphbuild.h"
#include <basix/mdspan.hpp>
#include <concepts>
#include <dolfinx/graph/AdjacencyList.h>
#include <dolfinx/graph/ordering.h>
#include <dolfinx/graph/partition.h>
#include <functional>
#include <mpi.h>
#include <span>

namespace dolfinx::fem
{
class ElementDofLayout;
}

namespace dolfinx::mesh
{
enum class CellType;

/// Enum for different partitioning ghost modes
enum class GhostMode : int
{
  none,
  shared_facet,
  shared_vertex
};

namespace
{
/// Re-order an adjacency list
template <typename T>
graph::AdjacencyList<T> reorder_list(const graph::AdjacencyList<T>& list,
                                     std::span<const std::int32_t> nodemap)
{
  // Copy existing data to keep ghost values (not reordered)
  std::vector<T> data(list.array());
  std::vector<std::int32_t> offsets(list.offsets().size());

  // Compute new offsets (owned and ghost)
  offsets[0] = 0;
  for (std::size_t n = 0; n < nodemap.size(); ++n)
    offsets[nodemap[n] + 1] = list.num_links(n);
  for (std::size_t n = nodemap.size(); n < (std::size_t)list.num_nodes(); ++n)
    offsets[n + 1] = list.num_links(n);
  std::partial_sum(offsets.begin(), offsets.end(), offsets.begin());
  graph::AdjacencyList<T> list_new(std::move(data), std::move(offsets));

  for (std::size_t n = 0; n < nodemap.size(); ++n)
  {
    auto links_old = list.links(n);
    auto links_new = list_new.links(nodemap[n]);
    assert(links_old.size() == links_new.size());
    std::copy(links_old.begin(), links_old.end(), links_new.begin());
  }

  return list_new;
}
} // namespace

// See https://github.com/doxygen/doxygen/issues/9552
/// Signature for the cell partitioning function. The function should
/// compute the destination rank for cells currently on this rank.
using CellPartitionFunction = std::function<graph::AdjacencyList<std::int32_t>(
    MPI_Comm comm, int nparts, int tdim,
    const graph::AdjacencyList<std::int64_t>& cells)>;

namespace impl
{
/// The coordinates of 'vertices' for for entities of a give dimension
/// that are attached to specified facets.
///
/// @pre The provided facets must be on the boundary of the mesh.
///
/// @param[in] mesh The mesh to compute the vertex coordinates for
/// @param[in] dim The topological dimension of the entities
/// @param[in] facets List of facets on the meh boundary
/// @return (0) The entities attached to the boundary facets, (1) vertex
/// coordinates (shape is `(3, num_vertices)`) and (2) map from vertex
/// in the full mesh to the position (column) in the vertex coordinates
/// array (set to -1 if vertex in full mesh is not in the coordinate
/// array).
template <typename T>
std::tuple<std::vector<std::int32_t>, std::vector<T>, std::vector<std::int32_t>>
compute_vertex_coords_boundary(const mesh::Mesh<T>& mesh, int dim,
                               std::span<const std::int32_t> facets)
{
  auto topology = mesh.topology();
  assert(topology);
  const int tdim = topology->dim();
  if (dim == tdim)
  {
    throw std::runtime_error(
        "Cannot use mesh::locate_entities_boundary (boundary) for cells.");
  }

  // Build set of vertices on boundary and set of boundary entities
  mesh.topology_mutable()->create_connectivity(tdim - 1, 0);
  mesh.topology_mutable()->create_connectivity(tdim - 1, dim);
  std::vector<std::int32_t> vertices, entities;
  {
    auto f_to_v = topology->connectivity(tdim - 1, 0);
    assert(f_to_v);
    auto f_to_e = topology->connectivity(tdim - 1, dim);
    assert(f_to_e);
    for (auto f : facets)
    {
      auto v = f_to_v->links(f);
      vertices.insert(vertices.end(), v.begin(), v.end());
      auto e = f_to_e->links(f);
      entities.insert(entities.end(), e.begin(), e.end());
    }

    // Build vector of boundary vertices
    std::sort(vertices.begin(), vertices.end());
    vertices.erase(std::unique(vertices.begin(), vertices.end()),
                   vertices.end());
    std::sort(entities.begin(), entities.end());
    entities.erase(std::unique(entities.begin(), entities.end()),
                   entities.end());
  }

  // Get geometry data
  const graph::AdjacencyList<std::int32_t>& x_dofmap = mesh.geometry().dofmap();
  std::span<const T> x_nodes = mesh.geometry().x();

  // Get all vertex 'node' indices
  mesh.topology_mutable()->create_connectivity(0, tdim);
  mesh.topology_mutable()->create_connectivity(tdim, 0);
  auto v_to_c = topology->connectivity(0, tdim);
  assert(v_to_c);
  auto c_to_v = topology->connectivity(tdim, 0);
  assert(c_to_v);
  std::vector<T> x_vertices(3 * vertices.size(), -1.0);
  std::vector<std::int32_t> vertex_to_pos(v_to_c->num_nodes(), -1);
  for (std::size_t i = 0; i < vertices.size(); ++i)
  {
    const std::int32_t v = vertices[i];

    // Get first cell and find position
    const int c = v_to_c->links(v).front();
    auto cell_vertices = c_to_v->links(c);
    auto it = std::find(cell_vertices.begin(), cell_vertices.end(), v);
    assert(it != cell_vertices.end());
    const int local_pos = std::distance(cell_vertices.begin(), it);

    auto dofs = x_dofmap.links(c);
    for (std::size_t j = 0; j < 3; ++j)
      x_vertices[j * vertices.size() + i] = x_nodes[3 * dofs[local_pos] + j];
    vertex_to_pos[v] = i;
  }

  return {std::move(entities), std::move(x_vertices), std::move(vertex_to_pos)};
}

} // namespace impl

/// @brief Compute the indices of all exterior facets that are owned by
/// the caller.
///
/// An exterior facet (co-dimension 1) is one that is connected globally
/// to only one cell of co-dimension 0).
///
/// @note Collective
///
/// @param[in] topology The mesh topology
/// @return Sorted list of owned facet indices that are exterior facets
/// of the mesh.
std::vector<std::int32_t> exterior_facet_indices(const Topology& topology);

// See https://github.com/doxygen/doxygen/issues/9552
/// Signature for the cell partitioning function. The function should
/// compute the destination rank for cells currently on this rank.
/*
///
/// @param[in] comm MPI Communicator
/// @param[in] nparts Number of partitions
/// @param[in] tdim Topological dimension
/// @param[in] cells Cells on this process. The ith entry in list
/// contains the global indices for the cell vertices. Each cell can
/// appear only once across all processes. The cell vertex indices are
/// not necessarily contiguous globally, i.e. the maximum index across
/// all processes can be greater than the number of vertices. High-order
/// 'nodes', e.g. mid-side points, should not be included.
/// @param[in] ghost_mode How to overlap the cell partitioning: none,
/// shared_facet or shared_vertex
/// @return Destination ranks for each cell on this process
*/
using CellPartitionFunction = std::function<graph::AdjacencyList<std::int32_t>(
    MPI_Comm comm, int nparts, int tdim,
    const graph::AdjacencyList<std::int64_t>& cells)>;

/// Extract topology from cell data, i.e. extract cell vertices
/// @param[in] cell_type The cell shape
/// @param[in] layout The layout of geometry 'degrees-of-freedom' on the
/// reference cell
/// @param[in] cells List of 'nodes' for each cell using global indices.
/// The layout must be consistent with `layout`.
/// @return Cell topology. The global indices will, in general, have
/// 'gaps' due to mid-side and other higher-order nodes being removed
/// from the input `cell`.
graph::AdjacencyList<std::int64_t>
extract_topology(const CellType& cell_type, const fem::ElementDofLayout& layout,
                 const graph::AdjacencyList<std::int64_t>& cells);

/// @brief Compute greatest distance between any two vertices of the
/// mesh entities (`h`).
/// @param[in] mesh The mesh that the entities belong to.
/// @param[in] entities Indices (local to process) of entities to
/// compute `h` for.
/// @param[in] dim Topological dimension of the entities.
/// @returns The greatest distance between any two vertices, `h[i]`
/// corresponds to the entity `entities[i]`.
template <typename T>
std::vector<T> h(const Mesh<T>& mesh, std::span<const std::int32_t> entities,
                 int dim)
{
  if (entities.empty())
    return std::vector<T>();
  if (dim == 0)
    return std::vector<T>(entities.size(), 0);

  // Get the geometry dofs for the vertices of each entity
  const std::vector<std::int32_t> vertex_xdofs
      = entities_to_geometry(mesh, dim, entities, false);
  assert(!entities.empty());
  const std::size_t num_vertices = vertex_xdofs.size() / entities.size();

  // Get the  geometry coordinate
  std::span<const T> x = mesh.geometry().x();

  // Function to compute the length of (p0 - p1)
  auto delta_norm = [](const auto& p0, const auto& p1)
  {
    T norm = 0;
    for (std::size_t i = 0; i < 3; ++i)
      norm += (p0[i] - p1[i]) * (p0[i] - p1[i]);
    return std::sqrt(norm);
  };

  // Compute greatest distance between any to vertices
  assert(dim > 0);
  std::vector<T> h(entities.size(), 0);
  for (std::size_t e = 0; e < entities.size(); ++e)
  {
    // Get geometry 'dof' for each vertex of entity e
    std::span<const std::int32_t> e_vertices(
        vertex_xdofs.data() + e * num_vertices, num_vertices);

    // Compute maximum distance between any two vertices
    for (std::size_t i = 0; i < e_vertices.size(); ++i)
    {
      std::span<const T, 3> p0(x.data() + 3 * e_vertices[i], 3);
      for (std::size_t j = i + 1; j < e_vertices.size(); ++j)
      {
        std::span<const T, 3> p1(x.data() + 3 * e_vertices[j], 3);
        h[e] = std::max(h[e], delta_norm(p0, p1));
      }
    }
  }

  return h;
}

/// @brief Compute normal to given cell (viewed as embedded in 3D)
/// @returns The entity normals. The shape is `(entities.size(), 3)` and
/// the storage is row-major.
template <typename T>
std::vector<T> cell_normals(const Mesh<T>& mesh, int dim,
                            std::span<const std::int32_t> entities)
{
  if (entities.empty())
    return std::vector<T>();

<<<<<<< HEAD
  if (mesh.topology()->cell_type() == CellType::prism and dim == 2)
    throw std::runtime_error("More work needed for prism cell");

  const int gdim = mesh.geometry().dim();
  const CellType type = cell_entity_type(mesh.topology()->cell_type(), dim, 0);
=======
  if (mesh.topology().cell_types().size() > 1)
  {
    throw std::runtime_error("Mixed topology not supported");
  }

  if (mesh.topology().cell_types()[0] == CellType::prism and dim == 2)
    throw std::runtime_error("More work needed for prism cell");

  const int gdim = mesh.geometry().dim();
  const CellType type
      = cell_entity_type(mesh.topology().cell_types()[0], dim, 0);
>>>>>>> 6f227b36

  // Find geometry nodes for topology entities
  std::span<const T> x = mesh.geometry().x();

  // Orient cells if they are tetrahedron
  bool orient = false;
<<<<<<< HEAD
  if (mesh.topology()->cell_type() == CellType::tetrahedron)
=======
  if (mesh.topology().cell_types()[0] == CellType::tetrahedron)
>>>>>>> 6f227b36
    orient = true;

  std::vector<std::int32_t> geometry_entities
      = entities_to_geometry(mesh, dim, entities, orient);

  const std::size_t shape1 = geometry_entities.size() / entities.size();
  std::vector<T> n(entities.size() * 3);
  switch (type)
  {
  case CellType::interval:
  {
    if (gdim > 2)
      throw std::invalid_argument("Interval cell normal undefined in 3D");
    for (std::size_t i = 0; i < entities.size(); ++i)
    {
      // Get the two vertices as points
      std::array vertices{geometry_entities[i * shape1],
                          geometry_entities[i * shape1 + 1]};
      std::array p = {std::span<const T, 3>(x.data() + 3 * vertices[0], 3),
                      std::span<const T, 3>(x.data() + 3 * vertices[1], 3)};

      // Define normal by rotating tangent counter-clockwise
      std::array<T, 3> t;
      std::transform(p[1].begin(), p[1].end(), p[0].begin(), t.begin(),
                     [](auto x, auto y) { return x - y; });

      T norm = std::sqrt(t[0] * t[0] + t[1] * t[1]);
      std::span<T, 3> ni(n.data() + 3 * i, 3);
      ni[0] = -t[1] / norm;
      ni[1] = t[0] / norm;
      ni[2] = 0.0;
    }
    return n;
  }
  case CellType::triangle:
  {
    for (std::size_t i = 0; i < entities.size(); ++i)
    {
      // Get the three vertices as points
      std::array vertices = {geometry_entities[i * shape1 + 0],
                             geometry_entities[i * shape1 + 1],
                             geometry_entities[i * shape1 + 2]};
      std::array p = {std::span<const T, 3>(x.data() + 3 * vertices[0], 3),
                      std::span<const T, 3>(x.data() + 3 * vertices[1], 3),
                      std::span<const T, 3>(x.data() + 3 * vertices[2], 3)};

      // Compute (p1 - p0) and (p2 - p0)
      std::array<T, 3> dp1, dp2;
      std::transform(p[1].begin(), p[1].end(), p[0].begin(), dp1.begin(),
                     [](auto x, auto y) { return x - y; });
      std::transform(p[2].begin(), p[2].end(), p[0].begin(), dp2.begin(),
                     [](auto x, auto y) { return x - y; });

      // Define cell normal via cross product of first two edges
      std::array<T, 3> ni = math::cross(dp1, dp2);
      T norm = std::sqrt(ni[0] * ni[0] + ni[1] * ni[1] + ni[2] * ni[2]);
      std::transform(ni.begin(), ni.end(), std::next(n.begin(), 3 * i),
                     [norm](auto x) { return x / norm; });
    }

    return n;
  }
  case CellType::quadrilateral:
  {
    // TODO: check
    for (std::size_t i = 0; i < entities.size(); ++i)
    {
      // Get the three vertices as points
      std::array vertices = {geometry_entities[i * shape1 + 0],
                             geometry_entities[i * shape1 + 1],
                             geometry_entities[i * shape1 + 2]};
      std::array p = {std::span<const T, 3>(x.data() + 3 * vertices[0], 3),
                      std::span<const T, 3>(x.data() + 3 * vertices[1], 3),
                      std::span<const T, 3>(x.data() + 3 * vertices[2], 3)};

      // Compute (p1 - p0) and (p2 - p0)
      std::array<T, 3> dp1, dp2;
      std::transform(p[1].begin(), p[1].end(), p[0].begin(), dp1.begin(),
                     [](auto x, auto y) { return x - y; });
      std::transform(p[2].begin(), p[2].end(), p[0].begin(), dp2.begin(),
                     [](auto x, auto y) { return x - y; });

      // Define cell normal via cross product of first two edges
      std::array<T, 3> ni = math::cross(dp1, dp2);
      T norm = std::sqrt(ni[0] * ni[0] + ni[1] * ni[1] + ni[2] * ni[2]);
      std::transform(ni.begin(), ni.end(), std::next(n.begin(), 3 * i),
                     [norm](auto x) { return x / norm; });
    }

    return n;
  }
  default:
    throw std::invalid_argument(
        "cell_normal not supported for this cell type.");
  }
}

/// @brief Compute the midpoints for mesh entities of a given dimension.
/// @returns The entity midpoints. The shape is `(entities.size(), 3)`
/// and the storage is row-major.
template <typename T>
std::vector<T> compute_midpoints(const Mesh<T>& mesh, int dim,
                                 std::span<const std::int32_t> entities)
{
  if (entities.empty())
    return std::vector<T>();

  std::span<const T> x = mesh.geometry().x();

  // Build map from entity -> geometry dof
  // FIXME: This assumes a linear geometry.
  const std::vector<std::int32_t> e_to_g
      = entities_to_geometry(mesh, dim, entities, false);
  std::size_t shape1 = e_to_g.size() / entities.size();

  std::vector<T> x_mid(entities.size() * 3, 0);
  for (std::size_t e = 0; e < entities.size(); ++e)
  {
    std::span<T, 3> p(x_mid.data() + 3 * e, 3);
    std::span<const std::int32_t> rows(e_to_g.data() + e * shape1, shape1);
    for (auto row : rows)
    {
      std::span<const T, 3> xg(x.data() + 3 * row, 3);
      std::transform(p.begin(), p.end(), xg.begin(), p.begin(),
                     [size = rows.size()](auto x, auto y)
                     { return x + y / size; });
    }
  }

  return x_mid;
}

namespace impl
{
/// The coordinates for all 'vertices' in the mesh
/// @param[in] mesh The mesh to compute the vertex coordinates for
/// @return The vertex coordinates. The shape is `(3, num_vertices)` and
/// the jth column hold the coordinates of vertex j.
template <typename T>
std::pair<std::vector<T>, std::array<std::size_t, 2>>
compute_vertex_coords(const mesh::Mesh<T>& mesh)
{
  auto topology = mesh.topology();
  assert(topology);
  const int tdim = topology->dim();

  // Create entities and connectivities
  mesh.topology_mutable()->create_connectivity(tdim, 0);

  // Get all vertex 'node' indices
  const graph::AdjacencyList<std::int32_t>& x_dofmap = mesh.geometry().dofmap();
  const std::int32_t num_vertices = topology->index_map(0)->size_local()
                                    + topology->index_map(0)->num_ghosts();
  auto c_to_v = topology->connectivity(tdim, 0);
  assert(c_to_v);
  std::vector<std::int32_t> vertex_to_node(num_vertices);
  for (int c = 0; c < c_to_v->num_nodes(); ++c)
  {
    auto x_dofs = x_dofmap.links(c);
    auto vertices = c_to_v->links(c);
    for (std::size_t i = 0; i < vertices.size(); ++i)
      vertex_to_node[vertices[i]] = x_dofs[i];
  }

  // Pack coordinates of vertices
  std::span<const T> x_nodes = mesh.geometry().x();
  std::vector<T> x_vertices(3 * vertex_to_node.size(), 0.0);
  for (std::size_t i = 0; i < vertex_to_node.size(); ++i)
  {
    const int pos = 3 * vertex_to_node[i];
    for (std::size_t j = 0; j < 3; ++j)
      x_vertices[j * vertex_to_node.size() + i] = x_nodes[pos + j];
  }

  return {std::move(x_vertices), {3, vertex_to_node.size()}};
}

} // namespace impl

/// Compute indices of all mesh entities that evaluate to true for the
/// provided geometric marking function. An entity is considered marked
/// if the marker function evaluates true for all of its vertices.
///
/// @param[in] mesh The mesh
/// @param[in] dim The topological dimension of the entities to be
/// considered
/// @param[in] marker The marking function
/// @returns List of marked entity indices, including any ghost indices
/// (indices local to the process)
template <std::floating_point T, typename U>
std::vector<std::int32_t> locate_entities(const Mesh<T>& mesh, int dim,
                                          U marker)
{
  namespace stdex = std::experimental;
  using cmdspan3x_t
      = stdex::mdspan<const T,
                      stdex::extents<std::size_t, 3, stdex::dynamic_extent>>;

  // Run marker function on vertex coordinates
  const auto [xdata, xshape] = impl::compute_vertex_coords(mesh);
  cmdspan3x_t x(xdata.data(), xshape);
  const std::vector<std::int8_t> marked = marker(x);
  if (marked.size() != x.extent(1))
    throw std::runtime_error("Length of array of markers is wrong.");

  auto topology = mesh.topology();
  assert(topology);
  const int tdim = topology->dim();

  mesh.topology_mutable()->create_entities(dim);
  mesh.topology_mutable()->create_connectivity(tdim, 0);
  if (dim < tdim)
    mesh.topology_mutable()->create_connectivity(dim, 0);

  // Iterate over entities of dimension 'dim' to build vector of marked
  // entities
  auto e_to_v = topology->connectivity(dim, 0);
  assert(e_to_v);
  std::vector<std::int32_t> entities;
  for (int e = 0; e < e_to_v->num_nodes(); ++e)
  {
    // Iterate over entity vertices
    bool all_vertices_marked = true;
    for (std::int32_t v : e_to_v->links(e))
    {
      if (!marked[v])
      {
        all_vertices_marked = false;
        break;
      }
    }

    if (all_vertices_marked)
      entities.push_back(e);
  }

  return entities;
}

/// Compute indices of all mesh entities that are attached to an owned
/// boundary facet and evaluate to true for the provided geometric
/// marking function. An entity is considered marked if the marker
/// function evaluates true for all of its vertices.
///
/// @note For vertices and edges, in parallel this function will not
/// necessarily mark all entities that are on the exterior boundary. For
/// example, it is possible for a process to have a vertex that lies on
/// the boundary without any of the attached facets being a boundary
/// facet. When used to find degrees-of-freedom, e.g. using
/// fem::locate_dofs_topological, the function that uses the data
/// returned by this function must typically perform some parallel
/// communication.
///
/// @param[in] mesh The mesh
/// @param[in] dim The topological dimension of the entities to be
/// considered. Must be less than the topological dimension of the mesh.
/// @param[in] marker The marking function
/// @returns List of marked entity indices (indices local to the
/// process)
template <std::floating_point T, typename U>
std::vector<std::int32_t> locate_entities_boundary(const Mesh<T>& mesh, int dim,
                                                   U marker)
{
  auto topology = mesh.topology();
  assert(topology);
  const int tdim = topology->dim();
  if (dim == tdim)
  {
    throw std::runtime_error(
        "Cannot use mesh::locate_entities_boundary (boundary) for cells.");
  }

  // Compute list of boundary facets
  mesh.topology_mutable()->create_entities(tdim - 1);
  mesh.topology_mutable()->create_connectivity(tdim - 1, tdim);
  const std::vector<std::int32_t> boundary_facets
      = exterior_facet_indices(*topology);

  namespace stdex = std::experimental;
  using cmdspan3x_t
      = stdex::mdspan<const T,
                      stdex::extents<std::size_t, 3, stdex::dynamic_extent>>;

  // Run marker function on the vertex coordinates
  const auto [facet_entities, xdata, vertex_to_pos]
      = impl::compute_vertex_coords_boundary(mesh, dim, boundary_facets);
  cmdspan3x_t x(xdata.data(), 3, xdata.size() / 3);
  const std::vector<std::int8_t> marked = marker(x);
  if (marked.size() != x.extent(1))
    throw std::runtime_error("Length of array of markers is wrong.");

  // Loop over entities and check vertex markers
  mesh.topology_mutable()->create_entities(dim);
  auto e_to_v = topology->connectivity(dim, 0);
  assert(e_to_v);
  std::vector<std::int32_t> entities;
  for (auto e : facet_entities)
  {
    // Iterate over entity vertices
    bool all_vertices_marked = true;
    for (auto v : e_to_v->links(e))
    {
      const std::int32_t pos = vertex_to_pos[v];
      if (!marked[pos])
      {
        all_vertices_marked = false;
        break;
      }
    }

    // Mark facet with all vertices marked
    if (all_vertices_marked)
      entities.push_back(e);
  }

  return entities;
}

/// @brief Determine the indices in the geometry data for each vertex of
/// the given mesh entities.
///
/// @warning This function should not be used unless there is no
/// alternative. It may be removed in the future.
///
/// @param[in] mesh The mesh
/// @param[in] dim Topological dimension of the entities of interest
/// @param[in] entities Entity indices (local) to compute the vertex
/// geometry indices for
/// @param[in] orient If true, in 3D, reorients facets to have
/// consistent normal direction
/// @return Indices in the geometry array for the entity vertices. The
/// shape is `(num_entities, num_vertices_per_entity)` and the storage
/// is row-major. The index `indices[i, j]` is the position in the
/// geometry array of the `j`-th vertex of the `entity[i]`.
template <typename T>
std::vector<std::int32_t>
entities_to_geometry(const Mesh<T>& mesh, int dim,
                     std::span<const std::int32_t> entities, bool orient)
{
<<<<<<< HEAD
  CellType cell_type = mesh.topology()->cell_type();
=======
  if (mesh.topology().cell_types().size() > 1)
  {
    throw std::runtime_error("Mixed topology not supported");
  }
  CellType cell_type = mesh.topology().cell_types()[0];
>>>>>>> 6f227b36
  if (cell_type == CellType::prism and dim == 2)
    throw std::runtime_error("More work needed for prism cells");
  if (orient and (cell_type != CellType::tetrahedron or dim != 2))
    throw std::runtime_error("Can only orient facets of a tetrahedral mesh");

  const Geometry<T>& geometry = mesh.geometry();
  auto x = geometry.x();

  auto topology = mesh.topology();
  assert(topology);
  const int tdim = topology->dim();
  mesh.topology_mutable()->create_entities(dim);
  mesh.topology_mutable()->create_connectivity(dim, tdim);
  mesh.topology_mutable()->create_connectivity(dim, 0);
  mesh.topology_mutable()->create_connectivity(tdim, 0);

  const graph::AdjacencyList<std::int32_t>& xdofs = geometry.dofmap();
  auto e_to_c = topology->connectivity(dim, tdim);
  if (!e_to_c)
  {
    throw std::runtime_error(
        "Entity-to-cell connectivity has not been computed.");
  }

  auto e_to_v = topology->connectivity(dim, 0);
  if (!e_to_v)
  {
    throw std::runtime_error(
        "Entity-to-vertex connectivity has not been computed.");
  }

  const auto c_to_v = topology->connectivity(tdim, 0);
  if (!e_to_v)
  {
    throw std::runtime_error(
        "Cell-to-vertex connectivity has not been computed.");
  }

  const std::size_t num_vertices
      = num_cell_vertices(cell_entity_type(cell_type, dim, 0));
  std::vector<std::int32_t> geometry_idx(entities.size() * num_vertices);
  for (std::size_t i = 0; i < entities.size(); ++i)
  {
    const std::int32_t idx = entities[i];
    // Always pick the second cell to be consistent with the e_to_v connectivity
    const std::int32_t cell = e_to_c->links(idx).back();
    auto ev = e_to_v->links(idx);
    assert(ev.size() == num_vertices);
    const auto cv = c_to_v->links(cell);
    const auto xc = xdofs.links(cell);
    for (std::size_t j = 0; j < num_vertices; ++j)
    {
      int k = std::distance(cv.begin(), std::find(cv.begin(), cv.end(), ev[j]));
      assert(k < (int)cv.size());
      geometry_idx[i * num_vertices + j] = xc[k];
    }

    if (orient)
    {
      // Compute cell midpoint
      std::array<T, 3> midpoint = {0, 0, 0};
      for (std::int32_t j : xc)
        for (int k = 0; k < 3; ++k)
          midpoint[k] += x[3 * j + k];
      std::transform(midpoint.begin(), midpoint.end(), midpoint.begin(),
                     [size = xc.size()](auto x) { return x / size; });

      // Compute vector triple product of two edges and vector to midpoint
      std::array<T, 3> p0, p1, p2;
      std::copy_n(std::next(x.begin(), 3 * geometry_idx[i * num_vertices + 0]),
                  3, p0.begin());
      std::copy_n(std::next(x.begin(), 3 * geometry_idx[i * num_vertices + 1]),
                  3, p1.begin());
      std::copy_n(std::next(x.begin(), 3 * geometry_idx[i * num_vertices + 2]),
                  3, p2.begin());

      std::array<T, 9> a;
      std::transform(midpoint.begin(), midpoint.end(), p0.begin(), a.begin(),
                     [](auto x, auto y) { return x - y; });
      std::transform(p1.begin(), p1.end(), p0.begin(), std::next(a.begin(), 3),
                     [](auto x, auto y) { return x - y; });
      std::transform(p2.begin(), p2.end(), p0.begin(), std::next(a.begin(), 6),
                     [](auto x, auto y) { return x - y; });

      // Midpoint direction should be opposite to normal, hence this
      // should be negative. Switch points if not.
      if (math::det(a.data(), {3, 3}) > 0.0)
      {
        std::swap(geometry_idx[i * num_vertices + 1],
                  geometry_idx[i * num_vertices + 2]);
      }
    }
  }

  return geometry_idx;
}

/// Create a function that computes destination rank for mesh cells in
/// this rank by applying the default graph partitioner to the dual
/// graph of the mesh
/// @return Function that computes the destination ranks for each cell
CellPartitionFunction create_cell_partitioner(mesh::GhostMode ghost_mode
                                              = mesh::GhostMode::none,
                                              const graph::partition_fn& partfn
                                              = &graph::partition_graph);

/// @brief Compute incident indices
/// @param[in] topology The topology
/// @param[in] entities List of indices of topological dimension `d0`
/// @param[in] d0 Topological dimension
/// @param[in] d1 Topological dimension
/// @return List of entities of topological dimension `d1` that are
/// incident to entities in `entities` (topological dimension `d0`)
std::vector<std::int32_t>
compute_incident_entities(const Topology& topology,
                          std::span<const std::int32_t> entities, int d0,
                          int d1);

/// Create a mesh using a provided mesh partitioning function
template <typename U>
Mesh<typename std::remove_reference_t<typename U::value_type>>
create_mesh(MPI_Comm comm, const graph::AdjacencyList<std::int64_t>& cells,
            const std::vector<fem::CoordinateElement>& elements, const U& x,
            std::array<std::size_t, 2> xshape,
            const CellPartitionFunction& cell_partitioner)
{
  const fem::ElementDofLayout dof_layout = elements[0].create_dof_layout();

  // Function top build geometry. Used to scope memory operations.
  auto build_topology = [](auto comm, auto& elements, auto& dof_layout,
                           auto& cells, auto& cell_partitioner)
  {
    // -- Partition topology

    // Note: the function extract_topology (returns an
    // AdjacencyList<std::int64_t>) extract topology data, e.g. just the
    // vertices. For P1 geometry this should just be the identity
    // operator. For other elements the filtered lists may have 'gaps',
    // i.e. the indices might not be contiguous. We don't create an
    // object before calling cell_partitioner to ensure that memory is
    // freed immediately.
    //
    // Note: extract_topology could be skipped for 'P1' elements since
    // it is just the identity

    // Compute the destination rank for cells on this process via graph
    // partitioning.
    const int size = dolfinx::MPI::size(comm);
    const int tdim = cell_dim(elements[0].cell_shape());
    const graph::AdjacencyList<std::int32_t> dest = cell_partitioner(
        comm, size, tdim,
        extract_topology(elements[0].cell_shape(), dof_layout, cells));

    // -- Distribute cells (topology, includes higher-order 'nodes')

    // Distribute cells to destination rank
    auto [cell_nodes, src, original_cell_index0, ghost_owners]
        = graph::build::distribute(comm, cells, dest);

    // Release memory (src is not used)
    decltype(src)().swap(src);

    // -- Extra cell topology

    // Extract cell 'topology', i.e. extract the vertices for each cell
    // and discard any 'higher-order' nodes

    graph::AdjacencyList<std::int64_t> cells_extracted
        = extract_topology(elements[0].cell_shape(), dof_layout, cell_nodes);

    // -- Re-order cells

    // Build local dual graph for owned cells to apply re-ordering to
    const std::int32_t num_owned_cells
        = cells_extracted.num_nodes() - ghost_owners.size();

    auto [graph, unmatched_facets, max_v, facet_attached_cells]
        = build_local_dual_graph(
            std::span<const std::int64_t>(
                cells_extracted.array().data(),
                cells_extracted.offsets()[num_owned_cells]),
            std::span<const std::int32_t>(cells_extracted.offsets().data(),
                                          num_owned_cells + 1),
            tdim);

    const std::vector<int> remap = graph::reorder_gps(graph);

    // Create re-ordered cell lists (leaves ghosts unchanged)
    std::vector<std::int64_t> original_cell_index(original_cell_index0.size());
    for (std::size_t i = 0; i < remap.size(); ++i)
      original_cell_index[remap[i]] = original_cell_index0[i];
    std::copy_n(std::next(original_cell_index0.cbegin(), num_owned_cells),
                ghost_owners.size(),
                std::next(original_cell_index.begin(), num_owned_cells));
    cells_extracted = reorder_list(cells_extracted, remap);
    cell_nodes = reorder_list(cell_nodes, remap);

    // -- Create Topology

    // Boundary vertices are marked as unknown
    std::vector<std::int64_t> boundary_vertices(unmatched_facets);
    std::sort(boundary_vertices.begin(), boundary_vertices.end());
    boundary_vertices.erase(
        std::unique(boundary_vertices.begin(), boundary_vertices.end()),
        boundary_vertices.end());

    // Remove -1 if it occurs in boundary vertices (may occur in mixed topology)
    if (boundary_vertices.size() > 0 and boundary_vertices[0] == -1)
      boundary_vertices.erase(boundary_vertices.begin());

    // Create cells and vertices with the ghosting requested. Input
    // topology includes cells shared via facet, but ghosts will be
    // removed later if not required by ghost_mode.

    std::vector<std::int32_t> cell_group_offsets
        = {0, std::int32_t(cells_extracted.num_nodes() - ghost_owners.size()),
           cells_extracted.num_nodes()};

    std::vector<mesh::CellType> cell_type = {elements[0].cell_shape()};
    return std::pair{create_topology(comm, cells_extracted, original_cell_index,
                                     ghost_owners, cell_type,
                                     cell_group_offsets, boundary_vertices),
                     std::move(cell_nodes)};
  };

  auto [topology, cell_nodes]
      = build_topology(comm, elements, dof_layout, cells, cell_partitioner);

  // Create connectivity required to compute the Geometry (extra
  // connectivities for higher-order geometries)
  int tdim = topology.dim();
  for (int e = 1; e < tdim; ++e)
  {
    if (dof_layout.num_entity_dofs(e) > 0)
      topology.create_entities(e);
  }

  if (elements[0].needs_dof_permutations())
    topology.create_entity_permutations();

  Geometry geometry
<<<<<<< HEAD
      = create_geometry(comm, topology, element, cell_nodes, x, xshape[1]);
  auto _t = std::make_shared<Topology>(std::move(topology));
  return Mesh<typename U::value_type>(comm, _t, std::move(geometry));
=======
      = create_geometry(comm, topology, elements, cell_nodes, x, xshape[1]);

  return Mesh<typename U::value_type>(comm, std::move(topology),
                                      std::move(geometry));
>>>>>>> 6f227b36
}

/// @brief Create a mesh using the default partitioner.
///
/// This function takes mesh input data that is distributed across
/// processes and creates a mesh::Mesh, with the mesh cell distribution
/// determined by the default cell partitioner. The default partitioner
/// is based a graph partitioning.
///
/// @param[in] comm The MPI communicator to build the mesh on
/// @param[in] cells The cells on the this MPI rank. Each cell (node in
/// the `AdjacencyList`) is defined by its 'nodes' (using global
/// indices). For lowest order cells this will be just the cell
/// vertices. For higher-order cells, other cells 'nodes' will be
/// included.
/// @param[in] elements The coordinate elements that describe the
/// geometric mapping for cells
/// @param[in] x The coordinates of mesh nodes
/// @param[in] xshape The shape of `x`. It should be `(num_points, gdim)`.
/// @param[in] ghost_mode The requested type of cell ghosting/overlap
/// @return A distributed Mesh.
template <typename U>
Mesh<typename std::remove_reference_t<typename U::value_type>>
create_mesh(MPI_Comm comm, const graph::AdjacencyList<std::int64_t>& cells,
            const std::vector<fem::CoordinateElement>& elements, const U& x,
            std::array<std::size_t, 2> xshape, GhostMode ghost_mode)
{
  return create_mesh(comm, cells, elements, x, xshape,
                     create_cell_partitioner(ghost_mode));
}

/// Create a new mesh consisting of a subset of entities in a mesh.
/// @param[in] mesh The mesh
/// @param[in] dim Entity dimension
/// @param[in] entities List of entity indices in `mesh` to include in
/// the new mesh
/// @return The new mesh, and maps from the new mesh entities, vertices,
/// and geometry to the input mesh entities, vertices, and geometry.
template <typename T>
std::tuple<Mesh<T>, std::vector<std::int32_t>, std::vector<std::int32_t>,
           std::vector<std::int32_t>>
create_submesh(const Mesh<T>& mesh, int dim,
               std::span<const std::int32_t> entities)
{
  // Create sub-topology
  mesh.topology_mutable()->create_connectivity(dim, 0);
  auto [topology, subentity_to_entity, subvertex_to_vertex]
      = mesh::create_subtopology(*mesh.topology(), dim, entities);

  // Create sub-geometry
  const int tdim = mesh.topology()->dim();
  mesh.topology_mutable()->create_entities(dim);
  mesh.topology_mutable()->create_connectivity(dim, tdim);
  mesh.topology_mutable()->create_connectivity(tdim, dim);
  auto [geometry, subx_to_x_dofmap] = mesh::create_subgeometry(
      *mesh.topology(), mesh.geometry(), dim, subentity_to_entity);

  return {Mesh<T>(mesh.comm(), std::make_shared<Topology>(std::move(topology)),
                  std::move(geometry)),
          std::move(subentity_to_entity), std::move(subvertex_to_vertex),
          std::move(subx_to_x_dofmap)};
}

} // namespace dolfinx::mesh<|MERGE_RESOLUTION|>--- conflicted
+++ resolved
@@ -278,39 +278,26 @@
 std::vector<T> cell_normals(const Mesh<T>& mesh, int dim,
                             std::span<const std::int32_t> entities)
 {
+  auto topology = mesh.topology();
+  assert(topology);
+
   if (entities.empty())
     return std::vector<T>();
 
-<<<<<<< HEAD
-  if (mesh.topology()->cell_type() == CellType::prism and dim == 2)
+  if (topology->cell_types().size() > 1)
+    throw std::runtime_error("Mixed topology not supported");
+  if (topology->cell_types()[0] == CellType::prism and dim == 2)
     throw std::runtime_error("More work needed for prism cell");
 
   const int gdim = mesh.geometry().dim();
-  const CellType type = cell_entity_type(mesh.topology()->cell_type(), dim, 0);
-=======
-  if (mesh.topology().cell_types().size() > 1)
-  {
-    throw std::runtime_error("Mixed topology not supported");
-  }
-
-  if (mesh.topology().cell_types()[0] == CellType::prism and dim == 2)
-    throw std::runtime_error("More work needed for prism cell");
-
-  const int gdim = mesh.geometry().dim();
-  const CellType type
-      = cell_entity_type(mesh.topology().cell_types()[0], dim, 0);
->>>>>>> 6f227b36
+  const CellType type = cell_entity_type(topology->cell_types()[0], dim, 0);
 
   // Find geometry nodes for topology entities
   std::span<const T> x = mesh.geometry().x();
 
   // Orient cells if they are tetrahedron
   bool orient = false;
-<<<<<<< HEAD
-  if (mesh.topology()->cell_type() == CellType::tetrahedron)
-=======
-  if (mesh.topology().cell_types()[0] == CellType::tetrahedron)
->>>>>>> 6f227b36
+  if (topology->cell_types()[0] == CellType::tetrahedron)
     orient = true;
 
   std::vector<std::int32_t> geometry_entities
@@ -650,15 +637,12 @@
 entities_to_geometry(const Mesh<T>& mesh, int dim,
                      std::span<const std::int32_t> entities, bool orient)
 {
-<<<<<<< HEAD
-  CellType cell_type = mesh.topology()->cell_type();
-=======
-  if (mesh.topology().cell_types().size() > 1)
-  {
+  auto topology = mesh.topology();
+  assert(topology);
+
+  if (topology->cell_types().size() > 1)
     throw std::runtime_error("Mixed topology not supported");
-  }
-  CellType cell_type = mesh.topology().cell_types()[0];
->>>>>>> 6f227b36
+  CellType cell_type = topology->cell_types()[0];
   if (cell_type == CellType::prism and dim == 2)
     throw std::runtime_error("More work needed for prism cells");
   if (orient and (cell_type != CellType::tetrahedron or dim != 2))
@@ -667,8 +651,6 @@
   const Geometry<T>& geometry = mesh.geometry();
   auto x = geometry.x();
 
-  auto topology = mesh.topology();
-  assert(topology);
   const int tdim = topology->dim();
   mesh.topology_mutable()->create_entities(dim);
   mesh.topology_mutable()->create_connectivity(dim, tdim);
@@ -876,7 +858,6 @@
     std::vector<std::int32_t> cell_group_offsets
         = {0, std::int32_t(cells_extracted.num_nodes() - ghost_owners.size()),
            cells_extracted.num_nodes()};
-
     std::vector<mesh::CellType> cell_type = {elements[0].cell_shape()};
     return std::pair{create_topology(comm, cells_extracted, original_cell_index,
                                      ghost_owners, cell_type,
@@ -900,16 +881,11 @@
     topology.create_entity_permutations();
 
   Geometry geometry
-<<<<<<< HEAD
-      = create_geometry(comm, topology, element, cell_nodes, x, xshape[1]);
-  auto _t = std::make_shared<Topology>(std::move(topology));
-  return Mesh<typename U::value_type>(comm, _t, std::move(geometry));
-=======
       = create_geometry(comm, topology, elements, cell_nodes, x, xshape[1]);
 
-  return Mesh<typename U::value_type>(comm, std::move(topology),
-                                      std::move(geometry));
->>>>>>> 6f227b36
+  return Mesh<typename U::value_type>(
+      comm, std::make_shared<Topology>(std::move(topology)),
+      std::move(geometry));
 }
 
 /// @brief Create a mesh using the default partitioner.
