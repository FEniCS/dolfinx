--- conflicted
+++ resolved
@@ -48,13 +48,8 @@
 cell_normals(const Mesh& mesh, int dim,
              const tcb::span<const std::int32_t>& entities);
 
-<<<<<<< HEAD
 /// Compute midpoints of mesh entities of a given dimension
-Eigen::Array<double, Eigen::Dynamic, 3, Eigen::RowMajor>
-=======
-/// Compute midpoints or mesh entities of a given dimension
 common::array2d<double>
->>>>>>> 90dbbb89
 midpoints(const mesh::Mesh& mesh, int dim,
           const tcb::span<const std::int32_t>& entities);
 
