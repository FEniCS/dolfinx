--- conflicted
+++ resolved
@@ -635,11 +635,7 @@
     auto my_local_cells = std::make_shared<graph::AdjacencyList<std::int32_t>>(
         my_local_cells_array, cells.offsets());
 
-<<<<<<< HEAD
-    Topology topology(comm, layout.cell_type());
-=======
-    Topology topology(cell_type);
->>>>>>> d0707050
+    Topology topology(comm, cell_type);
     const int tdim = topology.dim();
 
     // Vertex IndexMap
@@ -666,11 +662,7 @@
 
   // Create (i) local topology object and (ii) IndexMap for cells, and
   // set cell-vertex topology
-<<<<<<< HEAD
-  Topology topology_local(comm, layout.cell_type());
-=======
-  Topology topology_local(cell_type);
->>>>>>> d0707050
+  Topology topology_local(comm, cell_type);
   const int tdim = topology_local.dim();
   topology_local.set_index_map(tdim, index_map_c);
 
@@ -716,11 +708,7 @@
       = graph::Partitioning::create_distributed_adjacency_list(
           comm, *_cells_local, local_to_global_vertices, exterior_vertices);
 
-<<<<<<< HEAD
-  Topology topology(comm, layout.cell_type());
-=======
-  Topology topology(cell_type);
->>>>>>> d0707050
+  Topology topology(comm, cell_type);
 
   // Set vertex IndexMap, and vertex-vertex connectivity
   auto _vertex_map = std::make_shared<common::IndexMap>(std::move(vertex_map));
