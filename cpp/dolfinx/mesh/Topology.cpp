--- conflicted
+++ resolved
@@ -1195,32 +1195,6 @@
   // Get the vertices in the sub-topology owned by this process
   auto map0 = topology.index_map(0);
   assert(map0);
-<<<<<<< HEAD
-  // std::vector<int32_t> subvertices0 = common::compute_owned_indices(
-  //     compute_incident_entities(topology, subentities, dim, 0), *map0);
-
-  // // Create map from the vertices in the sub-topology to the vertices in the
-  // // parent topology, and an index map
-  // std::shared_ptr<common::IndexMap> submap0;
-  // {
-  //   std::pair<common::IndexMap, std::vector<int32_t>> map_data
-  //       = map0->create_submap(subvertices0);
-  //   submap0 = std::make_shared<common::IndexMap>(std::move(map_data.first));
-
-  //   // Add ghost vertices to the map
-  //   subvertices0.reserve(submap0->size_local() + submap0->num_ghosts());
-  //   std::transform(map_data.second.begin(), map_data.second.end(),
-  //                  std::back_inserter(subvertices0),
-  //                  [offset = map0->size_local()](std::int32_t vertex_index)
-  //                  { return offset + vertex_index; });
-  // }
-=======
-  std::vector<std::int32_t> indices
-      = compute_incident_entities(topology, subentities, dim, 0);
-  std::sort(indices.begin(), indices.end());
-  std::vector<std::int32_t> subvertices0
-      = common::compute_owned_indices(indices, *map0);
->>>>>>> 4af1853f
 
   std::shared_ptr<common::IndexMap> submap0;
   std::vector<int32_t> subvertices0;
