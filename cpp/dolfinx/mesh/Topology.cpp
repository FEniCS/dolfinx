// Copyright (C) 2006-2022 Anders Logg and Garth N. Wells
//
// This file is part of DOLFINx (https://www.fenicsproject.org)
//
// SPDX-License-Identifier:    LGPL-3.0-or-later

#include "Topology.h"
#include "cell_types.h"
#include "permutationcomputation.h"
#include "topologycomputation.h"
#include "utils.h"
#include <algorithm>
#include <dolfinx/common/IndexMap.h>
#include <dolfinx/common/log.h>
#include <dolfinx/common/sort.h>
#include <dolfinx/common/utils.h>
#include <dolfinx/graph/AdjacencyList.h>
#include <dolfinx/graph/partition.h>
#include <numeric>
#include <random>

using namespace dolfinx;
using namespace dolfinx::mesh;

namespace
{

//-----------------------------------------------------------------------------

/// @brief Compute out-edges on a symmetric neighbourhood communicator.
///
/// This function finds out-edges on a neighbourhood communicator. The
/// communicator neighbourhood must contain all in- and out-edges. The
/// neighbourhood discovery uses MPI_Neighbor_alltoall; the function is
/// therefore appropriate for when the  neighbourhood size is 'small'.
///
/// @param[in] comm A communicator with a symmetric neighbourhood.
/// @param[in] edges The edges (neighbour ranks) for the neighbourhood
/// communicator.
/// @param[in] in_edges Direct edges (ranks). Must be a subset of
/// `edges`.
/// @return Out edge ranks.
/// @pre `edges` must be sorted.
std::vector<int> find_out_edges(MPI_Comm comm, xtl::span<const int> edges,
                                xtl::span<const int> in_edges)
{
  std::vector<int> in_edges_neigh;
  in_edges_neigh.reserve(in_edges.size());
  for (int r : in_edges)
  {
    auto it = std::lower_bound(edges.begin(), edges.end(), r);
    assert(it != edges.end() and *it == r);
    std::size_t rank_neigh = std::distance(edges.begin(), it);
    in_edges_neigh.push_back(rank_neigh);
  }
  std::vector<std::uint8_t> edge_count_send(edges.size(), 0);
  std::for_each(in_edges_neigh.cbegin(), in_edges_neigh.cend(),
                [&edge_count_send](auto e) { edge_count_send[e] = 1; });

  std::vector<std::uint8_t> edge_count_recv(edge_count_send.size());
  edge_count_send.reserve(1);
  edge_count_recv.reserve(1);
  MPI_Neighbor_alltoall(edge_count_send.data(), 1, MPI_UINT8_T,
                        edge_count_recv.data(), 1, MPI_UINT8_T, comm);

  std::vector<int> out_edges;
  for (std::size_t i = 0; i < edge_count_recv.size(); ++i)
    if (edge_count_recv[i] > 0)
      out_edges.push_back(edges[i]);

  return out_edges;
}

//-----------------------------------------------------------------------------

/// @brief Determine owner and sharing ranks sharing an index.
///
/// @note Collective
///
/// Indices are sent to a 'post office' rank, which uses a
/// (deterministic) random number generator to determine which ranks is
/// the 'owner'. This information is sent back to the ranks who sent the
/// index to the post office.
///
/// @param[in] comm MPI communicator
/// @param[in] indices Global indices to determine a an owning MPI ranks
/// for.
/// @return Map from global index to sharing ranks for each index in
/// indices. The owner rank is the first as the first in the of ranks.
graph::AdjacencyList<int>
determine_sharing_ranks(MPI_Comm comm,
                        const xtl::span<const std::int64_t>& indices)
{
  common::Timer timer("Topology: determine shared index ownership");

  const int size = dolfinx::MPI::size(comm);

  // FIXME: use sensible name
  std::int64_t global_range = 0;
  {
    std::int64_t max_index
        = indices.empty() ? 0
                          : *std::max_element(indices.begin(), indices.end());
    MPI_Allreduce(&max_index, &global_range, 1, MPI_INT64_T, MPI_MAX, comm);
    global_range += 1;
  }

  // Build {dest, pos} list, and sort
  std::vector<std::array<int, 2>> dest_to_index;
  {
    dest_to_index.reserve(indices.size());
    for (auto idx : indices)
    {
      int dest = dolfinx::MPI::index_owner(size, idx, global_range);
      dest_to_index.push_back({dest, static_cast<int>(dest_to_index.size())});
    }
    std::sort(dest_to_index.begin(), dest_to_index.end());
  }

  // Build list of neighbour dest ranks and count number of indices to
  // send to each post office
  std::vector<int> dest;
  std::vector<std::int32_t> num_items_per_dest0;
  {
    auto it = dest_to_index.begin();
    while (it != dest_to_index.end())
    {
      // const int neigh_rank = dest.size();

      // Store global rank and find iterator to next global rank
      dest.push_back((*it)[0]);
      auto it1
          = std::find_if(it, dest_to_index.end(),
                         [r = dest.back()](auto& idx) { return idx[0] != r; });

      // Store number of items for current rank
      num_items_per_dest0.push_back(std::distance(it, it1));

      // Advance iterator
      it = it1;
    }
  }

  // Determine src ranks. Sort ranks so that ownership determination is
  // deterministic for a given number of ranks.
  std::vector<int> src = dolfinx::MPI::compute_graph_edges_nbx(comm, dest);
  std::sort(src.begin(), src.end());

  // Create neighbourhood communicator for sending data to post offices
  MPI_Comm neigh_comm0;
  MPI_Dist_graph_create_adjacent(comm, src.size(), src.data(), MPI_UNWEIGHTED,
                                 dest.size(), dest.data(), MPI_UNWEIGHTED,
                                 MPI_INFO_NULL, false, &neigh_comm0);

  // Compute send displacements
  std::vector<std::int32_t> send_disp0(num_items_per_dest0.size() + 1, 0);
  std::partial_sum(num_items_per_dest0.begin(), num_items_per_dest0.end(),
                   std::next(send_disp0.begin()));

  // Send number of items to post offices (destination) that I will be
  // sending
  std::vector<int> num_items_recv0(src.size());
  num_items_per_dest0.reserve(1);
  num_items_recv0.reserve(1);
  MPI_Neighbor_alltoall(num_items_per_dest0.data(), 1, MPI_INT,
                        num_items_recv0.data(), 1, MPI_INT, neigh_comm0);

  // Prepare receive displacement and buffers
  std::vector<std::int32_t> recv_disp0(num_items_recv0.size() + 1, 0);
  std::partial_sum(num_items_recv0.begin(), num_items_recv0.end(),
                   std::next(recv_disp0.begin()));

  // Pack send buffer
  std::vector<int> send_buffer0;
  send_buffer0.reserve(send_disp0.back());
  for (auto idx : dest_to_index)
    send_buffer0.push_back(indices[idx[1]]);

  // Send/receive global indices
  std::vector<int> recv_buffer0(recv_disp0.back());
  MPI_Neighbor_alltoallv(send_buffer0.data(), num_items_per_dest0.data(),
                         send_disp0.data(), MPI_INT, recv_buffer0.data(),
                         num_items_recv0.data(), recv_disp0.data(), MPI_INT,
                         neigh_comm0);
  MPI_Comm_free(&neigh_comm0);

  // -- Transpose

  // Build {global index, pos, src} list
  std::vector<std::array<std::int64_t, 3>> indices_list;
  for (std::size_t p = 0; p < recv_disp0.size() - 1; ++p)
  {
    for (std::int32_t i = recv_disp0[p]; i < recv_disp0[p + 1]; ++i)
      indices_list.push_back({recv_buffer0[i], i, int(p)});
  }
  std::sort(indices_list.begin(), indices_list.end());

  // Find which ranks have each index
  std::vector<std::int32_t> num_items_per_dest1(recv_disp0.size() - 1, 0);
  std::vector<std::int32_t> num_items_per_pos1(recv_disp0.back(), 0);

  std::vector<int> owner;
  std::vector<int> disp1 = {0};
  {
    std::mt19937 rng(dolfinx::MPI::rank(comm));
    auto it = indices_list.begin();
    while (it != indices_list.end())
    {
      // Find iterator to next different global index
      auto it1 = std::find_if(it, indices_list.end(),
                              [idx0 = (*it)[0]](auto& idx)
                              { return idx[0] != idx0; });

      // Number of times index is repeated
      std::size_t num = std::distance(it, it1);

      // Pick an owner
      auto it_owner = it;
      if (num > 1)
      {
        std::uniform_int_distribution<int> distrib(0, num - 1);
        it_owner = std::next(it, distrib(rng));
      }
      owner.push_back((*it_owner)[2]);

      // Update number of items to be sent to each rank and record
      // owner
      for (auto itx = it; itx != it1; ++itx)
      {
        auto& data = *itx;
        num_items_per_pos1[data[1]] = num + 1;
        num_items_per_dest1[data[2]] += num + 1;
      }

      disp1.push_back(disp1.back() + num);

      // Advance iterator
      it = it1;
    }
  }

  // Compute send displacement
  std::vector<std::int32_t> send_disp1(num_items_per_dest1.size() + 1, 0);
  std::partial_sum(num_items_per_dest1.begin(), num_items_per_dest1.end(),
                   std::next(send_disp1.begin()));

  // Build send buffer
  std::vector<int> send_buffer1(send_disp1.back());
  {
    // Compute buffer  displacement
    std::vector<std::int32_t> bdisp1(num_items_per_pos1.size() + 1, 0);
    std::partial_sum(num_items_per_pos1.begin(), num_items_per_pos1.end(),
                     std::next(bdisp1.begin()));

    for (std::size_t i = 0; i < disp1.size() - 1; ++i)
    {
      // Get data for first occurrence of global index
      std::int32_t owner_rank = owner[i];
      std::int32_t num_sharing_ranks = disp1[i + 1] - disp1[i];

      // For each appearance of the global index the sharing ranks
      auto indices_it0 = std::next(indices_list.begin(), disp1[i]);
      auto indices_it1 = std::next(indices_it0, num_sharing_ranks);
      for (std::int32_t j = disp1[i]; j < disp1[i + 1]; ++j)
      {
        auto& data1 = indices_list[j];
        std::size_t pos = data1[1];
        std::int32_t bufferpos = bdisp1[pos];
        send_buffer1[bufferpos] = num_sharing_ranks;

        // Store indices (global)
        auto it0 = std::next(send_buffer1.begin(), bufferpos + 1);
        std::transform(indices_it0, indices_it1, it0,
                       [&src](auto& x) { return src[x[2]]; });

        auto it1 = std::next(it0, num_sharing_ranks);
        auto it_owner = std::find(it0, it1, src[owner_rank]);
        assert(it_owner != it1);
        std::iter_swap(it0, it_owner);
      }
    }
  }

  // Send back
  MPI_Comm neigh_comm1;
  MPI_Dist_graph_create_adjacent(comm, dest.size(), dest.data(), MPI_UNWEIGHTED,
                                 src.size(), src.data(), MPI_UNWEIGHTED,
                                 MPI_INFO_NULL, false, &neigh_comm1);

  // Send number of values to receive
  std::vector<int> num_items_recv1(dest.size());
  num_items_per_dest1.reserve(1);
  num_items_recv1.reserve(1);
  MPI_Neighbor_alltoall(num_items_per_dest1.data(), 1, MPI_INT,
                        num_items_recv1.data(), 1, MPI_INT, neigh_comm1);

  // Prepare receive displacements
  std::vector<std::int32_t> recv_disp1(num_items_recv1.size() + 1, 0);
  std::partial_sum(num_items_recv1.begin(), num_items_recv1.end(),
                   std::next(recv_disp1.begin()));

  // Send data
  std::vector<int> recv_buffer1(recv_disp1.back());
  MPI_Neighbor_alltoallv(send_buffer1.data(), num_items_per_dest1.data(),
                         send_disp1.data(), MPI_INT, recv_buffer1.data(),
                         num_items_recv1.data(), recv_disp1.data(), MPI_INT,
                         neigh_comm1);
  MPI_Comm_free(&neigh_comm1);

  // Build adjacency list
  std::vector<int> data;
  std::vector<std::int32_t> graph_offsets = {0};
  {
    auto it = recv_buffer1.begin();
    while (it != recv_buffer1.end())
    {
      const std::size_t d = std::distance(recv_buffer1.begin(), it);
      std::int64_t num_ranks = *it;

      xtl::span ranks(recv_buffer1.data() + d + 1, num_ranks);
      data.insert(data.end(), ranks.begin(), ranks.end());
      graph_offsets.push_back(graph_offsets.back() + num_ranks);

      std::advance(it, num_ranks + 1);
    }
  }

  return graph::AdjacencyList<int>(std::move(data), std::move(graph_offsets));
}
//-----------------------------------------------------------------------------

/// @brief Build ownership 'groups' (owned/undetermined/non-owned) of
/// vertices.
///
/// Owned vertices are attached only to owned cells and 'unowned'
/// vertices are attached only to ghost cells. Vertices with
/// undetermined ownership are attached to owned and unowned cells.
///
/// @param cells Input mesh topology
/// @param num_local_cells Number of local (non-ghost) cells. These
/// comes before ghost cells in `cells`.
/// @return Sorted lists of vertex indices that are:
/// 1. Owned by the caller
/// 2. With undetermined ownership
/// 3. Not owned by the caller
std::array<std::vector<std::int64_t>, 3>
vertex_ownership_groups(const graph::AdjacencyList<std::int64_t>& cells,
                        int num_local_cells,
                        const std::vector<std::int64_t>& unmatched_facets)
{
  common::Timer timer("Topology: determine vertex ownership groups (owned, "
                      "undetermined, unowned)");

  // Build set of 'local' cell vertices (attached to an owned cell)
  std::vector<std::int64_t> local_vertex_set(
      cells.array().begin(),
      std::next(cells.array().begin(), cells.offsets()[num_local_cells]));
  dolfinx::radix_sort(xtl::span(local_vertex_set));
  local_vertex_set.erase(
      std::unique(local_vertex_set.begin(), local_vertex_set.end()),
      local_vertex_set.end());

  // Build set of ghost cell vertices (attached to a ghost cell)
  std::vector<std::int64_t> ghost_vertex_set(
      std::next(cells.array().begin(), cells.offsets()[num_local_cells]),
      cells.array().end());
  dolfinx::radix_sort(xtl::span(ghost_vertex_set));
  ghost_vertex_set.erase(
      std::unique(ghost_vertex_set.begin(), ghost_vertex_set.end()),
      ghost_vertex_set.end());

  // Boundary vertices are marked as unknown
  std::vector<std::int64_t> unknown_vertices(unmatched_facets);
  std::sort(unknown_vertices.begin(), unknown_vertices.end());
  unknown_vertices.erase(
      std::unique(unknown_vertices.begin(), unknown_vertices.end()),
      unknown_vertices.end());

  // Remove -1 if it occurs in boundary vertices (may occur in mixed topology)
  if (unknown_vertices.size() > 0 and unknown_vertices[0] == -1)
    unknown_vertices.erase(unknown_vertices.begin());

  // Build difference 1: Vertices attached only to owned cells, and
  // therefore owned by this rank
  std::vector<std::int64_t> owned_vertices;
  std::set_difference(local_vertex_set.begin(), local_vertex_set.end(),
                      unknown_vertices.begin(), unknown_vertices.end(),
                      std::back_inserter(owned_vertices));

  // Build difference 2: Vertices attached only to ghost cells, and
  // therefore not owned by this rank
  std::vector<std::int64_t> unowned_vertices;
  std::set_difference(ghost_vertex_set.begin(), ghost_vertex_set.end(),
                      unknown_vertices.begin(), unknown_vertices.end(),
                      std::back_inserter(unowned_vertices));

  return {std::move(owned_vertices), std::move(unknown_vertices),
          std::move(unowned_vertices)};
}
//-----------------------------------------------------------------------------

/// @brief Send entity indices for owned entities to processes that
/// share but do not own the entities, and receive index data for
/// entities caller shares but does not own (ghosts).
///
/// @param[in] comm MPI communicator
/// @param[in] indices Vertices on the process boundary and which are
/// numbered by other ranks
/// @param[in] index_to_ranks The sharing ranks for each index in
/// `indices`
/// @param[in] offset The indexing offset for this process, i.e. the
/// global index of local index `idx` is `idx + offset_v`.
/// @param[in] global_indices The input global indices owned by this
/// process
/// @param[in] local_indices The new local index, i.e. for input global
/// index `global_indices[i]` the new local index is `local_indices[i]`.
/// @return Triplets of data for entries in `indices`, with
/// 1. Old global index
/// 2. New global index
/// 3. MPI rank of the owner
std::vector<std::int64_t>
exchange_indexing(MPI_Comm comm, const xtl::span<const std::int64_t>& indices,
                  const graph::AdjacencyList<int>& index_to_ranks,
                  std::int64_t offset,
                  const xtl::span<const std::int64_t>& global_indices,
                  const xtl::span<const std::int32_t>& local_indices)
{
  const int mpi_rank = dolfinx::MPI::rank(comm);

  // Build src and destination ranks
  std::vector<int> src, dest;
  for (std::int32_t i = 0; i < index_to_ranks.num_nodes(); ++i)
  {
    auto ranks = index_to_ranks.links(i);
    if (ranks.front() == mpi_rank)
      dest.insert(dest.end(), std::next(ranks.begin()), ranks.end());
    else
      src.push_back(ranks.front());
  }
  std::sort(src.begin(), src.end());
  src.erase(std::unique(src.begin(), src.end()), src.end());
  std::sort(dest.begin(), dest.end());
  dest.erase(std::unique(dest.begin(), dest.end()), dest.end());

  // Pack send data. Use std::vector<std::vector>> since size will be
  // modest (equal to number of neighbour ranks)
  std::vector<std::vector<std::int64_t>> send_buffer(dest.size());
  for (std::int32_t i = 0; i < index_to_ranks.num_nodes(); ++i)
  {
    // Get (global) ranks that share this vertex. Note that first rank
    // is the owner.
    auto ranks = index_to_ranks.links(i);
    if (ranks.front() == mpi_rank)
    {
      // Get local vertex index
      std::int64_t idx_old = indices[i];
      auto local_it = std::lower_bound(global_indices.begin(),
                                       global_indices.end(), idx_old);
      assert(local_it != global_indices.end() and *local_it == idx_old);
      std::size_t pos = std::distance(global_indices.begin(), local_it);
      std::int64_t idx_new = local_indices[pos] + offset;

      // Owned and shared with these processes (starting from 1, 0 is
      // self)
      for (std::size_t j = 1; j < ranks.size(); ++j)
      {
        // Find rank on the neighborhood comm
        auto it = std::lower_bound(dest.begin(), dest.end(), ranks[j]);
        assert(it != dest.end() and *it == ranks[j]);
        int neighbor = std::distance(dest.begin(), it);

        // Add (old global vertex index, new  global vertex index, owner
        // rank (global))
        send_buffer[neighbor].insert(send_buffer[neighbor].end(),
                                     {idx_old, idx_new, mpi_rank});
      }
    }
  }

  // Send/receive data
  std::vector<std::int64_t> recv_data;
  {
    MPI_Comm comm0;
    MPI_Dist_graph_create_adjacent(comm, src.size(), src.data(), MPI_UNWEIGHTED,
                                   dest.size(), dest.data(), MPI_UNWEIGHTED,
                                   MPI_INFO_NULL, false, &comm0);

    // Prepare send sizes and send displacements
    std::vector<int> send_sizes;
    send_sizes.reserve(dest.size());
    std::transform(send_buffer.begin(), send_buffer.end(),
                   std::back_inserter(send_sizes),
                   [](auto& x) { return x.size(); });
    std::vector<int> send_disp(dest.size() + 1, 0);
    std::partial_sum(send_sizes.begin(), send_sizes.end(),
                     std::next(send_disp.begin()));

    std::vector<std::int64_t> sbuffer;
    sbuffer.reserve(send_disp.back());
    for (auto& data : send_buffer)
      sbuffer.insert(sbuffer.end(), data.begin(), data.end());

    // Get receive sizes
    std::vector<int> recv_sizes(src.size());
    send_sizes.reserve(1);
    recv_sizes.reserve(1);
    MPI_Neighbor_alltoall(send_sizes.data(), 1, MPI_INT, recv_sizes.data(), 1,
                          MPI_INT, comm0);

    std::vector<int> recv_disp(src.size() + 1, 0);
    std::partial_sum(recv_sizes.begin(), recv_sizes.end(),
                     std::next(recv_disp.begin()));
    recv_data = std::vector<std::int64_t>(recv_disp.back());
    MPI_Neighbor_alltoallv(sbuffer.data(), send_sizes.data(), send_disp.data(),
                           MPI_INT64_T, recv_data.data(), recv_sizes.data(),
                           recv_disp.data(), MPI_INT64_T, comm0);

    MPI_Comm_free(&comm0);
  }

  return recv_data;
}
//---------------------------------------------------------------------

/// @brief Send and receive vertex indicies and owning ranks for
/// vertices that lie in the ghost cell region.
///
/// Vertices that are attached to ghost cells but which are not attached
/// to the 'true' boundary between processes may be owned (and therefore
/// numbered) by a rank that does not share any (ghost) cells with the
/// caller. The function is called after all vertices on the true
/// boundary have been numbered, with the vertex indices that still need
/// to be exchanged communicated by the ghost cells.
///
/// @param[in] map0 Map for the entity that has access to all required
/// indices, typically the index map for cells.
/// @param[in] entities0 Vertices of the entities that have access to
/// all required new indices. Indices are 'old' global indices.
/// @param[in] nlocal1 Number of owned entities of type '1'.
/// @param[in] offset1 The indexing offset for this process for entities
/// of type '1'. I.e., the global index of local index `idx` is `idx +
/// offset1`.
/// @param[in] global_local_entities1 List of (old global index, new
/// local index) pairs for entities of type '1' that have been numbered.
/// The 'new' global index is `global_local_entities1[i].first +
/// offset1`. For entities that have not yet been assigned a new index,
/// the second entry in the pair is `-1`.
/// @param[in] ghost_owners1 The owning rank for indices that are
/// not owned. If `idx` is the 'new' global index
/// @return List of arrays for each entity, where the entity array contains:
/// 1. Old entity index
/// 2. New global index
/// 3. Rank of the process that owns the entity
std::vector<std::array<std::int64_t, 3>> exchange_ghost_indexing(
    const common::IndexMap& map0,
    const graph::AdjacencyList<std::int64_t>& entities0, int nlocal1,
    std::int64_t offset1,
    const xtl::span<const std::pair<std::int64_t, std::int32_t>>&
        global_local_entities1,
    const xtl::span<const std::int64_t>& ghost_entities1,
    const xtl::span<const int>& ghost_owners1)
{
  // Receive index of ghost vertices that are not on the process
  // ('true') boundary from the owner of ghost cells.
  //
  // Note: the ghost cell owner might not be the same as the vertex
  // owner.

  MPI_Comm comm;
  const std::vector<int>& src = map0.src();
  const std::vector<int>& dest = map0.dest();
  MPI_Dist_graph_create_adjacent(map0.comm(), src.size(), src.data(),
                                 MPI_UNWEIGHTED, dest.size(), dest.data(),
                                 MPI_UNWEIGHTED, MPI_INFO_NULL, false, &comm);

  // --

  // For each rank, list of owned vertices that are ghosted by other ranks
  std::vector<std::vector<std::int64_t>> shared_vertices_fwd(dest.size());

  {
    // -- Send cell ghost indices to owner
    MPI_Comm comm1;
    MPI_Dist_graph_create_adjacent(
        map0.comm(), dest.size(), dest.data(), MPI_UNWEIGHTED, src.size(),
        src.data(), MPI_UNWEIGHTED, MPI_INFO_NULL, false, &comm1);

    // Build list of (owner rank, index) pairs for each ghost index, and
    // sort
    std::vector<std::pair<int, std::int64_t>> owner_to_ghost;
    std::transform(map0.ghosts().begin(), map0.ghosts().end(),
                   map0.owners().begin(), std::back_inserter(owner_to_ghost),
                   [](auto idx, auto r) -> std::pair<int, std::int64_t> {
                     return {r, idx};
                   });
    std::sort(owner_to_ghost.begin(), owner_to_ghost.end());

    // Build send buffer (the second component of each pair in
    // owner_to_ghost) to send to rank that owns the index
    std::vector<std::int64_t> send_buffer;
    send_buffer.reserve(owner_to_ghost.size());
    std::transform(owner_to_ghost.begin(), owner_to_ghost.end(),
                   std::back_inserter(send_buffer),
                   [](auto x) { return x.second; });

    // Compute send sizes and displacements
    std::vector<int> send_sizes, send_disp{0};
    auto it = owner_to_ghost.begin();
    while (it != owner_to_ghost.end())
    {
      auto it1 = std::find_if(it, owner_to_ghost.end(),
                              [r = it->first](auto x) { return x.first != r; });
      send_sizes.push_back(std::distance(it, it1));
      send_disp.push_back(send_disp.back() + send_sizes.back());
      it = it1;
    }

    // Exchange number of indices to send/receive from each rank
    std::vector<int> recv_sizes(dest.size(), 0);
    send_sizes.reserve(1);
    recv_sizes.reserve(1);
    MPI_Neighbor_alltoall(send_sizes.data(), 1, MPI_INT, recv_sizes.data(), 1,
                          MPI_INT, comm1);

    // Prepare receive displacement array
    std::vector<int> recv_disp(dest.size() + 1, 0);
    std::partial_sum(recv_sizes.begin(), recv_sizes.end(),
                     std::next(recv_disp.begin()));

    // Send ghost indices to owner, and receive owned indices
    std::vector<std::int64_t> recv_buffer(recv_disp.back());
    MPI_Neighbor_alltoallv(send_buffer.data(), send_sizes.data(),
                           send_disp.data(), MPI_INT64_T, recv_buffer.data(),
                           recv_sizes.data(), recv_disp.data(), MPI_INT64_T,
                           comm1);
    MPI_Comm_free(&comm1);

    // Iterate over ranks that ghost cells owned by this rank
    auto local_range = map0.local_range();
    for (std::size_t r = 0; r < recv_disp.size() - 1; ++r)
    {
      assert(r < shared_vertices_fwd.size());
      std::vector<std::int64_t>& shared_vertices = shared_vertices_fwd[r];
      for (int i = recv_disp[r]; i < recv_disp[r + 1]; ++i)
      {
        assert(recv_buffer[i] >= local_range[0]);
        assert(recv_buffer[i] < local_range[1]);
        std::int32_t cell_idx = recv_buffer[i] - local_range[0];

        auto vertices = entities0.links(cell_idx);
        shared_vertices.insert(shared_vertices.end(), vertices.begin(),
                               vertices.end());
      }

      std::sort(shared_vertices.begin(), shared_vertices.end());
      shared_vertices.erase(
          std::unique(shared_vertices.begin(), shared_vertices.end()),
          shared_vertices.end());
    }
  }

  // Compute send sizes and offsets
  std::vector<int> send_sizes(dest.size());
  std::transform(shared_vertices_fwd.begin(), shared_vertices_fwd.end(),
                 send_sizes.begin(), [](auto& x) { return 3 * x.size(); });
  std::vector<int> send_disp(dest.size() + 1);
  std::partial_sum(send_sizes.begin(), send_sizes.end(),
                   std::next(send_disp.begin()));

  // Get receive sizes
  std::vector<int> recv_sizes(src.size());
  send_sizes.reserve(1);
  recv_sizes.reserve(1);
  MPI_Neighbor_alltoall(send_sizes.data(), 1, MPI_INT, recv_sizes.data(), 1,
                        MPI_INT, comm);

  // Pack send buffer
  std::vector<std::int64_t> send_buffer;
  send_buffer.reserve(send_disp.back());
  {
    const int mpi_rank = dolfinx::MPI::rank(comm);

    // Iterate over each rank to send vertex data to
    for (const auto& vertices_old : shared_vertices_fwd)
    {
      // Iterate over vertex indices (old) for current destination rank
      for (auto vertex_old : vertices_old)
      {
        // Find new vertex index and determine owning rank
        auto it = std::lower_bound(
            global_local_entities1.begin(), global_local_entities1.end(),
            std::pair<std::int64_t, std::int32_t>(vertex_old, 0),
            [](auto& a, auto& b) { return a.first < b.first; });
        assert(it != global_local_entities1.end());
        assert(it->first == vertex_old);
        assert(it->second != -1);

        std::int64_t global_idx = it->second < nlocal1
                                      ? it->second + offset1
                                      : ghost_entities1[it->second - nlocal1];
        int owner_rank = it->second < nlocal1
                             ? mpi_rank
                             : ghost_owners1[it->second - nlocal1];

        send_buffer.insert(send_buffer.end(),
                           {vertex_old, global_idx, owner_rank});
      }
    }
  }
  assert(send_buffer.size() == (std::size_t)send_disp.back());

  std::vector<int> recv_disp(src.size() + 1, 0);
  std::partial_sum(recv_sizes.begin(), recv_sizes.end(),
                   std::next(recv_disp.begin()));
  std::vector<std::int64_t> recv_buffer(recv_disp.back());
  MPI_Neighbor_alltoallv(send_buffer.data(), send_sizes.data(),
                         send_disp.data(), MPI_INT64_T, recv_buffer.data(),
                         recv_sizes.data(), recv_disp.data(), MPI_INT64_T,
                         comm);

  std::vector<std::array<std::int64_t, 3>> data;
  data.reserve(recv_buffer.size() / 3);
  for (std::size_t i = 0; i < recv_buffer.size(); i += 3)
    data.push_back({recv_buffer[i], recv_buffer[i + 1], recv_buffer[i + 2]});
  std::sort(data.begin(), data.end());
  data.erase(std::unique(data.begin(), data.end()), data.end());

  MPI_Comm_free(&comm);

  return data;
}
//---------------------------------------------------------------------------------

/// @brief Convert adjacency list edges from global indexing to local
/// indexing.
///
/// Nodes beyond `num_local_nodes` are discarded.
///
/// @param[in] g Graph with global edge indices
/// @param[in] num_local_nodes Number of nodes to retain in the graph.
/// Typically used to trim ghost nodes.
/// @param[in] global_to_local Sorted array of (global, local) indices.
graph::AdjacencyList<std::int32_t> convert_to_local_indexing(
    const graph::AdjacencyList<std::int64_t>& g, std::size_t num_local_nodes,
    const xtl::span<const std::pair<std::int64_t, std::int32_t>>&
        global_to_local)
{
  std::vector<std::int32_t> offsets(
      g.offsets().begin(), std::next(g.offsets().begin(), num_local_nodes + 1));

  std::vector<std::int32_t> data(offsets.back());
  std::transform(g.array().begin(), std::next(g.array().begin(), data.size()),
                 data.begin(),
                 [&global_to_local](auto i)
                 {
                   auto it = std::lower_bound(
                       global_to_local.begin(), global_to_local.end(),
                       std::pair<std::int64_t, std::int32_t>(i, 0),
                       [](auto& a, auto& b) { return a.first < b.first; });
                   assert(it != global_to_local.end());
                   assert(it->first == i);
                   return it->second;
                 });

  return graph::AdjacencyList<std::int32_t>(std::move(data),
                                            std::move(offsets));
}
} // namespace

//-----------------------------------------------------------------------------
<<<<<<< HEAD
std::vector<std::int8_t> mesh::compute_boundary_facets(const Topology& topology)
{
  const int tdim = topology.dim();
  auto facet_imap = topology.index_map(tdim - 1);
  if (!facet_imap)
    throw std::runtime_error("Facets have not been computed.");

  auto cell_imap = topology.index_map(tdim);
  // Should always have cell index map
  assert(cell_imap);

  // In parallel, a mesh has either:
  // i) Ghost cells connected to every shared facet
  // ii) No ghost cells and no shared cells
  // In case (i), checking that a facet is connected to only one cell is
  // sufficient to identify it as a boundary facet. In case (ii), we must
  // additionally check that the facet is not shared with another process to
  // differentiate between the partition boundary and the physical boundary.
  //
  // NOTE: It is not sufficient to only check that a mesh has no ghost cells
  // to determine if it falls into category (i) or (ii). This is because a
  // submesh could have no ghost cells and no shared facets, but could share
  // some cells with other processes.
  std::vector<std::int32_t> fwd_shared_facets;
  if (cell_imap->num_ghosts() == 0
      and cell_imap->scatter_fwd_indices().array().empty())
  {
    const std::vector<std::int32_t>& fwd_indices
        = facet_imap->scatter_fwd_indices().array();
    fwd_shared_facets.assign(fwd_indices.begin(), fwd_indices.end());
    dolfinx::radix_sort(xtl::span(fwd_shared_facets));
    fwd_shared_facets.erase(
        std::unique(fwd_shared_facets.begin(), fwd_shared_facets.end()),
        fwd_shared_facets.end());
  }

  auto f_to_c = topology.connectivity(tdim - 1, tdim);
  if (!f_to_c)
    throw std::runtime_error("Facet-cell connectivity missing.");
  std::vector<std::int8_t> facet_markers(facet_imap->size_local(), false);
  for (std::size_t f = 0; f < facet_markers.size(); ++f)
  {
    if (f_to_c->num_links(f) == 1
        and !std::binary_search(fwd_shared_facets.begin(),
                                fwd_shared_facets.end(), f))
    {
      facet_markers[f] = true;
    }
  }

  return facet_markers;
}
//-----------------------------------------------------------------------------
=======
>>>>>>> a342c75c
Topology::Topology(MPI_Comm comm, CellType type)
    : _comm(comm), _cell_type(type),
      _connectivity(
          cell_dim(type) + 1,
          std::vector<std::shared_ptr<graph::AdjacencyList<std::int32_t>>>(
              cell_dim(type) + 1))
{
  // Do nothing
}
//-----------------------------------------------------------------------------
int Topology::dim() const noexcept { return _connectivity.size() - 1; }
//-----------------------------------------------------------------------------
void Topology::set_index_map(int dim,
                             const std::shared_ptr<const common::IndexMap>& map)
{
  assert(dim < (int)_index_map.size());
  _index_map[dim] = map;
}
//-----------------------------------------------------------------------------
std::shared_ptr<const common::IndexMap> Topology::index_map(int dim) const
{
  assert(dim < (int)_index_map.size());
  return _index_map[dim];
}
//-----------------------------------------------------------------------------
std::int32_t Topology::create_entities(int dim)
{
  // TODO: is this check sufficient/correct? Does not catch the cell_entity
  // entity case. Should there also be a check for
  // connectivity(this->dim(), dim) ?
  // Skip if already computed (vertices (dim=0) should always exist)
  if (connectivity(dim, 0))
    return -1;

  // Create local entities
  const auto [cell_entity, entity_vertex, index_map]
      = compute_entities(_comm.comm(), *this, dim);

  if (cell_entity)
    set_connectivity(cell_entity, this->dim(), dim);

  // TODO: is this check necessary? Seems redundant after to the "skip check"
  if (entity_vertex)
    set_connectivity(entity_vertex, dim, 0);

  assert(index_map);
  this->set_index_map(dim, index_map);

  return index_map->size_local();
}
//-----------------------------------------------------------------------------
void Topology::create_connectivity(int d0, int d1)
{
  // Make sure entities exist
  create_entities(d0);
  create_entities(d1);

  // Compute connectivity
  const auto [c_d0_d1, c_d1_d0] = compute_connectivity(*this, d0, d1);

  // NOTE: that to compute the (d0, d1) connections is it sometimes
  // necessary to compute the (d1, d0) connections. We store the (d1,
  // d0) for possible later use, but there is a memory overhead if they
  // are not required. It may be better to not automatically store
  // connectivity that was not requested, but advise in a docstring the
  // most efficient order in which to call this function if several
  // connectivities are needed.

  // TODO: Caching policy/strategy.
  // Concerning the note above: Provide an overload
  // create_connectivity(std::vector<std::pair<int, int>>)?

  // Attach connectivities
  if (c_d0_d1)
    set_connectivity(c_d0_d1, d0, d1);
  if (c_d1_d0)
    set_connectivity(c_d1_d0, d1, d0);
}
//-----------------------------------------------------------------------------
void Topology::create_entity_permutations()
{
  if (!_cell_permutations.empty())
    return;

  const int tdim = this->dim();

  // FIXME: Is this always required? Could it be made cheaper by doing a
  // local version? This call does quite a lot of parallel work
  // Create all mesh entities

  for (int d = 0; d < tdim; ++d)
    create_entities(d);

  auto [facet_permutations, cell_permutations]
      = compute_entity_permutations(*this);
  _facet_permutations = std::move(facet_permutations);
  _cell_permutations = std::move(cell_permutations);
}
//-----------------------------------------------------------------------------
std::shared_ptr<const graph::AdjacencyList<std::int32_t>>
Topology::connectivity(int d0, int d1) const
{
  assert(d0 < (int)_connectivity.size());
  assert(d1 < (int)_connectivity[d0].size());
  return _connectivity[d0][d1];
}
//-----------------------------------------------------------------------------
void Topology::set_connectivity(
    std::shared_ptr<graph::AdjacencyList<std::int32_t>> c, int d0, int d1)
{
  assert(d0 < (int)_connectivity.size());
  assert(d1 < (int)_connectivity[d0].size());
  _connectivity[d0][d1] = c;
}
//-----------------------------------------------------------------------------
const std::vector<std::uint32_t>& Topology::get_cell_permutation_info() const
{
  // Check if this process owns or ghosts any cells
  assert(this->index_map(this->dim()));
  if (auto i_map = this->index_map(this->dim());
      _cell_permutations.empty()
      and i_map->size_local() + i_map->num_ghosts() > 0)
  {
    throw std::runtime_error(
        "create_entity_permutations must be called before using this data.");
  }

  return _cell_permutations;
}
//-----------------------------------------------------------------------------
const std::vector<std::uint8_t>& Topology::get_facet_permutations() const
{
  if (auto i_map = this->index_map(this->dim() - 1);
      !i_map
      or (_facet_permutations.empty()
          and i_map->size_local() + i_map->num_ghosts() > 0))
  {
    throw std::runtime_error(
        "create_entity_permutations must be called before using this data.");
  }

  return _facet_permutations;
}
//-----------------------------------------------------------------------------
mesh::CellType Topology::cell_type() const noexcept { return _cell_type; }
//-----------------------------------------------------------------------------
MPI_Comm Topology::comm() const { return _comm.comm(); }
//-----------------------------------------------------------------------------
Topology mesh::create_topology(
    MPI_Comm comm, const graph::AdjacencyList<std::int64_t>& cells,
    const xtl::span<const std::int64_t>& original_cell_index,
    const xtl::span<const int>& ghost_owners, const CellType& cell_type,
    GhostMode ghost_mode, const std::vector<std::int64_t>& unmatched_facets)
{
  common::Timer timer("Topology: create");

  LOG(INFO) << "Create topology";
  if (cells.num_nodes() > 0
      and cells.num_links(0) != num_cell_vertices(cell_type))
  {
    throw std::runtime_error(
        "Inconsistent number of cell vertices. Got "
        + std::to_string(cells.num_links(0)) + ", expected "
        + std::to_string(num_cell_vertices(cell_type)) + ".");
  }

  const std::int32_t num_local_cells = cells.num_nodes() - ghost_owners.size();

  // Create sets of (1) owned, (2) undetermined, (3) not-owned vertices
  auto [owned_vertices, unknown_vertices, unowned_vertices]
      = vertex_ownership_groups(cells, num_local_cells, unmatched_facets);

  // For each vertex whose ownership needs determining, find the sharing
  // ranks. The first index in the list of ranks for a vertex the owner
  // (as determined by determine_sharing_ranks).
  const graph::AdjacencyList<int> global_vertex_to_ranks
      = determine_sharing_ranks(comm, unknown_vertices);

  // Iterate over vertices that have 'unknown' ownership, and if flagged
  // as owned by determine_sharing_ranks update ownership status
  {
    const int mpi_rank = dolfinx::MPI::rank(comm);
    std::vector<std::int64_t> owned_shared_vertices;
    for (std::size_t i = 0; i < unknown_vertices.size(); ++i)
    {
      // Vertex is shared and owned by this rank if the first sharing rank
      // is my rank
      auto ranks = global_vertex_to_ranks.links(i);
      assert(!ranks.empty());
      if (std::int64_t global_index = unknown_vertices[i];
          ranks.front() == mpi_rank)
      {
        owned_shared_vertices.push_back(global_index);
      }
      else
        unowned_vertices.push_back(global_index);
    }
    dolfinx::radix_sort(xtl::span(unowned_vertices));

    // Add owned but shared vertices to owned_vertices, and sort
    owned_vertices.insert(owned_vertices.end(), owned_shared_vertices.begin(),
                          owned_shared_vertices.end());
    dolfinx::radix_sort(xtl::span(owned_vertices));
  }

  // Number all owned vertices, iterating over vertices cell-wise
  std::vector<std::int32_t> local_vertex_indices(owned_vertices.size(), -1);
  {
    std::int32_t v = 0;
    for (std::int32_t c = 0; c < cells.num_nodes(); ++c)
    {
      for (auto vtx : cells.links(c))
      {
        auto it = std::lower_bound(owned_vertices.begin(), owned_vertices.end(),
                                   vtx);
        if (it != owned_vertices.end() and *it == vtx)
        {
          std::size_t pos = std::distance(owned_vertices.begin(), it);
          if (local_vertex_indices[pos] < 0)
            local_vertex_indices[pos] = v++;
        }
      }
    }
  }

  // Compute the global offset for owned (local) vertex indices
  std::int64_t global_offset_v = 0;
  {
    const std::int64_t nlocal = owned_vertices.size();
    MPI_Exscan(&nlocal, &global_offset_v, 1, MPI_INT64_T, MPI_SUM, comm);
  }

  // Create an index map for cells. We do it here because we can find
  // src ranks for the cell index map using comm0.
  std::shared_ptr<common::IndexMap> index_map_c;
  if (ghost_mode == GhostMode::none)
    index_map_c = std::make_shared<common::IndexMap>(comm, num_local_cells);
  else
  {
    // Get global indices of ghost cells
    xtl::span cell_idx(original_cell_index);
    const std::vector cell_ghost_indices = graph::build::compute_ghost_indices(
        comm, cell_idx.first(cells.num_nodes() - ghost_owners.size()),
        xtl::span(original_cell_index).last(ghost_owners.size()), ghost_owners);

    // Build list of owner ranks for vertices on the 'true boundary'
    // between processes. This is a superset of the ranks that own ghost
    // cells.
    std::vector<int> ranks(global_vertex_to_ranks.array().begin(),
                           global_vertex_to_ranks.array().end());
    dolfinx::radix_sort(xtl::span(ranks));
    ranks.erase(std::unique(ranks.begin(), ranks.end()), ranks.end());

    // List of ranks that own cells that are ghosts on this rank
    std::vector<int> src(ghost_owners.begin(), ghost_owners.end());
    std::sort(src.begin(), src.end());
    src.erase(std::unique(src.begin(), src.end()), src.end());

    // Determine dest ranks for cells, i.e. ranks that ghost cells that
    // this ranks owns, on the 'ranks' sub-communicator
    MPI_Comm comm0;
    MPI_Dist_graph_create_adjacent(
        comm, ranks.size(), ranks.data(), MPI_UNWEIGHTED, ranks.size(),
        ranks.data(), MPI_UNWEIGHTED, MPI_INFO_NULL, false, &comm0);
    std::vector<int> dest = find_out_edges(comm0, ranks, src);
    MPI_Comm_free(&comm0);

    index_map_c = std::make_shared<common::IndexMap>(
        comm, num_local_cells, cell_ghost_indices, ghost_owners);
  }

  // Send and receive  ((input vertex index) -> (new global index, owner
  // rank)) data with neighbours (for vertices on 'true domain
  // boundary')
  const std::vector<std::int64_t> unowned_vertex_data = exchange_indexing(
      comm, unknown_vertices, global_vertex_to_ranks, global_offset_v,
      owned_vertices, local_vertex_indices);
  assert(unowned_vertex_data.size() % 3 == 0);

  // Unpack received data and build array of ghost vertices and owners
  // of the ghost vertices
  std::vector<std::int64_t> ghost_vertices;
  std::vector<int> ghost_vertex_owners;
  std::vector<std::int32_t> local_vertex_indices_unowned(
      unowned_vertices.size(), -1);
  {
    std::int32_t v = owned_vertices.size();
    for (std::size_t i = 0; i < unowned_vertex_data.size(); i += 3)
    {
      const std::int64_t idx_global = unowned_vertex_data[i];

      auto it = std::lower_bound(unowned_vertices.begin(),
                                 unowned_vertices.end(), idx_global);
      assert(it != unowned_vertices.end() and *it == idx_global);
      std::size_t pos = std::distance(unowned_vertices.begin(), it);
      assert(local_vertex_indices_unowned[pos] < 0);
      local_vertex_indices_unowned[pos] = v++;
      ghost_vertices.push_back(unowned_vertex_data[i + 1]); // New global index
      ghost_vertex_owners.push_back(unowned_vertex_data[i + 2]); // Owning rank
    }

    if (ghost_mode != GhostMode::none)
    {
      // TODO: avoid building global_to_local_vertices
      std::vector<std::pair<std::int64_t, std::int32_t>>
          global_to_local_vertices;
      global_to_local_vertices.reserve(owned_vertices.size()
                                       + unowned_vertices.size());
      std::transform(owned_vertices.begin(), owned_vertices.end(),
                     local_vertex_indices.begin(),
                     std::back_inserter(global_to_local_vertices),
                     [](auto idx0, auto idx1) {
                       return std::pair<std::int64_t, std::int32_t>(idx0, idx1);
                     });
      std::transform(unowned_vertices.begin(), unowned_vertices.end(),
                     local_vertex_indices_unowned.begin(),
                     std::back_inserter(global_to_local_vertices),
                     [](auto idx0, auto idx1) {
                       return std::pair<std::int64_t, std::int32_t>(idx0, idx1);
                     });
      std::sort(global_to_local_vertices.begin(),
                global_to_local_vertices.end());

      // Send (from the ghost cell owner) and receive global indices for
      // ghost vertices that are not on the process boundary. Data is
      // communicated via ghost cells. Note that the ghost cell owner
      // (who we get the vertex index from) is not necessarily the
      // vertex owner.
      const std::vector<std::array<std::int64_t, 3>> recv_data
          = exchange_ghost_indexing(*index_map_c, cells, owned_vertices.size(),
                                    global_offset_v, global_to_local_vertices,
                                    ghost_vertices, ghost_vertex_owners);

      // Unpack received data and add to arrays of ghost indices and ghost
      // owners
      for (auto& data : recv_data)
      {
        const std::int64_t global_idx_old = data[0];
        auto it0 = std::lower_bound(unowned_vertices.begin(),
                                    unowned_vertices.end(), global_idx_old);
        if (it0 != unowned_vertices.end() and *it0 == global_idx_old)
        {
          std::size_t pos = std::distance(unowned_vertices.begin(), it0);
          if (local_vertex_indices_unowned[pos] < 0)
          {
            local_vertex_indices_unowned[pos] = v++;
            ghost_vertices.push_back(data[1]);
            ghost_vertex_owners.push_back(data[2]);
          }
        }
      }
    }
  }

  // TODO: avoid building global_to_local_vertices

  // Convert input cell topology to local vertex indexing
  std::vector<std::pair<std::int64_t, std::int32_t>> global_to_local_vertices;
  global_to_local_vertices.reserve(owned_vertices.size()
                                   + unowned_vertices.size());
  std::transform(owned_vertices.begin(), owned_vertices.end(),
                 local_vertex_indices.begin(),
                 std::back_inserter(global_to_local_vertices),
                 [](auto idx0, auto idx1)
                 { return std::pair<std::int64_t, std::int32_t>(idx0, idx1); });
  std::transform(unowned_vertices.begin(), unowned_vertices.end(),
                 local_vertex_indices_unowned.begin(),
                 std::back_inserter(global_to_local_vertices),
                 [](auto idx0, auto idx1)
                 { return std::pair<std::int64_t, std::int32_t>(idx0, idx1); });
  std::sort(global_to_local_vertices.begin(), global_to_local_vertices.end());

  const std::size_t num_local_nodes
      = ghost_mode == GhostMode::none ? num_local_cells : cells.num_nodes();
  std::shared_ptr<graph::AdjacencyList<std::int32_t>> cells_local_idx
      = std::make_shared<graph::AdjacencyList<std::int32_t>>(
          convert_to_local_indexing(cells, num_local_nodes,
                                    global_to_local_vertices));

  // -- Create Topology object

  // Determine which ranks ghost vertices that are owned by this rank.
  //
  // Note: Other ranks can ghost vertices that lie inside the 'true'
  // boundary on this process. When we got vertex owner indices via
  // exchange_ghost_indexing, we received data from the ghost cell owner
  // and not necessarily from the vertex owner; therefore, we cannot
  // simply 'transpose' the communication graph to find out who ghosts
  // vertices owned by this rank.
  //
  // TODO: Find a away to get the 'dest' without using
  // compute_graph_edges_nbx. Maybe transpose the
  // exchange_ghost_indexing step, followed by another communication
  // round to the owner?
  //
  // Note: This step is required only for meshes with ghost cells and
  // could be skipped when the mesh is not ghosted.
  std::vector<int> dest;
  {
    // Build list of ranks that own vertices that are ghosted by this
    // rank (out edges)
    std::vector<int> src = ghost_vertex_owners;
    dolfinx::radix_sort(xtl::span(src));
    src.erase(std::unique(src.begin(), src.end()), src.end());
    dest = dolfinx::MPI::compute_graph_edges_nbx(comm, src);
  }

  Topology topology(comm, cell_type);
  const int tdim = topology.dim();

  // Create index map for vertices
  auto index_map_v = std::make_shared<common::IndexMap>(
      comm, owned_vertices.size(), ghost_vertices, ghost_vertex_owners);
  auto c0 = std::make_shared<graph::AdjacencyList<std::int32_t>>(
      index_map_v->size_local() + index_map_v->num_ghosts());

  // Set vertex index map and 'connectivity'
  topology.set_index_map(0, index_map_v);
  topology.set_connectivity(c0, 0, 0);

  // Set cell index map and connectivity
  topology.set_index_map(tdim, index_map_c);
  topology.set_connectivity(cells_local_idx, tdim, 0);

  // Save original cell index
  topology.original_cell_index.assign(
      original_cell_index.begin(),
      std::next(original_cell_index.begin(), num_local_nodes));

  return topology;
}
//-----------------------------------------------------------------------------

std::vector<std::int32_t>
mesh::entities_to_index(const Topology& topology, int dim,
                        const graph::AdjacencyList<std::int32_t>& entities)
{
  LOG(INFO) << "Build list if mesh entity indices from the entity vertices.";

  // Tagged entity topological dimension
  auto map_e = topology.index_map(dim);
  if (!map_e)
  {
    throw std::runtime_error("Mesh entities of dimension " + std::to_string(dim)
                             + "have not been created.");
  }

  auto e_to_v = topology.connectivity(dim, 0);
  assert(e_to_v);

  const int num_vertices_per_entity
      = cell_num_entities(cell_entity_type(topology.cell_type(), dim, 0), 0);

  // Build map from ordered local vertex indices (key) to entity index
  // (value)
  std::map<std::vector<std::int32_t>, std::int32_t> entity_key_to_index;
  std::vector<std::int32_t> key(num_vertices_per_entity);
  const int num_entities_mesh = map_e->size_local() + map_e->num_ghosts();
  for (int e = 0; e < num_entities_mesh; ++e)
  {
    auto vertices = e_to_v->links(e);
    std::copy(vertices.begin(), vertices.end(), key.begin());
    std::sort(key.begin(), key.end());
    auto ins = entity_key_to_index.insert({key, e});
    if (!ins.second)
      throw std::runtime_error("Duplicate mesh entity detected.");
  }

  // Iterate over all entities and find index
  std::vector<std::int32_t> indices;
  indices.reserve(entities.num_nodes());
  std::vector<std::int32_t> vertices(num_vertices_per_entity);
  for (std::int32_t e = 0; e < entities.num_nodes(); ++e)
  {
    auto v = entities.links(e);
    assert(num_vertices_per_entity == entities.num_links(e));
    std::copy(v.begin(), v.end(), vertices.begin());
    std::sort(vertices.begin(), vertices.end());

    if (auto it = entity_key_to_index.find(vertices);
        it != entity_key_to_index.end())
    {
      indices.push_back(it->second);
    }
    else
      indices.push_back(-1);
  }

  return indices;
}
//-----------------------------------------------------------------------------<|MERGE_RESOLUTION|>--- conflicted
+++ resolved
@@ -768,62 +768,6 @@
 } // namespace
 
 //-----------------------------------------------------------------------------
-<<<<<<< HEAD
-std::vector<std::int8_t> mesh::compute_boundary_facets(const Topology& topology)
-{
-  const int tdim = topology.dim();
-  auto facet_imap = topology.index_map(tdim - 1);
-  if (!facet_imap)
-    throw std::runtime_error("Facets have not been computed.");
-
-  auto cell_imap = topology.index_map(tdim);
-  // Should always have cell index map
-  assert(cell_imap);
-
-  // In parallel, a mesh has either:
-  // i) Ghost cells connected to every shared facet
-  // ii) No ghost cells and no shared cells
-  // In case (i), checking that a facet is connected to only one cell is
-  // sufficient to identify it as a boundary facet. In case (ii), we must
-  // additionally check that the facet is not shared with another process to
-  // differentiate between the partition boundary and the physical boundary.
-  //
-  // NOTE: It is not sufficient to only check that a mesh has no ghost cells
-  // to determine if it falls into category (i) or (ii). This is because a
-  // submesh could have no ghost cells and no shared facets, but could share
-  // some cells with other processes.
-  std::vector<std::int32_t> fwd_shared_facets;
-  if (cell_imap->num_ghosts() == 0
-      and cell_imap->scatter_fwd_indices().array().empty())
-  {
-    const std::vector<std::int32_t>& fwd_indices
-        = facet_imap->scatter_fwd_indices().array();
-    fwd_shared_facets.assign(fwd_indices.begin(), fwd_indices.end());
-    dolfinx::radix_sort(xtl::span(fwd_shared_facets));
-    fwd_shared_facets.erase(
-        std::unique(fwd_shared_facets.begin(), fwd_shared_facets.end()),
-        fwd_shared_facets.end());
-  }
-
-  auto f_to_c = topology.connectivity(tdim - 1, tdim);
-  if (!f_to_c)
-    throw std::runtime_error("Facet-cell connectivity missing.");
-  std::vector<std::int8_t> facet_markers(facet_imap->size_local(), false);
-  for (std::size_t f = 0; f < facet_markers.size(); ++f)
-  {
-    if (f_to_c->num_links(f) == 1
-        and !std::binary_search(fwd_shared_facets.begin(),
-                                fwd_shared_facets.end(), f))
-    {
-      facet_markers[f] = true;
-    }
-  }
-
-  return facet_markers;
-}
-//-----------------------------------------------------------------------------
-=======
->>>>>>> a342c75c
 Topology::Topology(MPI_Comm comm, CellType type)
     : _comm(comm), _cell_type(type),
       _connectivity(
