--- conflicted
+++ resolved
@@ -858,14 +858,9 @@
     // Store boundary facets
     if (dim == this->dim() - 1)
     {
-<<<<<<< HEAD
-      _interprocess_facets = std::move(interprocess_entities);
-      std::sort(_interprocess_facets.begin(), _interprocess_facets.end());
-=======
       std::sort(interprocess_entities.begin(), interprocess_entities.end());
       assert(index < _interprocess_facets.size());
       _interprocess_facets[index] = std::move(interprocess_entities);
->>>>>>> 6106f53e
     }
   }
   return this->index_maps(dim)[0]->size_local();
