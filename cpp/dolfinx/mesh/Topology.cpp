// Copyright (C) 2006-2022 Anders Logg and Garth N. Wells
//
// This file is part of DOLFINx (https://www.fenicsproject.org)
//
// SPDX-License-Identifier:    LGPL-3.0-or-later

#include "Topology.h"
#include "cell_types.h"
#include "permutationcomputation.h"
#include "topologycomputation.h"
#include "utils.h"
#include <algorithm>
#include <dolfinx/common/IndexMap.h>
#include <dolfinx/common/log.h>
#include <dolfinx/common/sort.h>
#include <dolfinx/common/utils.h>
#include <dolfinx/graph/AdjacencyList.h>
#include <dolfinx/graph/partition.h>
#include <numeric>
#include <random>

using namespace dolfinx;
using namespace dolfinx::mesh;

namespace
{
template <typename T>
auto find_idx(T& x, typename T::value_type::first_type value)
{
  using P = typename T::value_type;
  auto it
      = std::lower_bound(x.begin(), x.end(), P(value, 0),
                         [](auto& a, auto& b) { return a.first < b.first; });
  return it;
}

//-----------------------------------------------------------------------------

<<<<<<< HEAD
/// @todo Improve documentation
/// @brief Determine owner and sharing ranks sharing an index.
=======
/// @brief Compute list of ranks sharing an index.
>>>>>>> 23c76248
///
/// @note Collective
///
/// A random number generator is used to determine the unique ownership.
///
/// @param[in] comm MPI communicator
/// @param[in] indices Global indices to determine a an owning MPI ranks for
/// @return Map from global index to sharing ranks for each index in
/// indices. The owner rank is the first as the first in the of ranks.
graph::AdjacencyList<int>
determine_sharing_ranks(MPI_Comm comm,
                        const xtl::span<const std::int64_t>& indices)
{
  common::Timer timer("Topology: determine shared index ownership");

  const int size = dolfinx::MPI::size(comm);

  // FIXME: use sensible name
  std::int64_t global_range = 0;
  {
    std::int64_t max_index
        = indices.empty() ? 0
                          : *std::max_element(indices.begin(), indices.end());
    MPI_Allreduce(&max_index, &global_range, 1, MPI_INT64_T, MPI_MAX, comm);
    global_range += 1;
  }

  // Build {dest, pos} list, and sort
  std::vector<std::array<int, 2>> dest_to_index;
  {
    dest_to_index.reserve(indices.size());
    for (auto idx : indices)
    {
      int dest = dolfinx::MPI::index_owner(size, idx, global_range);
      dest_to_index.push_back({dest, static_cast<int>(dest_to_index.size())});
    }
    std::sort(dest_to_index.begin(), dest_to_index.end());
  }

  // Build list of neighbour dest ranks and count number of indices to
  // send to each post office
  std::vector<int> dest;
  std::vector<std::int32_t> num_items_per_dest0;
  {
    auto it = dest_to_index.begin();
    while (it != dest_to_index.end())
    {
      // const int neigh_rank = dest.size();
<<<<<<< HEAD

      // Store global rank and find iterator to next global rank
      dest.push_back((*it)[0]);
      auto it1
          = std::find_if(it, dest_to_index.end(),
                         [r = dest.back()](auto& idx) { return idx[0] != r; });

      // Store number of items for current rank
      num_items_per_dest0.push_back(std::distance(it, it1));

=======

      // Store global rank and find iterator to next global rank
      dest.push_back((*it)[0]);
      auto it1
          = std::find_if(it, dest_to_index.end(),
                         [r = dest.back()](auto& idx) { return idx[0] != r; });

      // Store number of items for current rank
      num_items_per_dest0.push_back(std::distance(it, it1));

>>>>>>> 23c76248
      // Advance iterator
      it = it1;
    }
  }

  const std::vector<int> src
      = dolfinx::MPI::compute_graph_edges_nbx(comm, dest);

  // Create neighbourhood communicator for sending data to post offices
  MPI_Comm neigh_comm0;
  MPI_Dist_graph_create_adjacent(comm, src.size(), src.data(), MPI_UNWEIGHTED,
                                 dest.size(), dest.data(), MPI_UNWEIGHTED,
                                 MPI_INFO_NULL, false, &neigh_comm0);

  // Compute send displacements
  std::vector<std::int32_t> send_disp0(num_items_per_dest0.size() + 1, 0);
  std::partial_sum(num_items_per_dest0.begin(), num_items_per_dest0.end(),
                   std::next(send_disp0.begin()));

  // Send number of items to post offices (destination) that I will be
  // sending
  std::vector<int> num_items_recv0(src.size());
  num_items_per_dest0.reserve(1);
  num_items_recv0.reserve(1);
  MPI_Neighbor_alltoall(num_items_per_dest0.data(), 1, MPI_INT,
                        num_items_recv0.data(), 1, MPI_INT, neigh_comm0);

  // Prepare receive displacement and buffers
  std::vector<std::int32_t> recv_disp0(num_items_recv0.size() + 1, 0);
  std::partial_sum(num_items_recv0.begin(), num_items_recv0.end(),
                   std::next(recv_disp0.begin()));

  // Pack send buffer
  std::vector<int> send_buffer0;
  send_buffer0.reserve(send_disp0.back());
  for (auto idx : dest_to_index)
    send_buffer0.push_back(indices[idx[1]]);

  // Send/receive global indices
  std::vector<int> recv_buffer0(recv_disp0.back());
  MPI_Neighbor_alltoallv(send_buffer0.data(), num_items_per_dest0.data(),
                         send_disp0.data(), MPI_INT, recv_buffer0.data(),
                         num_items_recv0.data(), recv_disp0.data(), MPI_INT,
                         neigh_comm0);
<<<<<<< HEAD
=======

>>>>>>> 23c76248
  MPI_Comm_free(&neigh_comm0);

  // -- Transpose

  // Build {global index, pos, src} list
  std::vector<std::array<std::int64_t, 3>> indices_list;
  for (std::size_t p = 0; p < recv_disp0.size() - 1; ++p)
  {
    for (std::int32_t i = recv_disp0[p]; i < recv_disp0[p + 1]; ++i)
      indices_list.push_back({recv_buffer0[i], i, int(p)});
  }
  std::sort(indices_list.begin(), indices_list.end());
<<<<<<< HEAD

  // Find which ranks have each index
  std::vector<std::int32_t> num_items_per_dest1(recv_disp0.size() - 1, 0);
  std::vector<std::int32_t> num_items_per_pos1(recv_disp0.back(), 0);

=======

  // Find which ranks have each index
  std::vector<std::int32_t> num_items_per_dest1(recv_disp0.size() - 1, 0);
  std::vector<std::int32_t> num_items_per_pos1(recv_disp0.back(), 0);

>>>>>>> 23c76248
  std::vector<int> owner;
  std::vector<int> disp1 = {0};
  {
    std::mt19937 rng(0);
    auto it = indices_list.begin();
    while (it != indices_list.end())
    {
      // Find iterator to next different global index
      auto it1 = std::find_if(it, indices_list.end(),
                              [idx0 = (*it)[0]](auto& idx)
                              { return idx[0] != idx0; });

      // Number of times index is repeated
      std::size_t num = std::distance(it, it1);

      // Pick an owner
      auto it_owner = it;
      if (num > 1)
      {
        std::uniform_int_distribution<int> distrib(0, num - 1);
        it_owner = std::next(it, distrib(rng));
      }
      owner.push_back((*it_owner)[2]);

      // Update number of items to be sent to each rank and record
      // owner
      for (auto itx = it; itx != it1; ++itx)
      {
        auto& data = *itx;
        num_items_per_pos1[data[1]] = num + 1;
        num_items_per_dest1[data[2]] += num + 1;
      }

      disp1.push_back(disp1.back() + num);

      // Advance iterator
      it = it1;
    }
  }

  // Compute send displacement
  std::vector<std::int32_t> send_disp1(num_items_per_dest1.size() + 1, 0);
  std::partial_sum(num_items_per_dest1.begin(), num_items_per_dest1.end(),
                   std::next(send_disp1.begin()));

  // Build send buffer
  std::vector<int> send_buffer1(send_disp1.back());
  {
    // Compute buffer  displacement
    std::vector<std::int32_t> bdisp1(num_items_per_pos1.size() + 1, 0);
    std::partial_sum(num_items_per_pos1.begin(), num_items_per_pos1.end(),
                     std::next(bdisp1.begin()));

    for (std::size_t i = 0; i < disp1.size() - 1; ++i)
    {
      // Get data for first occurrence of global index
      std::int32_t owner_rank = owner[i];
      std::int32_t num_sharing_ranks = disp1[i + 1] - disp1[i];

      // For each appearance of the global index the sharing ranks
      auto indices_it0 = std::next(indices_list.begin(), disp1[i]);
      auto indices_it1 = std::next(indices_it0, num_sharing_ranks);
      for (std::int32_t j = disp1[i]; j < disp1[i + 1]; ++j)
      {
        auto& data1 = indices_list[j];
        std::size_t pos = data1[1];
        std::int32_t bufferpos = bdisp1[pos];
        send_buffer1[bufferpos] = num_sharing_ranks;

        // Store indices (global)
        auto it0 = std::next(send_buffer1.begin(), bufferpos + 1);
        std::transform(indices_it0, indices_it1, it0,
                       [&src](auto& x) { return src[x[2]]; });

        auto it1 = std::next(it0, num_sharing_ranks);
        auto it_owner = std::find(it0, it1, src[owner_rank]);
        assert(it_owner != it1);
        std::iter_swap(it0, it_owner);
      }
<<<<<<< HEAD
    }
  }

  // Send back
  MPI_Comm neigh_comm1;
  MPI_Dist_graph_create_adjacent(comm, dest.size(), dest.data(), MPI_UNWEIGHTED,
                                 src.size(), src.data(), MPI_UNWEIGHTED,
                                 MPI_INFO_NULL, false, &neigh_comm1);

  // Send number of values to receive
  std::vector<int> num_items_recv1(dest.size());
  num_items_per_dest1.reserve(1);
  num_items_recv1.reserve(1);
  MPI_Neighbor_alltoall(num_items_per_dest1.data(), 1, MPI_INT,
                        num_items_recv1.data(), 1, MPI_INT, neigh_comm1);

  // Prepare receive displacements
  std::vector<std::int32_t> recv_disp1(num_items_recv1.size() + 1, 0);
  std::partial_sum(num_items_recv1.begin(), num_items_recv1.end(),
                   std::next(recv_disp1.begin()));

  // Send data
  std::vector<int> recv_buffer1(recv_disp1.back());
  MPI_Neighbor_alltoallv(send_buffer1.data(), num_items_per_dest1.data(),
                         send_disp1.data(), MPI_INT, recv_buffer1.data(),
                         num_items_recv1.data(), recv_disp1.data(), MPI_INT,
                         neigh_comm1);
  MPI_Comm_free(&neigh_comm1);

  // Build adjacency list
  std::vector<int> data;
  std::vector<std::int32_t> graph_offsets = {0};
  {
    auto it = recv_buffer1.begin();
    while (it != recv_buffer1.end())
    {
      const std::size_t d = std::distance(recv_buffer1.begin(), it);
      std::int64_t num_ranks = *it;

      xtl::span ranks(recv_buffer1.data() + d + 1, num_ranks);
      data.insert(data.end(), ranks.begin(), ranks.end());
      graph_offsets.push_back(graph_offsets.back() + num_ranks);

      std::advance(it, num_ranks + 1);
    }
  }

=======
    }
  }

  // Send back
  MPI_Comm neigh_comm1;
  MPI_Dist_graph_create_adjacent(comm, dest.size(), dest.data(), MPI_UNWEIGHTED,
                                 src.size(), src.data(), MPI_UNWEIGHTED,
                                 MPI_INFO_NULL, false, &neigh_comm1);

  // Send number of values to receive
  std::vector<int> num_items_recv1(dest.size());
  num_items_per_dest1.reserve(1);
  num_items_recv1.reserve(1);
  MPI_Neighbor_alltoall(num_items_per_dest1.data(), 1, MPI_INT,
                        num_items_recv1.data(), 1, MPI_INT, neigh_comm1);

  // Prepare receive displacements
  std::vector<std::int32_t> recv_disp1(num_items_recv1.size() + 1, 0);
  std::partial_sum(num_items_recv1.begin(), num_items_recv1.end(),
                   std::next(recv_disp1.begin()));

  // Send data
  std::vector<int> recv_buffer1(recv_disp1.back());
  MPI_Neighbor_alltoallv(send_buffer1.data(), num_items_per_dest1.data(),
                         send_disp1.data(), MPI_INT, recv_buffer1.data(),
                         num_items_recv1.data(), recv_disp1.data(), MPI_INT,
                         neigh_comm1);

  MPI_Comm_free(&neigh_comm1);

  // Build adjacency list
  std::vector<int> data;
  std::vector<std::int32_t> graph_offsets = {0};
  {
    auto it = recv_buffer1.begin();
    while (it != recv_buffer1.end())
    {
      const std::size_t d = std::distance(recv_buffer1.begin(), it);
      std::int64_t num_ranks = *it;

      xtl::span ranks(recv_buffer1.data() + d + 1, num_ranks);
      data.insert(data.end(), ranks.begin(), ranks.end());
      graph_offsets.push_back(graph_offsets.back() + num_ranks);

      std::advance(it, num_ranks + 1);
    }
  }

>>>>>>> 23c76248
  return graph::AdjacencyList<int>(std::move(data), std::move(graph_offsets));
}
//-----------------------------------------------------------------------------

/// @brief For each vertex, assign a marker that indicates if the vertex
/// is connected to a ghost cell and build a list of vertices with
/// undetermined ownership.
///
/// The marker for each vertex is:
///
/// * (-1) for a vertex that is connected to a ghost cell
/// * (-2) for a vertex that connected **only** to owned (local) cells
///
/// The index of vertices that are connected to both owned and ghost
/// cells are added to a vector.
///
/// @todo Would it be helpful here to also make vertices that are
/// definitely not owned, i.e. are connect to ghost cells only?
///
/// @param cells Input mesh topology
/// @param num_local_cells Number of local (non-ghost) cells. These
/// comes before ghost cells in `cells`.
/// @return (global_index_to_maker for (-1) and (-2) cases, indices for
/// other vertices)

/// @return
/// 1. For each vertex, a (global_index, marker) pair, where the marker
/// is as described above.
/// 2. List if vertices (using global indices) with undetermined
/// ownership. These vertices are attached to owned and an un-owned
/// cells.
std::pair<std::vector<std::pair<std::int64_t, std::int32_t>>,
          std::vector<std::int64_t>>
compute_vertex_markers(const graph::AdjacencyList<std::int64_t>& cells,
                       int num_local_cells)
{
  common::Timer t0(
      "Topology: mark vertices by type (owned, possibly owned, ghost)");

  // Build set of 'local' cell vertices
  std::vector<std::int64_t> local_vertex_set(
      cells.array().begin(),
      std::next(cells.array().begin(), cells.offsets()[num_local_cells]));
  dolfinx::radix_sort(xtl::span(local_vertex_set));
  local_vertex_set.erase(
      std::unique(local_vertex_set.begin(), local_vertex_set.end()),
      local_vertex_set.end());

  // Build set of ghost cell vertices
  std::vector<std::int64_t> ghost_vertex_set(
      std::next(cells.array().begin(), cells.offsets()[num_local_cells]),
      cells.array().end());
  dolfinx::radix_sort(xtl::span(ghost_vertex_set));
  ghost_vertex_set.erase(
      std::unique(ghost_vertex_set.begin(), ghost_vertex_set.end()),
      ghost_vertex_set.end());

  // Vector to hold markers for vertices
  std::vector<std::pair<std::int64_t, std::int32_t>> global_to_local_v;

  // Add all vertices attached a ghost cell to `global_to_local_v` with
  // the marker -1
  std::transform(ghost_vertex_set.begin(), ghost_vertex_set.end(),
                 std::back_inserter(global_to_local_v),
                 [](auto idx) -> decltype(global_to_local_v)::value_type {
                   return {idx, -1};
                 });

  // For vertices that are attached to owned cells:
  // - If the vertex is also in the set of vertices attached to a ghost
  //   cell, add vertex to set of vertices with undetermined ownership
  // - Else, add vertex to `global_to_local_v` with marker '-2' to
  //   indicate that the vertex is owned by the current process
  std::vector<std::int64_t> unknown_indices_set;
  for (std::int64_t global_index : local_vertex_set)
  {
    // Check if vertex is attached to a ghost cell
    auto it = std::lower_bound(ghost_vertex_set.begin(), ghost_vertex_set.end(),
                               global_index);
    if (it != ghost_vertex_set.end() and *it == global_index)
    {
      // Vertex is attached to a ghost cell, therefore ownership is
      // undetermined at this stage
      unknown_indices_set.push_back(global_index);
    }
    else
    {
      // Vertex is not attached to a ghost cell, therefore is owned by
      // this rank. Set maker to -2.
      global_to_local_v.push_back({global_index, -2});
    }
  }

  return {std::move(global_to_local_v), std::move(unknown_indices_set)};
}
//-----------------------------------------------------------------------------

<<<<<<< HEAD
/// @brief Send the vertex numbering for owned vertices to processes
/// that also share them, returning a list of triplets received from
/// other ranks.
///
=======
/// Compute a neighborhood comm from the ranks in
/// global_vertex_to_ranks, also returning a map from global rank number
/// to neighborhood rank
/// @note Collective
/// @param[in] comm The global communicator
/// @param[in] global_vertex_to_ranks Map from global vertex index to
/// sharing ranks
/// @return (neighbor_comm, global_to_neighbor_rank map)
std::pair<MPI_Comm, std::map<int, int>>
compute_neighbor_comm(const MPI_Comm& comm,
                      const graph::AdjacencyList<int>& vertices_rank)
{
  const int mpi_rank = dolfinx::MPI::rank(comm);

  // Create set of all ranks that share a vertex with this rank. Note
  // this can be 'wider' than the neighbor comm of shared cells.
  std::vector<int> neighbors(vertices_rank.array().begin(),
                             vertices_rank.array().end());
  std::sort(neighbors.begin(), neighbors.end());
  neighbors.erase(std::unique(neighbors.begin(), neighbors.end()),
                  neighbors.end());

  // Remove self
  neighbors.erase(std::remove(neighbors.begin(), neighbors.end(), mpi_rank),
                  neighbors.end());

  // Build map from neighbor global rank to neighbor local rank
  std::map<int, int> global_to_neighbor_rank;
  for (std::size_t i = 0; i < neighbors.size(); ++i)
    global_to_neighbor_rank.insert({neighbors[i], i});

  // Create symmetric neighborhood communicator
  MPI_Comm neighbor_comm;
  MPI_Dist_graph_create_adjacent(comm, neighbors.size(), neighbors.data(),
                                 MPI_UNWEIGHTED, neighbors.size(),
                                 neighbors.data(), MPI_UNWEIGHTED,
                                 MPI_INFO_NULL, false, &neighbor_comm);

  return {neighbor_comm, std::move(global_to_neighbor_rank)};
}
//-------------------------------------------------------------------------------

/// Send the vertex numbering for owned vertices to processes that also
/// share them, returning a list of triplets received from other ranks.
>>>>>>> 23c76248
/// Each triplet consists of {old_global_vertex_index,
/// new_global_vertex_index, owning_rank}. The received vertices will be
/// "ghost" on this rank.
///
/// Input params as in mesh::create_topology()
///
//// @note Collective
/// @param[in] comm Neighbourhood communicator
/// @return list of triplets
<<<<<<< HEAD
std::vector<std::int64_t> exchange_vertex_numbering(
    const MPI_Comm& comm, const xtl::span<const int>& local_to_global_rank,
    const xtl::span<const std::int64_t>& vertices,
    const graph::AdjacencyList<int>& vertex_to_ranks,
    std::int64_t global_offset_v,
    const xtl::span<const std::pair<std::int64_t, std::int32_t>>&
        global_to_local_vertices)
=======
std::vector<std::int64_t>
exchange_vertex_numbering(const MPI_Comm& comm,
                          const std::map<int, int>& global_to_neighbor_rank,
                          const xtl::span<std::int64_t>& vertices,
                          const graph::AdjacencyList<int>& vertex_to_ranks,
                          std::int64_t global_offset_v,
                          const std::unordered_map<std::int64_t, std::int32_t>&
                              global_to_local_vertices)
>>>>>>> 23c76248
{
  const int mpi_rank = dolfinx::MPI::rank(comm);

  // FIXME: Remove vector<vector> data structure
  // Pack send data
  std::vector<std::vector<std::int64_t>> send_buffer(
<<<<<<< HEAD
      local_to_global_rank.size());
=======
      global_to_neighbor_rank.size());
>>>>>>> 23c76248
  for (std::int32_t i = 0; i < vertex_to_ranks.num_nodes(); ++i)
  {
    // Get (global) ranks that share this vertex. Note that first rank
    // is the owner.
    auto vertex_ranks = vertex_to_ranks.links(i);
    if (vertex_ranks.front() == mpi_rank)
    {
      // Get local vertex index
      std::int64_t vertex_idx_global = vertices[i];
<<<<<<< HEAD
      auto vlocal_it = find_idx(global_to_local_vertices, vertex_idx_global);
=======
      auto vlocal_it = global_to_local_vertices.find(vertex_idx_global);
>>>>>>> 23c76248
      assert(vlocal_it != global_to_local_vertices.end());
      assert(vlocal_it->first == vertex_idx_global);
      assert(vlocal_it->second != -1);

      // Owned and shared with these processes (starting from 1, 0 is self)
      for (std::size_t j = 1; j < vertex_ranks.size(); ++j)
      {
        // Find rank on the neighborhood comm
        auto nrank_it
            = std::lower_bound(local_to_global_rank.begin(),
                               local_to_global_rank.end(), vertex_ranks[j]);
        assert(nrank_it != local_to_global_rank.end());
        assert(*nrank_it == vertex_ranks[j]);
        int rank_neighbor
            = std::distance(local_to_global_rank.begin(), nrank_it);

        // Add (old global vertex index, new  global vertex index, owner
        // rank (global))
        send_buffer[rank_neighbor].insert(
            send_buffer[rank_neighbor].end(),
            {vlocal_it->first, vlocal_it->second + global_offset_v, mpi_rank});
      }
    }
  }

  return dolfinx::MPI::neighbor_all_to_all(
             comm, graph::AdjacencyList<std::int64_t>(send_buffer))
      .array();
}
//---------------------------------------------------------------------

/// Send vertex numbering of vertices in ghost cells to neighbours.
/// These include vertices that were numbered remotely and received in a
/// previous round. This is only needed for meshes with shared cells,
/// i.e. ghost_mode=shared_facet. Returns a list of triplets,
/// {old_global_vertex_index, new_global_vertex_index, owner}.
/// Input params as in mesh::create_topology()
/// @param[in] comm Neigborhood communicator
/// @return list of triplets
std::vector<std::int64_t> exchange_ghost_vertex_numbering(
    MPI_Comm comm, const xtl::span<const int>& local_to_global_rank,
    const common::IndexMap& index_map_c,
    const graph::AdjacencyList<std::int64_t>& cells, int nlocal,
    std::int64_t global_offset_v,
    const xtl::span<const std::pair<std::int64_t, std::int32_t>>&
        global_to_local_vertices,
    const xtl::span<const std::int64_t>& ghost_vertices,
    const xtl::span<const int>& ghost_vertex_owners)
{
  // Receive index of ghost vertices that are not on the process
  // ('true') boundary from the ghost cell owner. Note: the ghost cell
  // owner might not be the same as the vertex owner.

  // Build map from vertices of owned and shared cells to the global of
  // the ghosts
  std::map<std::int64_t, std::set<std::int32_t>> fwd_shared_vertices;
  {
    // Get indices of owned cells that are ghosted on other ranks
    const graph::AdjacencyList<std::int32_t>& fwd_shared_cells
        = index_map_c.scatter_fwd_indices();

    // Get ranks that ghost cells owned by this rank
    const std::vector<int> fwd_ranks = dolfinx::MPI::neighbors(
        index_map_c.comm(common::IndexMap::Direction::forward))[1];

    for (int r = 0; r < fwd_shared_cells.num_nodes(); ++r)
    {
      // Iterate over cells that are shared by rank r
      for (std::int32_t c : fwd_shared_cells.links(r))
      {
        // Vertices in local cells that are shared forward
        for (std::int32_t v : cells.links(c))
          fwd_shared_vertices[v].insert(fwd_ranks[r]);
      }
    }
  }

  // Compute sizes and offsets
  std::vector<int> send_sizes(local_to_global_rank.size()),
      sdispl(local_to_global_rank.size() + 1);
  for (const auto& vertex_ranks : fwd_shared_vertices)
  {
    for (int rank : vertex_ranks.second)
    {
      // auto rank_it = global_to_neighbor_rank.find(rank);
      // assert(rank_it != global_to_neighbor_rank.end());
      // send_sizes[rank_it->second] += 3;

      auto rank_it = std::lower_bound(local_to_global_rank.begin(),
                                      local_to_global_rank.end(), rank);
      assert(rank_it != local_to_global_rank.end());
      assert(*rank_it == rank);
      int rank_neighbor = std::distance(local_to_global_rank.begin(), rank_it);
      send_sizes[rank_neighbor] += 3;
    }
  }
  std::partial_sum(send_sizes.begin(), send_sizes.end(),
                   std::next(sdispl.begin()));
  std::vector<int> tmp_offsets(sdispl.begin(), sdispl.end());

  // Pack data for neighbor alltoall
  const int mpi_rank = dolfinx::MPI::rank(comm);
  std::vector<std::int64_t> send_triplet_data(sdispl.back());
  for (const auto& vertex_ranks : fwd_shared_vertices)
  {
    std::int64_t global_idx_old = vertex_ranks.first;
    auto it = find_idx(global_to_local_vertices, global_idx_old);
    assert(it != global_to_local_vertices.end());
    assert(it->first == global_idx_old);
    assert(it->second != -1);

    std::int64_t global_idx = it->second < nlocal
                                  ? it->second + global_offset_v
                                  : ghost_vertices[it->second - nlocal];
    int owner_rank = it->second < nlocal
                         ? mpi_rank
                         : ghost_vertex_owners[it->second - nlocal];
    for (int rank : vertex_ranks.second)
    {
      auto rank_it = std::lower_bound(local_to_global_rank.begin(),
                                      local_to_global_rank.end(), rank);
      assert(rank_it != local_to_global_rank.end());
      assert(*rank_it == rank);
      int np = std::distance(local_to_global_rank.begin(), rank_it);

      send_triplet_data[tmp_offsets[np]++] = global_idx_old;
      send_triplet_data[tmp_offsets[np]++] = global_idx;
      send_triplet_data[tmp_offsets[np]++] = owner_rank;
    }
  }

  return dolfinx::MPI::neighbor_all_to_all(
             comm, graph::AdjacencyList<std::int64_t>(
                       std::move(send_triplet_data), std::move(sdispl)))
      .array();
}
//---------------------------------------------------------------------------------

/// @brief Convert adjacency list edges from global indexing to local
/// indexing.
///
/// Nodes beyond `num_local_nodes` are discarded.
///
/// @param[in] g Graph with global edge indices
/// @param[in] num_local_nodes Number of nodes to retain in the graph.
/// Typically used to trim ghost nodes.
/// @param[in] global_to_local Sorted array of (global, local) indices.
graph::AdjacencyList<std::int32_t> convert_to_local_indexing(
    const graph::AdjacencyList<std::int64_t>& g, std::size_t num_local_nodes,
    const xtl::span<const std::pair<std::int64_t, std::int32_t>>&
        global_to_local)
{
  std::vector<std::int32_t> offsets(
      g.offsets().begin(), std::next(g.offsets().begin(), num_local_nodes + 1));

  std::vector<std::int32_t> data(offsets.back());
  std::transform(g.array().begin(), std::next(g.array().begin(), data.size()),
                 data.begin(),
                 [&global_to_local](auto i)
                 {
                   auto it = find_idx(global_to_local, i);
                   assert(it != global_to_local.end());
                   assert(it->first == i);
                   return it->second;
                 });

  return graph::AdjacencyList<std::int32_t>(std::move(data),
                                            std::move(offsets));
}
} // namespace

//-----------------------------------------------------------------------------
std::vector<std::int8_t> mesh::compute_boundary_facets(const Topology& topology)
{
  const int tdim = topology.dim();
  auto facets = topology.index_map(tdim - 1);
  if (!facets)
    throw std::runtime_error("Facets have not been computed.");

  std::set<std::int32_t> fwd_shared_facets;
  if (facets->num_ghosts() == 0)
  {
    fwd_shared_facets
        = std::set<std::int32_t>(facets->scatter_fwd_indices().array().begin(),
                                 facets->scatter_fwd_indices().array().end());
  }

  auto fc = topology.connectivity(tdim - 1, tdim);
  if (!fc)
    throw std::runtime_error("Facet-cell connectivity missing.");
  std::vector<std::int8_t> _boundary_facet(facets->size_local(), false);
  for (std::size_t f = 0; f < _boundary_facet.size(); ++f)
  {
    if (fc->num_links(f) == 1
        and fwd_shared_facets.find(f) == fwd_shared_facets.end())
    {
      _boundary_facet[f] = true;
    }
  }

  return _boundary_facet;
}
//-----------------------------------------------------------------------------
Topology::Topology(MPI_Comm comm, mesh::CellType type)
    : _comm(comm), _cell_type(type),
      _connectivity(
          cell_dim(type) + 1,
          std::vector<std::shared_ptr<graph::AdjacencyList<std::int32_t>>>(
              cell_dim(type) + 1))
{
  // Do nothing
}
//-----------------------------------------------------------------------------
int Topology::dim() const noexcept { return _connectivity.size() - 1; }
//-----------------------------------------------------------------------------
void Topology::set_index_map(int dim,
                             const std::shared_ptr<const common::IndexMap>& map)
{
  assert(dim < (int)_index_map.size());
  _index_map[dim] = map;
}
//-----------------------------------------------------------------------------
std::shared_ptr<const common::IndexMap> Topology::index_map(int dim) const
{
  assert(dim < (int)_index_map.size());
  return _index_map[dim];
}
//-----------------------------------------------------------------------------
std::int32_t Topology::create_entities(int dim)
{
  // TODO: is this check sufficient/correct? Does not catch the cell_entity
  // entity case. Should there also be a check for
  // connectivity(this->dim(), dim) ?
  // Skip if already computed (vertices (dim=0) should always exist)
  if (connectivity(dim, 0))
    return -1;

  // Create local entities
  const auto [cell_entity, entity_vertex, index_map]
      = compute_entities(_comm.comm(), *this, dim);

  if (cell_entity)
    set_connectivity(cell_entity, this->dim(), dim);

  // TODO: is this check necessary? Seems redundant after to the "skip check"
  if (entity_vertex)
    set_connectivity(entity_vertex, dim, 0);

  assert(index_map);
  this->set_index_map(dim, index_map);

  return index_map->size_local();
}
//-----------------------------------------------------------------------------
void Topology::create_connectivity(int d0, int d1)
{
  // Make sure entities exist
  create_entities(d0);
  create_entities(d1);

  // Compute connectivity
  const auto [c_d0_d1, c_d1_d0] = compute_connectivity(*this, d0, d1);

  // NOTE: that to compute the (d0, d1) connections is it sometimes
  // necessary to compute the (d1, d0) connections. We store the (d1,
  // d0) for possible later use, but there is a memory overhead if they
  // are not required. It may be better to not automatically store
  // connectivity that was not requested, but advise in a docstring the
  // most efficient order in which to call this function if several
  // connectivities are needed.

  // TODO: Caching policy/strategy.
  // Concerning the note above: Provide an overload
  // create_connectivity(std::vector<std::pair<int, int>>)?

  // Attach connectivities
  if (c_d0_d1)
    set_connectivity(c_d0_d1, d0, d1);
  if (c_d1_d0)
    set_connectivity(c_d1_d0, d1, d0);
}
//-----------------------------------------------------------------------------
void Topology::create_entity_permutations()
{
  if (!_cell_permutations.empty())
    return;

  const int tdim = this->dim();

  // FIXME: Is this always required? Could it be made cheaper by doing a
  // local version? This call does quite a lot of parallel work
  // Create all mesh entities

  for (int d = 0; d < tdim; ++d)
    create_entities(d);

  auto [facet_permutations, cell_permutations]
      = compute_entity_permutations(*this);
  _facet_permutations = std::move(facet_permutations);
  _cell_permutations = std::move(cell_permutations);
}
//-----------------------------------------------------------------------------
std::shared_ptr<const graph::AdjacencyList<std::int32_t>>
Topology::connectivity(int d0, int d1) const
{
  assert(d0 < (int)_connectivity.size());
  assert(d1 < (int)_connectivity[d0].size());
  return _connectivity[d0][d1];
}
//-----------------------------------------------------------------------------
void Topology::set_connectivity(
    std::shared_ptr<graph::AdjacencyList<std::int32_t>> c, int d0, int d1)
{
  assert(d0 < (int)_connectivity.size());
  assert(d1 < (int)_connectivity[d0].size());
  _connectivity[d0][d1] = c;
}
//-----------------------------------------------------------------------------
const std::vector<std::uint32_t>& Topology::get_cell_permutation_info() const
{
  // Check if this process owns or ghosts any cells
  assert(this->index_map(this->dim()));
  if (auto i_map = this->index_map(this->dim());
      _cell_permutations.empty()
      and i_map->size_local() + i_map->num_ghosts() > 0)
  {
    throw std::runtime_error(
        "create_entity_permutations must be called before using this data.");
  }

  return _cell_permutations;
}
//-----------------------------------------------------------------------------
const std::vector<std::uint8_t>& Topology::get_facet_permutations() const
{
  if (auto i_map = this->index_map(this->dim() - 1);
      !i_map
      or (_facet_permutations.empty()
          and i_map->size_local() + i_map->num_ghosts() > 0))
  {
    throw std::runtime_error(
        "create_entity_permutations must be called before using this data.");
  }

  return _facet_permutations;
}
//-----------------------------------------------------------------------------
mesh::CellType Topology::cell_type() const noexcept { return _cell_type; }
//-----------------------------------------------------------------------------
MPI_Comm Topology::comm() const { return _comm.comm(); }
//-----------------------------------------------------------------------------
Topology
mesh::create_topology(MPI_Comm comm,
                      const graph::AdjacencyList<std::int64_t>& cells,
                      const xtl::span<const std::int64_t>& original_cell_index,
                      const xtl::span<const int>& ghost_owners,
                      const CellType& cell_type, mesh::GhostMode ghost_mode)
{
  common::Timer timer("Topology: create");

  LOG(INFO) << "Create topology";
  if (cells.num_nodes() > 0
      and cells.num_links(0) != num_cell_vertices(cell_type))
  {
    throw std::runtime_error(
        "Inconsistent number of cell vertices. Got "
        + std::to_string(cells.num_links(0)) + ", expected "
        + std::to_string(num_cell_vertices(cell_type)) + ".");
  }

  // Create an index map for cells
  const std::int32_t num_local_cells = cells.num_nodes() - ghost_owners.size();
  std::shared_ptr<common::IndexMap> index_map_c;
  if (ghost_mode == GhostMode::none)
    index_map_c = std::make_shared<common::IndexMap>(comm, num_local_cells);
  else
  {
    // Get global indices of ghost cells
    const std::vector cell_ghost_indices = graph::build::compute_ghost_indices(
        comm, original_cell_index, ghost_owners);

    // Determine src ranks
    std::vector<int> src_ranks(ghost_owners.begin(), ghost_owners.end());
    std::sort(src_ranks.begin(), src_ranks.end());
    src_ranks.erase(std::unique(src_ranks.begin(), src_ranks.end()),
                    src_ranks.end());
    auto dest_ranks = dolfinx::MPI::compute_graph_edges_nbx(comm, src_ranks);
    index_map_c = std::make_shared<common::IndexMap>(
        comm, num_local_cells, dest_ranks, cell_ghost_indices, ghost_owners);
  }

  // Create a map from global index to a label, using the labels:
  //
  // * -2 for owned (not shared with any ghost cells)
  // * -1 for all other vertices (shared by a ghost cell)
  //
  // and a list of vertices whose ownership needs determining (vertices
  // that are attached to both owned and ghost cells)
  auto [global_to_local_vertices, unknown_indices_set]
      = compute_vertex_markers(cells, num_local_cells);
  std::sort(global_to_local_vertices.begin(), global_to_local_vertices.end());

  // FIXME: do we already have information in the ranks that we re-use
  // here?
  //
  // For each vertex whose ownership needs determining (indices in
  // unknown_indices_set), find the sharing ranks. The first index in
  // the vector of ranks is the owner as determined by
  // determine_sharing_ranks.
  const graph::AdjacencyList<int> global_vertex_to_ranks
      = determine_sharing_ranks(comm, unknown_indices_set);

  // Iterate over vertices that have 'unknown' ownership, and if flagged
  // as owned by determine_sharing_ranks update ownership status
  const int mpi_rank = dolfinx::MPI::rank(comm);
  for (std::size_t i = 0; i < unknown_indices_set.size(); ++i)
  {
    // Vertex is shared and owned by this rank if the first sharing rank
    // is my rank
    auto ranks = global_vertex_to_ranks.links(i);
    assert(!ranks.empty());
    if (ranks.front() == mpi_rank)
    {
      // TODO: avoid map lookup
<<<<<<< HEAD

      std::int64_t global_index = unknown_indices_set[i];
      auto it_gi = find_idx(global_to_local_vertices, global_index);
=======
      // Should already be in map
      std::int64_t global_index = unknown_indices_set[i];
      auto it_gi = global_to_local_vertices.find(global_index);
>>>>>>> 23c76248
      assert(it_gi != global_to_local_vertices.end());
      assert(it_gi->first == global_index);
      assert(it_gi->second == -1);

      // Mark vertex as owned
      it_gi->second = -2;
    }
  }

  // Number all owned vertices, iterating over vertices cell-wise
  std::int32_t v = 0;
  for (std::int32_t c = 0; c < cells.num_nodes(); ++c)
  {
    for (auto vtx : cells.links(c))
    {
      auto it = find_idx(global_to_local_vertices, vtx);
      assert(it != global_to_local_vertices.end());
      assert(it->first == vtx);
      if (it->second == -2)
        it->second = v++;
    }
  }

  // Compute the global offset for local vertex indices
  std::int64_t global_offset_v = 0;
  const std::int64_t nlocal = v;
  MPI_Exscan(&nlocal, &global_offset_v, 1, MPI_INT64_T, MPI_SUM, comm);

  // FIXME: Has this already been computed elsewhere?
  // FIXME: Does the communicator have to be 'symmetric?
  //
  // Build list of neighborhood ranks and create a neighborhood
  // communicator for vertices
  std::vector<int> local_to_global_rank(global_vertex_to_ranks.array().begin(),
                                        global_vertex_to_ranks.array().end());
  dolfinx::radix_sort(xtl::span(local_to_global_rank));
  local_to_global_rank.erase(
      std::unique(local_to_global_rank.begin(), local_to_global_rank.end()),
      local_to_global_rank.end());
  MPI_Comm neighbor_comm;
  MPI_Dist_graph_create_adjacent(
      comm, local_to_global_rank.size(), local_to_global_rank.data(),
      MPI_UNWEIGHTED, local_to_global_rank.size(), local_to_global_rank.data(),
      MPI_UNWEIGHTED, MPI_INFO_NULL, false, &neighbor_comm);

  // Send and receive list of triplets map (input vertex index) -> (new
  // global index, owner rank) with neighbours (for vertices on 'true
  // domain boundary')
  auto recv_triplets = exchange_vertex_numbering(
<<<<<<< HEAD
      neighbor_comm, local_to_global_rank, unknown_indices_set,
=======
      neighbor_comm, global_to_neighbor_rank, unknown_indices_set,
>>>>>>> 23c76248
      global_vertex_to_ranks, global_offset_v, global_to_local_vertices);
  assert(recv_triplets.size() % 3 == 0);

  // Unpack received data and build array of ghost vertices and owners
  // of the ghost vertices
  std::vector<std::int64_t> ghost_vertices;
  std::vector<int> ghost_vertex_owners;
  for (std::size_t i = 0; i < recv_triplets.size(); i += 3)
  {
    assert(i + 2 < recv_triplets.size());
    const std::int64_t gi = recv_triplets[i];

    auto it = find_idx(global_to_local_vertices, gi);
    assert(it != global_to_local_vertices.end());
    assert(it->first == gi);
    assert(it->second == -1);
    it->second = v++;

    ghost_vertices.push_back(recv_triplets[i + 1]);
    ghost_vertex_owners.push_back(recv_triplets[i + 2]);
  }

  if (ghost_mode != GhostMode::none)
  {
    // Send and receive global (from the ghost cell owner) indices for
    // ghost vertices that are not on the process boundary.
    //
    // Note: the ghost cell owner might not be the same as the vertex
    // owner
    const std::vector<std::int64_t> recv_triplets
        = exchange_ghost_vertex_numbering(
            neighbor_comm, local_to_global_rank, *index_map_c, cells, nlocal,
            global_offset_v, global_to_local_vertices, ghost_vertices,
            ghost_vertex_owners);

    // Unpack received data and add to arrays of ghost indices and ghost
    // owners
    for (std::size_t i = 0; i < recv_triplets.size(); i += 3)
    {
      assert(i < recv_triplets.size());
      const std::int64_t global_idx_old = recv_triplets[i];
      auto it = find_idx(global_to_local_vertices, global_idx_old);
      assert(it != global_to_local_vertices.end());
      assert(it->first == global_idx_old);
      if (it->second == -1)
      {
        assert(i + 2 < recv_triplets.size());
        it->second = v++;
        ghost_vertices.push_back(recv_triplets[i + 1]);
        ghost_vertex_owners.push_back(recv_triplets[i + 2]);
      }
    }
  }

  MPI_Comm_free(&neighbor_comm);

<<<<<<< HEAD
  // TODO: has this neighbourhood information been computed earlier?
=======
  // TODO: has this been computed earlier?
>>>>>>> 23c76248

  // Determine which ranks ghost data on this rank
  std::vector<int> out_edges;
  {
    std::vector<int> in_edges = ghost_vertex_owners;
    std::sort(in_edges.begin(), in_edges.end());
    in_edges.erase(std::unique(in_edges.begin(), in_edges.end()),
                   in_edges.end());
    out_edges = dolfinx::MPI::compute_graph_edges_nbx(comm, in_edges);
  }

  // Convert input cell topology to local vertex indexing
  const std::size_t num_local_nodes
      = (ghost_mode == GhostMode::none) ? num_local_cells : cells.num_nodes();
  std::shared_ptr<graph::AdjacencyList<std::int32_t>> cells_local_idx
      = std::make_shared<graph::AdjacencyList<std::int32_t>>(
          convert_to_local_indexing(cells, num_local_nodes,
                                    global_to_local_vertices));

  // Create Topology object

  Topology topology(comm, cell_type);
  const int tdim = topology.dim();

  auto index_map_v = std::make_shared<common::IndexMap>(
      comm, nlocal, out_edges, ghost_vertices, ghost_vertex_owners);
  auto c0 = std::make_shared<graph::AdjacencyList<std::int32_t>>(
      index_map_v->size_local() + index_map_v->num_ghosts());

  // Set vertex index map and 'connectivity'
  topology.set_index_map(0, index_map_v);
  topology.set_connectivity(c0, 0, 0);

  // Set cell index map and connectivity
  topology.set_index_map(tdim, index_map_c);
  topology.set_connectivity(cells_local_idx, tdim, 0);

  return topology;
}
//-----------------------------------------------------------------------------
std::vector<std::int32_t>
mesh::entities_to_index(const mesh::Topology& topology, int dim,
                        const graph::AdjacencyList<std::int32_t>& entities)
{
  LOG(INFO) << "Build list if mesh entity indices from the entity vertices.";

  // Tagged entity topological dimension
  auto map_e = topology.index_map(dim);
  if (!map_e)
  {
    throw std::runtime_error("Mesh entities of dimension " + std::to_string(dim)
                             + "have not been created.");
  }

  auto e_to_v = topology.connectivity(dim, 0);
  assert(e_to_v);

  const int num_vertices_per_entity = mesh::cell_num_entities(
      mesh::cell_entity_type(topology.cell_type(), dim, 0), 0);

  // Build map from ordered local vertex indices (key) to entity index
  // (value)
  std::map<std::vector<std::int32_t>, std::int32_t> entity_key_to_index;
  std::vector<std::int32_t> key(num_vertices_per_entity);
  const int num_entities_mesh = map_e->size_local() + map_e->num_ghosts();
  for (int e = 0; e < num_entities_mesh; ++e)
  {
    auto vertices = e_to_v->links(e);
    std::copy(vertices.begin(), vertices.end(), key.begin());
    std::sort(key.begin(), key.end());
    auto ins = entity_key_to_index.insert({key, e});
    if (!ins.second)
      throw std::runtime_error("Duplicate mesh entity detected.");
  }

  // Iterate over all entities and find index
  std::vector<std::int32_t> indices;
  indices.reserve(entities.num_nodes());
  std::vector<std::int32_t> vertices(num_vertices_per_entity);
  for (std::int32_t e = 0; e < entities.num_nodes(); ++e)
  {
    auto v = entities.links(e);
    assert(num_vertices_per_entity == entities.num_links(e));
    std::copy(v.begin(), v.end(), vertices.begin());
    std::sort(vertices.begin(), vertices.end());

    if (auto it = entity_key_to_index.find(vertices);
        it != entity_key_to_index.end())
    {
      indices.push_back(it->second);
    }
    else
      indices.push_back(-1);
  }

  return indices;
}
//-----------------------------------------------------------------------------<|MERGE_RESOLUTION|>--- conflicted
+++ resolved
@@ -36,12 +36,8 @@
 
 //-----------------------------------------------------------------------------
 
-<<<<<<< HEAD
 /// @todo Improve documentation
 /// @brief Determine owner and sharing ranks sharing an index.
-=======
-/// @brief Compute list of ranks sharing an index.
->>>>>>> 23c76248
 ///
 /// @note Collective
 ///
@@ -90,7 +86,6 @@
     while (it != dest_to_index.end())
     {
       // const int neigh_rank = dest.size();
-<<<<<<< HEAD
 
       // Store global rank and find iterator to next global rank
       dest.push_back((*it)[0]);
@@ -101,18 +96,6 @@
       // Store number of items for current rank
       num_items_per_dest0.push_back(std::distance(it, it1));
 
-=======
-
-      // Store global rank and find iterator to next global rank
-      dest.push_back((*it)[0]);
-      auto it1
-          = std::find_if(it, dest_to_index.end(),
-                         [r = dest.back()](auto& idx) { return idx[0] != r; });
-
-      // Store number of items for current rank
-      num_items_per_dest0.push_back(std::distance(it, it1));
-
->>>>>>> 23c76248
       // Advance iterator
       it = it1;
     }
@@ -157,10 +140,6 @@
                          send_disp0.data(), MPI_INT, recv_buffer0.data(),
                          num_items_recv0.data(), recv_disp0.data(), MPI_INT,
                          neigh_comm0);
-<<<<<<< HEAD
-=======
-
->>>>>>> 23c76248
   MPI_Comm_free(&neigh_comm0);
 
   // -- Transpose
@@ -173,19 +152,11 @@
       indices_list.push_back({recv_buffer0[i], i, int(p)});
   }
   std::sort(indices_list.begin(), indices_list.end());
-<<<<<<< HEAD
 
   // Find which ranks have each index
   std::vector<std::int32_t> num_items_per_dest1(recv_disp0.size() - 1, 0);
   std::vector<std::int32_t> num_items_per_pos1(recv_disp0.back(), 0);
 
-=======
-
-  // Find which ranks have each index
-  std::vector<std::int32_t> num_items_per_dest1(recv_disp0.size() - 1, 0);
-  std::vector<std::int32_t> num_items_per_pos1(recv_disp0.back(), 0);
-
->>>>>>> 23c76248
   std::vector<int> owner;
   std::vector<int> disp1 = {0};
   {
@@ -265,7 +236,6 @@
         assert(it_owner != it1);
         std::iter_swap(it0, it_owner);
       }
-<<<<<<< HEAD
     }
   }
 
@@ -313,56 +283,6 @@
     }
   }
 
-=======
-    }
-  }
-
-  // Send back
-  MPI_Comm neigh_comm1;
-  MPI_Dist_graph_create_adjacent(comm, dest.size(), dest.data(), MPI_UNWEIGHTED,
-                                 src.size(), src.data(), MPI_UNWEIGHTED,
-                                 MPI_INFO_NULL, false, &neigh_comm1);
-
-  // Send number of values to receive
-  std::vector<int> num_items_recv1(dest.size());
-  num_items_per_dest1.reserve(1);
-  num_items_recv1.reserve(1);
-  MPI_Neighbor_alltoall(num_items_per_dest1.data(), 1, MPI_INT,
-                        num_items_recv1.data(), 1, MPI_INT, neigh_comm1);
-
-  // Prepare receive displacements
-  std::vector<std::int32_t> recv_disp1(num_items_recv1.size() + 1, 0);
-  std::partial_sum(num_items_recv1.begin(), num_items_recv1.end(),
-                   std::next(recv_disp1.begin()));
-
-  // Send data
-  std::vector<int> recv_buffer1(recv_disp1.back());
-  MPI_Neighbor_alltoallv(send_buffer1.data(), num_items_per_dest1.data(),
-                         send_disp1.data(), MPI_INT, recv_buffer1.data(),
-                         num_items_recv1.data(), recv_disp1.data(), MPI_INT,
-                         neigh_comm1);
-
-  MPI_Comm_free(&neigh_comm1);
-
-  // Build adjacency list
-  std::vector<int> data;
-  std::vector<std::int32_t> graph_offsets = {0};
-  {
-    auto it = recv_buffer1.begin();
-    while (it != recv_buffer1.end())
-    {
-      const std::size_t d = std::distance(recv_buffer1.begin(), it);
-      std::int64_t num_ranks = *it;
-
-      xtl::span ranks(recv_buffer1.data() + d + 1, num_ranks);
-      data.insert(data.end(), ranks.begin(), ranks.end());
-      graph_offsets.push_back(graph_offsets.back() + num_ranks);
-
-      std::advance(it, num_ranks + 1);
-    }
-  }
-
->>>>>>> 23c76248
   return graph::AdjacencyList<int>(std::move(data), std::move(graph_offsets));
 }
 //-----------------------------------------------------------------------------
@@ -460,57 +380,10 @@
 }
 //-----------------------------------------------------------------------------
 
-<<<<<<< HEAD
 /// @brief Send the vertex numbering for owned vertices to processes
 /// that also share them, returning a list of triplets received from
 /// other ranks.
 ///
-=======
-/// Compute a neighborhood comm from the ranks in
-/// global_vertex_to_ranks, also returning a map from global rank number
-/// to neighborhood rank
-/// @note Collective
-/// @param[in] comm The global communicator
-/// @param[in] global_vertex_to_ranks Map from global vertex index to
-/// sharing ranks
-/// @return (neighbor_comm, global_to_neighbor_rank map)
-std::pair<MPI_Comm, std::map<int, int>>
-compute_neighbor_comm(const MPI_Comm& comm,
-                      const graph::AdjacencyList<int>& vertices_rank)
-{
-  const int mpi_rank = dolfinx::MPI::rank(comm);
-
-  // Create set of all ranks that share a vertex with this rank. Note
-  // this can be 'wider' than the neighbor comm of shared cells.
-  std::vector<int> neighbors(vertices_rank.array().begin(),
-                             vertices_rank.array().end());
-  std::sort(neighbors.begin(), neighbors.end());
-  neighbors.erase(std::unique(neighbors.begin(), neighbors.end()),
-                  neighbors.end());
-
-  // Remove self
-  neighbors.erase(std::remove(neighbors.begin(), neighbors.end(), mpi_rank),
-                  neighbors.end());
-
-  // Build map from neighbor global rank to neighbor local rank
-  std::map<int, int> global_to_neighbor_rank;
-  for (std::size_t i = 0; i < neighbors.size(); ++i)
-    global_to_neighbor_rank.insert({neighbors[i], i});
-
-  // Create symmetric neighborhood communicator
-  MPI_Comm neighbor_comm;
-  MPI_Dist_graph_create_adjacent(comm, neighbors.size(), neighbors.data(),
-                                 MPI_UNWEIGHTED, neighbors.size(),
-                                 neighbors.data(), MPI_UNWEIGHTED,
-                                 MPI_INFO_NULL, false, &neighbor_comm);
-
-  return {neighbor_comm, std::move(global_to_neighbor_rank)};
-}
-//-------------------------------------------------------------------------------
-
-/// Send the vertex numbering for owned vertices to processes that also
-/// share them, returning a list of triplets received from other ranks.
->>>>>>> 23c76248
 /// Each triplet consists of {old_global_vertex_index,
 /// new_global_vertex_index, owning_rank}. The received vertices will be
 /// "ghost" on this rank.
@@ -520,7 +393,6 @@
 //// @note Collective
 /// @param[in] comm Neighbourhood communicator
 /// @return list of triplets
-<<<<<<< HEAD
 std::vector<std::int64_t> exchange_vertex_numbering(
     const MPI_Comm& comm, const xtl::span<const int>& local_to_global_rank,
     const xtl::span<const std::int64_t>& vertices,
@@ -528,27 +400,13 @@
     std::int64_t global_offset_v,
     const xtl::span<const std::pair<std::int64_t, std::int32_t>>&
         global_to_local_vertices)
-=======
-std::vector<std::int64_t>
-exchange_vertex_numbering(const MPI_Comm& comm,
-                          const std::map<int, int>& global_to_neighbor_rank,
-                          const xtl::span<std::int64_t>& vertices,
-                          const graph::AdjacencyList<int>& vertex_to_ranks,
-                          std::int64_t global_offset_v,
-                          const std::unordered_map<std::int64_t, std::int32_t>&
-                              global_to_local_vertices)
->>>>>>> 23c76248
 {
   const int mpi_rank = dolfinx::MPI::rank(comm);
 
   // FIXME: Remove vector<vector> data structure
   // Pack send data
   std::vector<std::vector<std::int64_t>> send_buffer(
-<<<<<<< HEAD
       local_to_global_rank.size());
-=======
-      global_to_neighbor_rank.size());
->>>>>>> 23c76248
   for (std::int32_t i = 0; i < vertex_to_ranks.num_nodes(); ++i)
   {
     // Get (global) ranks that share this vertex. Note that first rank
@@ -558,11 +416,7 @@
     {
       // Get local vertex index
       std::int64_t vertex_idx_global = vertices[i];
-<<<<<<< HEAD
       auto vlocal_it = find_idx(global_to_local_vertices, vertex_idx_global);
-=======
-      auto vlocal_it = global_to_local_vertices.find(vertex_idx_global);
->>>>>>> 23c76248
       assert(vlocal_it != global_to_local_vertices.end());
       assert(vlocal_it->first == vertex_idx_global);
       assert(vlocal_it->second != -1);
@@ -987,15 +841,9 @@
     if (ranks.front() == mpi_rank)
     {
       // TODO: avoid map lookup
-<<<<<<< HEAD
 
       std::int64_t global_index = unknown_indices_set[i];
       auto it_gi = find_idx(global_to_local_vertices, global_index);
-=======
-      // Should already be in map
-      std::int64_t global_index = unknown_indices_set[i];
-      auto it_gi = global_to_local_vertices.find(global_index);
->>>>>>> 23c76248
       assert(it_gi != global_to_local_vertices.end());
       assert(it_gi->first == global_index);
       assert(it_gi->second == -1);
@@ -1045,11 +893,7 @@
   // global index, owner rank) with neighbours (for vertices on 'true
   // domain boundary')
   auto recv_triplets = exchange_vertex_numbering(
-<<<<<<< HEAD
       neighbor_comm, local_to_global_rank, unknown_indices_set,
-=======
-      neighbor_comm, global_to_neighbor_rank, unknown_indices_set,
->>>>>>> 23c76248
       global_vertex_to_ranks, global_offset_v, global_to_local_vertices);
   assert(recv_triplets.size() % 3 == 0);
 
@@ -1106,11 +950,7 @@
 
   MPI_Comm_free(&neighbor_comm);
 
-<<<<<<< HEAD
   // TODO: has this neighbourhood information been computed earlier?
-=======
-  // TODO: has this been computed earlier?
->>>>>>> 23c76248
 
   // Determine which ranks ghost data on this rank
   std::vector<int> out_edges;
