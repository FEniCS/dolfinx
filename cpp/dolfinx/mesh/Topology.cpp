--- conflicted
+++ resolved
@@ -15,21 +15,11 @@
 using namespace dolfinx::mesh;
 
 //-----------------------------------------------------------------------------
-<<<<<<< HEAD
-Topology::Topology(std::size_t dim, std::int32_t num_vertices,
-                   std::int64_t num_vertices_global)
-    : _num_vertices(num_vertices), _ghost_offset_index(dim + 1, 0),
-      _global_num_entities(dim + 1, -1), _global_indices(dim + 1),
-      _shared_entities(dim + 1),
-      _connectivity(dim + 1,
-                    std::vector<std::shared_ptr<Connectivity>>(dim + 1)),
-      _edge_reflections(0, 0), _face_reflections(0, 0), _face_permutations(0, 0)
-
-=======
+
 Topology::Topology(int dim)
     : _global_indices(dim + 1), _shared_entities(dim + 1),
-      _connectivity(dim + 1, dim + 1)
->>>>>>> 6f034e8a
+      _connectivity(dim + 1, dim + 1), _edge_reflections(0, 0),
+      _face_reflections(0, 0), _face_permutations(0, 0)
 {
   // Do nothing
 }
