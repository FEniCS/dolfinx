--- conflicted
+++ resolved
@@ -303,19 +303,12 @@
                       [](std::size_t s, auto& v) { return s + v.size(); }));
   for (auto c : cells_owned)
     local_vertex_set.insert(local_vertex_set.end(), c.begin(), c.end());
-<<<<<<< HEAD
-  dolfinx::radix_sort(local_vertex_set);
-  local_vertex_set.erase(
-      std::unique(local_vertex_set.begin(), local_vertex_set.end()),
-      local_vertex_set.end());
-
-=======
-  {
-    dolfinx::radix_sort(std::span(local_vertex_set));
+ 
+  {
+    dolfinx::radix_sort(local_vertex_set);
     auto [unique_end, range_end] = std::ranges::unique(local_vertex_set);
     local_vertex_set.erase(unique_end, range_end);
   }
->>>>>>> aa114e28
   // Build set of ghost cell vertices (attached to a ghost cell)
   std::vector<std::int64_t> ghost_vertex_set;
   ghost_vertex_set.reserve(
@@ -323,16 +316,9 @@
                       [](std::size_t s, auto& v) { return s + v.size(); }));
   for (auto c : cells_ghost)
     ghost_vertex_set.insert(ghost_vertex_set.end(), c.begin(), c.end());
-<<<<<<< HEAD
-  dolfinx::radix_sort(ghost_vertex_set);
-  ghost_vertex_set.erase(
-      std::unique(ghost_vertex_set.begin(), ghost_vertex_set.end()),
-      ghost_vertex_set.end());
-=======
->>>>>>> aa114e28
-
-  {
-    dolfinx::radix_sort(std::span(ghost_vertex_set));
+
+  {
+    dolfinx::radix_sort(ghost_vertex_set);
     auto [unique_end, range_end] = std::ranges::unique(ghost_vertex_set);
     ghost_vertex_set.erase(unique_end, range_end);
   }
@@ -1287,15 +1273,10 @@
     // Build list of ranks that own vertices that are ghosted by this
     // rank (out edges)
     std::vector<int> src = ghost_vertex_owners;
-<<<<<<< HEAD
     dolfinx::radix_sort(src);
-    src.erase(std::unique(src.begin(), src.end()), src.end());
-=======
-    dolfinx::radix_sort(std::span(src));
     auto [unique_end, range_end] = std::ranges::unique(src);
     src.erase(unique_end, range_end);
 
->>>>>>> aa114e28
     dest = dolfinx::MPI::compute_graph_edges_nbx(comm, src);
   }
 
