// Copyright (C) 2006-2020 Anders Logg and Garth N. Wells
//
// This file is part of DOLFINX (https://www.fenicsproject.org)
//
// SPDX-License-Identifier:    LGPL-3.0-or-later

#include "Topology.h"
#include <dolfinx/common/IndexMap.h>
#include <dolfinx/common/utils.h>
#include <dolfinx/graph/AdjacencyList.h>
#include <numeric>
#include <sstream>

using namespace dolfinx;
using namespace dolfinx::mesh;

//-----------------------------------------------------------------------------
std::vector<bool> mesh::compute_interior_facets(const Topology& topology)
{
  // NOTE: Getting markers for owned and unowned facets requires reverse
  // and forward scatters. It we can work only with owned facets we
  // would need only a reverse scatter.

  const int tdim = topology.dim();
  auto c = topology.connectivity(tdim - 1, tdim);
  if (!c)
    throw std::runtime_error("Facet-cell connectivity has not been computed");

  auto map = topology.index_map(tdim - 1);
  assert(map);

  // Get number of connected cells for each ghost facet
  std::vector<int> num_cells1(map->num_ghosts(), 0);
  for (int f = 0; f < map->num_ghosts(); ++f)
  {
    num_cells1[f] = c->num_links(map->size_local() + f);
    // TEST: For facet-based ghosting, an un-owned facet should be
    // connected to only one facet
    // if (num_cells1[f] > 1)
    // {
    //   throw std::runtime_error("!!!!!!!!!!");
    //   std::cout << "!!! Problem with ghosting" << std::endl;
    // }
    // else
    //   std::cout << "Facet as expected" << std::endl;
    assert(num_cells1[f] == 1 or num_cells1[f] == 2);
  }

  // Send my ghost data to owner, and receive data for my data from
  // remote ghosts
  std::vector<std::int32_t> owned;
  map->scatter_rev(owned, num_cells1, 1, common::IndexMap::Mode::add);

  // Mark owned facets that are connected to two cells
  std::vector<int> num_cells0(map->size_local(), 0);
  for (std::size_t f = 0; f < num_cells0.size(); ++f)
  {
    assert(c->num_links(f) == 1 or c->num_links(f) == 2);
    num_cells0[f] = (c->num_links(f) + owned[f]) > 1 ? 1 : 0;
  }

  // Send owned data to ghosts, and receive ghost data from owner
  const std::vector<std::int32_t> ghost_markers
      = map->scatter_fwd(num_cells0, 1);

  // Copy data, castint 1 -> true and 0 -> false
  num_cells0.insert(num_cells0.end(), ghost_markers.begin(),
                    ghost_markers.end());
  std::vector<bool> interior_facet(num_cells0.begin(), num_cells0.end());

  return interior_facet;
}
//-----------------------------------------------------------------------------

//-----------------------------------------------------------------------------
Topology::Topology(mesh::CellType type)
<<<<<<< HEAD
    : _cell_type(type), _shared_entities(mesh::cell_dim(type) + 1),
=======
    : _cell_type(type), _global_indices(mesh::cell_dim(type) + 1),
>>>>>>> 231fded8
      _connectivity(mesh::cell_dim(type) + 1, mesh::cell_dim(type) + 1)
{
  // Do nothing
}
//-----------------------------------------------------------------------------
int Topology::dim() const { return _connectivity.rows() - 1; }
//-----------------------------------------------------------------------------
void Topology::set_global_user_vertices(
    const std::vector<std::int64_t>& vertex_indices)
{
  _global_user_vertices = vertex_indices;
}
//-----------------------------------------------------------------------------
void Topology::set_index_map(int dim,
                             std::shared_ptr<const common::IndexMap> index_map)
{
  assert(dim < (int)_index_map.size());
  _index_map[dim] = index_map;
}
//-----------------------------------------------------------------------------
std::shared_ptr<const common::IndexMap> Topology::index_map(int dim) const
{
  assert(dim < (int)_index_map.size());
  return _index_map[dim];
}
//-----------------------------------------------------------------------------
const std::vector<std::int64_t>& Topology::get_global_user_vertices() const
{
  return _global_user_vertices;
}
//-----------------------------------------------------------------------------
std::vector<bool> Topology::on_boundary(int dim) const
{
  const int tdim = this->dim();
  if (dim >= tdim or dim < 0)
  {
    throw std::runtime_error("Invalid entity dimension: "
                             + std::to_string(dim));
  }

  if (!_interior_facets)
  {
    throw std::runtime_error(
        "Facets have not been marked for interior/exterior.");
  }

  std::shared_ptr<const graph::AdjacencyList<std::int32_t>>
      connectivity_facet_cell = connectivity(tdim - 1, tdim);
  if (!connectivity_facet_cell)
    throw std::runtime_error("Facet-cell connectivity missing");

  // TODO: figure out if we can/should make this for owned entities only
  assert(_index_map[dim]);
  std::vector<bool> marker(
      _index_map[dim]->size_local() + _index_map[dim]->num_ghosts(), false);
  const int num_facets
      = _index_map[tdim - 1]->size_local() + _index_map[tdim - 1]->num_ghosts();

  // Special case for facets
  if (dim == tdim - 1)
  {
    for (int i = 0; i < num_facets; ++i)
    {
      assert(i < (int)_interior_facets->size());
      if (!(*_interior_facets)[i])
        marker[i] = true;
    }
    return marker;
  }

  // Get connectivity from facet to entities of interest (vertices or edges)
  std::shared_ptr<const graph::AdjacencyList<std::int32_t>>
      connectivity_facet_entity = connectivity(tdim - 1, dim);
  if (!connectivity_facet_entity)
    throw std::runtime_error("Facet-entity connectivity missing");

  const Eigen::Array<std::int32_t, Eigen::Dynamic, 1>& fe_offsets
      = connectivity_facet_entity->offsets();
  const Eigen::Array<std::int32_t, Eigen::Dynamic, 1>& fe_indices
      = connectivity_facet_entity->array();

  // Iterate over all facets, selecting only those with one cell
  // attached
  for (int i = 0; i < num_facets; ++i)
  {
    assert(i < (int)_interior_facets->size());
    if (!(*_interior_facets)[i])
    {
      for (int j = fe_offsets[i]; j < fe_offsets[i + 1]; ++j)
        marker[fe_indices[j]] = true;
    }
  }

  return marker;
}
//-----------------------------------------------------------------------------
std::shared_ptr<graph::AdjacencyList<std::int32_t>>
Topology::connectivity(int d0, int d1)
{
  assert(d0 < _connectivity.rows());
  assert(d1 < _connectivity.cols());
  return _connectivity(d0, d1);
}
//-----------------------------------------------------------------------------
std::shared_ptr<const graph::AdjacencyList<std::int32_t>>
Topology::connectivity(int d0, int d1) const
{
  assert(d0 < _connectivity.rows());
  assert(d1 < _connectivity.cols());
  return _connectivity(d0, d1);
}
//-----------------------------------------------------------------------------
void Topology::set_connectivity(
    std::shared_ptr<graph::AdjacencyList<std::int32_t>> c, int d0, int d1)
{
  assert(d0 < _connectivity.rows());
  assert(d1 < _connectivity.cols());
  _connectivity(d0, d1) = c;
}
//-----------------------------------------------------------------------------
const std::vector<bool>& Topology::interior_facets() const
{
  if (!_interior_facets)
    throw std::runtime_error("Facets marker has not been computed.");
  return *_interior_facets;
}
//-----------------------------------------------------------------------------
void Topology::set_interior_facets(const std::vector<bool>& interior_facets)
{
  _interior_facets = std::make_shared<const std::vector<bool>>(interior_facets);
}
//-----------------------------------------------------------------------------
size_t Topology::hash() const
{
  if (!this->connectivity(dim(), 0))
    throw std::runtime_error("AdjacencyList has not been computed.");
  return this->connectivity(dim(), 0)->hash();
}
//-----------------------------------------------------------------------------
std::string Topology::str(bool verbose) const
{
  const int _dim = _connectivity.rows() - 1;
  std::stringstream s;
  if (verbose)
  {
    s << str(false) << std::endl << std::endl;
    s << "  Number of entities:" << std::endl << std::endl;
    for (int d = 0; d <= _dim; d++)
    {
      if (_index_map[d])
      {
        const int size
            = _index_map[d]->size_local() + _index_map[d]->num_ghosts();
        s << "    dim = " << d << ": " << size << std::endl;
      }
    }
    s << std::endl;

    s << "  Connectivity matrix:" << std::endl << std::endl;
    s << "     ";
    for (int d1 = 0; d1 <= _dim; d1++)
      s << " " << d1;
    s << std::endl;
    for (int d0 = 0; d0 <= _dim; d0++)
    {
      s << "    " << d0;
      for (int d1 = 0; d1 <= _dim; d1++)
      {
        if (_connectivity(d0, d1))
          s << " x";
        else
          s << " -";
      }
      s << std::endl;
    }
    s << std::endl;

    for (int d0 = 0; d0 <= _dim; d0++)
    {
      for (int d1 = 0; d1 <= _dim; d1++)
      {
        if (!_connectivity(d0, d1))
          continue;
        s << common::indent(_connectivity(d0, d1)->str(true));
        s << std::endl;
      }
    }
  }
  else
    s << "<Topology of dimension " << _dim << ">";

  return s.str();
}
//-----------------------------------------------------------------------------
mesh::CellType Topology::cell_type() const { return _cell_type; }
//-----------------------------------------------------------------------------<|MERGE_RESOLUTION|>--- conflicted
+++ resolved
@@ -74,11 +74,7 @@
 
 //-----------------------------------------------------------------------------
 Topology::Topology(mesh::CellType type)
-<<<<<<< HEAD
-    : _cell_type(type), _shared_entities(mesh::cell_dim(type) + 1),
-=======
-    : _cell_type(type), _global_indices(mesh::cell_dim(type) + 1),
->>>>>>> 231fded8
+    : _cell_type(type),
       _connectivity(mesh::cell_dim(type) + 1, mesh::cell_dim(type) + 1)
 {
   // Do nothing
