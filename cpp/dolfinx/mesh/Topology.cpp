--- conflicted
+++ resolved
@@ -1448,13 +1448,8 @@
   for (int e = 0; e < num_entities_mesh; ++e)
   {
     auto vertices = e_to_v->links(e);
-<<<<<<< HEAD
     std::ranges::copy(vertices, key.begin());
-    std::sort(key.begin(), key.end());
-=======
-    std::copy(vertices.begin(), vertices.end(), key.begin());
     std::ranges::sort(key);
->>>>>>> 6e9b57a6
     auto ins = entity_key_to_index.insert({key, e});
     if (!ins.second)
       throw std::runtime_error("Duplicate mesh entity detected.");
@@ -1469,13 +1464,8 @@
   for (std::size_t e = 0; e < entities.size(); e += num_vertices_per_entity)
   {
     auto v = entities.subspan(e, num_vertices_per_entity);
-<<<<<<< HEAD
     std::ranges::copy(v, vertices.begin());
-    std::sort(vertices.begin(), vertices.end());
-=======
-    std::copy(v.begin(), v.end(), vertices.begin());
     std::ranges::sort(vertices);
->>>>>>> 6e9b57a6
     if (auto it = entity_key_to_index.find(vertices);
         it != entity_key_to_index.end())
     {
