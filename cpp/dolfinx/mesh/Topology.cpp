// Copyright (C) 2006-2020 Anders Logg and Garth N. Wells
//
// This file is part of DOLFINX (https://www.fenicsproject.org)
//
// SPDX-License-Identifier:    LGPL-3.0-or-later

#include "Topology.h"
#include <dolfinx/common/IndexMap.h>
#include <dolfinx/common/utils.h>
#include <dolfinx/graph/AdjacencyList.h>
#include <numeric>
#include <sstream>

using namespace dolfinx;
using namespace dolfinx::mesh;

//-----------------------------------------------------------------------------
<<<<<<< HEAD

Topology::Topology(int dim)
    : _global_indices(dim + 1), _shared_entities(dim + 1),
      _connectivity(dim + 1, dim + 1), _edge_reflections(0, 0),
      _face_reflections(0, 0), _face_rotations(0, 0), _face_permutations(0, 0)
=======
std::vector<bool> mesh::compute_interior_facets(const Topology& topology)
{
  // NOTE: Getting markers for owned and unowned facets requires reverse
  // and forward scatters. It we can work only with owned facets we
  // would need only a reverse scatter.

  const int tdim = topology.dim();
  auto c = topology.connectivity(tdim - 1, tdim);
  if (!c)
    throw std::runtime_error("Facet-cell connectivity has not been computed");

  auto map = topology.index_map(tdim - 1);
  assert(map);

  // Get number of connected cells for each ghost facet
  std::vector<int> num_cells1(map->num_ghosts(), 0);
  for (int f = 0; f < map->num_ghosts(); ++f)
  {
    num_cells1[f] = c->num_links(map->size_local() + f);
    // TEST: For facet-based ghosting, an un-owned facet should be
    // connected to only one facet
    // if (num_cells1[f] > 1)
    // {
    //   throw std::runtime_error("!!!!!!!!!!");
    //   std::cout << "!!! Problem with ghosting" << std::endl;
    // }
    // else
    //   std::cout << "Facet as expected" << std::endl;
    assert(num_cells1[f] == 1 or num_cells1[f] == 2);
  }

  // Send my ghost data to owner, and receive data for my data from
  // remote ghosts
  std::vector<std::int32_t> owned;
  map->scatter_rev(owned, num_cells1, 1, common::IndexMap::Mode::add);

  // Mark owned facets that are connected to two cells
  std::vector<int> num_cells0(map->size_local(), 0);
  for (std::size_t f = 0; f < num_cells0.size(); ++f)
  {
    assert(c->num_links(f) == 1 or c->num_links(f) == 2);
    num_cells0[f] = (c->num_links(f) + owned[f]) > 1 ? 1 : 0;
  }

  // Send owned data to ghosts, and receive ghost data from owner
  const std::vector<std::int32_t> ghost_markers
      = map->scatter_fwd(num_cells0, 1);

  // Copy data, castint 1 -> true and 0 -> false
  num_cells0.insert(num_cells0.end(), ghost_markers.begin(),
                    ghost_markers.end());
  std::vector<bool> interior_facet(num_cells0.begin(), num_cells0.end());

  return interior_facet;
}
//-----------------------------------------------------------------------------

//-----------------------------------------------------------------------------
Topology::Topology(mesh::CellType type)
    : _cell_type(type), _global_indices(mesh::cell_dim(type) + 1),
      _shared_entities(mesh::cell_dim(type) + 1),
      _connectivity(mesh::cell_dim(type) + 1, mesh::cell_dim(type) + 1)
>>>>>>> 9de4ca16
{
  // Do nothing
}
//-----------------------------------------------------------------------------
int Topology::dim() const { return _connectivity.rows() - 1; }
//-----------------------------------------------------------------------------
void Topology::set_global_indices(
    int dim, const std::vector<std::int64_t>& global_indices)
{
  assert(dim < (int)_global_indices.size());
  _global_indices[dim] = global_indices;
}
//-----------------------------------------------------------------------------
void Topology::set_index_map(int dim,
                             std::shared_ptr<const common::IndexMap> index_map)
{
  assert(dim < (int)_index_map.size());
  _index_map[dim] = index_map;
}
//-----------------------------------------------------------------------------
std::shared_ptr<const common::IndexMap> Topology::index_map(int dim) const
{
  assert(dim < (int)_index_map.size());
  return _index_map[dim];
}
//-----------------------------------------------------------------------------
const std::vector<std::int64_t>& Topology::global_indices(int d) const
{
  assert(d < (int)_global_indices.size());
  return _global_indices[d];
}
//-----------------------------------------------------------------------------
void Topology::set_shared_entities(
    int dim, const std::map<std::int32_t, std::set<std::int32_t>>& entities)
{
  assert(dim <= this->dim());
  _shared_entities[dim] = entities;
}
//-----------------------------------------------------------------------------
const std::map<std::int32_t, std::set<std::int32_t>>&
Topology::shared_entities(int dim) const
{
  assert(dim <= this->dim());
  return _shared_entities[dim];
}
//-----------------------------------------------------------------------------
std::vector<bool> Topology::on_boundary(int dim) const
{
  const int tdim = this->dim();
  if (dim >= tdim or dim < 0)
  {
    throw std::runtime_error("Invalid entity dimension: "
                             + std::to_string(dim));
  }

  if (!_interior_facets)
  {
    throw std::runtime_error(
        "Facets have not been marked for interior/exterior.");
  }

  std::shared_ptr<const graph::AdjacencyList<std::int32_t>>
      connectivity_facet_cell = connectivity(tdim - 1, tdim);
  if (!connectivity_facet_cell)
    throw std::runtime_error("Facet-cell connectivity missing");

  // TODO: figure out if we can/should make this for owned entities only
  assert(_index_map[dim]);
  std::vector<bool> marker(
      _index_map[dim]->size_local() + _index_map[dim]->num_ghosts(), false);
  const int num_facets
      = _index_map[tdim - 1]->size_local() + _index_map[tdim - 1]->num_ghosts();

  // Special case for facets
  if (dim == tdim - 1)
  {
    for (int i = 0; i < num_facets; ++i)
    {
      assert(i < (int)_interior_facets->size());
      if (!(*_interior_facets)[i])
        marker[i] = true;
    }
    return marker;
  }

  // Get connectivity from facet to entities of interest (vertices or edges)
  std::shared_ptr<const graph::AdjacencyList<std::int32_t>>
      connectivity_facet_entity = connectivity(tdim - 1, dim);
  if (!connectivity_facet_entity)
    throw std::runtime_error("Facet-entity connectivity missing");

  const Eigen::Array<std::int32_t, Eigen::Dynamic, 1>& fe_offsets
      = connectivity_facet_entity->offsets();
  const Eigen::Array<std::int32_t, Eigen::Dynamic, 1>& fe_indices
      = connectivity_facet_entity->array();

  // Iterate over all facets, selecting only those with one cell
  // attached
  for (int i = 0; i < num_facets; ++i)
  {
    assert(i < (int)_interior_facets->size());
    if (!(*_interior_facets)[i])
    {
      for (int j = fe_offsets[i]; j < fe_offsets[i + 1]; ++j)
        marker[fe_indices[j]] = true;
    }
  }

  return marker;
}
//-----------------------------------------------------------------------------
std::shared_ptr<graph::AdjacencyList<std::int32_t>>
Topology::connectivity(int d0, int d1)
{
  assert(d0 < _connectivity.rows());
  assert(d1 < _connectivity.cols());
  return _connectivity(d0, d1);
}
//-----------------------------------------------------------------------------
std::shared_ptr<const graph::AdjacencyList<std::int32_t>>
Topology::connectivity(int d0, int d1) const
{
  assert(d0 < _connectivity.rows());
  assert(d1 < _connectivity.cols());
  return _connectivity(d0, d1);
}
//-----------------------------------------------------------------------------
void Topology::set_connectivity(
    std::shared_ptr<graph::AdjacencyList<std::int32_t>> c, int d0, int d1)
{
  assert(d0 < _connectivity.rows());
  assert(d1 < _connectivity.cols());
  _connectivity(d0, d1) = c;
}
//-----------------------------------------------------------------------------
const std::vector<bool>& Topology::interior_facets() const
{
  if (!_interior_facets)
    throw std::runtime_error("Facets marker has not been computed.");
  return *_interior_facets;
}
//-----------------------------------------------------------------------------
void Topology::set_interior_facets(const std::vector<bool>& interior_facets)
{
  _interior_facets = std::make_shared<const std::vector<bool>>(interior_facets);
}
//-----------------------------------------------------------------------------
size_t Topology::hash() const
{
  if (!this->connectivity(dim(), 0))
    throw std::runtime_error("AdjacencyList has not been computed.");
  return this->connectivity(dim(), 0)->hash();
}
//-----------------------------------------------------------------------------
std::string Topology::str(bool verbose) const
{
  const int _dim = _connectivity.rows() - 1;
  std::stringstream s;
  if (verbose)
  {
    s << str(false) << std::endl << std::endl;
    s << "  Number of entities:" << std::endl << std::endl;
    for (int d = 0; d <= _dim; d++)
    {
      if (_index_map[d])
      {
        const int size
            = _index_map[d]->size_local() + _index_map[d]->num_ghosts();
        s << "    dim = " << d << ": " << size << std::endl;
      }
    }
    s << std::endl;

    s << "  Connectivity matrix:" << std::endl << std::endl;
    s << "     ";
    for (int d1 = 0; d1 <= _dim; d1++)
      s << " " << d1;
    s << std::endl;
    for (int d0 = 0; d0 <= _dim; d0++)
    {
      s << "    " << d0;
      for (int d1 = 0; d1 <= _dim; d1++)
      {
        if (_connectivity(d0, d1))
          s << " x";
        else
          s << " -";
      }
      s << std::endl;
    }
    s << std::endl;

    for (int d0 = 0; d0 <= _dim; d0++)
    {
      for (int d1 = 0; d1 <= _dim; d1++)
      {
        if (!_connectivity(d0, d1))
          continue;
        s << common::indent(_connectivity(d0, d1)->str(true));
        s << std::endl;
      }
    }
  }
  else
    s << "<Topology of dimension " << _dim << ">";

  return s.str();
}
//-----------------------------------------------------------------------------
<<<<<<< HEAD
Eigen::Array<bool, 1, Eigen::Dynamic>
Topology::get_edge_reflections(const int cell_n) const
{
  return _edge_reflections.row(cell_n);
}
//-----------------------------------------------------------------------------
Eigen::Array<bool, 1, Eigen::Dynamic>
Topology::get_face_reflections(const int cell_n) const
{
  return _face_reflections.row(cell_n);
}
//-----------------------------------------------------------------------------
Eigen::Array<std::uint8_t, 1, Eigen::Dynamic>
Topology::get_face_rotations(const int cell_n) const
{
  return _face_rotations.row(cell_n);
}
//-----------------------------------------------------------------------------
std::uint8_t Topology::get_facet_permutation(const int cell_n, const int dim,
                                             const int facet_index) const
{
  if (dim == 1)
    return _edge_reflections(cell_n, facet_index);
  if (dim == 2)
    return _face_permutations(cell_n, facet_index);
  return 0;
}
//-----------------------------------------------------------------------------
void Topology::resize_entity_permutations(std::size_t cell_count,
                                          int edges_per_cell,
                                          int faces_per_cell)
{
  _face_permutations.resize(cell_count, faces_per_cell);
  _face_permutations.fill(0);
  _edge_reflections.resize(cell_count, edges_per_cell);
  _edge_reflections.fill(false);
  _face_reflections.resize(cell_count, faces_per_cell);
  _face_reflections.fill(false);
  _face_rotations.resize(cell_count, faces_per_cell);
  _face_rotations.fill(false);
}
//-----------------------------------------------------------------------------
std::size_t Topology::entity_reflection_size() const
{
  return _edge_reflections.rows();
}
//-----------------------------------------------------------------------------
void Topology::set_entity_permutation(std::size_t cell_n, int entity_dim,
                                      std::size_t entity_index,
                                      std::uint8_t rots, std::uint8_t refs)
{
  if (entity_dim == 2)
  {
    _face_permutations(cell_n, entity_index) = 2 * rots + refs;
    _face_reflections(cell_n, entity_index) = refs;
    _face_rotations(cell_n, entity_index) = rots;
  }
  else if (entity_dim == 1)
    _edge_reflections(cell_n, entity_index) = refs;
}
=======
mesh::CellType Topology::cell_type() const { return _cell_type; }
>>>>>>> 9de4ca16
//-----------------------------------------------------------------------------<|MERGE_RESOLUTION|>--- conflicted
+++ resolved
@@ -15,13 +15,6 @@
 using namespace dolfinx::mesh;
 
 //-----------------------------------------------------------------------------
-<<<<<<< HEAD
-
-Topology::Topology(int dim)
-    : _global_indices(dim + 1), _shared_entities(dim + 1),
-      _connectivity(dim + 1, dim + 1), _edge_reflections(0, 0),
-      _face_reflections(0, 0), _face_rotations(0, 0), _face_permutations(0, 0)
-=======
 std::vector<bool> mesh::compute_interior_facets(const Topology& topology)
 {
   // NOTE: Getting markers for owned and unowned facets requires reverse
@@ -84,7 +77,8 @@
     : _cell_type(type), _global_indices(mesh::cell_dim(type) + 1),
       _shared_entities(mesh::cell_dim(type) + 1),
       _connectivity(mesh::cell_dim(type) + 1, mesh::cell_dim(type) + 1)
->>>>>>> 9de4ca16
+          _edge_reflections(0, 0),
+      _face_reflections(0, 0), _face_rotations(0, 0), _face_permutations(0, 0)
 {
   // Do nothing
 }
@@ -294,7 +288,6 @@
   return s.str();
 }
 //-----------------------------------------------------------------------------
-<<<<<<< HEAD
 Eigen::Array<bool, 1, Eigen::Dynamic>
 Topology::get_edge_reflections(const int cell_n) const
 {
@@ -355,7 +348,5 @@
   else if (entity_dim == 1)
     _edge_reflections(cell_n, entity_index) = refs;
 }
-=======
 mesh::CellType Topology::cell_type() const { return _cell_type; }
->>>>>>> 9de4ca16
 //-----------------------------------------------------------------------------