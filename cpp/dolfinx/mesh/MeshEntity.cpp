// Copyright (C) 2006-2011 Anders Logg
//
// This file is part of DOLFINX (https://www.fenicsproject.org)
//
// SPDX-License-Identifier:    LGPL-3.0-or-later

#include "MeshEntity.h"
#include "Geometry.h"
#include "Mesh.h"
#include "MeshEntity.h"
#include "MeshIterator.h"
#include "Topology.h"
#include <dolfinx/common/log.h>

using namespace dolfinx;
using namespace dolfinx::mesh;

//-----------------------------------------------------------------------------
int MeshEntity::index(const MeshEntity& entity) const
{
  // Must be in the same mesh to be incident
  if (_mesh != entity._mesh)
    throw std::runtime_error("Mesh entity is defined on a different mesh");

  // Get list of entities for given topological dimension
<<<<<<< HEAD
  const std::int32_t* entities = _mesh->topology()
                                     .connectivity(_dim, entity._dim)
                                     ->connections(_local_index);
=======
  auto entities
      = _mesh->topology().connectivity(_dim, entity._dim)->edges(_local_index);
  const int num_entities = _mesh->topology()
                               .connectivity(_dim, entity._dim)
                               ->num_edges(_local_index);

>>>>>>> 6f034e8a
  // Check if any entity matches
  for (int i = 0; i < num_entities(entity._dim); ++i)
    if (entities[i] == entity._local_index)
      return i;

  // Entity was not found
  throw std::runtime_error("Mesh entity was not found");

  return -1;
}
//-----------------------------------------------------------------------------
int MeshEntity::get_vertex_local_index(const std::int32_t v_index) const
{
  const std::int32_t* vertices = entities(0);
  for (int v = 0; v < num_entities(0); ++v)
    if (vertices[v] == v_index)
      return v;
  throw std::runtime_error("Vertex was not found");
}
//-----------------------------------------------------------------------------
std::string MeshEntity::str(bool verbose) const
{
  if (verbose)
    LOG(WARNING) << "Verbose output for MeshEntityIterator not implemented.";

  std::stringstream s;
  s << "<Mesh entity " << index() << " of topological dimension " << dim()
    << ">";
  return s.str();
}
//-----------------------------------------------------------------------------<|MERGE_RESOLUTION|>--- conflicted
+++ resolved
@@ -23,20 +23,14 @@
     throw std::runtime_error("Mesh entity is defined on a different mesh");
 
   // Get list of entities for given topological dimension
-<<<<<<< HEAD
-  const std::int32_t* entities = _mesh->topology()
-                                     .connectivity(_dim, entity._dim)
-                                     ->connections(_local_index);
-=======
   auto entities
       = _mesh->topology().connectivity(_dim, entity._dim)->edges(_local_index);
   const int num_entities = _mesh->topology()
                                .connectivity(_dim, entity._dim)
                                ->num_edges(_local_index);
 
->>>>>>> 6f034e8a
   // Check if any entity matches
-  for (int i = 0; i < num_entities(entity._dim); ++i)
+  for (int i = 0; i < num_entities; ++i)
     if (entities[i] == entity._local_index)
       return i;
 
@@ -48,8 +42,10 @@
 //-----------------------------------------------------------------------------
 int MeshEntity::get_vertex_local_index(const std::int32_t v_index) const
 {
-  const std::int32_t* vertices = entities(0);
-  for (int v = 0; v < num_entities(0); ++v)
+  auto vertices = _mesh->topology().connectivity(_dim, 0)->edges(_local_index);
+  const int num_entities
+      = _mesh->topology().connectivity(_dim, 0)->num_edges(_local_index);
+  for (int v = 0; v < num_entities; ++v)
     if (vertices[v] == v_index)
       return v;
   throw std::runtime_error("Vertex was not found");
