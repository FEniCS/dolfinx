--- conflicted
+++ resolved
@@ -49,29 +49,6 @@
   int owner = p[index];
   return owner;
 }
-<<<<<<< HEAD
-
-/// Takes an array and computes the sort permutation that would reorder
-/// the rows in ascending order
-/// @param[in] array The input array
-/// @return The permutation vector that would order the rows in
-/// ascending order
-/// @pre Each row of @p array must be sorted
-template <typename T>
-std::vector<std::int32_t> sort_by_perm(const xt::xtensor<T, 2>& array)
-{
-  std::vector<int> index(array.shape(0));
-  std::iota(index.begin(), index.end(), 0);
-  std::sort(index.begin(), index.end(), [&array](int a, int b) {
-    return std::lexicographical_compare(
-        xt::row(array, a).begin(), xt::row(array, a).end(),
-        xt::row(array, b).begin(), xt::row(array, b).end());
-  });
-
-  return index;
-}
-=======
->>>>>>> d6a08a2b
 //-----------------------------------------------------------------------------
 
 /// Communicate with sharing processes to find out which entities are
