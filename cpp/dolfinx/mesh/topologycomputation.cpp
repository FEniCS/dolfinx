--- conflicted
+++ resolved
@@ -184,15 +184,7 @@
   std::vector<std::int64_t> vglobal(num_vertices_per_e);
   for (int i : unique_row)
   {
-<<<<<<< HEAD
     auto entity_list_i = entity_list.row(i);
-=======
-    auto entity_list_i = entity_list.links(i);
-    vlocal.assign(entity_list_i.begin(), entity_list_i.end());
-    vglobal.resize(vlocal.size());
-    vertex_indexmap->local_to_global(vlocal, vglobal);
-    std::sort(vglobal.begin(), vglobal.end());
->>>>>>> f4f0da23
 
     procs.clear();
     for (int j = 0; j < num_vertices_per_e; ++j)
@@ -210,8 +202,7 @@
       // If any process shares all vertices, then add to list
       if (q.second == num_vertices_per_e)
       {
-        vertex_indexmap->local_to_global(entity_list_i.data(),
-                                         num_vertices_per_e, vglobal.data());
+        vertex_indexmap->local_to_global(entity_list_i, vglobal);
         std::sort(vglobal.begin(), vglobal.end());
 
         global_entity_to_entity_index.insert({vglobal, entity_index[i]});
@@ -451,15 +442,9 @@
     for (int i = 0; i < num_entities_per_cell; ++i)
     {
       // Get entity vertices
-<<<<<<< HEAD
-      for (int j = 0; j < num_vertices_per_entity; ++j)
-        entity_list(k, j) = vertices[e_vertices(i, j)];
-=======
-      const int offset = k * num_vertices_per_entity;
       assert(e_vertices.num_links(i) == num_vertices_per_entity);
       for (int j = 0; j < num_vertices_per_entity; ++j)
-        entity_array[offset + j] = vertices[e_vertices.links(i)[j]];
->>>>>>> f4f0da23
+        entity_list(k, j) = vertices[e_vertices.links(i)[j]];
       ++k;
     }
   }
