--- conflicted
+++ resolved
@@ -486,7 +486,7 @@
 
 //-----------------------------------------------------------------------------
 std::vector<int>
-Partitioning::partition_cells(const MPI_Comm& comm, int nparts,
+Partitioning::partition_cells(MPI_Comm comm, int nparts,
                               const mesh::CellType cell_type,
                               const graph::AdjacencyList<std::int64_t>& cells)
 {
@@ -515,7 +515,6 @@
 
   return partition;
 }
-<<<<<<< HEAD
 //-----------------------------------------------------------------------------
 std::pair<graph::AdjacencyList<std::int64_t>, std::vector<int>>
 Partitioning::distribute(const MPI_Comm& comm,
@@ -569,8 +568,6 @@
 
   return {graph::AdjacencyList<std::int64_t>(0), std::vector<int>()};
 }
-=======
->>>>>>> 9839f9ef
 //-----------------------------------------------------------------------------
 std::tuple<
     std::shared_ptr<common::IndexMap>, std::vector<std::int64_t>,
