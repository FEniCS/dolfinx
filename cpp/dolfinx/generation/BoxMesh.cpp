// Copyright (C) 2005-2019 Anders Logg, Chris Richardson
//
// This file is part of DOLFINX (https://www.fenicsproject.org)
//
// SPDX-License-Identifier:    LGPL-3.0-or-later

#include "BoxMesh.h"
#include <cfloat>
#include <cmath>
#include <dolfinx/common/MPI.h>
#include <dolfinx/common/Timer.h>
#include <dolfinx/common/array2d.h>
#include <dolfinx/graph/AdjacencyList.h>
#include <xtensor/xfixed.hpp>
#include <xtensor/xtensor.hpp>
#include <xtensor/xview.hpp>

using namespace dolfinx;
using namespace dolfinx::generation;

namespace
{
//-----------------------------------------------------------------------------
array2d<double> create_geom(MPI_Comm comm,
                            const std::array<std::array<double, 3>, 2>& p,
                            std::array<std::size_t, 3> n)
{
  // Extract data
  const std::array<double, 3>& p0 = p[0];
  const std::array<double, 3>& p1 = p[1];
  std::int64_t nx = n[0];
  std::int64_t ny = n[1];
  std::int64_t nz = n[2];

  const std::int64_t n_points = (nx + 1) * (ny + 1) * (nz + 1);
  std::array range_p = dolfinx::MPI::local_range(
      dolfinx::MPI::rank(comm), n_points, dolfinx::MPI::size(comm));

  // Extract minimum and maximum coordinates
  const double x0 = std::min(p0[0], p1[0]);
  const double x1 = std::max(p0[0], p1[0]);
  const double y0 = std::min(p0[1], p1[1]);
  const double y1 = std::max(p0[1], p1[1]);
  const double z0 = std::min(p0[2], p1[2]);
  const double z1 = std::max(p0[2], p1[2]);

  const double a = x0;
  const double b = x1;
  const double ab = (b - a) / static_cast<double>(nx);
  const double c = y0;
  const double d = y1;
  const double cd = (d - c) / static_cast<double>(ny);
  const double e = z0;
  const double f = z1;
  const double ef = (f - e) / static_cast<double>(nz);

  if (std::abs(x0 - x1) < 2.0 * DBL_EPSILON
      or std::abs(y0 - y1) < 2.0 * DBL_EPSILON
      or std::abs(z0 - z1) < 2.0 * DBL_EPSILON)
  {
    throw std::runtime_error(
        "Box seems to have zero width, height or depth. Check dimensions");
  }

  if (nx < 1 || ny < 1 || nz < 1)
  {
    throw std::runtime_error(
        "BoxMesh has non-positive number of vertices in some dimension");
  }

  array2d<double> geom(range_p[1] - range_p[0], 3);

  const std::int64_t sqxy = (nx + 1) * (ny + 1);
  std::array<double, 3> point;
  for (std::int64_t v = range_p[0]; v < range_p[1]; ++v)
  {
    const std::int64_t iz = v / sqxy;
    const std::int64_t p = v % sqxy;
    const std::int64_t iy = p / (nx + 1);
    const std::int64_t ix = p % (nx + 1);
    const double z = e + ef * static_cast<double>(iz);
    const double y = c + cd * static_cast<double>(iy);
    const double x = a + ab * static_cast<double>(ix);
    point = {x, y, z};
    for (std::size_t i = 0; i < 3; i++)
      geom(v - range_p[0], i) = point[i];
  }

  return geom;
}
//-----------------------------------------------------------------------------
mesh::Mesh build_tet(MPI_Comm comm,
                     const std::array<std::array<double, 3>, 2>& p,
                     std::array<std::size_t, 3> n,
                     const mesh::GhostMode ghost_mode,
                     const mesh::CellPartitionFunction& partitioner)
{
  common::Timer timer("Build BoxMesh");

  array2d<double> geom = create_geom(comm, p, n);

  const std::int64_t nx = n[0];
  const std::int64_t ny = n[1];
  const std::int64_t nz = n[2];
  const std::int64_t n_cells = nx * ny * nz;
  std::array range_c = dolfinx::MPI::local_range(
      dolfinx::MPI::rank(comm), n_cells, dolfinx::MPI::size(comm));
  const std::size_t cell_range = range_c[1] - range_c[0];
  xt::xtensor<std::int64_t, 2> cells({6 * cell_range, 4});

  // Create tetrahedra
  for (std::int64_t i = range_c[0]; i < range_c[1]; ++i)
  {
    const int iz = i / (nx * ny);
    const int j = i % (nx * ny);
    const int iy = j / nx;
    const int ix = j % nx;

    const std::int64_t v0 = iz * (nx + 1) * (ny + 1) + iy * (nx + 1) + ix;
    const std::int64_t v1 = v0 + 1;
    const std::int64_t v2 = v0 + (nx + 1);
    const std::int64_t v3 = v1 + (nx + 1);
    const std::int64_t v4 = v0 + (nx + 1) * (ny + 1);
    const std::int64_t v5 = v1 + (nx + 1) * (ny + 1);
    const std::int64_t v6 = v2 + (nx + 1) * (ny + 1);
    const std::int64_t v7 = v3 + (nx + 1) * (ny + 1);

    // Note that v0 < v1 < v2 < v3 < vmid
    xt::xtensor_fixed<std::int64_t, xt::xshape<6, 4>> c
        = {{v0, v1, v3, v7}, {v0, v1, v7, v5}, {v0, v5, v7, v4},
           {v0, v3, v2, v7}, {v0, v6, v4, v7}, {v0, v2, v6, v7}};
    std::size_t offset = 6 * (i - range_c[0]);
    xt::view(cells, xt::range(offset, offset + 6), xt::all()) = c;
  }

<<<<<<< HEAD
=======
  fem::CoordinateElement element(mesh::CellType::tetrahedron, 1);
>>>>>>> 471e95f1
  auto [data, offset] = graph::create_adjacency_data(cells);
  return mesh::create_mesh(
      comm,
      graph::AdjacencyList<std::int64_t>(std::move(data), std::move(offset)),
      element, geom, ghost_mode, partitioner);
}
//-----------------------------------------------------------------------------
mesh::Mesh build_hex(MPI_Comm comm,
                     const std::array<std::array<double, 3>, 2>& p,
                     std::array<std::size_t, 3> n,
                     const mesh::GhostMode ghost_mode,
                     const mesh::CellPartitionFunction& partitioner)
{
  array2d<double> geom = create_geom(comm, p, n);

  const std::int64_t nx = n[0];
  const std::int64_t ny = n[1];
  const std::int64_t nz = n[2];
  const std::int64_t n_cells = nx * ny * nz;
  std::array range_c = dolfinx::MPI::local_range(
      dolfinx::MPI::rank(comm), n_cells, dolfinx::MPI::size(comm));
  const std::size_t cell_range = range_c[1] - range_c[0];
  xt::xtensor<std::int64_t, 2> cells({cell_range, 8});

  // Create cuboids
  for (std::int64_t i = range_c[0]; i < range_c[1]; ++i)
  {
    const std::int64_t iz = i / (nx * ny);
    const std::int64_t j = i % (nx * ny);
    const std::int64_t iy = j / nx;
    const std::int64_t ix = j % nx;

    const std::int64_t v0 = (iz * (ny + 1) + iy) * (nx + 1) + ix;
    const std::int64_t v1 = v0 + 1;
    const std::int64_t v2 = v0 + (nx + 1);
    const std::int64_t v3 = v1 + (nx + 1);
    const std::int64_t v4 = v0 + (nx + 1) * (ny + 1);
    const std::int64_t v5 = v1 + (nx + 1) * (ny + 1);
    const std::int64_t v6 = v2 + (nx + 1) * (ny + 1);
    const std::int64_t v7 = v3 + (nx + 1) * (ny + 1);

    xt::xtensor_fixed<std::int64_t, xt::xshape<8>> cell
        = {v0, v1, v2, v3, v4, v5, v6, v7};
    xt::view(cells, i - range_c[0], xt::all()) = cell;
  }

<<<<<<< HEAD
=======
  fem::CoordinateElement element(mesh::CellType::hexahedron, 1);
>>>>>>> 471e95f1
  auto [data, offset] = graph::create_adjacency_data(cells);
  return mesh::create_mesh(
      comm,
      graph::AdjacencyList<std::int64_t>(std::move(data), std::move(offset)),
      element, geom, ghost_mode, partitioner);
}
//-----------------------------------------------------------------------------

} // namespace

//-----------------------------------------------------------------------------
mesh::Mesh BoxMesh::create(MPI_Comm comm,
                           const std::array<std::array<double, 3>, 2>& p,
                           std::array<std::size_t, 3> n,
                           mesh::CellType celltype,
                           const mesh::GhostMode ghost_mode,
                           const mesh::CellPartitionFunction& partitioner)
{
  switch (celltype)
  {
  case mesh::CellType::tetrahedron:
    return build_tet(comm, p, n, ghost_mode, partitioner);
  case mesh::CellType::hexahedron:
    return build_hex(comm, p, n, ghost_mode, partitioner);
  default:
    throw std::runtime_error("Generate box mesh. Wrong cell type");
  }
}
//-----------------------------------------------------------------------------<|MERGE_RESOLUTION|>--- conflicted
+++ resolved
@@ -133,10 +133,7 @@
     xt::view(cells, xt::range(offset, offset + 6), xt::all()) = c;
   }
 
-<<<<<<< HEAD
-=======
   fem::CoordinateElement element(mesh::CellType::tetrahedron, 1);
->>>>>>> 471e95f1
   auto [data, offset] = graph::create_adjacency_data(cells);
   return mesh::create_mesh(
       comm,
@@ -183,10 +180,7 @@
     xt::view(cells, i - range_c[0], xt::all()) = cell;
   }
 
-<<<<<<< HEAD
-=======
   fem::CoordinateElement element(mesh::CellType::hexahedron, 1);
->>>>>>> 471e95f1
   auto [data, offset] = graph::create_adjacency_data(cells);
   return mesh::create_mesh(
       comm,
