// Copyright (C) 2005-2020 Garth N. Wells and Jørgen S. Dokken
//
// This file is part of DOLFINX (https://www.fenicsproject.org)
//
// SPDX-License-Identifier:    LGPL-3.0-or-later

#include "VTKFile.h"
#include "cells.h"
#include "pugixml.hpp"
<<<<<<< HEAD
#include "xdmf_utils.h"
=======
#include <Eigen/Core>
#include <boost/cstdint.hpp>
>>>>>>> 556fcd78
#include <boost/filesystem.hpp>
#include <dolfinx/common/IndexMap.h>
#include <dolfinx/common/MPI.h>
#include <dolfinx/common/span.hpp>
#include <dolfinx/fem/DofMap.h>
#include <dolfinx/fem/FiniteElement.h>
#include <dolfinx/fem/Function.h>
#include <dolfinx/fem/FunctionSpace.h>
#include <dolfinx/la/PETScVector.h>
#include <dolfinx/mesh/Geometry.h>
#include <dolfinx/mesh/Mesh.h>
#include <dolfinx/mesh/Topology.h>
#include <sstream>
#include <string>

using namespace dolfinx;

namespace
{
//----------------------------------------------------------------------------
/// Return true if Function is a cell-wise constant, otherwise false
template <typename Scalar>
bool _is_cellwise(const fem::Function<Scalar>& u)
{
  assert(u.function_space());

  assert(u.function_space()->element());
  const int rank = u.function_space()->element()->value_rank();
  assert(u.function_space()->mesh());
  const int tdim = u.function_space()->mesh()->topology().dim();
  int cell_based_dim = 1;
  for (int i = 0; i < rank; ++i)
    cell_based_dim *= tdim;

  assert(u.function_space()->dofmap());
  assert(u.function_space()->dofmap()->element_dof_layout);
  if (u.function_space()->dofmap()->element_dof_layout->num_dofs()
      == cell_based_dim)
  {
    return true;
  }
  else
    return false;
}
//----------------------------------------------------------------------------
bool is_cellwise(const fem::Function<double>& u) { return _is_cellwise(u); }
//----------------------------------------------------------------------------
bool is_cellwise(const fem::Function<std::complex<double>>& u)
{
  return _is_cellwise(u);
}
//----------------------------------------------------------------------------

/// Get counter string to include in filename
std::string get_counter(const pugi::xml_node& node, const std::string& name)
{
  // Count number of entries
  const size_t n = std::distance(node.children(name.c_str()).begin(),
                                 node.children(name.c_str()).end());

  // Compute counter string
  const int num_digits = 6;
  std::string counter = std::to_string(n);
  return std::string(num_digits - counter.size(), '0').append(counter);
}

/// Get the VTK cell type integer
std::int8_t get_vtk_cell_type(mesh::CellType cell, int dim)
{
  // Get cell type
  mesh::CellType cell_type = mesh::cell_entity_type(cell, dim);

  // Determine VTK cell type (arbitrary Lagrange elements)
  // https://vtk.org/doc/nightly/html/vtkCellType_8h_source.html
  switch (cell_type)
  {
  case mesh::CellType::point:
    return 1;
  case mesh::CellType::interval:
    return 68;
  case mesh::CellType::triangle:
    return 69;
  case mesh::CellType::quadrilateral:
    return 70;
  case mesh::CellType::tetrahedron:
    return 71;
  case mesh::CellType::hexahedron:
    return 72;
  default:
    throw std::runtime_error("Unknown cell type");
  }
}

/// Convert and Eigen array/matrix to a std::string
template <typename T>
std::string eigen_to_string(const T& x, int precision)
{
  std::stringstream s;
  s.precision(precision);
  for (Eigen::Index i = 0; i < x.size(); ++i)
    s << x.data()[i] << " ";
  return s.str();
}

void add_pvtu_mesh(pugi::xml_node& node)
{
  pugi::xml_node vertex_data_node = node.append_child("PPoints");
  pugi::xml_node data_node = vertex_data_node.append_child("PDataArray");
  data_node.append_attribute("type") = "Float64";
  data_node.append_attribute("NumberOfComponents") = "3";
}
//----------------------------------------------------------------------------
/// At data to a pugixml node
template <typename Scalar>
void _add_data(
    const fem::Function<Scalar>& u,
    const Eigen::Ref<const Eigen::Array<Scalar, Eigen::Dynamic, Eigen::Dynamic,
                                        Eigen::RowMajor>>& values,
    pugi::xml_node& data_node)
{
  const int rank = u.function_space()->element()->value_rank();
  const int dim = u.function_space()->element()->value_size();
  if (rank == 1)
  {
    if (!(dim == 2 or dim == 3))
    {
      throw std::runtime_error(
          "Cannot write data to VTK file. Don't know how to handle vector "
          "function with dimension other than 2 or 3");
    }
  }
  else if (rank == 2)
  {
    if (!(dim == 4 or dim == 9))
    {
      throw std::runtime_error(
          "Cannot write data to VTK file. Don't know how to handle tensor "
          "function with dimension other than 4 or 9");
    }
  }
  else if (rank > 2)
  {
    throw std::runtime_error(
        "Cannot write data to VTK file. "
        "Only scalar, vector and tensor functions can be saved in VTK format");
  }
  // Loop for complex numbers, saved as real and imaginary part
  std::vector<std::string> components = {""};
  if constexpr (!std::is_scalar<Scalar>::value)
    components = {"real", "imag"};

  for (const auto& component : components)
  {
    if constexpr (!std::is_scalar<Scalar>::value)
    {
      pugi::xml_node field_node = data_node.append_child("DataArray");
      field_node.append_attribute("type") = "Float64";
      field_node.append_attribute("Name") = (component + "_" + u.name).c_str();
      field_node.append_attribute("format") = "ascii";
      Eigen::Array<double, Eigen::Dynamic, Eigen::Dynamic> values_comp;

      if (component == "real")
        values_comp = values.real();
      else if (component == "imag")
        values_comp = values.imag();
      if (rank == 0)
      {
        field_node.append_child(pugi::node_pcdata)
            .set_value(eigen_to_string(values_comp, 16).c_str());
      }

      else if (rank == 1)
      {
        field_node.append_attribute("NumberOfComponents") = 3;
        if (dim == 2)
        {
          assert(values_comp.cols() == 2);
          std::stringstream ss;
          for (int i = 0; i < values_comp.rows(); ++i)
          {
            for (int j = 0; j < 2; ++j)
              ss << values_comp(i, j) << " ";
            ss << 0.0 << " ";
          }
          field_node.append_child(pugi::node_pcdata)
              .set_value(ss.str().c_str());
        }
        else
        {
          assert(values_comp.cols() == 3);
          field_node.append_child(pugi::node_pcdata)
              .set_value(eigen_to_string(values_comp, 16).c_str());
        }
      }
      else if (rank == 2)
      {
        field_node.append_attribute("NumberOfComponents") = 9;
        if (dim == 4)
        {
          // Pad 2D tensors with 0.0 to make them 3D
          std::stringstream ss;
          for (int i = 0; i < values_comp.rows(); ++i)
          {
            for (int j = 0; j < 2; ++j)
            {
              ss << values_comp(i, (2 * j + 0)) << " ";
              ss << values_comp(i, (2 * j + 1)) << " ";
              ss << 0.0 << " ";
            }
            ss << 0.0 << " ";
            ss << 0.0 << " ";
            ss << 0.0 << "  ";
          }
          field_node.append_child(pugi::node_pcdata)
              .set_value(ss.str().c_str());
        }
        else
        {
          field_node.append_child(pugi::node_pcdata)
              .set_value(eigen_to_string(values_comp, 16).c_str());
        }
      }
    }
    else
    {
      pugi::xml_node field_node = data_node.append_child("DataArray");
      field_node.append_attribute("type") = "Float64";
      field_node.append_attribute("Name") = (component + u.name).c_str();
      field_node.append_attribute("format") = "ascii";

      if (rank == 0)
      {
        field_node.append_child(pugi::node_pcdata)
            .set_value(eigen_to_string(values, 16).c_str());
      }
      else if (rank == 1)
      {
        field_node.append_attribute("NumberOfComponents") = 3;
        if (dim == 2)
        {
          assert(values.cols() == 2);
          std::stringstream ss;
          for (int i = 0; i < values.rows(); ++i)
          {
            for (int j = 0; j < 2; ++j)
              ss << values(i, j) << " ";
            ss << 0.0 << " ";
          }
          field_node.append_child(pugi::node_pcdata)
              .set_value(ss.str().c_str());
        }
        else
        {
          assert(values.cols() == 3);
          field_node.append_child(pugi::node_pcdata)
              .set_value(eigen_to_string(values, 16).c_str());
        }
      }
      else if (rank == 2)
      {
        field_node.append_attribute("NumberOfComponents") = 9;
        if (dim == 4)
        {
          // Pad 2D tensors with 0.0 to make them 3D
          std::stringstream ss;
          for (int i = 0; i < values.rows(); ++i)
          {
            for (int j = 0; j < 2; ++j)
            {
              ss << values(i, (2 * j + 0)) << " ";
              ss << values(i, (2 * j + 1)) << " ";
              ss << 0.0 << " ";
            }
            ss << 0.0 << " ";
            ss << 0.0 << " ";
            ss << 0.0 << "  ";
          }
          field_node.append_child(pugi::node_pcdata)
              .set_value(ss.str().c_str());
        }
        else
        {
          field_node.append_child(pugi::node_pcdata)
              .set_value(eigen_to_string(values, 16).c_str());
        }
      }
    }
  }
}
//----------------------------------------------------------------------------
void add_data(
    const fem::Function<double>& u,
    const Eigen::Ref<const Eigen::Array<double, Eigen::Dynamic, Eigen::Dynamic,
                                        Eigen::RowMajor>>& values,
    pugi::xml_node& data_node)
{
  _add_data(u, values, data_node);
}
//----------------------------------------------------------------------------
void add_data(
    const fem::Function<std::complex<double>>& u,
    const Eigen::Ref<const Eigen::Array<std::complex<double>, Eigen::Dynamic,
                                        Eigen::Dynamic, Eigen::RowMajor>>&
        values,
    pugi::xml_node& data_node)
{
  _add_data(u, values, data_node);
}
//----------------------------------------------------------------------------

/// At mesh geometry and topology data to a pugixml node. The function /
/// adds the Points and Cells nodes to the input node/
void add_mesh(const mesh::Mesh& mesh, pugi::xml_node& piece_node)
{
  const mesh::Topology& topology = mesh.topology();
  const mesh::Geometry& geometry = mesh.geometry();
  const int tdim = topology.dim();
  const std::int32_t num_cells = topology.index_map(tdim)->size_local();

  // Add geometry (points)

  pugi::xml_node points_node = piece_node.append_child("Points");
  pugi::xml_node x_node = points_node.append_child("DataArray");
  x_node.append_attribute("type") = "Float64";
  x_node.append_attribute("NumberOfComponents") = "3";
  x_node.append_attribute("format") = "ascii";
  const Eigen::Array<double, Eigen::Dynamic, 3, Eigen::RowMajor>& x
      = geometry.x();
  x_node.append_child(pugi::node_pcdata)
      .set_value(eigen_to_string(x, 16).c_str());

  // Add topology(cells)

  pugi::xml_node cells_node = piece_node.append_child("Cells");
  const graph::AdjacencyList<std::int32_t>& x_dofmap = geometry.dofmap();

  pugi::xml_node connectivity_node = cells_node.append_child("DataArray");
  connectivity_node.append_attribute("type") = "Int32";
  connectivity_node.append_attribute("Name") = "connectivity";
  connectivity_node.append_attribute("format") = "ascii";

  // Get map from VTK index i to DOLFIN index j
  int num_nodes = geometry.cmap().dof_layout().num_dofs();

  std::vector<std::uint8_t> map = io::cells::transpose(
      io::cells::perm_vtk(topology.cell_type(), num_nodes));
  // TODO: Remove when when paraview issue 19433 is resolved
  // (https://gitlab.kitware.com/paraview/paraview/issues/19433)
  if (topology.cell_type() == mesh::CellType::hexahedron and num_nodes == 27)
  {
    map = {0,  9, 12, 3,  1, 10, 13, 4,  18, 15, 21, 6,  19, 16,
           22, 7, 2,  11, 5, 14, 8,  17, 20, 23, 24, 25, 26};
  }

  std::stringstream ss;
  for (int c = 0; c < x_dofmap.num_nodes(); ++c)
  {
    tcb::span<const std::int32_t> cell = x_dofmap.links(c);
    const int num_cell_dofs = cell.size();
    for (int i = 0; i < num_cell_dofs; ++i)
      ss << cell[map[i]] << " ";
  }
  connectivity_node.append_child(pugi::node_pcdata).set_value(ss.str().c_str());

  pugi::xml_node offsets_node = cells_node.append_child("DataArray");
  offsets_node.append_attribute("type") = "Int32";
  offsets_node.append_attribute("Name") = "offsets";
  offsets_node.append_attribute("format") = "ascii";
  const std::vector<std::int32_t>& offsets = x_dofmap.offsets();
  std::stringstream ss_offset;
  ss_offset.precision(0);
  for (std::int32_t i = 1; i <= num_cells; ++i)
    ss_offset << offsets[i] << " ";

  offsets_node.append_child(pugi::node_pcdata)
      .set_value(ss_offset.str().c_str());

  pugi::xml_node type_node = cells_node.append_child("DataArray");
  type_node.append_attribute("type") = "Int8";
  type_node.append_attribute("Name") = "types";
  type_node.append_attribute("format") = "ascii";
  int celltype = get_vtk_cell_type(topology.cell_type(), tdim);
  std::stringstream s;
  for (std::int32_t c = 0; c < num_cells; ++c)
    s << celltype << " ";
  type_node.append_child(pugi::node_pcdata).set_value(s.str().c_str());
}
//----------------------------------------------------------------------------
template <typename Scalar>
void write_function(
    const std::vector<std::reference_wrapper<const fem::Function<Scalar>>>& u,
    double time, std::unique_ptr<pugi::xml_document>& xml_doc,
    const std::string filename)
{
  if (!xml_doc)
    throw std::runtime_error("VTKFile has already been closed");

  if (u.empty())
    return;

  // Extract mesh
  assert(u.front().get().function_space());
  std::shared_ptr<const mesh::Mesh> mesh
      = u.front().get().function_space()->mesh();
  assert(mesh);
  for (std::size_t i = 1; i < u.size(); ++i)
  {
    if (u[i].get().function_space()->mesh() != mesh)
    {
      throw std::runtime_error(
          "Meshes for Functions to write to VTK file do not match.");
    }
  }
  // Get MPI comm
  const MPI_Comm mpi_comm = mesh->mpi_comm();
  const int mpi_rank = dolfinx::MPI::rank(mpi_comm);
  boost::filesystem::path p(filename);

  // Get the PVD "Collection" node
  pugi::xml_node xml_collections
      = xml_doc->child("VTKFile").child("Collection");
  assert(xml_collections);

  // Compute counter string
  const std::string counter_str = get_counter(xml_collections, "DataSet");

  // Get mesh data for this rank
  const mesh::Topology& topology = mesh->topology();
  const mesh::Geometry& geometry = mesh->geometry();
  const int tdim = topology.dim();
  const std::int32_t num_points
      = geometry.index_map()->size_local() + geometry.index_map()->num_ghosts();
  const std::int32_t num_cells = topology.index_map(tdim)->size_local();

  // Create a VTU XML object
  pugi::xml_document xml_vtu;
  pugi::xml_node vtk_node_vtu = xml_vtu.append_child("VTKFile");
  vtk_node_vtu.append_attribute("type") = "UnstructuredGrid";
  vtk_node_vtu.append_attribute("version") = "0.1";
  pugi::xml_node grid_node_vtu = vtk_node_vtu.append_child("UnstructuredGrid");

  // Add "Piece" node and required metadata
  pugi::xml_node piece_node = grid_node_vtu.append_child("Piece");
  piece_node.append_attribute("NumberOfPoints") = num_points;
  piece_node.append_attribute("NumberOfCells") = num_cells;

  // Add mesh data to "Piece" node
  add_mesh(*mesh, piece_node);

  // Loop through functions to add data types and ranks
  for (auto _u : u)
  {
    std::string data_type;
    if (is_cellwise(_u))
      data_type = "CellData";
    else
      data_type = "PointData";

    // Set last entry of a given rank to be the active data type
    // as Paraview only supports one active type
    if (piece_node.child(data_type.c_str()).empty())
      piece_node.append_child(data_type.c_str());
    const int rank = _u.get().function_space()->element()->value_rank();
    pugi::xml_node data_node = piece_node.child(data_type.c_str());
    std::string rank_type;
    if (rank == 0)
      rank_type = "Scalars";
    else if (rank == 1)
      rank_type = "Vectors";
    else if (rank == 2)
      rank_type = "Tensors";
    if (data_node.attribute(rank_type.c_str()).empty())
      data_node.append_attribute(rank_type.c_str());
    pugi::xml_attribute data = data_node.attribute(rank_type.c_str());
    data.set_value(_u.get().name.c_str());
  }

  // Add cell/point data to VTU node
  for (auto _u : u)
  {
    if (is_cellwise(_u))
    {
      const std::vector<Scalar> values
          = io::xdmf_utils::get_cell_data_values(_u);
      const int value_size = _u.get().function_space()->element()->value_size();
      assert(values.size() % value_size == 0);
      Eigen::Map<const Eigen::Array<Scalar, Eigen::Dynamic, Eigen::Dynamic,
                                    Eigen::RowMajor>>
          _values(values.data(), values.size() / value_size, value_size);
      pugi::xml_node data_node = piece_node.child("CellData");
      assert(!data_node.empty());
      add_data(_u, _values, data_node);
    }
    else
    {
      // Check if the function space is Lagrangian
      // NOTE: This should be changed if we add option to visualize DG
      std::shared_ptr<const dolfinx::fem::FiniteElement> element
          = _u.get().function_space()->element();
      if ((element->family().compare("Lagrange") == 0)
          or (element->family().compare("Q") == 0))
      {
        // Extract mesh data
        int tdim = mesh->topology().dim();
        auto cmap = mesh->geometry().cmap();
        auto geometry_layout = cmap.dof_layout();
        // Extract function value
        const std::vector<Scalar>& func_values = _u.get().x()->array();

        // Compute in tensor (one for scalar function, . . .)
        const int value_size_loc = element->value_size();

        // FIXME: Add proper interface for num coordinate dofs
        const graph::AdjacencyList<std::int32_t>& x_dofmap
            = mesh->geometry().dofmap();
        const int num_dofs_g = x_dofmap.num_links(0);

        auto map = mesh->topology().index_map(tdim);
        assert(map);
        const std::int32_t num_cells = map->size_local();

        // Resize array for holding point values
        Eigen::Array<Scalar, Eigen::Dynamic, Eigen::Dynamic, Eigen::RowMajor>
            point_values(mesh->geometry().x().rows(), value_size_loc);

        // If scalar function space
        if (element->num_sub_elements() == 0)
        {
          auto dofmap = _u.get().function_space()->dofmap();
          auto element_layout = dofmap->element_dof_layout;
          for (std::int32_t i = 0; i <= tdim; i++)
          {
            // Check that subelement layout matches geometry layout
            if (geometry_layout.num_entity_dofs(i)
                != element_layout->num_entity_dofs(i))
            {
              // throw std::runtime_error("Can only save Lagrange finite element
              // "
              //                          "functions of same order "
              //                          "as the mesh geometry");
              LOG(WARNING) << "Output data is interpolated into a first order "
                              "Lagrange space.";
              point_values = _u.get().compute_point_values();
            }
          }
          // Loop through cells
          for (std::int32_t c = 0; c < num_cells; ++c)
          {
            // Get local to global dof ordering for geometry and function
            auto dofs = x_dofmap.links(c);
            auto cell_dofs = dofmap->cell_dofs(c);
            for (std::int32_t i = 0; i < num_dofs_g; i++)
            {
              point_values(dofs[i], 0) = func_values[cell_dofs[i]];
            }
          }
        }

        // Loop through each vector/tensor component
        bool element_matching_mesh = true;
        for (std::int32_t k = 0; k < element->num_sub_elements(); k++)
        {
          auto dofmap = _u.get().function_space()->sub({k})->dofmap();
          auto element_layout = dofmap->element_dof_layout;

          for (std::int32_t i = 0; i <= tdim; i++)
          {
            // Check that subelement layout matches geometry layout
            if (geometry_layout.num_entity_dofs(i)
                != element_layout->num_entity_dofs(i))
            {
              element_matching_mesh = false;
              break;
              // throw std::runtime_error("Can only save Lagrange finite
              // element
              // "
              //                          "functions of same order "
              //                          "as the mesh geometry");
            }
          }
          if (element_matching_mesh)
          {
            // Loop through cells
            for (std::int32_t c = 0; c < num_cells; ++c)
            {
              // Get local to global dof ordering for geometry and function
              auto dofs = x_dofmap.links(c);
              auto cell_dofs = dofmap->cell_dofs(c);
              for (std::int32_t i = 0; i < num_dofs_g; i++)
              {
                point_values(dofs[i], k) = func_values[cell_dofs[i]];
              }
            }
          }
          else
          {
            LOG(WARNING) << "Output data is interpolated into a first order "
                            "Lagrange space.";
            break;
          }
        }
        if (!element_matching_mesh)
          point_values = _u.get().compute_point_values();
        pugi::xml_node data_node = piece_node.child("PointData");
        assert(!data_node.empty());
        add_data(_u, point_values, data_node);
      }
      else
      {
        LOG(WARNING) << "Output data is interpolated into a first order "
                        "Lagrange space.";
        Eigen::Array<Scalar, Eigen::Dynamic, Eigen::Dynamic, Eigen::RowMajor>
            point_values = _u.get().compute_point_values();
        pugi::xml_node data_node = piece_node.child("PointData");
        assert(!data_node.empty());
        add_data(_u, point_values, data_node);
        // throw std::runtime_error("Can only visualize Lagrange finite
        // elements");
      }
    }
  }

  // Save VTU XML to file
  boost::filesystem::path vtu(p.parent_path());
  if (!p.parent_path().empty())
    vtu += "/";
  vtu += p.stem().string() + "_p" + std::to_string(mpi_rank) + "_"
         + counter_str;
  vtu.replace_extension("vtu");
  xml_vtu.save_file(vtu.c_str(), "  ");

  // Create a PVTU XML object on rank 0
  boost::filesystem::path p_pvtu(p.parent_path());
  if (!p.parent_path().empty())
    p_pvtu += "/";
  p_pvtu += p.stem().string() + counter_str;
  p_pvtu.replace_extension("pvtu");
  if (mpi_rank == 0)
  {
    pugi::xml_document xml_pvtu;
    pugi::xml_node vtk_node = xml_pvtu.append_child("VTKFile");
    vtk_node.append_attribute("type") = "PUnstructuredGrid";
    vtk_node.append_attribute("version") = "0.1";
    pugi::xml_node grid_node = vtk_node.append_child("PUnstructuredGrid");
    grid_node.append_attribute("GhostLevel") = 0;
    for (auto _u : u)
      if (is_cellwise(_u))
      {
        if (grid_node.child("PCellData").empty())
          grid_node.append_child("PCellData");
      }
      else
      {
        if (grid_node.child("PPointData").empty())
          grid_node.append_child("PPointData");
      }
    // Add mesh metadata to PVTU object
    add_pvtu_mesh(grid_node);
    // Add field data
    std::vector<std::string> components = {""};
    if constexpr (!std::is_scalar<Scalar>::value)
      const std::vector<std::string> components = {"real", "imag"};

    for (auto _u : u)
    {
      std::string d_type = is_cellwise(_u) ? "PCellData" : "PPointData";
      pugi::xml_node data_pnode = grid_node.child(d_type.c_str());
      const int rank = _u.get().function_space()->element()->value_rank();
      int ncomps = 0;
      if (rank == 1)
        ncomps = 3;
      else if (rank == 2)
        ncomps = 9;
      for (const auto& component : components)
      {

        pugi::xml_node data_node = data_pnode.append_child("PDataArray");
        data_node.append_attribute("type") = "Float64";
        if constexpr (!std::is_scalar<Scalar>::value)
          data_node.append_attribute("Name")
              = (component + "_" + _u.get().name).c_str();
        else
          data_node.append_attribute("Name")
              = (component + "" + _u.get().name).c_str();
        data_node.append_attribute("NumberOfComponents") = ncomps;
      }

      // Add data for each process to the PVTU object
      const int mpi_size = dolfinx::MPI::size(mpi_comm);
      for (int i = 0; i < mpi_size; ++i)
      {
        boost::filesystem::path vtu = p.stem();
        vtu += "_p" + std::to_string(i) + "_" + counter_str;
        vtu.replace_extension("vtu");
        pugi::xml_node piece_node = grid_node.append_child("Piece");
        piece_node.append_attribute("Source")
            = vtu.stem().replace_extension("vtu").c_str();
      }
    }
    // Write PVTU file
    xml_pvtu.save_file(p_pvtu.c_str(), "  ");
  }

  // Append PVD file
  pugi::xml_node dataset_node = xml_collections.append_child("DataSet");
  dataset_node.append_attribute("timestep") = time;
  dataset_node.append_attribute("part") = "0";
  dataset_node.append_attribute("file")
      = p_pvtu.stem().replace_extension("pvtu").c_str();
}
//----------------------------------------------------------------------------

} // namespace

//----------------------------------------------------------------------------
io::VTKFile::VTKFile(MPI_Comm comm, const std::string filename,
                           const std::string)
    : _filename(filename), _comm(comm)
{
  _pvd_xml = std::make_unique<pugi::xml_document>();
  assert(_pvd_xml);
  pugi::xml_node vtk_node = _pvd_xml->append_child("VTKFile");
  vtk_node.append_attribute("type") = "Collection";
  vtk_node.append_attribute("version") = "0.1";
  vtk_node.append_child("Collection");
}
//----------------------------------------------------------------------------
io::VTKFile::~VTKFile()
{
  if (_pvd_xml and MPI::rank(_comm.comm()) == 0)
    _pvd_xml->save_file(_filename.c_str(), "  ");
}
//----------------------------------------------------------------------------
void io::VTKFile::close()
{
  if (_pvd_xml and MPI::rank(_comm.comm()) == 0)
  {
    bool status = _pvd_xml->save_file(_filename.c_str(), "  ");
    if (status == false)
    {
      throw std::runtime_error(
          "Could not write VTKFile. Does the directory "
          "exists and do you have read/write permissions?");
    }
  }
}
//----------------------------------------------------------------------------
void io::VTKFile::flush()
{
  if (!_pvd_xml and MPI::rank(_comm.comm()) == 0)
    throw std::runtime_error("VTKFile has already been closed");

  if (MPI::rank(_comm.comm()) == 0)
    _pvd_xml->save_file(_filename.c_str(), "  ");
}
//----------------------------------------------------------------------------
void io::VTKFile::write(
    const std::vector<std::reference_wrapper<const fem::Function<double>>>& u,
    double time)
{
  write_function(u, time, _pvd_xml, _filename);
}
//----------------------------------------------------------------------------
void io::VTKFile::write(
    const std::vector<
        std::reference_wrapper<const fem::Function<std::complex<double>>>>& u,
    double time)
{
  write_function(u, time, _pvd_xml, _filename);
}
//----------------------------------------------------------------------------
void io::VTKFile::write(const mesh::Mesh& mesh, double time)
{
  if (!_pvd_xml)
    throw std::runtime_error("VTKFile has already been closed");

  const int mpi_rank = MPI::rank(_comm.comm());
  boost::filesystem::path p(_filename);

  // Get the PVD "Collection" node
  pugi::xml_node xml_collections
      = _pvd_xml->child("VTKFile").child("Collection");
  assert(xml_collections);

  // Compute counter string
  const std::string counter_str = get_counter(xml_collections, "DataSet");

  // Get mesh data for this rank
  const mesh::Topology& topology = mesh.topology();
  const mesh::Geometry& geometry = mesh.geometry();
  const int tdim = topology.dim();
  const std::int32_t num_points
      = geometry.index_map()->size_local() + geometry.index_map()->num_ghosts();
  const std::int32_t num_cells = topology.index_map(tdim)->size_local();

  // Create a VTU XML object
  pugi::xml_document xml_vtu;
  pugi::xml_node vtk_node_vtu = xml_vtu.append_child("VTKFile");
  vtk_node_vtu.append_attribute("type") = "UnstructuredGrid";
  vtk_node_vtu.append_attribute("version") = "0.1";
  pugi::xml_node grid_node_vtu = vtk_node_vtu.append_child("UnstructuredGrid");

  // Add "Piece" node and required metadata
  pugi::xml_node piece_node = grid_node_vtu.append_child("Piece");
  piece_node.append_attribute("NumberOfPoints") = num_points;
  piece_node.append_attribute("NumberOfCells") = num_cells;

  // Add mesh data to "Piece" node
  add_mesh(mesh, piece_node);

  // Save VTU XML to file
  boost::filesystem::path vtu(p.parent_path());
  if (!p.parent_path().empty())
    vtu += "/";
  vtu += p.stem().string() + "_p" + std::to_string(mpi_rank) + "_"
         + counter_str;
  vtu.replace_extension("vtu");
  xml_vtu.save_file(vtu.c_str(), "  ");

  // Create a PVTU XML object on rank 0
  boost::filesystem::path p_pvtu(p.parent_path());
  if (!p.parent_path().empty())
    p_pvtu += "/";
  p_pvtu += p.stem().string() + counter_str;
  p_pvtu.replace_extension("pvtu");
  if (mpi_rank == 0)
  {
    pugi::xml_document xml_pvtu;
    pugi::xml_node vtk_node = xml_pvtu.append_child("VTKFile");
    vtk_node.append_attribute("type") = "PUnstructuredGrid";
    vtk_node.append_attribute("version") = "0.1";
    pugi::xml_node grid_node = vtk_node.append_child("PUnstructuredGrid");
    grid_node.append_attribute("GhostLevel") = 0;

    // Add mesh metadata to PVTU object
    add_pvtu_mesh(grid_node);

    // Add data for each process to the PVTU object
    const int mpi_size = MPI::size(_comm.comm());
    for (int i = 0; i < mpi_size; ++i)
    {
      boost::filesystem::path vtu = p.stem();
      vtu += "_p" + std::to_string(i) + "_" + counter_str;
      vtu.replace_extension("vtu");
      pugi::xml_node piece_node = grid_node.append_child("Piece");
      piece_node.append_attribute("Source") = vtu.c_str();
    }

    // Write PVTU file
    xml_pvtu.save_file(p_pvtu.c_str(), "  ");
  }

  // Append PVD file
  pugi::xml_node dataset_node = xml_collections.append_child("DataSet");
  dataset_node.append_attribute("timestep") = time;
  dataset_node.append_attribute("part") = "0";
  dataset_node.append_attribute("file")
      = p_pvtu.stem().replace_extension("pvtu").c_str();
}
//----------------------------------------------------------------------------<|MERGE_RESOLUTION|>--- conflicted
+++ resolved
@@ -7,12 +7,7 @@
 #include "VTKFile.h"
 #include "cells.h"
 #include "pugixml.hpp"
-<<<<<<< HEAD
 #include "xdmf_utils.h"
-=======
-#include <Eigen/Core>
-#include <boost/cstdint.hpp>
->>>>>>> 556fcd78
 #include <boost/filesystem.hpp>
 #include <dolfinx/common/IndexMap.h>
 #include <dolfinx/common/MPI.h>
@@ -729,7 +724,7 @@
 
 //----------------------------------------------------------------------------
 io::VTKFile::VTKFile(MPI_Comm comm, const std::string filename,
-                           const std::string)
+                     const std::string)
     : _filename(filename), _comm(comm)
 {
   _pvd_xml = std::make_unique<pugi::xml_document>();
