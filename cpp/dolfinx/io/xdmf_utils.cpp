--- conflicted
+++ resolved
@@ -195,464 +195,4 @@
 
   return cell_str->second;
 }
-<<<<<<< HEAD
-//-----------------------------------------------------------------------------
-=======
-//-----------------------------------------------------------------------------
-template <typename T>
-std::pair<std::vector<std::int32_t>, std::vector<T>>
-xdmf_utils::distribute_entity_data(
-    const mesh::Topology& topology, std::span<const std::int64_t> nodes_g,
-    std::int64_t num_nodes_g, const fem::ElementDofLayout& cmap_dof_layout,
-    md::mdspan<const std::int32_t, md::dextents<std::size_t, 2>> xdofmap,
-    int entity_dim,
-    md::mdspan<const std::int64_t, md::dextents<std::size_t, 2>> entities,
-    std::span<const T> data)
-{
-  assert(entities.extent(0) == data.size());
-  spdlog::info("XDMF distribute entity data");
-  mesh::CellType cell_type = topology.cell_type();
-
-  // Get layout of dofs on 0th cell entity of dimension entity_dim
-  std::vector<int> cell_vertex_dofs;
-  for (int i = 0; i < mesh::cell_num_entities(cell_type, 0); ++i)
-  {
-    const std::vector<int>& local_index = cmap_dof_layout.entity_dofs(0, i);
-    assert(local_index.size() == 1);
-    cell_vertex_dofs.push_back(local_index[0]);
-  }
-
-  // -- A. Convert from list of entities by 'nodes' to list of entities
-  // by 'vertex nodes'
-  auto to_vertex_entities
-      = [](const fem::ElementDofLayout& cmap_dof_layout, int entity_dim,
-           std::span<const int> cell_vertex_dofs, mesh::CellType cell_type,
-           auto entities)
-  {
-    // Use ElementDofLayout of the cell to get vertex dof indices (local
-    // to a cell), i.e. build a map from local vertex index to associated
-    // local dof index
-    const std::vector<int> entity_layout
-        = cmap_dof_layout.entity_closure_dofs(entity_dim, 0);
-    std::vector<int> entity_vertex_dofs;
-    for (std::size_t i = 0; i < cell_vertex_dofs.size(); ++i)
-    {
-      auto it = std::find(entity_layout.begin(), entity_layout.end(),
-                          cell_vertex_dofs[i]);
-      if (it != entity_layout.end())
-        entity_vertex_dofs.push_back(std::distance(entity_layout.begin(), it));
-    }
-
-    const std::size_t num_vert_per_e = mesh::cell_num_entities(
-        mesh::cell_entity_type(cell_type, entity_dim, 0), 0);
-
-    assert(entities.extent(1) == entity_layout.size());
-    std::vector<std::int64_t> entities_v(entities.extent(0) * num_vert_per_e);
-    for (std::size_t e = 0; e < entities.extent(0); ++e)
-    {
-      std::span entity(entities_v.data() + e * num_vert_per_e, num_vert_per_e);
-      for (std::size_t i = 0; i < num_vert_per_e; ++i)
-        entity[i] = entities(e, entity_vertex_dofs[i]);
-      std::ranges::sort(entity);
-    }
-
-    std::array shape{entities.extent(0), num_vert_per_e};
-    return std::pair(std::move(entities_v), shape);
-  };
-  const auto [entities_v_b, shapev] = to_vertex_entities(
-      cmap_dof_layout, entity_dim, cell_vertex_dofs, cell_type, entities);
-  mdspan_t<const std::int64_t, 2> entities_v(entities_v_b.data(), shapev);
-
-  MPI_Comm comm = topology.comm();
-  MPI_Datatype compound_type;
-  MPI_Type_contiguous(entities_v.extent(1), MPI_INT64_T, &compound_type);
-  MPI_Type_commit(&compound_type);
-
-  // -- B. Send entities and entity data to postmaster
-  auto send_entities_to_postmaster
-      = [](MPI_Comm comm, MPI_Datatype compound_type, std::int64_t num_nodes_g,
-           auto entities, std::span<const T> data)
-  {
-    const int size = dolfinx::MPI::size(comm);
-
-    // Determine destination by index of first vertex
-    std::vector<int> dest0;
-    for (std::size_t e = 0; e < entities.extent(0); ++e)
-    {
-      dest0.push_back(
-          dolfinx::MPI::index_owner(size, entities(e, 0), num_nodes_g));
-    }
-    std::vector<int> perm(dest0.size());
-    std::iota(perm.begin(), perm.end(), 0);
-    std::ranges::sort(perm, [&dest0](auto x0, auto x1)
-                      { return dest0[x0] < dest0[x1]; });
-
-    // Note: dest[perm[i]] is ordered with increasing i
-    // Build list of neighbour dest ranks and count number of entities to
-    // send to each post office
-    std::vector<int> dest;
-    std::vector<std::int32_t> num_items_send;
-    {
-      auto it = perm.begin();
-      while (it != perm.end())
-      {
-        dest.push_back(dest0[*it]);
-        auto it1
-            = std::find_if(it, perm.end(), [&dest0, r = dest.back()](auto idx)
-                           { return dest0[idx] != r; });
-        num_items_send.push_back(std::distance(it, it1));
-        it = it1;
-      }
-    }
-
-    // Compute send displacements
-    std::vector<int> send_disp(num_items_send.size() + 1, 0);
-    std::partial_sum(num_items_send.begin(), num_items_send.end(),
-                     std::next(send_disp.begin()));
-
-    // Determine src ranks. Sort ranks so that ownership determination is
-    // deterministic for a given number of ranks.
-    std::vector<int> src = dolfinx::MPI::compute_graph_edges_nbx(comm, dest);
-    std::ranges::sort(src);
-
-    // Create neighbourhood communicator for sending data to post
-    // offices
-    MPI_Comm comm0;
-    int err = MPI_Dist_graph_create_adjacent(
-        comm, src.size(), src.data(), MPI_UNWEIGHTED, dest.size(), dest.data(),
-        MPI_UNWEIGHTED, MPI_INFO_NULL, false, &comm0);
-    dolfinx::MPI::check_error(comm, err);
-
-    // Send number of items to post offices (destinations)
-    std::vector<int> num_items_recv(src.size());
-    num_items_send.reserve(1);
-    num_items_recv.reserve(1);
-    MPI_Neighbor_alltoall(num_items_send.data(), 1, MPI_INT,
-                          num_items_recv.data(), 1, MPI_INT, comm0);
-    dolfinx::MPI::check_error(comm, err);
-
-    // Compute receive displacements
-    std::vector<int> recv_disp(num_items_recv.size() + 1, 0);
-    std::partial_sum(num_items_recv.begin(), num_items_recv.end(),
-                     std::next(recv_disp.begin()));
-
-    // Prepare send buffer
-    std::vector<std::int64_t> send_buffer;
-    std::vector<T> send_values_buffer;
-    send_buffer.reserve(entities.size());
-    send_values_buffer.reserve(data.size());
-    for (std::size_t e = 0; e < entities.extent(0); ++e)
-    {
-      auto idx = perm[e];
-      auto it = std::next(entities.data_handle(), idx * entities.extent(1));
-      send_buffer.insert(send_buffer.end(), it, it + entities.extent(1));
-      send_values_buffer.push_back(data[idx]);
-    }
-
-    std::vector<std::int64_t> recv_buffer(recv_disp.back()
-                                          * entities.extent(1));
-    err = MPI_Neighbor_alltoallv(send_buffer.data(), num_items_send.data(),
-                                 send_disp.data(), compound_type,
-                                 recv_buffer.data(), num_items_recv.data(),
-                                 recv_disp.data(), compound_type, comm0);
-    dolfinx::MPI::check_error(comm, err);
-    std::vector<T> recv_values_buffer(recv_disp.back());
-    err = MPI_Neighbor_alltoallv(
-        send_values_buffer.data(), num_items_send.data(), send_disp.data(),
-        dolfinx::MPI::mpi_t<T>, recv_values_buffer.data(),
-        num_items_recv.data(), recv_disp.data(), dolfinx::MPI::mpi_t<T>, comm0);
-    dolfinx::MPI::check_error(comm, err);
-    err = MPI_Comm_free(&comm0);
-    dolfinx::MPI::check_error(comm, err);
-
-    std::array shape{recv_buffer.size() / (entities.extent(1)),
-                     (entities.extent(1))};
-    return std::tuple<std::vector<std::int64_t>, std::vector<T>,
-                      std::array<std::size_t, 2>>(
-        std::move(recv_buffer), std::move(recv_values_buffer), shape);
-  };
-  const auto [entitiesp_b, entitiesp_v, shapep] = send_entities_to_postmaster(
-      comm, compound_type, num_nodes_g, entities_v, data);
-  mdspan_t<const std::int64_t, 2> entitiesp(entitiesp_b.data(), shapep);
-
-  // -- C. Send mesh global indices to postmaster
-  auto indices_to_postoffice = [](MPI_Comm comm, std::int64_t num_nodes,
-                                  std::span<const std::int64_t> indices)
-  {
-    int size = dolfinx::MPI::size(comm);
-    std::vector<std::pair<int, std::int64_t>> dest_to_index;
-    std::ranges::transform(
-        indices, std::back_inserter(dest_to_index),
-        [size, num_nodes](auto n) {
-          return std::pair(dolfinx::MPI::index_owner(size, n, num_nodes), n);
-        });
-    std::ranges::sort(dest_to_index);
-
-    // Build list of neighbour dest ranks and count number of indices to
-    // send to each post office
-    std::vector<int> dest;
-    std::vector<std::int32_t> num_items_send;
-    {
-      auto it = dest_to_index.begin();
-      while (it != dest_to_index.end())
-      {
-        dest.push_back(it->first);
-        auto it1
-            = std::find_if(it, dest_to_index.end(), [r = dest.back()](auto idx)
-                           { return idx.first != r; });
-        num_items_send.push_back(std::distance(it, it1));
-        it = it1;
-      }
-    }
-
-    // Compute send displacements
-    std::vector<int> send_disp(num_items_send.size() + 1, 0);
-    std::partial_sum(num_items_send.begin(), num_items_send.end(),
-                     std::next(send_disp.begin()));
-
-    // Determine src ranks. Sort ranks so that ownership determination is
-    // deterministic for a given number of ranks.
-    std::vector<int> src = dolfinx::MPI::compute_graph_edges_nbx(comm, dest);
-    std::ranges::sort(src);
-
-    // Create neighbourhood communicator for sending data to post offices
-    MPI_Comm comm0;
-    int err = MPI_Dist_graph_create_adjacent(
-        comm, src.size(), src.data(), MPI_UNWEIGHTED, dest.size(), dest.data(),
-        MPI_UNWEIGHTED, MPI_INFO_NULL, false, &comm0);
-    dolfinx::MPI::check_error(comm, err);
-
-    // Send number of items to post offices (destination) that I will be
-    // sending
-    std::vector<int> num_items_recv(src.size());
-    num_items_send.reserve(1);
-    num_items_recv.reserve(1);
-    MPI_Neighbor_alltoall(num_items_send.data(), 1, MPI_INT,
-                          num_items_recv.data(), 1, MPI_INT, comm0);
-    dolfinx::MPI::check_error(comm, err);
-
-    // Compute receive displacements
-    std::vector<int> recv_disp(num_items_recv.size() + 1, 0);
-    std::partial_sum(num_items_recv.begin(), num_items_recv.end(),
-                     std::next(recv_disp.begin()));
-
-    // Prepare send buffer
-    std::vector<std::int64_t> send_buffer;
-    send_buffer.reserve(indices.size());
-    std::ranges::transform(dest_to_index, std::back_inserter(send_buffer),
-                           [](auto x) { return x.second; });
-
-    std::vector<std::int64_t> recv_buffer(recv_disp.back());
-    err = MPI_Neighbor_alltoallv(send_buffer.data(), num_items_send.data(),
-                                 send_disp.data(), MPI_INT64_T,
-                                 recv_buffer.data(), num_items_recv.data(),
-                                 recv_disp.data(), MPI_INT64_T, comm0);
-    dolfinx::MPI::check_error(comm, err);
-    err = MPI_Comm_free(&comm0);
-    dolfinx::MPI::check_error(comm, err);
-    return std::tuple(std::move(recv_buffer), std::move(recv_disp),
-                      std::move(src), std::move(dest));
-  };
-  const auto [nodes_g_p, recv_disp, src, dest]
-      = indices_to_postoffice(comm, num_nodes_g, nodes_g);
-
-  // D. Send entities to possible owners, based on first entity index
-  auto candidate_ranks
-      = [](MPI_Comm comm, MPI_Datatype compound_type,
-           std::span<const std::int64_t> indices_recv,
-           std::span<const int> indices_recv_disp, std::span<const int> src,
-           std::span<const int> dest, auto entities, std::span<const T> data)
-  {
-    // Build map from received global node indices to neighbourhood
-    // ranks that have the node
-    std::multimap<std::int64_t, int> node_to_rank;
-    for (std::size_t i = 0; i < indices_recv_disp.size() - 1; ++i)
-      for (int j = indices_recv_disp[i]; j < indices_recv_disp[i + 1]; ++j)
-        node_to_rank.insert({indices_recv[j], i});
-
-    std::vector<std::vector<std::int64_t>> send_data(dest.size());
-    std::vector<std::vector<T>> send_values(dest.size());
-    for (std::size_t e = 0; e < entities.extent(0); ++e)
-    {
-      std::span e_recv(entities.data_handle() + e * entities.extent(1),
-                       entities.extent(1));
-      auto [it0, it1] = node_to_rank.equal_range(entities(e, 0));
-      for (auto it = it0; it != it1; ++it)
-      {
-        int p = it->second;
-        send_data[p].insert(send_data[p].end(), e_recv.begin(), e_recv.end());
-        send_values[p].push_back(data[e]);
-      }
-    }
-
-    MPI_Comm comm0;
-    int err = MPI_Dist_graph_create_adjacent(
-        comm, src.size(), src.data(), MPI_UNWEIGHTED, dest.size(), dest.data(),
-        MPI_UNWEIGHTED, MPI_INFO_NULL, false, &comm0);
-    dolfinx::MPI::check_error(comm, err);
-
-    std::vector<int> num_items_send;
-    for (auto& x : send_data)
-      num_items_send.push_back(x.size() / entities.extent(1));
-
-    std::vector<int> num_items_recv(src.size());
-    num_items_send.reserve(1);
-    num_items_recv.reserve(1);
-    err = MPI_Neighbor_alltoall(num_items_send.data(), 1, MPI_INT,
-                                num_items_recv.data(), 1, MPI_INT, comm0);
-    dolfinx::MPI::check_error(comm, err);
-
-    // Compute send displacements
-    std::vector<std::int32_t> send_disp(num_items_send.size() + 1, 0);
-    std::partial_sum(num_items_send.begin(), num_items_send.end(),
-                     std::next(send_disp.begin()));
-
-    // Compute receive displacements
-    std::vector<std::int32_t> recv_disp(num_items_recv.size() + 1, 0);
-    std::partial_sum(num_items_recv.begin(), num_items_recv.end(),
-                     std::next(recv_disp.begin()));
-
-    // Prepare send buffers
-    std::vector<std::int64_t> send_buffer;
-    std::vector<T> send_values_buffer;
-    for (auto& x : send_data)
-      send_buffer.insert(send_buffer.end(), x.begin(), x.end());
-    for (auto& v : send_values)
-      send_values_buffer.insert(send_values_buffer.end(), v.begin(), v.end());
-    std::vector<std::int64_t> recv_buffer(entities.extent(1)
-                                          * recv_disp.back());
-    err = MPI_Neighbor_alltoallv(send_buffer.data(), num_items_send.data(),
-                                 send_disp.data(), compound_type,
-                                 recv_buffer.data(), num_items_recv.data(),
-                                 recv_disp.data(), compound_type, comm0);
-
-    dolfinx::MPI::check_error(comm, err);
-
-    std::vector<T> recv_values_buffer(recv_disp.back());
-    err = MPI_Neighbor_alltoallv(
-        send_values_buffer.data(), num_items_send.data(), send_disp.data(),
-        dolfinx::MPI::mpi_t<T>, recv_values_buffer.data(),
-        num_items_recv.data(), recv_disp.data(), dolfinx::MPI::mpi_t<T>, comm0);
-
-    dolfinx::MPI::check_error(comm, err);
-
-    err = MPI_Comm_free(&comm0);
-    dolfinx::MPI::check_error(comm, err);
-
-    std::array shape{recv_buffer.size() / entities.extent(1),
-                     entities.extent(1)};
-    return std::tuple<std::vector<std::int64_t>, std::vector<T>,
-                      std::array<std::size_t, 2>>(
-        std::move(recv_buffer), std::move(recv_values_buffer), shape);
-  };
-  // NOTE: src and dest are transposed here because we're reversing the
-  // direction of communication
-  const auto [entities_data_b, entities_values, shape_eb]
-      = candidate_ranks(comm, compound_type, nodes_g_p, recv_disp, dest, src,
-                        entitiesp, std::span(entitiesp_v));
-  mdspan_t<const std::int64_t, 2> entities_data(entities_data_b.data(),
-                                                shape_eb);
-
-  // -- E. From the received (key, value) data, determine which keys
-  //    (entities) are on this process.
-  //
-  // TODO: We have already received possibly tagged entities from other
-  //       ranks, so we could use the received data to avoid creating
-  //       the std::map for *all* entities and just for candidate
-  //       entities.
-  auto select_entities
-      = [](const mesh::Topology& topology, auto xdofmap,
-           std::span<const std::int64_t> nodes_g,
-           std::span<const int> cell_vertex_dofs, auto entities_data,
-           std::span<const T> entities_values)
-  {
-    spdlog::info("XDMF build map");
-    auto c_to_v = topology.connectivity(topology.dim(), 0);
-    if (!c_to_v)
-      throw std::runtime_error("Missing cell-vertex connectivity.");
-
-    std::map<std::int64_t, std::int32_t> input_idx_to_vertex;
-    for (int c = 0; c < c_to_v->num_nodes(); ++c)
-    {
-      auto vertices = c_to_v->links(c);
-      std::span xdofs(xdofmap.data_handle() + c * xdofmap.extent(1),
-                      xdofmap.extent(1));
-      for (std::size_t v = 0; v < vertices.size(); ++v)
-        input_idx_to_vertex[nodes_g[xdofs[cell_vertex_dofs[v]]]] = vertices[v];
-    }
-
-    std::vector<std::int32_t> entities;
-    std::vector<T> data;
-    std::vector<std::int32_t> entity(entities_data.extent(1));
-    for (std::size_t e = 0; e < entities_data.extent(0); ++e)
-    {
-      bool entity_found = true;
-      for (std::size_t i = 0; i < entities_data.extent(1); ++i)
-      {
-        if (auto it = input_idx_to_vertex.find(entities_data(e, i));
-            it == input_idx_to_vertex.end())
-        {
-          // As soon as this received index is not in locally owned
-          // input global indices skip the entire entity
-          entity_found = false;
-          break;
-        }
-        else
-          entity[i] = it->second;
-      }
-
-      if (entity_found)
-      {
-        entities.insert(entities.end(), entity.begin(), entity.end());
-        data.push_back(entities_values[e]);
-      }
-    }
-
-    return std::pair(std::move(entities), std::move(data));
-  };
-
-  MPI_Type_free(&compound_type);
-
-  return select_entities(topology, xdofmap, nodes_g, cell_vertex_dofs,
-                         entities_data, std::span(entities_values));
-}
-//-----------------------------------------------------------------------------
-/// @cond
-template std::pair<std::vector<std::int32_t>, std::vector<double>>
-xdmf_utils::distribute_entity_data(
-    const mesh::Topology&, std::span<const std::int64_t>, std::int64_t,
-    const fem::ElementDofLayout&,
-    md::mdspan<const std::int32_t, md::dextents<std::size_t, 2>>, int,
-    md::mdspan<const std::int64_t, md::dextents<std::size_t, 2>>,
-    std::span<const double>);
-template std::pair<std::vector<std::int32_t>, std::vector<float>>
-xdmf_utils::distribute_entity_data(
-    const mesh::Topology&, std::span<const std::int64_t>, std::int64_t,
-    const fem::ElementDofLayout&,
-    md::mdspan<const std::int32_t, md::dextents<std::size_t, 2>>, int,
-    md::mdspan<const std::int64_t, md::dextents<std::size_t, 2>>,
-    std::span<const float>);
-template std::pair<std::vector<std::int32_t>, std::vector<std::int32_t>>
-xdmf_utils::distribute_entity_data(
-    const mesh::Topology&, std::span<const std::int64_t>, std::int64_t,
-    const fem::ElementDofLayout&,
-    md::mdspan<const std::int32_t, md::dextents<std::size_t, 2>>, int,
-    md::mdspan<const std::int64_t, md::dextents<std::size_t, 2>>,
-    std::span<const std::int32_t>);
-template std::pair<std::vector<std::int32_t>, std::vector<std::complex<double>>>
-xdmf_utils::distribute_entity_data(
-    const mesh::Topology&, std::span<const std::int64_t>, std::int64_t,
-    const fem::ElementDofLayout&,
-    md::mdspan<const std::int32_t, md::dextents<std::size_t, 2>>, int,
-    md::mdspan<const std::int64_t, md::dextents<std::size_t, 2>>,
-    std::span<const std::complex<double>>);
-template std::pair<std::vector<std::int32_t>, std::vector<std::complex<float>>>
-xdmf_utils::distribute_entity_data(
-    const mesh::Topology&, std::span<const std::int64_t>, std::int64_t,
-    const fem::ElementDofLayout&,
-    md::mdspan<const std::int32_t, md::dextents<std::size_t, 2>>, int,
-    md::mdspan<const std::int64_t, md::dextents<std::size_t, 2>>,
-    std::span<const std::complex<float>>);
-
-/// @endcond
->>>>>>> bedc41ce
+//-----------------------------------------------------------------------------