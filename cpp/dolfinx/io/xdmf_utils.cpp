// Copyright (C) 2012-2016 Chris N. Richardson and Garth N. Wells
//
// This file is part of DOLFINx (https://www.fenicsproject.org)
//
// SPDX-License-Identifier:    LGPL-3.0-or-later

#include "xdmf_utils.h"
#include <boost/algorithm/string.hpp>
#include <boost/lexical_cast.hpp>
#include <dolfinx/common/IndexMap.h>
#include <dolfinx/fem/CoordinateElement.h>
#include <dolfinx/fem/DofMap.h>
#include <dolfinx/fem/FiniteElement.h>
#include <dolfinx/fem/Function.h>
#include <dolfinx/fem/FunctionSpace.h>
#include <dolfinx/la/utils.h>
#include <dolfinx/mesh/Geometry.h>
#include <dolfinx/mesh/Mesh.h>
#include <dolfinx/mesh/Topology.h>
#include <dolfinx/mesh/cell_types.h>
#include <dolfinx/mesh/utils.h>
#include <filesystem>
#include <map>
#include <pugixml.hpp>
#include <vector>

using namespace dolfinx;
using namespace dolfinx::io;

namespace
{
/// @warning Do not use. This function will be removed.
///
/// Send in_values[p0] to process p0 and receive values from process p1
/// in out_values[p1]
template <typename T>
graph::AdjacencyList<T> all_to_all(MPI_Comm comm,
                                   const graph::AdjacencyList<T>& send_data)
{
  const std::vector<std::int32_t>& send_offsets = send_data.offsets();
  const std::vector<T>& values_in = send_data.array();

  const int comm_size = dolfinx::MPI::size(comm);
  assert(send_data.num_nodes() == comm_size);

  // Data size per destination rank
  std::vector<int> send_size(comm_size);
  std::adjacent_difference(std::next(send_offsets.begin()), send_offsets.end(),
                           send_size.begin());

  // Get received data sizes from each rank
  std::vector<int> recv_size(comm_size);
  MPI_Alltoall(send_size.data(), 1, MPI_INT, recv_size.data(), 1, MPI_INT,
               comm);

  // Compute receive offset
  std::vector<std::int32_t> recv_offset(comm_size + 1, 0);
  std::partial_sum(recv_size.begin(), recv_size.end(),
                   std::next(recv_offset.begin()));

  // Send/receive data
  std::vector<T> recv_values(recv_offset.back());
  MPI_Alltoallv(values_in.data(), send_size.data(), send_offsets.data(),
                dolfinx::MPI::mpi_type<T>(), recv_values.data(),
                recv_size.data(), recv_offset.data(),
                dolfinx::MPI::mpi_type<T>(), comm);

  return graph::AdjacencyList<T>(std::move(recv_values),
                                 std::move(recv_offset));
}

/// Compute values at all mesh 'nodes'
/// @return The values at all geometric points
/// @warning This function will be removed soon. Use interpolation
/// instead.
template <typename T>
std::pair<std::vector<T>, std::array<std::size_t, 2>>
compute_point_values(const fem::Function<T, double>& u)
{
  auto V = u.function_space();
  assert(V);
  auto mesh = V->mesh();
  assert(mesh);
  const int tdim = mesh->topology()->dim();

  // Compute in tensor (one for scalar function, . . .)
  const std::size_t value_size_loc = V->element()->value_size();

  const std::size_t num_points = mesh->geometry().x().size() / 3;

  // Resize Array for holding point values
  std::vector<T> point_values(num_points * value_size_loc);

  // Prepare cell geometry
  const graph::AdjacencyList<std::int32_t>& x_dofmap
      = mesh->geometry().dofmap();

  if (mesh->geometry().cmaps().size() > 1)
  {
    throw std::runtime_error(
        "XDMF I/O with multiple geometry maps not implemented.");
  }
  const int num_dofs_g = mesh->geometry().cmaps()[0].dim();

  // Interpolate point values on each cell (using last computed value if
  // not continuous, e.g. discontinuous Galerkin methods)
  auto map = mesh->topology()->index_map(tdim);
  assert(map);
  const std::int32_t num_cells = map->size_local() + map->num_ghosts();

  std::vector<std::int32_t> cells(num_points, -1);
  for (std::int32_t c = 0; c < num_cells; ++c)
  {
    // Get coordinates for all points in cell
    std::span<const std::int32_t> dofs = x_dofmap.links(c);
    for (int i = 0; i < num_dofs_g; ++i)
      cells[dofs[i]] = c;
  }

  u.eval(mesh->geometry().x(), {num_points, 3}, cells, point_values,
         {num_points, value_size_loc});

  return {std::move(point_values), {num_points, value_size_loc}};
}

//-----------------------------------------------------------------------------
// Get data width - normally the same as u.value_size(), but expand for
// 2D vector/tensor because XDMF presents everything as 3D
std::int64_t get_padded_width(const fem::FiniteElement& e)
{
  const int width = e.value_size();
  const int rank = e.value_shape().size();
  if (rank == 1 and width == 2)
    return 3;
  else if (rank == 2 and width == 4)
    return 9;
  else
    return width;
}
//-----------------------------------------------------------------------------
template <typename Scalar>
std::vector<Scalar>
_get_point_data_values(const fem::Function<Scalar, double>& u)
{
  auto mesh = u.function_space()->mesh();
  assert(mesh);
  const auto [data_values, dshape] = compute_point_values(u);

  const int width = get_padded_width(*u.function_space()->element());
  assert(mesh->geometry().index_map());
  const std::size_t num_local_points
      = mesh->geometry().index_map()->size_local();
  assert(dshape[0] >= num_local_points);

  // FIXME: Unpick the below code for the new layout of data from
  //        GenericFunction::compute_vertex_values
  std::vector<Scalar> values(width * num_local_points, 0.0);
  const int value_rank = u.function_space()->element()->value_shape().size();
  if (value_rank > 0)
  {
    // Transpose vector/tensor data arrays
    const int value_size = u.function_space()->element()->value_size();
    for (std::size_t i = 0; i < num_local_points; i++)
    {
      for (int j = 0; j < value_size; j++)
      {
        int tensor2d_off
            = (j > 1 && value_rank == 2 && value_size == 4) ? 1 : 0;
        values[i * width + j + tensor2d_off] = data_values[i * dshape[1] + j];
      }
    }
  }
  else
  {
    values.assign(data_values.begin(),
                  std::next(data_values.begin(), num_local_points * dshape[1]));
  }

  return values;
}
//-----------------------------------------------------------------------------
template <typename Scalar>
std::vector<Scalar>
_get_cell_data_values(const fem::Function<Scalar, double>& u)
{
  assert(u.function_space()->dofmap());
  const auto mesh = u.function_space()->mesh();
  const int value_size = u.function_space()->element()->value_size();
  const int value_rank = u.function_space()->element()->value_shape().size();

  // Allocate memory for function values at cell centres
  const int tdim = mesh->topology()->dim();
  const std::int32_t num_local_cells
      = mesh->topology()->index_map(tdim)->size_local();
  const std::int32_t local_size = num_local_cells * value_size;

  // Build lists of dofs and create map
  std::vector<std::int32_t> dof_set;
  dof_set.reserve(local_size);
  const auto dofmap = u.function_space()->dofmap();
  const int ndofs = dofmap->element_dof_layout().num_dofs();
  const int bs = dofmap->bs();
  assert(ndofs * bs == value_size);

  for (int cell = 0; cell < num_local_cells; ++cell)
  {
    // Tabulate dofs
    auto dofs = dofmap->cell_dofs(cell);
    for (int i = 0; i < ndofs; ++i)
    {
      for (int j = 0; j < bs; ++j)
        dof_set.push_back(bs * dofs[i] + j);
    }
  }

  // Get values
  std::vector<Scalar> values(dof_set.size());
  std::span<const Scalar> _u = u.x()->array();
  for (std::size_t i = 0; i < dof_set.size(); ++i)
    values[i] = _u[dof_set[i]];

  // Pad out data for 2D vectors/tensors
  if (value_rank == 1 and value_size == 2)
  {
    values.resize(3 * num_local_cells);
    for (int j = (num_local_cells - 1); j >= 0; --j)
    {
      std::array<Scalar, 3> nd = {values[j * 2], values[j * 2 + 1], 0.0};
      std::copy(nd.begin(), nd.end(), std::next(values.begin(), 3 * j));
    }
  }
  else if (value_rank == 2 and value_size == 4)
  {
    values.resize(9 * num_local_cells);
    for (int j = (num_local_cells - 1); j >= 0; --j)
    {
      std::array<Scalar, 9> nd = {values[j * 4],
                                  values[j * 4 + 1],
                                  0.0,
                                  values[j * 4 + 2],
                                  values[j * 4 + 3],
                                  0.0,
                                  0.0,
                                  0.0,
                                  0.0};
      std::copy(nd.begin(), nd.end(), std::next(values.begin(), 9 * j));
    }
  }
  return values;
}
//-----------------------------------------------------------------------------

} // namespace

//----------------------------------------------------------------------------
std::pair<std::string, int>
xdmf_utils::get_cell_type(const pugi::xml_node& topology_node)
{
  assert(topology_node);
  pugi::xml_attribute type_attr = topology_node.attribute("TopologyType");
  assert(type_attr);

  const static std::map<std::string, std::pair<std::string, int>> xdmf_to_dolfin
      = {{"polyvertex", {"point", 1}},
         {"polyline", {"interval", 1}},
         {"edge_3", {"interval", 2}},
         {"triangle", {"triangle", 1}},
         {"triangle_6", {"triangle", 2}},
         {"tetrahedron", {"tetrahedron", 1}},
         {"tetrahedron_10", {"tetrahedron", 2}},
         {"quadrilateral", {"quadrilateral", 1}},
         {"quadrilateral_9", {"quadrilateral", 2}},
         {"quadrilateral_16", {"quadrilateral", 3}},
         {"hexahedron", {"hexahedron", 1}},
         {"hexahedron_27", {"hexahedron", 2}}};

  // Convert XDMF cell type string to DOLFINx cell type string
  std::string cell_type = type_attr.as_string();
  std::transform(cell_type.begin(), cell_type.end(), cell_type.begin(),
                 [](unsigned char c) { return std::tolower(c); });
  auto it = xdmf_to_dolfin.find(cell_type);
  if (it == xdmf_to_dolfin.end())
  {
    throw std::runtime_error("Cannot recognise cell type. Unknown value: "
                             + cell_type);
  }
  return it->second;
}
//----------------------------------------------------------------------------
std::array<std::string, 2>
xdmf_utils::get_hdf5_paths(const pugi::xml_node& dataitem_node)
{
  // Check that node is a DataItem node
  assert(dataitem_node);
  const std::string dataitem_str = "DataItem";
  if (dataitem_node.name() != dataitem_str)
  {
    throw std::runtime_error("Node name is \""
                             + std::string(dataitem_node.name())
                             + R"(", expecting "DataItem")");
  }

  // Check that format is HDF
  pugi::xml_attribute format_attr = dataitem_node.attribute("Format");
  assert(format_attr);
  const std::string format = format_attr.as_string();
  if (format.compare("HDF") != 0)
  {
    throw std::runtime_error("DataItem format \"" + format
                             + R"(" is not "HDF")");
  }

  // Get path data
  pugi::xml_node path_node = dataitem_node.first_child();
  assert(path_node);

  // Create string from path and trim leading and trailing whitespace
  std::string path = path_node.text().get();
  boost::algorithm::trim(path);

  // Split string into file path and HD5 internal path
  std::vector<std::string> paths;
  boost::split(paths, path, boost::is_any_of(":"));
  assert(paths.size() == 2);

  return {{paths[0], paths[1]}};
}
//-----------------------------------------------------------------------------
std::filesystem::path
xdmf_utils::get_hdf5_filename(const std::filesystem::path& xdmf_filename)
{
  std::filesystem::path p = xdmf_filename;
  p.replace_extension("h5");
  if (p.string() == xdmf_filename)
  {
    throw std::runtime_error("Cannot deduce name of HDF5 file from XDMF "
                             "filename. Filename clash. Check XDMF filename");
  }

  return p;
}
//-----------------------------------------------------------------------------
std::vector<std::int64_t>
xdmf_utils::get_dataset_shape(const pugi::xml_node& dataset_node)
{
  // Get Dimensions attribute string
  assert(dataset_node);
  pugi::xml_attribute dimensions_attr = dataset_node.attribute("Dimensions");

  // Gets dimensions, if attribute is present
  std::vector<std::int64_t> dims;
  if (dimensions_attr)
  {
    // Split dimensions string
    const std::string dims_str = dimensions_attr.as_string();
    std::vector<std::string> dims_list;
    boost::split(dims_list, dims_str, boost::is_any_of(" "));

    // Cast dims to integers
    for (auto d : dims_list)
      dims.push_back(boost::lexical_cast<std::int64_t>(d));
  }

  return dims;
}
//----------------------------------------------------------------------------
std::int64_t xdmf_utils::get_num_cells(const pugi::xml_node& topology_node)
{
  assert(topology_node);

  // Get number of cells from topology
  std::int64_t num_cells_topology = -1;
  pugi::xml_attribute num_cells_attr
      = topology_node.attribute("NumberOfElements");
  if (num_cells_attr)
    num_cells_topology = num_cells_attr.as_llong();

  // Get number of cells from topology dataset
  pugi::xml_node topology_dataset_node = topology_node.child("DataItem");
  assert(topology_dataset_node);
  const std::vector tdims = get_dataset_shape(topology_dataset_node);

  // Check that number of cells can be determined
  if (tdims.size() != 2 and num_cells_topology == -1)
    throw std::runtime_error("Cannot determine number of cells in XDMF mesh");

  // Check for consistency if number of cells appears in both the topology
  // and DataItem nodes
  if (num_cells_topology != -1 and tdims.size() == 2)
  {
    if (num_cells_topology != tdims[0])
      throw std::runtime_error("Cannot determine number of cells in XDMF mesh");
  }

  return std::max(num_cells_topology, tdims[0]);
}
//----------------------------------------------------------------------------
std::vector<double>
xdmf_utils::get_point_data_values(const fem::Function<double, double>& u)
{
  return _get_point_data_values(u);
}
//-----------------------------------------------------------------------------
std::vector<std::complex<double>> xdmf_utils::get_point_data_values(
    const fem::Function<std::complex<double>, double>& u)
{
  return _get_point_data_values(u);
}
//-----------------------------------------------------------------------------
std::vector<double>
xdmf_utils::get_cell_data_values(const fem::Function<double, double>& u)
{
  return _get_cell_data_values(u);
}
//-----------------------------------------------------------------------------
std::vector<std::complex<double>> xdmf_utils::get_cell_data_values(
    const fem::Function<std::complex<double>, double>& u)
{
  return _get_cell_data_values(u);
}
//-----------------------------------------------------------------------------
std::string xdmf_utils::vtk_cell_type_str(mesh::CellType cell_type,
                                          int num_nodes)
{
  static const std::map<mesh::CellType, std::map<int, std::string>> vtk_map = {
      {mesh::CellType::point, {{1, "PolyVertex"}}},
      {mesh::CellType::interval, {{2, "PolyLine"}, {3, "Edge_3"}}},
      {mesh::CellType::triangle,
       {{3, "Triangle"}, {6, "Triangle_6"}, {10, "Triangle_10"}}},
      {mesh::CellType::quadrilateral,
       {{4, "Quadrilateral"},
        {9, "Quadrilateral_9"},
        {16, "Quadrilateral_16"}}},
      {mesh::CellType::prism, {{6, "Wedge"}}},
      {mesh::CellType::tetrahedron,
       {{4, "Tetrahedron"}, {10, "Tetrahedron_10"}, {20, "Tetrahedron_20"}}},
      {mesh::CellType::hexahedron, {{8, "Hexahedron"}, {27, "Hexahedron_27"}}}};

  // Get cell family
  auto cell = vtk_map.find(cell_type);
  if (cell == vtk_map.end())
    throw std::runtime_error("Could not find cell type.");

  // Get cell string
  auto cell_str = cell->second.find(num_nodes);
  if (cell_str == cell->second.end())
    throw std::runtime_error("Could not find VTK string for cell order.");

  return cell_str->second;
}
//-----------------------------------------------------------------------------
std::pair<std::vector<std::int32_t>, std::vector<std::int32_t>>
xdmf_utils::distribute_entity_data(const mesh::Mesh<double>& mesh,
                                   int entity_dim,
                                   std::span<const std::int64_t> entities,
                                   std::span<const std::int32_t> data)
{
  LOG(INFO) << "XDMF distribute entity data";

  auto cell_types = mesh.topology().cell_types();
  if (cell_types.size() > 1)
    throw std::runtime_error("cell type IO");

  // Use ElementDofLayout of the cell to get vertex dof indices (local
  // to a cell), i.e. build a map from local vertex index to associated
  // local dof index
  std::vector<int> cell_vertex_dofs;
  {
    // Get layout of dofs on 0th cell entity of dimension entity_dim

    if (mesh.geometry().cmaps().size() > 1)
    {
      throw std::runtime_error(
          "XDMF I/O with multiple geometry maps not implemented.");
    }
    const fem::ElementDofLayout cmap_dof_layout
<<<<<<< HEAD
        = mesh.geometry().cmap().create_dof_layout();
    for (int i = 0;
         i < mesh::cell_num_entities(mesh.topology()->cell_type(), 0); ++i)
=======
        = mesh.geometry().cmaps()[0].create_dof_layout();
    for (int i = 0; i < mesh::cell_num_entities(cell_types.back(), 0); ++i)
>>>>>>> 6f227b36
    {
      const std::vector<int>& local_index = cmap_dof_layout.entity_dofs(0, i);
      assert(local_index.size() == 1);
      cell_vertex_dofs.push_back(local_index[0]);
    }
  }

  // -------------------
  // 1. Send this rank's global "input" nodes indices to the
  //    'postmaster' rank, and receive global "input" nodes for which
  //    this rank is the postmaster

  auto postmaster_global_nodes_sendrecv = [](const mesh::Mesh<double>& mesh)
  {
    const MPI_Comm comm = mesh.comm();
    const int comm_size = dolfinx::MPI::size(comm);

    // Get "input" global node indices (as in the input file before any
    // internal re-ordering)
    const std::vector<std::int64_t>& nodes_g
        = mesh.geometry().input_global_indices();

    // Send input global indices to 'post master' rank, based on input
    // global index value
    const std::int64_t num_nodes_g = mesh.geometry().index_map()->size_global();
    // NOTE: could make this int32_t be sending: index <- index -
    // dest_rank_offset
    std::vector<std::vector<std::int64_t>> nodes_g_send(comm_size);
    for (std::int64_t node : nodes_g)
    {
      // Figure out which process is the postmaster for the input global
      // index
      const std::int32_t p
          = dolfinx::MPI::index_owner(comm_size, node, num_nodes_g);
      nodes_g_send[p].push_back(node);
    }

    // Send/receive
    LOG(INFO) << "XDMF send entity nodes size: (" << num_nodes_g << ")";
    graph::AdjacencyList<std::int64_t> nodes_g_recv
        = all_to_all(comm, graph::AdjacencyList<std::int64_t>(nodes_g_send));

    return nodes_g_recv;
  };

  const graph::AdjacencyList<std::int64_t> nodes_g_recv
      = postmaster_global_nodes_sendrecv(mesh);

  // -------------------
  // 2. Send the entity key (nodes list) and tag to the postmaster based
  //    on the lowest index node in the entity 'key'
  //
  //    NOTE: Stage 2 doesn't depend on the data received in Step 1, so
  //    data (i) the communication could be combined, or (ii) the
  //    communication in Step 1 could be make non-blocking.

  auto postmaster_global_ent_sendrecv
      = [&cell_vertex_dofs](const mesh::Mesh<double>& mesh, int entity_dim,
                            std::span<const std::int64_t> entities,
                            std::span<const std::int32_t> data)
  {
    const MPI_Comm comm = mesh.comm();
    const int comm_size = dolfinx::MPI::size(comm);
    const std::int64_t num_nodes_g = mesh.geometry().index_map()->size_global();

    auto cell_types = mesh.topology().cell_types();
    if (cell_types.size() > 1)
      throw std::runtime_error("cell type IO");

    const std::size_t num_vert_per_entity = mesh::cell_num_entities(
<<<<<<< HEAD
        mesh::cell_entity_type(mesh.topology()->cell_type(), entity_dim, 0), 0);
    auto c_to_v = mesh.topology()->connectivity(mesh.topology()->dim(), 0);
=======
        mesh::cell_entity_type(cell_types.back(), entity_dim, 0), 0);
    auto c_to_v = mesh.topology().connectivity(mesh.topology().dim(), 0);
>>>>>>> 6f227b36
    if (!c_to_v)
      throw std::runtime_error("Missing cell-vertex connectivity.");

    const fem::ElementDofLayout cmap_dof_layout
        = mesh.geometry().cmaps()[0].create_dof_layout();
    const std::vector<int> entity_layout
        = cmap_dof_layout.entity_closure_dofs(entity_dim, 0);

    // Find map from entity vertex to local (w.r.t. dof numbering on the
    // entity) dof number. E.g., if there are dofs on entity [0 3 6 7 9]
    // and dofs 3 and 7 belong to vertices, then this produces map [1,
    // 3].
    std::vector<int> entity_vertex_dofs;
    for (std::size_t i = 0; i < cell_vertex_dofs.size(); ++i)
    {
      auto it = std::find(entity_layout.begin(), entity_layout.end(),
                          cell_vertex_dofs[i]);
      if (it != entity_layout.end())
        entity_vertex_dofs.push_back(std::distance(entity_layout.begin(), it));
    }

    const std::size_t shape_e_1 = entity_layout.size();
    const std::size_t shape_e_0 = entities.size() / shape_e_1;
    std::vector<std::int64_t> entities_vertices(shape_e_0
                                                * num_vert_per_entity);
    for (std::size_t e = 0; e < shape_e_0; ++e)
    {
      for (std::size_t i = 0; i < num_vert_per_entity; ++i)
      {
        entities_vertices[e * num_vert_per_entity + i]
            = entities[e * shape_e_1 + entity_vertex_dofs[i]];
      }
    }

    std::vector<std::vector<std::int64_t>> entities_send(comm_size);
    std::vector<std::vector<std::int32_t>> data_send(comm_size);
    for (std::size_t e = 0; e < shape_e_0; ++e)
    {
      std::span<std::int64_t> entity(entities_vertices.data()
                                         + e * num_vert_per_entity,
                                     num_vert_per_entity);
      std::sort(entity.begin(), entity.end());

      // Determine postmaster based on lowest entity node
      const std::int32_t p
          = dolfinx::MPI::index_owner(comm_size, entity.front(), num_nodes_g);
      entities_send[p].insert(entities_send[p].end(), entity.begin(),
                              entity.end());
      data_send[p].push_back(data[e]);
    }

    LOG(INFO) << "XDMF send entity keys size: (" << shape_e_0 << ")";
    // TODO: Pack into one MPI call
    graph::AdjacencyList<std::int64_t> entities_recv
        = all_to_all(comm, graph::AdjacencyList<std::int64_t>(entities_send));
    graph::AdjacencyList<std::int32_t> data_recv
        = all_to_all(comm, graph::AdjacencyList<std::int32_t>(data_send));

    return std::pair(entities_recv, data_recv);
  };

  const auto [entities_recv, data_recv]
      = postmaster_global_ent_sendrecv(mesh, entity_dim, entities, data);

  // -------------------
  // 3. As 'postmaster', send back the entity key (vertex list) and tag
  //    value to ranks that possibly need the data. Do this based on the
  //    first node index in the entity key.

  // NOTE: Could: (i) use a std::unordered_multimap, or (ii) only send
  // owned nodes to the postmaster and use map, unordered_map or
  // std::vector<pair>>, followed by a neighborhood all_to_all at the
  // end.

  auto postmaster_send_to_candidates
      = [](const mesh::Mesh<double>& mesh, int entity_dim,
           const graph::AdjacencyList<std::int64_t>& nodes_g_recv,
           const graph::AdjacencyList<std::int64_t>& entities_recv,
           const graph::AdjacencyList<std::int32_t>& data_recv)
  {
    const MPI_Comm comm = mesh.comm();
    const int comm_size = dolfinx::MPI::size(comm);

    auto cell_types = mesh.topology().cell_types();
    if (cell_types.size() > 1)
      throw std::runtime_error("cell type IO");

    const std::size_t num_vert_per_entity = mesh::cell_num_entities(
<<<<<<< HEAD
        mesh::cell_entity_type(mesh.topology()->cell_type(), entity_dim, 0), 0);
=======
        mesh::cell_entity_type(cell_types.back(), entity_dim, 0), 0);
>>>>>>> 6f227b36

    // Build map from global node index to ranks that have the node
    std::multimap<std::int64_t, int> node_to_rank;
    for (int p = 0; p < nodes_g_recv.num_nodes(); ++p)
    {
      auto nodes = nodes_g_recv.links(p);
      for (std::int32_t node : nodes)
        node_to_rank.insert({node, p});
    }

    // Figure out which processes are owners of received nodes
    std::vector<std::vector<std::int64_t>> send_nodes_owned(comm_size);
    std::vector<std::vector<std::int32_t>> send_vals_owned(comm_size);
    const std::size_t shape0
        = entities_recv.array().size() / num_vert_per_entity;
    const std::size_t shape1 = num_vert_per_entity;
    const std::vector<std::int32_t>& _data_recv = data_recv.array();
    assert(_data_recv.size() == shape0);
    for (std::size_t e = 0; e < shape0; ++e)
    {
      std::span e_recv(entities_recv.array().data() + e * shape1, shape1);

      // Find ranks that have node0
      auto [it0, it1] = node_to_rank.equal_range(e_recv.front());
      for (auto it = it0; it != it1; ++it)
      {
        const int p1 = it->second;
        send_nodes_owned[p1].insert(send_nodes_owned[p1].end(), e_recv.begin(),
                                    e_recv.end());
        send_vals_owned[p1].push_back(_data_recv[e]);
      }
    }

    // TODO: Pack into one MPI call
    const int send_val_size = std::transform_reduce(
        send_vals_owned.begin(), send_vals_owned.end(), 0, std::plus{},
        [](const std::vector<std::int32_t>& v) { return v.size(); });
    LOG(INFO) << "XDMF return entity and value data size:(" << send_val_size
              << ")";
    graph::AdjacencyList<std::int64_t> recv_ents = all_to_all(
        comm, graph::AdjacencyList<std::int64_t>(send_nodes_owned));
    graph::AdjacencyList<std::int32_t> recv_vals
        = all_to_all(comm, graph::AdjacencyList<std::int32_t>(send_vals_owned));

    return std::pair(std::move(recv_ents), std::move(recv_vals));
  };

  const auto [recv_ents, recv_vals] = postmaster_send_to_candidates(
      mesh, entity_dim, nodes_g_recv, entities_recv, data_recv);

  // -------------------
  // 4. From the received (key, value) data, determine which keys
  //    (entities) are on this process.

  // TODO: Rather than using std::map<std::vector<std::int64_t>,
  //       std::int32_t>, use a rectangular array to avoid the
  //       cost of std::vector<std::int64_t> allocations, and sort the
  //       Array by row.
  //
  // TODO: We have already received possibly tagged entities from other
  //       ranks, so we could use the received data to avoid creating
  //       the std::map for *all* entities and just for candidate
  //       entities.

  auto determine_my_entities
      = [&cell_vertex_dofs](const mesh::Mesh<double>& mesh, int entity_dim,
                            const graph::AdjacencyList<std::int64_t>& recv_ents,
                            const graph::AdjacencyList<std::int32_t>& recv_vals)
  {
    // Build map from input global indices to local vertex numbers
    LOG(INFO) << "XDMF build map";

    auto cell_types = mesh.topology().cell_types();
    if (cell_types.size() > 1)
      throw std::runtime_error("cell type IO");

    const std::size_t num_vert_per_entity = mesh::cell_num_entities(
<<<<<<< HEAD
        mesh::cell_entity_type(mesh.topology()->cell_type(), entity_dim, 0), 0);
    auto c_to_v = mesh.topology()->connectivity(mesh.topology()->dim(), 0);
=======
        mesh::cell_entity_type(cell_types.back(), entity_dim, 0), 0);
    auto c_to_v = mesh.topology().connectivity(mesh.topology().dim(), 0);
>>>>>>> 6f227b36
    if (!c_to_v)
      throw std::runtime_error("Missing cell-vertex connectivity.");

    const std::vector<std::int64_t>& nodes_g
        = mesh.geometry().input_global_indices();

    const graph::AdjacencyList<std::int32_t>& x_dofmap
        = mesh.geometry().dofmap();
    std::map<std::int64_t, std::int32_t> igi_to_vertex;
    for (int c = 0; c < c_to_v->num_nodes(); ++c)
    {
      auto vertices = c_to_v->links(c);
      auto x_dofs = x_dofmap.links(c);
      for (std::size_t v = 0; v < vertices.size(); ++v)
        igi_to_vertex[nodes_g[x_dofs[cell_vertex_dofs[v]]]] = vertices[v];
    }

    std::vector<std::int32_t> entities_new;
    entities_new.reserve(recv_ents.array().size());
    std::vector<std::int32_t> data_new;
    data_new.reserve(recv_vals.array().size());
    std::vector<std::int32_t> entity(num_vert_per_entity);
    const std::vector<std::int64_t>& recv_ents_array = recv_ents.array();
    for (std::size_t e = 0; e < recv_ents_array.size() / num_vert_per_entity;
         ++e)
    {
      bool entity_found = true;
      for (std::size_t i = 0; i < num_vert_per_entity; ++i)
      {
        if (auto it
            = igi_to_vertex.find(recv_ents_array[e * num_vert_per_entity + i]);
            it == igi_to_vertex.end())
        {
          // As soon as this received index is not in locally owned input
          // global indices skip the entire entity
          entity_found = false;
          break;
        }
        else
          entity[i] = it->second;
      }

      if (entity_found == true)
      {
        entities_new.insert(entities_new.end(), entity.begin(), entity.end());
        data_new.push_back(recv_vals.array()[e]);
      }
    }

    return std::pair(std::move(entities_new), std::move(data_new));
  };

  auto [entities_new, data_new]
      = determine_my_entities(mesh, entity_dim, recv_ents, recv_vals);

  return {std::move(entities_new), std::move(data_new)};
}
//-----------------------------------------------------------------------------<|MERGE_RESOLUTION|>--- conflicted
+++ resolved
@@ -457,7 +457,10 @@
 {
   LOG(INFO) << "XDMF distribute entity data";
 
-  auto cell_types = mesh.topology().cell_types();
+  auto topology = mesh.topology();
+  assert(topology);
+
+  auto cell_types = topology->cell_types();
   if (cell_types.size() > 1)
     throw std::runtime_error("cell type IO");
 
@@ -474,14 +477,8 @@
           "XDMF I/O with multiple geometry maps not implemented.");
     }
     const fem::ElementDofLayout cmap_dof_layout
-<<<<<<< HEAD
-        = mesh.geometry().cmap().create_dof_layout();
-    for (int i = 0;
-         i < mesh::cell_num_entities(mesh.topology()->cell_type(), 0); ++i)
-=======
         = mesh.geometry().cmaps()[0].create_dof_layout();
     for (int i = 0; i < mesh::cell_num_entities(cell_types.back(), 0); ++i)
->>>>>>> 6f227b36
     {
       const std::vector<int>& local_index = cmap_dof_layout.entity_dofs(0, i);
       assert(local_index.size() == 1);
@@ -547,18 +544,13 @@
     const int comm_size = dolfinx::MPI::size(comm);
     const std::int64_t num_nodes_g = mesh.geometry().index_map()->size_global();
 
-    auto cell_types = mesh.topology().cell_types();
+    auto cell_types = mesh.topology()->cell_types();
     if (cell_types.size() > 1)
       throw std::runtime_error("cell type IO");
 
     const std::size_t num_vert_per_entity = mesh::cell_num_entities(
-<<<<<<< HEAD
-        mesh::cell_entity_type(mesh.topology()->cell_type(), entity_dim, 0), 0);
+        mesh::cell_entity_type(cell_types.back(), entity_dim, 0), 0);
     auto c_to_v = mesh.topology()->connectivity(mesh.topology()->dim(), 0);
-=======
-        mesh::cell_entity_type(cell_types.back(), entity_dim, 0), 0);
-    auto c_to_v = mesh.topology().connectivity(mesh.topology().dim(), 0);
->>>>>>> 6f227b36
     if (!c_to_v)
       throw std::runtime_error("Missing cell-vertex connectivity.");
 
@@ -642,16 +634,11 @@
     const MPI_Comm comm = mesh.comm();
     const int comm_size = dolfinx::MPI::size(comm);
 
-    auto cell_types = mesh.topology().cell_types();
+    auto cell_types = mesh.topology()->cell_types();
     if (cell_types.size() > 1)
       throw std::runtime_error("cell type IO");
-
     const std::size_t num_vert_per_entity = mesh::cell_num_entities(
-<<<<<<< HEAD
-        mesh::cell_entity_type(mesh.topology()->cell_type(), entity_dim, 0), 0);
-=======
         mesh::cell_entity_type(cell_types.back(), entity_dim, 0), 0);
->>>>>>> 6f227b36
 
     // Build map from global node index to ranks that have the node
     std::multimap<std::int64_t, int> node_to_rank;
@@ -724,18 +711,13 @@
     // Build map from input global indices to local vertex numbers
     LOG(INFO) << "XDMF build map";
 
-    auto cell_types = mesh.topology().cell_types();
+    auto cell_types = mesh.topology()->cell_types();
     if (cell_types.size() > 1)
       throw std::runtime_error("cell type IO");
 
     const std::size_t num_vert_per_entity = mesh::cell_num_entities(
-<<<<<<< HEAD
-        mesh::cell_entity_type(mesh.topology()->cell_type(), entity_dim, 0), 0);
+        mesh::cell_entity_type(cell_types.back(), entity_dim, 0), 0);
     auto c_to_v = mesh.topology()->connectivity(mesh.topology()->dim(), 0);
-=======
-        mesh::cell_entity_type(cell_types.back(), entity_dim, 0), 0);
-    auto c_to_v = mesh.topology().connectivity(mesh.topology().dim(), 0);
->>>>>>> 6f227b36
     if (!c_to_v)
       throw std::runtime_error("Missing cell-vertex connectivity.");
 
