// Copyright (C) 2021 Jørgen S. Dokken and Garth N. Wells
//
// This file is part of DOLFINX (https://www.fenicsproject.org)
//
// SPDX-License-Identifier:    LGPL-3.0-or-later

#ifdef HAS_ADIOS2

#include "ADIOS2Writers.h"
#include "cells.h"
#include "vtk_utils.h"
#include <adios2.h>
#include <algorithm>
#include <array>
#include <complex>
#include <dolfinx/common/IndexMap.h>
#include <dolfinx/fem/FiniteElement.h>
#include <dolfinx/fem/Function.h>
#include <dolfinx/fem/FunctionSpace.h>
#include <dolfinx/mesh/Mesh.h>
#include <dolfinx/mesh/utils.h>
#include <pugixml.hpp>

using namespace dolfinx;
using namespace dolfinx::io;

namespace
{
/// String suffix for real and complex components of a vector-valued
/// field
constexpr std::array field_ext = {"_real", "_imag"};

template <class... Ts>
struct overload : Ts...
{
  using Ts::operator()...;
};
template <class... Ts>
overload(Ts...) -> overload<Ts...>; // line not needed in C++20...

//-----------------------------------------------------------------------------
/// Safe definition of an attribute. First check if it has already been
/// defined and return it. If not defined create new attribute.
template <class T>
adios2::Attribute<T> define_attribute(adios2::IO& io, std::string name,
                                      const T& value, std::string var_name = "",
                                      std::string separator = "/")
{
  if (adios2::Attribute<T> attr = io.InquireAttribute<T>(name); attr)
    return attr;
  else
    return io.DefineAttribute<T>(name, value, var_name, separator);
}
//-----------------------------------------------------------------------------

/// Safe definition of a variable. First check if it has already been
/// defined and return it. If not defined create new variable.
template <class T>
adios2::Variable<T> define_variable(adios2::IO& io, std::string name,
                                    const adios2::Dims& shape = adios2::Dims(),
                                    const adios2::Dims& start = adios2::Dims(),
                                    const adios2::Dims& count = adios2::Dims())
{
  if (adios2::Variable<T> v = io.InquireVariable<T>(name); v)
  {
    if (v.Count() != count and v.ShapeID() == adios2::ShapeID::LocalArray)
      v.SetSelection({start, count});
    return v;
  }
  else
    return io.DefineVariable<T>(name, shape, start, count);
}
//-----------------------------------------------------------------------------

/// Given a Function, write the coefficient to file using ADIOS2
/// @note Only supports (discontinuous) Lagrange functions.
/// @note For a complex function, the coefficient is split into a real
/// and imaginary function
/// @note Data is padded to be three dimensional if vector and 9
/// dimensional if tensor
/// @note Only supports (discontinuous) Lagrange functions
/// @param[in] io The ADIOS2 io object
/// @param[in] engine The ADIOS2 engine object
/// @param[in] u The function
template <typename T>
void vtx_write_data(adios2::IO& io, adios2::Engine& engine,
                    const fem::Function<T>& u)
{
  // Get function data array and information about layout
  assert(u.x());
  std::span<const T> u_vector = u.x()->array();
  const int rank = u.function_space()->element()->value_shape().size();
  const std::uint32_t num_comp = std::pow(3, rank);
  std::shared_ptr<const fem::DofMap> dofmap = u.function_space()->dofmap();
  assert(dofmap);
  std::shared_ptr<const common::IndexMap> index_map = dofmap->index_map;
  assert(index_map);
  const int index_map_bs = dofmap->index_map_bs();
  const int dofmap_bs = dofmap->bs();
  const std::uint32_t num_dofs
      = index_map_bs * (index_map->size_local() + index_map->num_ghosts())
        / dofmap_bs;

  if constexpr (std::is_scalar_v<T>)
  {
    // ---- Real
    std::vector<T> data(num_dofs * num_comp, 0);
    for (std::size_t i = 0; i < num_dofs; ++i)
      for (int j = 0; j < index_map_bs; ++j)
        data[i * num_comp + j] = u_vector[i * index_map_bs + j];

    adios2::Variable<T> output
        = define_variable<T>(io, u.name, {}, {}, {num_dofs, num_comp});
    engine.Put<T>(output, data.data(), adios2::Mode::Sync);
  }
  else
  {
    // ---- Complex
    using U = typename T::value_type;

    std::vector<U> data(num_dofs * num_comp, 0);
    for (std::size_t i = 0; i < num_dofs; ++i)
      for (int j = 0; j < index_map_bs; ++j)
        data[i * num_comp + j] = std::real(u_vector[i * index_map_bs + j]);

    adios2::Variable<U> output_real = define_variable<U>(
        io, u.name + field_ext[0], {}, {}, {num_dofs, num_comp});
    engine.Put<U>(output_real, data.data(), adios2::Mode::Sync);

    std::fill(data.begin(), data.end(), 0);
    for (std::size_t i = 0; i < num_dofs; ++i)
      for (int j = 0; j < index_map_bs; ++j)
        data[i * num_comp + j] = std::imag(u_vector[i * index_map_bs + j]);
    adios2::Variable<U> output_imag = define_variable<U>(
        io, u.name + field_ext[1], {}, {}, {num_dofs, num_comp});
    engine.Put<U>(output_imag, data.data(), adios2::Mode::Sync);
  }
}
//-----------------------------------------------------------------------------

/// Write mesh to file using VTX format
/// @param[in] io The ADIOS2 io object
/// @param[in] engine The ADIOS2 engine object
/// @param[in] mesh The mesh
void vtx_write_mesh(adios2::IO& io, adios2::Engine& engine,
                    const mesh::Mesh& mesh)
{
  const mesh::Geometry<double>& geometry = mesh.geometry();
  const mesh::Topology& topology = mesh.topology();

  // "Put" geometry
  std::shared_ptr<const common::IndexMap> x_map = geometry.index_map();
  const std::uint32_t num_vertices = x_map->size_local() + x_map->num_ghosts();
  adios2::Variable<double> local_geometry
      = define_variable<double>(io, "geometry", {}, {}, {num_vertices, 3});
  engine.Put<double>(local_geometry, geometry.x().data());

  // Put number of nodes. The mesh data is written with local indices,
  // therefore we need the ghost vertices.
  adios2::Variable<std::uint32_t> vertices = define_variable<std::uint32_t>(
      io, "NumberOfNodes", {adios2::LocalValueDim});
  engine.Put<std::uint32_t>(vertices, num_vertices);

  const auto [vtkcells, shape] = io::extract_vtk_connectivity(
      mesh.geometry(), mesh.topology().cell_type());

  // Add cell metadata
  const int tdim = topology.dim();
  adios2::Variable<std::uint32_t> cell_variable
      = define_variable<std::uint32_t>(io, "NumberOfCells",
                                       {adios2::LocalValueDim});
  engine.Put<std::uint32_t>(cell_variable, shape[0]);
  adios2::Variable<std::uint32_t> celltype_variable
      = define_variable<std::uint32_t>(io, "types");

  auto cell_types = topology.cell_types();
  if (cell_types.size() > 1)
    throw std::runtime_error("Multiple cell types in IO.");

  engine.Put<std::uint32_t>(celltype_variable,
                            cells::get_vtk_cell_type(cell_types.back(), tdim));

  // Pack mesh 'nodes'. Output is written as [N0, v0_0,...., v0_N0, N1,
  // v1_0,...., v1_N1,....], where N is the number of cell nodes and v0,
  // etc, is the node index
  std::vector<std::int64_t> cells(shape[0] * (shape[1] + 1), shape[1]);
  for (std::size_t c = 0; c < shape[0]; ++c)
  {
    std::span vtkcell(vtkcells.data() + c * shape[1], shape[1]);
    std::span cell(cells.data() + c * (shape[1] + 1), shape[1] + 1);
    std::copy(vtkcell.begin(), vtkcell.end(), std::next(cell.begin()));
  }

  // Put topology (nodes)
  adios2::Variable<std::int64_t> local_topology = define_variable<std::int64_t>(
      io, "connectivity", {}, {}, {shape[0], shape[1] + 1});
  engine.Put<std::int64_t>(local_topology, cells.data());

  // Vertex global ids and ghost markers
  adios2::Variable<std::int64_t> orig_id = define_variable<std::int64_t>(
      io, "vtkOriginalPointIds", {}, {}, {num_vertices});
  engine.Put<std::int64_t>(orig_id, geometry.input_global_indices().data());

  std::vector<std::uint8_t> x_ghost(num_vertices, 0);
  std::fill(std::next(x_ghost.begin(), x_map->size_local()), x_ghost.end(), 1);
  adios2::Variable<std::uint8_t> ghost = define_variable<std::uint8_t>(
      io, "vtkGhostType", {}, {}, {x_ghost.size()});
  engine.Put<std::uint8_t>(ghost, x_ghost.data());

  engine.PerformPuts();
}
//-----------------------------------------------------------------------------

/// Given a FunctionSpace, create a topology and geometry based on the
/// dof coordinates. Writes the topology and geometry using ADIOS2 in
/// VTX format.
/// @note Only supports (discontinuous) Lagrange functions
/// @param[in] io The ADIOS2 io object
/// @param[in] engine The ADIOS2 engine object
/// @param[in] u The function
void vtx_write_mesh_from_space(adios2::IO& io, adios2::Engine& engine,
                               const fem::FunctionSpace& V)
{
  auto mesh = V.mesh();
  assert(mesh);
  const int tdim = mesh->topology().dim();

  // Get a VTK mesh with points at the 'nodes'
  const auto [x, xshape, x_id, x_ghost, vtk, vtkshape]
      = io::vtk_mesh_from_space(V);

  std::uint32_t num_dofs = xshape[0];

  // -- Pack mesh 'nodes'. Output is written as [N0, v0_0,...., v0_N0, N1,
  // v1_0,...., v1_N1,....], where N is the number of cell nodes and v0,
  // etc, is the node index.

  // Create vector, setting all entries to nodes per cell (vtk.shape(1))
  std::vector<std::int64_t> cells(vtkshape[0] * (vtkshape[1] + 1), vtkshape[1]);

  // Set the [v0_0,...., v0_N0, v1_0,...., v1_N1,....] data
  for (std::size_t c = 0; c < vtkshape[0]; ++c)
  {
    std::span vtkcell(vtk.data() + c * vtkshape[1], vtkshape[1]);
    std::span cell(cells.data() + c * (vtkshape[1] + 1), vtkshape[1] + 1);
    std::copy(vtkcell.begin(), vtkcell.end(), std::next(cell.begin()));
  }

  // Define ADIOS2 variables for geometry, topology, celltypes and
  // corresponding VTK data
  adios2::Variable<double> local_geometry
      = define_variable<double>(io, "geometry", {}, {}, {num_dofs, 3});
  adios2::Variable<std::int64_t> local_topology = define_variable<std::int64_t>(
      io, "connectivity", {}, {}, {vtkshape[0], vtkshape[1] + 1});
  adios2::Variable<std::uint32_t> cell_type
      = define_variable<std::uint32_t>(io, "types");
  adios2::Variable<std::uint32_t> vertices = define_variable<std::uint32_t>(
      io, "NumberOfNodes", {adios2::LocalValueDim});
  adios2::Variable<std::uint32_t> elements = define_variable<std::uint32_t>(
      io, "NumberOfEntities", {adios2::LocalValueDim});

  auto cell_types = mesh->topology().cell_types();
  if (cell_types.size() > 1)
    throw std::runtime_error("Multiple cell types in IO.");

  // Write mesh information to file
  engine.Put<std::uint32_t>(vertices, num_dofs);
  engine.Put<std::uint32_t>(elements, vtkshape[0]);
  engine.Put<std::uint32_t>(cell_type,
                            cells::get_vtk_cell_type(cell_types.back(), tdim));
  engine.Put<double>(local_geometry, x.data());
  engine.Put<std::int64_t>(local_topology, cells.data());

  // Node global ids
  adios2::Variable<std::int64_t> orig_id = define_variable<std::int64_t>(
      io, "vtkOriginalPointIds", {}, {}, {x_id.size()});
  engine.Put<std::int64_t>(orig_id, x_id.data());
  adios2::Variable<std::uint8_t> ghost = define_variable<std::uint8_t>(
      io, "vtkGhostType", {}, {}, {x_ghost.size()});
  engine.Put<std::uint8_t>(ghost, x_ghost.data());

  engine.PerformPuts();
}
//-----------------------------------------------------------------------------

/// Extract name of functions and split into real and imaginary component
std::vector<std::string> extract_function_names(const ADIOS2Writer::U& u)
{
  std::vector<std::string> names;
  using T = decltype(names);
  for (auto& v : u)
  {
    auto n = std::visit(
        overload{[](const std::shared_ptr<const ADIOS2Writer::Fd32>& u) -> T
                 { return {u->name}; },
                 [](const std::shared_ptr<const ADIOS2Writer::Fd64>& u) -> T
                 { return {u->name}; },
                 [](const std::shared_ptr<const ADIOS2Writer::Fc64>& u) -> T {
                   return {u->name + field_ext[0], u->name + field_ext[1]};
                 },
                 [](const std::shared_ptr<const ADIOS2Writer::Fc128>& u) -> T {
                   return {u->name + field_ext[0], u->name + field_ext[1]};
                 }},
        v);
    names.insert(names.end(), n.begin(), n.end());
  };

  return names;
}
//-----------------------------------------------------------------------------

/// Create VTK xml scheme to be interpreted by the VTX reader
/// https://adios2.readthedocs.io/en/latest/ecosystem/visualization.html#saving-the-vtk-xml-data-model
std::stringstream create_vtk_schema(const std::vector<std::string>& point_data,
                                    const std::vector<std::string>& cell_data)
{
  // Create XML
  pugi::xml_document xml_schema;
  pugi::xml_node vtk_node = xml_schema.append_child("VTKFile");
  vtk_node.append_attribute("type") = "UnstructuredGrid";
  vtk_node.append_attribute("version") = "0.1";
  pugi::xml_node unstructured = vtk_node.append_child("UnstructuredGrid");

  // -- Piece

  pugi::xml_node piece = unstructured.append_child("Piece");

  // Add mesh attributes
  piece.append_attribute("NumberOfPoints") = "NumberOfNodes";
  piece.append_attribute("NumberOfCells") = "NumberOfCells";

  // -- Points

  // Add point information
  pugi::xml_node xml_geometry = piece.append_child("Points");
  pugi::xml_node xml_vertices = xml_geometry.append_child("DataArray");
  xml_vertices.append_attribute("Name") = "geometry";

  // -- Cells

  pugi::xml_node xml_topology = piece.append_child("Cells");
  xml_topology.append_child("DataArray").append_attribute("Name")
      = "connectivity";
  xml_topology.append_child("DataArray").append_attribute("Name") = "types";

  // -- PointData

  pugi::xml_node xml_pointdata = piece.append_child("PointData");

  // Stepping info for time dependency
  pugi::xml_node item_time = xml_pointdata.append_child("DataArray");
  item_time.append_attribute("Name") = "TIME";
  item_time.append_child(pugi::node_pcdata).set_value("step");

  pugi::xml_node item_idx = xml_pointdata.append_child("DataArray");
  item_idx.append_attribute("Name") = "vtkOriginalPointIds";
  pugi::xml_node item_ghost = xml_pointdata.append_child("DataArray");
  item_ghost.append_attribute("Name") = "vtkGhostType";
  for (auto& name : point_data)
  {
    pugi::xml_node item = xml_pointdata.append_child("DataArray");
    item.append_attribute("Name") = name.c_str();
  }

  // -- CellData

  if (!cell_data.empty())
  {
    pugi::xml_node xml_celldata = piece.append_child("CellData");
    for (auto& name : cell_data)
    {
      pugi::xml_node item = xml_celldata.append_child("DataArray");
      item.append_attribute("Name") = name.c_str();
    }
  }

  std::stringstream ss;
  xml_schema.save(ss, "  ");
  return ss;
}
//-----------------------------------------------------------------------------

/// Convert DOLFINx CellType to Fides CellType
/// https://gitlab.kitware.com/vtk/vtk-m/-/blob/master/vtkm/CellShape.h#L30-53
/// @param[in] type The DOLFInx cell
/// @return The Fides cell string
std::string to_fides_cell(mesh::CellType type)
{
  switch (type)
  {
  case mesh::CellType::point:
    return "vertex";
  case mesh::CellType::interval:
    return "line";
  case mesh::CellType::triangle:
    return "triangle";
  case mesh::CellType::tetrahedron:
    return "tetrahedron";
  case mesh::CellType::quadrilateral:
    return "quad";
  case mesh::CellType::pyramid:
    return "pyramid";
  case mesh::CellType::prism:
    return "wedge";
  case mesh::CellType::hexahedron:
    return "hexahedron";
  default:
    throw std::runtime_error("Unknown cell type.");
  }
}
//-----------------------------------------------------------------------------

/// Pack Function data at vertices. The mesh and the function must both
/// be 'P1'
template <typename T>
std::vector<T> pack_function_data(const fem::Function<T>& u)
{
  auto V = u.function_space();
  assert(V);
  auto dofmap = V->dofmap();
  assert(dofmap);
  auto mesh = V->mesh();
  assert(mesh);
  const mesh::Geometry<double>& geometry = mesh->geometry();
  const mesh::Topology& topology = mesh->topology();

  auto cmaps = mesh->geometry().cmaps();
  assert(cmaps.size() == 1);
  // The Function and the mesh must have identical element_dof_layouts
  // (up to the block size)
  assert(dofmap->element_dof_layout() == cmaps.back().create_dof_layout());

  const int tdim = topology.dim();
  auto cell_map = topology.index_map(tdim);
  assert(cell_map);
  const std::int32_t num_cells
      = cell_map->size_local() + cell_map->num_ghosts();

  auto vertex_map = topology.index_map(0);
  assert(vertex_map);
  const std::uint32_t num_vertices
      = vertex_map->size_local() + vertex_map->num_ghosts();

  const int rank = V->element()->value_shape().size();
  const std::uint32_t num_components = std::pow(3, rank);

  // Get dof array and pack into array (padded where appropriate)
  const graph::AdjacencyList<std::int32_t>& dofmap_x = geometry.dofmap();
  const int bs = dofmap->bs();
  const auto& u_data = u.x()->array();
  std::vector<T> data(num_vertices * num_components, 0);
  for (std::int32_t c = 0; c < num_cells; ++c)
  {
    auto dofs = dofmap->cell_dofs(c);
    auto dofs_x = dofmap_x.links(c);
    assert(dofs.size() == dofs_x.size());
    for (std::size_t i = 0; i < dofs.size(); ++i)
      for (int j = 0; j < bs; ++j)
        data[num_components * dofs_x[i] + j] = u_data[bs * dofs[i] + j];
  }
  return data;
}
//-----------------------------------------------------------------------------

/// Write a first order Lagrange function (real or complex) using ADIOS2
/// in Fides format. Data is padded to be three dimensional if vector
/// and 9 dimensional if tensor.
/// @param[in] io The ADIOS2 io object
/// @param[in] engine The ADIOS2 engine object
/// @param[in] u The function to write
template <typename T>
void fides_write_data(adios2::IO& io, adios2::Engine& engine,
                      const fem::Function<T>& u)
{
  // FIXME: There is an implicit assumptions that u and the mesh have
  // the same ElementDoflayout
  auto V = u.function_space();
  assert(V);
  auto dofmap = V->dofmap();
  assert(dofmap);
  auto mesh = V->mesh();
  assert(mesh);
  const int gdim = mesh->geometry().dim();

  // Vectors and tensor need padding in gdim < 3
  const int rank = V->element()->value_shape().size();
  const bool need_padding = rank > 0 and gdim != 3 ? true : false;

  // Get vertex data. If the mesh and function dofmaps are the same we
  // can work directly with the dof array.
  std::span<const T> data;
  std::vector<T> _data;
  if (mesh->geometry().dofmap() == dofmap->list() and !need_padding)
    data = u.x()->array();
  else
  {
    _data = pack_function_data(u);
    data = std::span<const T>(_data);
  }

  auto vertex_map = mesh->topology().index_map(0);
  assert(vertex_map);
  const std::uint32_t num_vertices
      = vertex_map->size_local() + vertex_map->num_ghosts();

  // Write each real and imaginary part of the function
  const std::uint32_t num_components = std::pow(3, rank);
  assert(data.size() % num_components == 0);
  if constexpr (std::is_scalar_v<T>)
  {
    // ---- Real
    adios2::Variable<T> local_output = define_variable<T>(
        io, u.name, {}, {}, {num_vertices, num_components});

    // To reuse out_data, we use sync mode here
    engine.Put<T>(local_output, data.data());
    engine.PerformPuts();
  }
  else
  {
    // ---- Complex
    using U = typename T::value_type;

    std::vector<U> data_real(data.size()), data_imag(data.size());

    adios2::Variable<U> local_output_r = define_variable<U>(
        io, u.name + field_ext[0], {}, {}, {num_vertices, num_components});
    std::transform(data.begin(), data.end(), data_real.begin(),
                   [](auto& x) -> U { return std::real(x); });
    engine.Put<U>(local_output_r, data_real.data());

    adios2::Variable<U> local_output_c = define_variable<U>(
        io, u.name + field_ext[1], {}, {}, {num_vertices, num_components});
    std::transform(data.begin(), data.end(), data_imag.begin(),
                   [](auto& x) -> U { return std::imag(x); });
    engine.Put<U>(local_output_c, data_imag.data());
    engine.PerformPuts();
  }
}
//-----------------------------------------------------------------------------

/// Write mesh geometry and connectivity (topology) for Fides
/// @param[in] io The ADIOS2 IO
/// @param[in] engine The ADIOS2 engine
/// @param[in] mesh The mesh
void fides_write_mesh(adios2::IO& io, adios2::Engine& engine,
                      const mesh::Mesh& mesh)
{
  const mesh::Geometry<double>& geometry = mesh.geometry();
  const mesh::Topology& topology = mesh.topology();

  // "Put" geometry data
  auto x_map = geometry.index_map();
  const std::uint32_t num_vertices = x_map->size_local() + x_map->num_ghosts();
  adios2::Variable<double> local_geometry
      = define_variable<double>(io, "points", {}, {}, {num_vertices, 3});
  engine.Put<double>(local_geometry, geometry.x().data());

  // TODO: The DOLFINx and VTK topology are the same for some cell types
  // - no need to repack via extract_vtk_connectivity in these cases

  // Get topological dimenson, number of cells and number of 'nodes' per
  // cell, and compute 'VTK' connectivity
  const int tdim = topology.dim();
  const std::int32_t num_cells = topology.index_map(tdim)->size_local();
<<<<<<< HEAD

  auto cmaps = mesh.geometry().cmaps();
  assert(cmaps.size() == 1);
  const int num_nodes = cmaps.back().dim();
  const auto [cells, shape] = io::extract_vtk_connectivity(mesh);
=======
  const int num_nodes = geometry.cmap().dim();
  const auto [cells, shape] = io::extract_vtk_connectivity(
      mesh.geometry(), mesh.topology().cell_type());
>>>>>>> fecad697

  // "Put" topology data in the result in the ADIOS2 file
  adios2::Variable<std::int64_t> local_topology = define_variable<std::int64_t>(
      io, "connectivity", {}, {}, {std::size_t(num_cells * num_nodes)});
  engine.Put<std::int64_t>(local_topology, cells.data());

  engine.PerformPuts();
}
//-----------------------------------------------------------------------------

/// Initialize mesh related attributes for the ADIOS2 file used in Fides
/// @param[in] io The ADIOS2 IO
/// @param[in] mesh The mesh
void fides_initialize_mesh_attributes(adios2::IO& io, const mesh::Mesh& mesh)
{
  const mesh::Geometry<double>& geometry = mesh.geometry();
  const mesh::Topology& topology = mesh.topology();

  auto cmaps = geometry.cmaps();
  assert(cmaps.size() == 1);

  // Check that mesh is first order mesh
  const int num_dofs_g = cmaps.back().dim();
  auto cell_types = topology.cell_types();
  if (cell_types.size() > 1)
    throw std::runtime_error("Multiple cell types in IO.");

  const int num_vertices_per_cell
      = mesh::cell_num_entities(cell_types.back(), 0);
  if (num_dofs_g != num_vertices_per_cell)
    throw std::runtime_error("Fides only supports lowest-order meshes.");

  // NOTE: If we start using mixed element types, we can change
  // data-model to "unstructured"
  define_attribute<std::string>(io, "Fides_Data_Model", "unstructured_single");

  // Define FIDES attributes pointing to ADIOS2 Variables for geometry
  // and topology
  define_attribute<std::string>(io, "Fides_Coordinates_Variable", "points");
  define_attribute<std::string>(io, "Fides_Connecticity_Variable",
                                "connectivity");

  std::string cell_type = to_fides_cell(cell_types.back());
  define_attribute<std::string>(io, "Fides_Cell_Type", cell_type);

  define_attribute<std::string>(io, "Fides_Time_Variable", "step");
}
//-----------------------------------------------------------------------------

/// Initialize function related attributes for the ADIOS2 file used in
/// Fides
/// @param[in] io The ADIOS2 IO
/// @param[in] functions The list of functions
void fides_initialize_function_attributes(adios2::IO& io,
                                          const ADIOS2Writer::U& u)
{
  // Array of function (name, cell association types) for each function
  // added to the file
  std::vector<std::array<std::string, 2>> u_data;
  using T = decltype(u_data);
  for (auto& v : u)
  {
    auto n = std::visit(
        overload{[](const std::shared_ptr<const ADIOS2Writer::Fd32>& u) -> T {
                   return {{u->name, "points"}};
                 },
                 [](const std::shared_ptr<const ADIOS2Writer::Fd64>& u) -> T {
                   return {{u->name, "points"}};
                 },
                 [](const std::shared_ptr<const ADIOS2Writer::Fc64>& u) -> T
                 {
                   return {{u->name + field_ext[0], "points"},
                           {u->name + field_ext[1], "points"}};
                 },
                 [](const std::shared_ptr<const ADIOS2Writer::Fc128>& u) -> T
                 {
                   return {{u->name + field_ext[0], "points"},
                           {u->name + field_ext[1], "points"}};
                 }},
        v);
    u_data.insert(u_data.end(), n.begin(), n.end());
  }

  // Write field associations to file
  if (adios2::Attribute<std::string> assc
      = io.InquireAttribute<std::string>("Fides_Variable_Associations");
      !assc)
  {
    std::vector<std::string> u_type;
    std::transform(u_data.cbegin(), u_data.cend(), std::back_inserter(u_type),
                   [](auto& f) { return f[1]; });
    io.DefineAttribute<std::string>("Fides_Variable_Associations",
                                    u_type.data(), u_type.size());
  }

  // Write field pointers to file
  if (adios2::Attribute<std::string> fields
      = io.InquireAttribute<std::string>("Fides_Variable_List");
      !fields)
  {
    std::vector<std::string> names;
    std::transform(u_data.cbegin(), u_data.cend(), std::back_inserter(names),
                   [](auto& f) { return f[0]; });
    io.DefineAttribute<std::string>("Fides_Variable_List", names.data(),
                                    names.size());
  }
}
//-----------------------------------------------------------------------------
} // namespace

//-----------------------------------------------------------------------------
ADIOS2Writer::ADIOS2Writer(MPI_Comm comm, const std::filesystem::path& filename,
                           std::string tag,
                           std::shared_ptr<const mesh::Mesh> mesh, const U& u)
    : _adios(std::make_unique<adios2::ADIOS>(comm)),
      _io(std::make_unique<adios2::IO>(_adios->DeclareIO(tag))),
      _engine(std::make_unique<adios2::Engine>(
          _io->Open(filename, adios2::Mode::Write))),
      _mesh(mesh), _u(u)
{
  _io->SetEngine("BPFile");
}
//-----------------------------------------------------------------------------
ADIOS2Writer::ADIOS2Writer(MPI_Comm comm, const std::filesystem::path& filename,
                           std::string tag,
                           std::shared_ptr<const mesh::Mesh> mesh)
    : ADIOS2Writer(comm, filename, tag, mesh, {})
{
  // Do nothing
}
//-----------------------------------------------------------------------------
ADIOS2Writer::ADIOS2Writer(MPI_Comm comm, const std::filesystem::path& filename,
                           std::string tag, const U& u)
    : ADIOS2Writer(comm, filename, tag, nullptr, u)
{
  // Extract mesh from first function
  assert(!u.empty());
  _mesh = std::visit([](const auto& u) { return u->function_space()->mesh(); },
                     u.front());
  assert(_mesh);

  // Check that all functions share the same mesh
  for (auto& v : u)
  {
    std::visit(
        [&mesh = _mesh](const auto& u)
        {
          if (mesh != u->function_space()->mesh())
          {
            throw std::runtime_error(
                "ADIOS2Writer only supports functions sharing the same mesh");
          }
        },
        v);
  }
}
//-----------------------------------------------------------------------------
ADIOS2Writer::~ADIOS2Writer() { close(); }
//-----------------------------------------------------------------------------
void ADIOS2Writer::close()
{
  assert(_engine);
  // This looks odd because ADIOS2 uses `operator bool()` to test if the
  // engine is open
  if (*_engine)
    _engine->Close();
}
//-----------------------------------------------------------------------------
FidesWriter::FidesWriter(MPI_Comm comm, const std::filesystem::path& filename,
                         std::shared_ptr<const mesh::Mesh> mesh)
    : ADIOS2Writer(comm, filename, "Fides mesh writer", mesh),
      _mesh_reuse_policy(MeshPolicy::update)
{
  assert(_io);
  assert(mesh);
  fides_initialize_mesh_attributes(*_io, *mesh);
}
//-----------------------------------------------------------------------------
FidesWriter::FidesWriter(MPI_Comm comm, const std::filesystem::path& filename,
                         const ADIOS2Writer::U& u, MeshPolicy policy)
    : ADIOS2Writer(comm, filename, "Fides function writer", u),
      _mesh_reuse_policy(policy)
{
  if (u.empty())
    throw std::runtime_error("FidesWriter fem::Function list is empty");

  // Extract Mesh from first function
  auto mesh = std::visit(
      [](const auto& u) { return u->function_space()->mesh(); }, u.front());
  assert(mesh);

  // Extract element from first function
  const fem::FiniteElement* element0 = std::visit(
      [](const auto& e) { return e->function_space()->element().get(); },
      u.front());
  assert(element0);

  // Check if function is mixed
  if (element0->is_mixed())
    throw std::runtime_error("Mixed functions are not supported by VTXWriter");

  // Check if function is DG 0
  if (element0->space_dimension() / element0->block_size() == 1)
  {
    throw std::runtime_error(
        "Piecewise constants are not (yet) supported by VTXWriter");
  }

  // FIXME: is the below check adequate for detecting a
  // Lagrange element? Check that element is Lagrange
  if (!element0->interpolation_ident())
  {
    throw std::runtime_error("Only Lagrange functions are "
                             "supported. Interpolate Functions before output.");
  }

  // Check that all functions are first order Lagrange
  auto cell_types = mesh->topology().cell_types();
  if (cell_types.size() > 1)
    throw std::runtime_error("Multiple cell types in IO.");

  int num_vertices_per_cell = mesh::cell_num_entities(cell_types.back(), 0);
  for (auto& v : _u)
  {
    std::visit(
        [&](const auto& u)
        {
          auto element = u->function_space()->element();
          assert(element);
          if (*element != *element0)
          {
            throw std::runtime_error(
                "All functions in FidesWriter must have the same element type");
          }
          auto dof_layout = u->function_space()->dofmap()->element_dof_layout();
          int num_vertex_dofs = dof_layout.num_entity_dofs(0);
          int num_dofs = element->space_dimension() / element->block_size();
          if (num_dofs != num_vertices_per_cell or num_vertex_dofs != 1)
          {
            throw std::runtime_error("Only first order Lagrange spaces are "
                                     "supported by FidesWriter");
          }
        },
        v);
  }

  fides_initialize_mesh_attributes(*_io, *mesh);
  fides_initialize_function_attributes(*_io, u);
}
//-----------------------------------------------------------------------------
void FidesWriter::write(double t)
{
  assert(_io);
  assert(_engine);

  _engine->BeginStep();
  adios2::Variable<double> var_step = define_variable<double>(*_io, "step");
  _engine->Put<double>(var_step, t);

  if (auto v = _io->InquireVariable<std::int64_t>("connectivity");
      !v or _mesh_reuse_policy == MeshPolicy::update)
  {
    fides_write_mesh(*_io, *_engine, *_mesh);
  }

  for (auto& v : _u)
    std::visit([&](const auto& u) { fides_write_data(*_io, *_engine, *u); }, v);

  _engine->EndStep();
}
//-----------------------------------------------------------------------------
VTXWriter::VTXWriter(MPI_Comm comm, const std::filesystem::path& filename,
                     std::shared_ptr<const mesh::Mesh> mesh)
    : ADIOS2Writer(comm, filename, "VTX mesh writer", mesh)
{
  // Define VTK scheme attribute for mesh
  std::string vtk_scheme = create_vtk_schema({}, {}).str();
  define_attribute<std::string>(*_io, "vtk.xml", vtk_scheme);
}
//-----------------------------------------------------------------------------
VTXWriter::VTXWriter(MPI_Comm comm, const std::filesystem::path& filename,
                     const ADIOS2Writer::U& u)
    : ADIOS2Writer(comm, filename, "VTX function writer", u)
{
  if (u.empty())
    throw std::runtime_error("VTXWriter fem::Function list is empty");

  // Extract element from first function
  const fem::FiniteElement* element0 = std::visit(
      [](const auto& u) { return u->function_space()->element().get(); },
      u.front());
  assert(element0);

  // Check if function is mixed
  if (element0->is_mixed())
    throw std::runtime_error("Mixed functions are not supported by VTXWriter");

  // Check if function is DG 0
  if (element0->space_dimension() / element0->block_size() == 1)
  {
    throw std::runtime_error(
        "VTK does not support cell-wise fields. See "
        "https://gitlab.kitware.com/vtk/vtk/-/issues/18458.");
  }

  // FIXME: is the below check adequate for detecting a Lagrange
  // element?
  // Check that element is Lagrange
  if (!element0->interpolation_ident())
  {
    throw std::runtime_error("Only (discontinuous) Lagrange functions are "
                             "supported. Interpolate Functions before output.");
  }

  // Check that all functions come from same element type
  for (auto& v : _u)
  {
    std::visit(
        [element0](const auto& u)
        {
          auto element = u->function_space()->element();
          assert(element);
          if (*element != *element0)
          {
            throw std::runtime_error(
                "All functions in VTXWriter must have the same element type");
          }
        },
        v);
  }

  // Define VTK scheme attribute for set of functions
  std::vector<std::string> names = extract_function_names(u);
  std::string vtk_scheme = create_vtk_schema(names, {}).str();
  define_attribute<std::string>(*_io, "vtk.xml", vtk_scheme);
}
//-----------------------------------------------------------------------------
void VTXWriter::write(double t)
{
  assert(_io);
  assert(_engine);
  adios2::Variable<double> var_step = define_variable<double>(*_io, "step");

  _engine->BeginStep();
  _engine->Put<double>(var_step, t);

  // If we have no functions write the mesh to file
  if (_u.empty())
    vtx_write_mesh(*_io, *_engine, *_mesh);
  else
  {
    // Write a single mesh for functions as they share finite element
    std::visit(
        [&](const auto& u)
        { vtx_write_mesh_from_space(*_io, *_engine, *u->function_space()); },
        _u[0]);

    // Write function data for each function to file
    for (auto& v : _u)
      std::visit([&](const auto& u) { vtx_write_data(*_io, *_engine, *u); }, v);
  }

  _engine->EndStep();
}
//-----------------------------------------------------------------------------

#endif<|MERGE_RESOLUTION|>--- conflicted
+++ resolved
@@ -563,17 +563,12 @@
   // cell, and compute 'VTK' connectivity
   const int tdim = topology.dim();
   const std::int32_t num_cells = topology.index_map(tdim)->size_local();
-<<<<<<< HEAD
-
-  auto cmaps = mesh.geometry().cmaps();
+
+  auto cmaps = geometry.cmaps();
   assert(cmaps.size() == 1);
   const int num_nodes = cmaps.back().dim();
-  const auto [cells, shape] = io::extract_vtk_connectivity(mesh);
-=======
-  const int num_nodes = geometry.cmap().dim();
-  const auto [cells, shape] = io::extract_vtk_connectivity(
-      mesh.geometry(), mesh.topology().cell_type());
->>>>>>> fecad697
+  const auto [cells, shape]
+      = io::extract_vtk_connectivity(geometry, mesh.topology().cell_types()[0]);
 
   // "Put" topology data in the result in the ADIOS2 file
   adios2::Variable<std::int64_t> local_topology = define_variable<std::int64_t>(
