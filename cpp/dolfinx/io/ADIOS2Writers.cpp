// Copyright (C) 2021 Jørgen S. Dokken and Garth N. Wells
//
// This file is part of DOLFINX (https://www.fenicsproject.org)
//
// SPDX-License-Identifier:    LGPL-3.0-or-later

#ifdef HAS_ADIOS2

#include "ADIOS2Writers.h"
#include "cells.h"
#include "vtk_utils.h"
#include <adios2.h>
#include <algorithm>
#include <array>
#include <complex>
#include <dolfinx/common/IndexMap.h>
#include <dolfinx/fem/FiniteElement.h>
#include <dolfinx/fem/Function.h>
#include <dolfinx/fem/FunctionSpace.h>
#include <dolfinx/mesh/Mesh.h>
#include <dolfinx/mesh/utils.h>
#include <pugixml.hpp>

using namespace dolfinx;
using namespace dolfinx::io;

namespace
{
/// String suffix for real and complex components of a vector-valued
/// field
constexpr std::array field_ext = {"_real", "_imag"};

template <class... Ts>
struct overload : Ts...
{
  using Ts::operator()...;
};
template <class... Ts>
overload(Ts...) -> overload<Ts...>; // line not needed in C++20...

//-----------------------------------------------------------------------------
template <typename T>
std::shared_ptr<const mesh::Mesh<T>>
extract_common_mesh(const typename ADIOS2Writer<T>::U& u)
{
  // Extract mesh from first function
  assert(!u.empty());
  auto mesh = std::visit(
      [](const auto& u) { return u->function_space()->mesh(); }, u.front());
  assert(mesh);

  // Check that all functions share the same mesh
  for (auto& v : u)
  {
    std::visit(
        [&mesh](const auto& u)
        {
          if (mesh != u->function_space()->mesh())
          {
            throw std::runtime_error(
                "ADIOS2Writer only supports functions sharing the same mesh");
          }
        },
        v);
  }

  return mesh;
}
//-----------------------------------------------------------------------------

/// Safe definition of an attribute. First check if it has already been
/// defined and return it. If not defined create new attribute.
template <class T>
adios2::Attribute<T> define_attribute(adios2::IO& io, std::string name,
                                      const T& value, std::string var_name = "",
                                      std::string separator = "/")
{
  if (adios2::Attribute<T> attr = io.InquireAttribute<T>(name); attr)
    return attr;
  else
    return io.DefineAttribute<T>(name, value, var_name, separator);
}
//-----------------------------------------------------------------------------

/// Safe definition of a variable. First check if it has already been
/// defined and return it. If not defined create new variable.
template <class T>
adios2::Variable<T> define_variable(adios2::IO& io, std::string name,
                                    const adios2::Dims& shape = adios2::Dims(),
                                    const adios2::Dims& start = adios2::Dims(),
                                    const adios2::Dims& count = adios2::Dims())
{
  if (adios2::Variable<T> v = io.InquireVariable<T>(name); v)
  {
    if (v.Count() != count and v.ShapeID() == adios2::ShapeID::LocalArray)
      v.SetSelection({start, count});
    return v;
  }
  else
    return io.DefineVariable<T>(name, shape, start, count);
}
//-----------------------------------------------------------------------------

<<<<<<< HEAD
/// Given a Function, write the coefficient to file using ADIOS2
/// @note Only supports (discontinuous) Lagrange functions.
/// @note For a complex function, the coefficient is split into a real
/// and imaginary function
/// @note Data is padded to be three dimensional if vector and 9
/// dimensional if tensor
/// @note Only supports (discontinuous) Lagrange functions
/// @param[in] io The ADIOS2 io object
/// @param[in] engine The ADIOS2 engine object
/// @param[in] u The function
template <typename T>
void vtx_write_data(adios2::IO& io, adios2::Engine& engine,
                    const fem::Function<T>& u)
{
  // Get function data array and information about layout
  assert(u.x());
  std::span<const T> u_vector = u.x()->array();
  const int rank = u.function_space()->element()->value_shape().size();
  const std::uint32_t num_comp = std::pow(3, rank);
  std::shared_ptr<const fem::DofMap> dofmap = u.function_space()->dofmap();
  assert(dofmap);
  std::shared_ptr<const common::IndexMap> index_map = dofmap->index_map;
  assert(index_map);
  const int index_map_bs = dofmap->index_map_bs();
  const int dofmap_bs = dofmap->bs();
  const std::uint32_t num_dofs
      = index_map_bs * (index_map->size_local() + index_map->num_ghosts())
        / dofmap_bs;

  if constexpr (std::is_scalar_v<T>)
  {
    // ---- Real
    std::vector<T> data(num_dofs * num_comp, 0);
    for (std::size_t i = 0; i < num_dofs; ++i)
      for (int j = 0; j < index_map_bs; ++j)
        data[i * num_comp + j] = u_vector[i * index_map_bs + j];

    adios2::Variable<T> output
        = define_variable<T>(io, u.name, {}, {}, {num_dofs, num_comp});
    engine.Put<T>(output, data.data(), adios2::Mode::Sync);
  }
  else
  {
    // ---- Complex
    using U = typename T::value_type;

    std::vector<U> data(num_dofs * num_comp, 0);
    for (std::size_t i = 0; i < num_dofs; ++i)
      for (int j = 0; j < index_map_bs; ++j)
        data[i * num_comp + j] = std::real(u_vector[i * index_map_bs + j]);

    adios2::Variable<U> output_real = define_variable<U>(
        io, u.name + field_ext[0], {}, {}, {num_dofs, num_comp});
    engine.Put<U>(output_real, data.data(), adios2::Mode::Sync);

    std::fill(data.begin(), data.end(), 0);
    for (std::size_t i = 0; i < num_dofs; ++i)
      for (int j = 0; j < index_map_bs; ++j)
        data[i * num_comp + j] = std::imag(u_vector[i * index_map_bs + j]);
    adios2::Variable<U> output_imag = define_variable<U>(
        io, u.name + field_ext[1], {}, {}, {num_dofs, num_comp});
    engine.Put<U>(output_imag, data.data(), adios2::Mode::Sync);
  }
}
//-----------------------------------------------------------------------------

/// Write mesh to file using VTX format
/// @param[in] io The ADIOS2 io object
/// @param[in] engine The ADIOS2 engine object
/// @param[in] mesh The mesh
void vtx_write_mesh(adios2::IO& io, adios2::Engine& engine,
                    const mesh::Mesh& mesh)
{
  const mesh::Geometry<double>& geometry = mesh.geometry();
  const mesh::Topology& topology = mesh.topology();

  // "Put" geometry
  std::shared_ptr<const common::IndexMap> x_map = geometry.index_map();
  const std::uint32_t num_vertices = x_map->size_local() + x_map->num_ghosts();
  adios2::Variable<double> local_geometry
      = define_variable<double>(io, "geometry", {}, {}, {num_vertices, 3});
  engine.Put<double>(local_geometry, geometry.x().data());

  // Put number of nodes. The mesh data is written with local indices,
  // therefore we need the ghost vertices.
  adios2::Variable<std::uint32_t> vertices = define_variable<std::uint32_t>(
      io, "NumberOfNodes", {adios2::LocalValueDim});
  engine.Put<std::uint32_t>(vertices, num_vertices);

  const auto [vtkcells, shape] = io::extract_vtk_connectivity(
      mesh.geometry(), mesh.topology().cell_types()[0]);

  // Add cell metadata
  const int tdim = topology.dim();
  adios2::Variable<std::uint32_t> cell_variable
      = define_variable<std::uint32_t>(io, "NumberOfCells",
                                       {adios2::LocalValueDim});
  engine.Put<std::uint32_t>(cell_variable, shape[0]);
  adios2::Variable<std::uint32_t> celltype_variable
      = define_variable<std::uint32_t>(io, "types");

  auto cell_types = topology.cell_types();
  if (cell_types.size() > 1)
    throw std::runtime_error("Multiple cell types in IO.");

  engine.Put<std::uint32_t>(celltype_variable,
                            cells::get_vtk_cell_type(cell_types.back(), tdim));

  // Pack mesh 'nodes'. Output is written as [N0, v0_0,...., v0_N0, N1,
  // v1_0,...., v1_N1,....], where N is the number of cell nodes and v0,
  // etc, is the node index
  std::vector<std::int64_t> cells(shape[0] * (shape[1] + 1), shape[1]);
  for (std::size_t c = 0; c < shape[0]; ++c)
  {
    std::span vtkcell(vtkcells.data() + c * shape[1], shape[1]);
    std::span cell(cells.data() + c * (shape[1] + 1), shape[1] + 1);
    std::copy(vtkcell.begin(), vtkcell.end(), std::next(cell.begin()));
  }

  // Put topology (nodes)
  adios2::Variable<std::int64_t> local_topology = define_variable<std::int64_t>(
      io, "connectivity", {}, {}, {shape[0], shape[1] + 1});
  engine.Put<std::int64_t>(local_topology, cells.data());

  // Vertex global ids and ghost markers
  adios2::Variable<std::int64_t> orig_id = define_variable<std::int64_t>(
      io, "vtkOriginalPointIds", {}, {}, {num_vertices});
  engine.Put<std::int64_t>(orig_id, geometry.input_global_indices().data());

  std::vector<std::uint8_t> x_ghost(num_vertices, 0);
  std::fill(std::next(x_ghost.begin(), x_map->size_local()), x_ghost.end(), 1);
  adios2::Variable<std::uint8_t> ghost = define_variable<std::uint8_t>(
      io, "vtkGhostType", {}, {}, {x_ghost.size()});
  engine.Put<std::uint8_t>(ghost, x_ghost.data());

  engine.PerformPuts();
}
//-----------------------------------------------------------------------------

/// Given a FunctionSpace, create a topology and geometry based on the
/// dof coordinates. Writes the topology and geometry using ADIOS2 in
/// VTX format.
/// @note Only supports (discontinuous) Lagrange functions
/// @param[in] io The ADIOS2 io object
/// @param[in] engine The ADIOS2 engine object
/// @param[in] u The function
void vtx_write_mesh_from_space(adios2::IO& io, adios2::Engine& engine,
                               const fem::FunctionSpace& V)
{
  auto mesh = V.mesh();
  assert(mesh);
  const int tdim = mesh->topology().dim();

  // Get a VTK mesh with points at the 'nodes'
  const auto [x, xshape, x_id, x_ghost, vtk, vtkshape]
      = io::vtk_mesh_from_space(V);

  std::uint32_t num_dofs = xshape[0];

  // -- Pack mesh 'nodes'. Output is written as [N0, v0_0,...., v0_N0, N1,
  // v1_0,...., v1_N1,....], where N is the number of cell nodes and v0,
  // etc, is the node index.

  // Create vector, setting all entries to nodes per cell (vtk.shape(1))
  std::vector<std::int64_t> cells(vtkshape[0] * (vtkshape[1] + 1), vtkshape[1]);

  // Set the [v0_0,...., v0_N0, v1_0,...., v1_N1,....] data
  for (std::size_t c = 0; c < vtkshape[0]; ++c)
  {
    std::span vtkcell(vtk.data() + c * vtkshape[1], vtkshape[1]);
    std::span cell(cells.data() + c * (vtkshape[1] + 1), vtkshape[1] + 1);
    std::copy(vtkcell.begin(), vtkcell.end(), std::next(cell.begin()));
  }

  // Define ADIOS2 variables for geometry, topology, celltypes and
  // corresponding VTK data
  adios2::Variable<double> local_geometry
      = define_variable<double>(io, "geometry", {}, {}, {num_dofs, 3});
  adios2::Variable<std::int64_t> local_topology = define_variable<std::int64_t>(
      io, "connectivity", {}, {}, {vtkshape[0], vtkshape[1] + 1});
  adios2::Variable<std::uint32_t> cell_type
      = define_variable<std::uint32_t>(io, "types");
  adios2::Variable<std::uint32_t> vertices = define_variable<std::uint32_t>(
      io, "NumberOfNodes", {adios2::LocalValueDim});
  adios2::Variable<std::uint32_t> elements = define_variable<std::uint32_t>(
      io, "NumberOfEntities", {adios2::LocalValueDim});

  auto cell_types = mesh->topology().cell_types();
  if (cell_types.size() > 1)
    throw std::runtime_error("Multiple cell types in IO.");

  // Write mesh information to file
  engine.Put<std::uint32_t>(vertices, num_dofs);
  engine.Put<std::uint32_t>(elements, vtkshape[0]);
  engine.Put<std::uint32_t>(cell_type,
                            cells::get_vtk_cell_type(cell_types.back(), tdim));
  engine.Put<double>(local_geometry, x.data());
  engine.Put<std::int64_t>(local_topology, cells.data());

  // Node global ids
  adios2::Variable<std::int64_t> orig_id = define_variable<std::int64_t>(
      io, "vtkOriginalPointIds", {}, {}, {x_id.size()});
  engine.Put<std::int64_t>(orig_id, x_id.data());
  adios2::Variable<std::uint8_t> ghost = define_variable<std::uint8_t>(
      io, "vtkGhostType", {}, {}, {x_ghost.size()});
  engine.Put<std::uint8_t>(ghost, x_ghost.data());

  engine.PerformPuts();
}
//-----------------------------------------------------------------------------

=======
>>>>>>> 9a9a901a
/// Extract name of functions and split into real and imaginary component
template <typename T>
std::vector<std::string>
extract_function_names(const typename ADIOS2Writer<T>::U& u)
{
  std::vector<std::string> names;
  using X = decltype(names);
  for (auto& v : u)
  {
    auto n = std::visit(
        overload{
            [](const std::shared_ptr<const typename ADIOS2Writer<T>::Fd32>& u)
                -> X { return {u->name}; },
            [](const std::shared_ptr<const typename ADIOS2Writer<T>::Fd64>& u)
                -> X { return {u->name}; },
            [](const std::shared_ptr<const typename ADIOS2Writer<T>::Fc64>& u)
                -> X {
              return {u->name + field_ext[0], u->name + field_ext[1]};
            },
            [](const std::shared_ptr<const typename ADIOS2Writer<T>::Fc128>& u)
                -> X {
              return {u->name + field_ext[0], u->name + field_ext[1]};
            }},
        v);
    names.insert(names.end(), n.begin(), n.end());
  };

  return names;
}
//-----------------------------------------------------------------------------

/// Convert DOLFINx CellType to Fides CellType
/// https://gitlab.kitware.com/vtk/vtk-m/-/blob/master/vtkm/CellShape.h#L30-53
/// @param[in] type The DOLFInx cell
/// @return The Fides cell string
std::string to_fides_cell(mesh::CellType type)
{
  switch (type)
  {
  case mesh::CellType::point:
    return "vertex";
  case mesh::CellType::interval:
    return "line";
  case mesh::CellType::triangle:
    return "triangle";
  case mesh::CellType::tetrahedron:
    return "tetrahedron";
  case mesh::CellType::quadrilateral:
    return "quad";
  case mesh::CellType::pyramid:
    return "pyramid";
  case mesh::CellType::prism:
    return "wedge";
  case mesh::CellType::hexahedron:
    return "hexahedron";
  default:
    throw std::runtime_error("Unknown cell type.");
  }
}
//-----------------------------------------------------------------------------

/// Pack Function data at vertices. The mesh and the function must both
/// be 'P1'
template <typename T, std::floating_point U>
std::vector<T> pack_function_data(const fem::Function<T, U>& u)
{
  auto V = u.function_space();
  assert(V);
  auto dofmap = V->dofmap();
  assert(dofmap);
  auto mesh = V->mesh();
  assert(mesh);
  const mesh::Geometry<U>& geometry = mesh->geometry();
  const mesh::Topology& topology = mesh->topology();

  auto cmaps = mesh->geometry().cmaps();
  assert(cmaps.size() == 1);
  // The Function and the mesh must have identical element_dof_layouts
  // (up to the block size)
  assert(dofmap->element_dof_layout() == cmaps.back().create_dof_layout());

  const int tdim = topology.dim();
  auto cell_map = topology.index_map(tdim);
  assert(cell_map);
  const std::int32_t num_cells
      = cell_map->size_local() + cell_map->num_ghosts();

  auto vertex_map = topology.index_map(0);
  assert(vertex_map);
  const std::uint32_t num_vertices
      = vertex_map->size_local() + vertex_map->num_ghosts();

  const int rank = V->element()->value_shape().size();
  const std::uint32_t num_components = std::pow(3, rank);

  // Get dof array and pack into array (padded where appropriate)
  const graph::AdjacencyList<std::int32_t>& dofmap_x = geometry.dofmap();
  const int bs = dofmap->bs();
  const auto& u_data = u.x()->array();
  std::vector<T> data(num_vertices * num_components, 0);
  for (std::int32_t c = 0; c < num_cells; ++c)
  {
    auto dofs = dofmap->cell_dofs(c);
    auto dofs_x = dofmap_x.links(c);
    assert(dofs.size() == dofs_x.size());
    for (std::size_t i = 0; i < dofs.size(); ++i)
      for (int j = 0; j < bs; ++j)
        data[num_components * dofs_x[i] + j] = u_data[bs * dofs[i] + j];
  }
  return data;
}
//-----------------------------------------------------------------------------

/// Write a first order Lagrange function (real or complex) using ADIOS2
/// in Fides format. Data is padded to be three dimensional if vector
/// and 9 dimensional if tensor.
/// @param[in] io The ADIOS2 io object
/// @param[in] engine The ADIOS2 engine object
/// @param[in] u The function to write
template <typename T, std::floating_point U>
void fides_write_data(adios2::IO& io, adios2::Engine& engine,
                      const fem::Function<T, U>& u)
{
  // FIXME: There is an implicit assumptions that u and the mesh have
  // the same ElementDoflayout
  auto V = u.function_space();
  assert(V);
  auto dofmap = V->dofmap();
  assert(dofmap);
  auto mesh = V->mesh();
  assert(mesh);
  const int gdim = mesh->geometry().dim();

  // Vectors and tensor need padding in gdim < 3
  const int rank = V->element()->value_shape().size();
  const bool need_padding = rank > 0 and gdim != 3 ? true : false;

  // Get vertex data. If the mesh and function dofmaps are the same we
  // can work directly with the dof array.
  std::span<const T> data;
  std::vector<T> _data;
  if (mesh->geometry().dofmap() == dofmap->list() and !need_padding)
    data = u.x()->array();
  else
  {
    _data = pack_function_data(u);
    data = std::span<const T>(_data);
  }

  auto vertex_map = mesh->topology().index_map(0);
  assert(vertex_map);
  const std::uint32_t num_vertices
      = vertex_map->size_local() + vertex_map->num_ghosts();

  // Write each real and imaginary part of the function
  const std::uint32_t num_components = std::pow(3, rank);
  assert(data.size() % num_components == 0);
  if constexpr (std::is_scalar_v<T>)
  {
    // ---- Real
    adios2::Variable<T> local_output = define_variable<T>(
        io, u.name, {}, {}, {num_vertices, num_components});

    // To reuse out_data, we use sync mode here
    engine.Put<T>(local_output, data.data());
    engine.PerformPuts();
  }
  else
  {
    // ---- Complex
    using X = typename T::value_type;

    std::vector<X> data_real(data.size()), data_imag(data.size());

    adios2::Variable<X> local_output_r = define_variable<X>(
        io, u.name + field_ext[0], {}, {}, {num_vertices, num_components});
    std::transform(data.begin(), data.end(), data_real.begin(),
                   [](auto& x) -> X { return std::real(x); });
    engine.Put<X>(local_output_r, data_real.data());

    adios2::Variable<X> local_output_c = define_variable<X>(
        io, u.name + field_ext[1], {}, {}, {num_vertices, num_components});
    std::transform(data.begin(), data.end(), data_imag.begin(),
                   [](auto& x) -> X { return std::imag(x); });
    engine.Put<X>(local_output_c, data_imag.data());
    engine.PerformPuts();
  }
}
//-----------------------------------------------------------------------------

/// Write mesh geometry and connectivity (topology) for Fides
/// @param[in] io The ADIOS2 IO
/// @param[in] engine The ADIOS2 engine
/// @param[in] mesh The mesh
template <typename T>
void fides_write_mesh(adios2::IO& io, adios2::Engine& engine,
                      const mesh::Mesh<T>& mesh)
{
  const mesh::Geometry<T>& geometry = mesh.geometry();
  const mesh::Topology& topology = mesh.topology();

  // "Put" geometry data
  auto x_map = geometry.index_map();
  const std::uint32_t num_vertices = x_map->size_local() + x_map->num_ghosts();
  adios2::Variable<T> local_geometry
      = define_variable<T>(io, "points", {}, {}, {num_vertices, 3});
  engine.Put<T>(local_geometry, geometry.x().data());

  // TODO: The DOLFINx and VTK topology are the same for some cell types
  // - no need to repack via extract_vtk_connectivity in these cases

  // Get topological dimenson, number of cells and number of 'nodes' per
  // cell, and compute 'VTK' connectivity
  const int tdim = topology.dim();
  const std::int32_t num_cells = topology.index_map(tdim)->size_local();
<<<<<<< HEAD

  auto cmaps = geometry.cmaps();
  assert(cmaps.size() == 1);
  const int num_nodes = cmaps.back().dim();
  const auto [cells, shape]
      = io::extract_vtk_connectivity(geometry, mesh.topology().cell_types()[0]);
=======
  const int num_nodes = geometry.cmap().dim();
  const auto [cells, shape] = io::extract_vtk_connectivity(
      mesh.geometry().dofmap(), mesh.topology().cell_type());
>>>>>>> 9a9a901a

  // "Put" topology data in the result in the ADIOS2 file
  adios2::Variable<std::int64_t> local_topology = define_variable<std::int64_t>(
      io, "connectivity", {}, {}, {std::size_t(num_cells * num_nodes)});
  engine.Put<std::int64_t>(local_topology, cells.data());

  engine.PerformPuts();
}
//-----------------------------------------------------------------------------

/// Initialize mesh related attributes for the ADIOS2 file used in Fides
/// @param[in] io The ADIOS2 IO
/// @param[in] mesh The mesh
template <typename T>
void fides_initialize_mesh_attributes(adios2::IO& io, const mesh::Mesh<T>& mesh)
{
  const mesh::Geometry<T>& geometry = mesh.geometry();
  const mesh::Topology& topology = mesh.topology();

  auto cmaps = geometry.cmaps();
  assert(cmaps.size() == 1);

  // Check that mesh is first order mesh
  const int num_dofs_g = cmaps.back().dim();
  auto cell_types = topology.cell_types();
  if (cell_types.size() > 1)
    throw std::runtime_error("Multiple cell types in IO.");

  const int num_vertices_per_cell
      = mesh::cell_num_entities(cell_types.back(), 0);
  if (num_dofs_g != num_vertices_per_cell)
    throw std::runtime_error("Fides only supports lowest-order meshes.");

  // NOTE: If we start using mixed element types, we can change
  // data-model to "unstructured"
  define_attribute<std::string>(io, "Fides_Data_Model", "unstructured_single");

  // Define FIDES attributes pointing to ADIOS2 Variables for geometry
  // and topology
  define_attribute<std::string>(io, "Fides_Coordinates_Variable", "points");
  define_attribute<std::string>(io, "Fides_Connecticity_Variable",
                                "connectivity");

  std::string cell_type = to_fides_cell(cell_types.back());
  define_attribute<std::string>(io, "Fides_Cell_Type", cell_type);

  define_attribute<std::string>(io, "Fides_Time_Variable", "step");
}
//-----------------------------------------------------------------------------

/// Initialize function related attributes for the ADIOS2 file used in
/// Fides
/// @param[in] io The ADIOS2 IO
/// @param[in] functions The list of functions
template <typename T>
void fides_initialize_function_attributes(adios2::IO& io,
                                          const typename ADIOS2Writer<T>::U& u)
{
  // Array of function (name, cell association types) for each function
  // added to the file
  std::vector<std::array<std::string, 2>> u_data;
  using X = decltype(u_data);
  for (auto& v : u)
  {
    auto n = std::visit(
        overload{
            [](const std::shared_ptr<const typename ADIOS2Writer<T>::Fd32>& u)
                -> X {
              return {{u->name, "points"}};
            },
            [](const std::shared_ptr<const typename ADIOS2Writer<T>::Fd64>& u)
                -> X {
              return {{u->name, "points"}};
            },
            [](const std::shared_ptr<const typename ADIOS2Writer<T>::Fc64>& u)
                -> X
            {
              return {{u->name + field_ext[0], "points"},
                      {u->name + field_ext[1], "points"}};
            },
            [](const std::shared_ptr<const typename ADIOS2Writer<T>::Fc128>& u)
                -> X
            {
              return {{u->name + field_ext[0], "points"},
                      {u->name + field_ext[1], "points"}};
            }},
        v);
    u_data.insert(u_data.end(), n.begin(), n.end());
  }

  // Write field associations to file
  if (adios2::Attribute<std::string> assc
      = io.InquireAttribute<std::string>("Fides_Variable_Associations");
      !assc)
  {
    std::vector<std::string> u_type;
    std::transform(u_data.cbegin(), u_data.cend(), std::back_inserter(u_type),
                   [](auto& f) { return f[1]; });
    io.DefineAttribute<std::string>("Fides_Variable_Associations",
                                    u_type.data(), u_type.size());
  }

  // Write field pointers to file
  if (adios2::Attribute<std::string> fields
      = io.InquireAttribute<std::string>("Fides_Variable_List");
      !fields)
  {
    std::vector<std::string> names;
    std::transform(u_data.cbegin(), u_data.cend(), std::back_inserter(names),
                   [](auto& f) { return f[0]; });
    io.DefineAttribute<std::string>("Fides_Variable_List", names.data(),
                                    names.size());
  }
}
//-----------------------------------------------------------------------------
} // namespace

/// Create VTK xml scheme to be interpreted by the VTX reader
/// https://adios2.readthedocs.io/en/latest/ecosystem/visualization.html#saving-the-vtk-xml-data-model
std::stringstream
io::impl_vtx::create_vtk_schema(const std::vector<std::string>& point_data,
                                const std::vector<std::string>& cell_data)
{
  // Create XML
  pugi::xml_document xml_schema;
  pugi::xml_node vtk_node = xml_schema.append_child("VTKFile");
  vtk_node.append_attribute("type") = "UnstructuredGrid";
  vtk_node.append_attribute("version") = "0.1";
  pugi::xml_node unstructured = vtk_node.append_child("UnstructuredGrid");

  // -- Piece

  pugi::xml_node piece = unstructured.append_child("Piece");

  // Add mesh attributes
  piece.append_attribute("NumberOfPoints") = "NumberOfNodes";
  piece.append_attribute("NumberOfCells") = "NumberOfCells";

  // -- Points

  // Add point information
  pugi::xml_node xml_geometry = piece.append_child("Points");
  pugi::xml_node xml_vertices = xml_geometry.append_child("DataArray");
  xml_vertices.append_attribute("Name") = "geometry";

  // -- Cells

  pugi::xml_node xml_topology = piece.append_child("Cells");
  xml_topology.append_child("DataArray").append_attribute("Name")
      = "connectivity";
  xml_topology.append_child("DataArray").append_attribute("Name") = "types";

  // -- PointData

  pugi::xml_node xml_pointdata = piece.append_child("PointData");

  // Stepping info for time dependency
  pugi::xml_node item_time = xml_pointdata.append_child("DataArray");
  item_time.append_attribute("Name") = "TIME";
  item_time.append_child(pugi::node_pcdata).set_value("step");

  pugi::xml_node item_idx = xml_pointdata.append_child("DataArray");
  item_idx.append_attribute("Name") = "vtkOriginalPointIds";
  pugi::xml_node item_ghost = xml_pointdata.append_child("DataArray");
  item_ghost.append_attribute("Name") = "vtkGhostType";
  for (auto& name : point_data)
  {
    pugi::xml_node item = xml_pointdata.append_child("DataArray");
    item.append_attribute("Name") = name.c_str();
  }

  // -- CellData

  if (!cell_data.empty())
  {
    pugi::xml_node xml_celldata = piece.append_child("CellData");
    for (auto& name : cell_data)
    {
      pugi::xml_node item = xml_celldata.append_child("DataArray");
      item.append_attribute("Name") = name.c_str();
    }
  }

  std::stringstream ss;
  xml_schema.save(ss, "  ");
  return ss;
}

/// Extract name of functions and split into real and imaginary component
template <typename T>
std::vector<std::string>
extract_function_names(const typename ADIOS2Writer<T>::U& u)
{
  std::vector<std::string> names;
  using X = decltype(names);
  for (auto& v : u)
  {
    auto n = std::visit(
        overload{
            [](const std::shared_ptr<const typename ADIOS2Writer<T>::Fd32>& u)
                -> X { return {u->name}; },
            [](const std::shared_ptr<const typename ADIOS2Writer<T>::Fd64>& u)
                -> X { return {u->name}; },
            [](const std::shared_ptr<const typename ADIOS2Writer<T>::Fc64>& u)
                -> X {
              return {u->name + field_ext[0], u->name + field_ext[1]};
            },
            [](const std::shared_ptr<const typename ADIOS2Writer<T>::Fc128>& u)
                -> X {
              return {u->name + field_ext[0], u->name + field_ext[1]};
            }},
        v);
    names.insert(names.end(), n.begin(), n.end());
  };

  return names;
}

//-----------------------------------------------------------------------------
FidesWriter::FidesWriter(MPI_Comm comm, const std::filesystem::path& filename,
                         std::shared_ptr<const mesh::Mesh<double>> mesh)
    : ADIOS2Writer(comm, filename, "Fides mesh writer", mesh),
      _mesh_reuse_policy(MeshPolicy::update)
{
  assert(_io);
  assert(mesh);
  fides_initialize_mesh_attributes(*_io, *mesh);
}
//-----------------------------------------------------------------------------
FidesWriter::FidesWriter(MPI_Comm comm, const std::filesystem::path& filename,
                         const ADIOS2Writer::U& u, MeshPolicy policy)
    : ADIOS2Writer(comm, filename, "Fides function writer",
                   extract_common_mesh<double>(u), u),
      _mesh_reuse_policy(policy)
{
  if (u.empty())
    throw std::runtime_error("FidesWriter fem::Function list is empty");

  // Extract Mesh from first function
  auto mesh = std::visit(
      [](const auto& u) { return u->function_space()->mesh(); }, u.front());
  assert(mesh);

  // Extract element from first function
  const fem::FiniteElement* element0 = std::visit(
      [](const auto& e) { return e->function_space()->element().get(); },
      u.front());
  assert(element0);

  // Check if function is mixed
  if (element0->is_mixed())
    throw std::runtime_error("Mixed functions are not supported by VTXWriter");

  // Check if function is DG 0
  if (element0->space_dimension() / element0->block_size() == 1)
  {
    throw std::runtime_error(
        "Piecewise constants are not (yet) supported by VTXWriter");
  }

  // FIXME: is the below check adequate for detecting a
  // Lagrange element? Check that element is Lagrange
  if (!element0->interpolation_ident())
  {
    throw std::runtime_error("Only Lagrange functions are "
                             "supported. Interpolate Functions before output.");
  }

  // Check that all functions are first order Lagrange
  auto cell_types = mesh->topology().cell_types();
  if (cell_types.size() > 1)
    throw std::runtime_error("Multiple cell types in IO.");

  int num_vertices_per_cell = mesh::cell_num_entities(cell_types.back(), 0);
  for (auto& v : _u)
  {
    std::visit(
        [&](const auto& u)
        {
          auto element = u->function_space()->element();
          assert(element);
          if (*element != *element0)
          {
            throw std::runtime_error(
                "All functions in FidesWriter must have the same element type");
          }
          auto dof_layout = u->function_space()->dofmap()->element_dof_layout();
          int num_vertex_dofs = dof_layout.num_entity_dofs(0);
          int num_dofs = element->space_dimension() / element->block_size();
          if (num_dofs != num_vertices_per_cell or num_vertex_dofs != 1)
          {
            throw std::runtime_error("Only first order Lagrange spaces are "
                                     "supported by FidesWriter");
          }
        },
        v);
  }

  fides_initialize_mesh_attributes(*_io, *mesh);
  fides_initialize_function_attributes<double>(*_io, u);
}
//-----------------------------------------------------------------------------
void FidesWriter::write(double t)
{
  assert(_io);
  assert(_engine);

  _engine->BeginStep();
  adios2::Variable<double> var_step = define_variable<double>(*_io, "step");
  _engine->Put<double>(var_step, t);

  if (auto v = _io->InquireVariable<std::int64_t>("connectivity");
      !v or _mesh_reuse_policy == MeshPolicy::update)
  {
    fides_write_mesh(*_io, *_engine, *_mesh);
  }

  for (auto& v : _u)
    std::visit([&](const auto& u) { fides_write_data(*_io, *_engine, *u); }, v);

  _engine->EndStep();
}

#endif<|MERGE_RESOLUTION|>--- conflicted
+++ resolved
@@ -100,221 +100,6 @@
     return io.DefineVariable<T>(name, shape, start, count);
 }
 //-----------------------------------------------------------------------------
-
-<<<<<<< HEAD
-/// Given a Function, write the coefficient to file using ADIOS2
-/// @note Only supports (discontinuous) Lagrange functions.
-/// @note For a complex function, the coefficient is split into a real
-/// and imaginary function
-/// @note Data is padded to be three dimensional if vector and 9
-/// dimensional if tensor
-/// @note Only supports (discontinuous) Lagrange functions
-/// @param[in] io The ADIOS2 io object
-/// @param[in] engine The ADIOS2 engine object
-/// @param[in] u The function
-template <typename T>
-void vtx_write_data(adios2::IO& io, adios2::Engine& engine,
-                    const fem::Function<T>& u)
-{
-  // Get function data array and information about layout
-  assert(u.x());
-  std::span<const T> u_vector = u.x()->array();
-  const int rank = u.function_space()->element()->value_shape().size();
-  const std::uint32_t num_comp = std::pow(3, rank);
-  std::shared_ptr<const fem::DofMap> dofmap = u.function_space()->dofmap();
-  assert(dofmap);
-  std::shared_ptr<const common::IndexMap> index_map = dofmap->index_map;
-  assert(index_map);
-  const int index_map_bs = dofmap->index_map_bs();
-  const int dofmap_bs = dofmap->bs();
-  const std::uint32_t num_dofs
-      = index_map_bs * (index_map->size_local() + index_map->num_ghosts())
-        / dofmap_bs;
-
-  if constexpr (std::is_scalar_v<T>)
-  {
-    // ---- Real
-    std::vector<T> data(num_dofs * num_comp, 0);
-    for (std::size_t i = 0; i < num_dofs; ++i)
-      for (int j = 0; j < index_map_bs; ++j)
-        data[i * num_comp + j] = u_vector[i * index_map_bs + j];
-
-    adios2::Variable<T> output
-        = define_variable<T>(io, u.name, {}, {}, {num_dofs, num_comp});
-    engine.Put<T>(output, data.data(), adios2::Mode::Sync);
-  }
-  else
-  {
-    // ---- Complex
-    using U = typename T::value_type;
-
-    std::vector<U> data(num_dofs * num_comp, 0);
-    for (std::size_t i = 0; i < num_dofs; ++i)
-      for (int j = 0; j < index_map_bs; ++j)
-        data[i * num_comp + j] = std::real(u_vector[i * index_map_bs + j]);
-
-    adios2::Variable<U> output_real = define_variable<U>(
-        io, u.name + field_ext[0], {}, {}, {num_dofs, num_comp});
-    engine.Put<U>(output_real, data.data(), adios2::Mode::Sync);
-
-    std::fill(data.begin(), data.end(), 0);
-    for (std::size_t i = 0; i < num_dofs; ++i)
-      for (int j = 0; j < index_map_bs; ++j)
-        data[i * num_comp + j] = std::imag(u_vector[i * index_map_bs + j]);
-    adios2::Variable<U> output_imag = define_variable<U>(
-        io, u.name + field_ext[1], {}, {}, {num_dofs, num_comp});
-    engine.Put<U>(output_imag, data.data(), adios2::Mode::Sync);
-  }
-}
-//-----------------------------------------------------------------------------
-
-/// Write mesh to file using VTX format
-/// @param[in] io The ADIOS2 io object
-/// @param[in] engine The ADIOS2 engine object
-/// @param[in] mesh The mesh
-void vtx_write_mesh(adios2::IO& io, adios2::Engine& engine,
-                    const mesh::Mesh& mesh)
-{
-  const mesh::Geometry<double>& geometry = mesh.geometry();
-  const mesh::Topology& topology = mesh.topology();
-
-  // "Put" geometry
-  std::shared_ptr<const common::IndexMap> x_map = geometry.index_map();
-  const std::uint32_t num_vertices = x_map->size_local() + x_map->num_ghosts();
-  adios2::Variable<double> local_geometry
-      = define_variable<double>(io, "geometry", {}, {}, {num_vertices, 3});
-  engine.Put<double>(local_geometry, geometry.x().data());
-
-  // Put number of nodes. The mesh data is written with local indices,
-  // therefore we need the ghost vertices.
-  adios2::Variable<std::uint32_t> vertices = define_variable<std::uint32_t>(
-      io, "NumberOfNodes", {adios2::LocalValueDim});
-  engine.Put<std::uint32_t>(vertices, num_vertices);
-
-  const auto [vtkcells, shape] = io::extract_vtk_connectivity(
-      mesh.geometry(), mesh.topology().cell_types()[0]);
-
-  // Add cell metadata
-  const int tdim = topology.dim();
-  adios2::Variable<std::uint32_t> cell_variable
-      = define_variable<std::uint32_t>(io, "NumberOfCells",
-                                       {adios2::LocalValueDim});
-  engine.Put<std::uint32_t>(cell_variable, shape[0]);
-  adios2::Variable<std::uint32_t> celltype_variable
-      = define_variable<std::uint32_t>(io, "types");
-
-  auto cell_types = topology.cell_types();
-  if (cell_types.size() > 1)
-    throw std::runtime_error("Multiple cell types in IO.");
-
-  engine.Put<std::uint32_t>(celltype_variable,
-                            cells::get_vtk_cell_type(cell_types.back(), tdim));
-
-  // Pack mesh 'nodes'. Output is written as [N0, v0_0,...., v0_N0, N1,
-  // v1_0,...., v1_N1,....], where N is the number of cell nodes and v0,
-  // etc, is the node index
-  std::vector<std::int64_t> cells(shape[0] * (shape[1] + 1), shape[1]);
-  for (std::size_t c = 0; c < shape[0]; ++c)
-  {
-    std::span vtkcell(vtkcells.data() + c * shape[1], shape[1]);
-    std::span cell(cells.data() + c * (shape[1] + 1), shape[1] + 1);
-    std::copy(vtkcell.begin(), vtkcell.end(), std::next(cell.begin()));
-  }
-
-  // Put topology (nodes)
-  adios2::Variable<std::int64_t> local_topology = define_variable<std::int64_t>(
-      io, "connectivity", {}, {}, {shape[0], shape[1] + 1});
-  engine.Put<std::int64_t>(local_topology, cells.data());
-
-  // Vertex global ids and ghost markers
-  adios2::Variable<std::int64_t> orig_id = define_variable<std::int64_t>(
-      io, "vtkOriginalPointIds", {}, {}, {num_vertices});
-  engine.Put<std::int64_t>(orig_id, geometry.input_global_indices().data());
-
-  std::vector<std::uint8_t> x_ghost(num_vertices, 0);
-  std::fill(std::next(x_ghost.begin(), x_map->size_local()), x_ghost.end(), 1);
-  adios2::Variable<std::uint8_t> ghost = define_variable<std::uint8_t>(
-      io, "vtkGhostType", {}, {}, {x_ghost.size()});
-  engine.Put<std::uint8_t>(ghost, x_ghost.data());
-
-  engine.PerformPuts();
-}
-//-----------------------------------------------------------------------------
-
-/// Given a FunctionSpace, create a topology and geometry based on the
-/// dof coordinates. Writes the topology and geometry using ADIOS2 in
-/// VTX format.
-/// @note Only supports (discontinuous) Lagrange functions
-/// @param[in] io The ADIOS2 io object
-/// @param[in] engine The ADIOS2 engine object
-/// @param[in] u The function
-void vtx_write_mesh_from_space(adios2::IO& io, adios2::Engine& engine,
-                               const fem::FunctionSpace& V)
-{
-  auto mesh = V.mesh();
-  assert(mesh);
-  const int tdim = mesh->topology().dim();
-
-  // Get a VTK mesh with points at the 'nodes'
-  const auto [x, xshape, x_id, x_ghost, vtk, vtkshape]
-      = io::vtk_mesh_from_space(V);
-
-  std::uint32_t num_dofs = xshape[0];
-
-  // -- Pack mesh 'nodes'. Output is written as [N0, v0_0,...., v0_N0, N1,
-  // v1_0,...., v1_N1,....], where N is the number of cell nodes and v0,
-  // etc, is the node index.
-
-  // Create vector, setting all entries to nodes per cell (vtk.shape(1))
-  std::vector<std::int64_t> cells(vtkshape[0] * (vtkshape[1] + 1), vtkshape[1]);
-
-  // Set the [v0_0,...., v0_N0, v1_0,...., v1_N1,....] data
-  for (std::size_t c = 0; c < vtkshape[0]; ++c)
-  {
-    std::span vtkcell(vtk.data() + c * vtkshape[1], vtkshape[1]);
-    std::span cell(cells.data() + c * (vtkshape[1] + 1), vtkshape[1] + 1);
-    std::copy(vtkcell.begin(), vtkcell.end(), std::next(cell.begin()));
-  }
-
-  // Define ADIOS2 variables for geometry, topology, celltypes and
-  // corresponding VTK data
-  adios2::Variable<double> local_geometry
-      = define_variable<double>(io, "geometry", {}, {}, {num_dofs, 3});
-  adios2::Variable<std::int64_t> local_topology = define_variable<std::int64_t>(
-      io, "connectivity", {}, {}, {vtkshape[0], vtkshape[1] + 1});
-  adios2::Variable<std::uint32_t> cell_type
-      = define_variable<std::uint32_t>(io, "types");
-  adios2::Variable<std::uint32_t> vertices = define_variable<std::uint32_t>(
-      io, "NumberOfNodes", {adios2::LocalValueDim});
-  adios2::Variable<std::uint32_t> elements = define_variable<std::uint32_t>(
-      io, "NumberOfEntities", {adios2::LocalValueDim});
-
-  auto cell_types = mesh->topology().cell_types();
-  if (cell_types.size() > 1)
-    throw std::runtime_error("Multiple cell types in IO.");
-
-  // Write mesh information to file
-  engine.Put<std::uint32_t>(vertices, num_dofs);
-  engine.Put<std::uint32_t>(elements, vtkshape[0]);
-  engine.Put<std::uint32_t>(cell_type,
-                            cells::get_vtk_cell_type(cell_types.back(), tdim));
-  engine.Put<double>(local_geometry, x.data());
-  engine.Put<std::int64_t>(local_topology, cells.data());
-
-  // Node global ids
-  adios2::Variable<std::int64_t> orig_id = define_variable<std::int64_t>(
-      io, "vtkOriginalPointIds", {}, {}, {x_id.size()});
-  engine.Put<std::int64_t>(orig_id, x_id.data());
-  adios2::Variable<std::uint8_t> ghost = define_variable<std::uint8_t>(
-      io, "vtkGhostType", {}, {}, {x_ghost.size()});
-  engine.Put<std::uint8_t>(ghost, x_ghost.data());
-
-  engine.PerformPuts();
-}
-//-----------------------------------------------------------------------------
-
-=======
->>>>>>> 9a9a901a
 /// Extract name of functions and split into real and imaginary component
 template <typename T>
 std::vector<std::string>
@@ -390,11 +175,10 @@
   const mesh::Geometry<U>& geometry = mesh->geometry();
   const mesh::Topology& topology = mesh->topology();
 
-  auto cmaps = mesh->geometry().cmaps();
-  assert(cmaps.size() == 1);
   // The Function and the mesh must have identical element_dof_layouts
   // (up to the block size)
-  assert(dofmap->element_dof_layout() == cmaps.back().create_dof_layout());
+  assert(dofmap->element_dof_layout()
+         == geometry.cmaps()[0].create_dof_layout());
 
   const int tdim = topology.dim();
   auto cell_map = topology.index_map(tdim);
@@ -530,18 +314,9 @@
   // cell, and compute 'VTK' connectivity
   const int tdim = topology.dim();
   const std::int32_t num_cells = topology.index_map(tdim)->size_local();
-<<<<<<< HEAD
-
-  auto cmaps = geometry.cmaps();
-  assert(cmaps.size() == 1);
-  const int num_nodes = cmaps.back().dim();
-  const auto [cells, shape]
-      = io::extract_vtk_connectivity(geometry, mesh.topology().cell_types()[0]);
-=======
-  const int num_nodes = geometry.cmap().dim();
+  const int num_nodes = geometry.cmaps()[0].dim();
   const auto [cells, shape] = io::extract_vtk_connectivity(
-      mesh.geometry().dofmap(), mesh.topology().cell_type());
->>>>>>> 9a9a901a
+      mesh.geometry().dofmap(), mesh.topology().cell_types()[0]);
 
   // "Put" topology data in the result in the ADIOS2 file
   adios2::Variable<std::int64_t> local_topology = define_variable<std::int64_t>(
@@ -561,17 +336,10 @@
   const mesh::Geometry<T>& geometry = mesh.geometry();
   const mesh::Topology& topology = mesh.topology();
 
-  auto cmaps = geometry.cmaps();
-  assert(cmaps.size() == 1);
-
   // Check that mesh is first order mesh
-  const int num_dofs_g = cmaps.back().dim();
-  auto cell_types = topology.cell_types();
-  if (cell_types.size() > 1)
-    throw std::runtime_error("Multiple cell types in IO.");
-
+  const int num_dofs_g = geometry.cmaps()[0].dim();
   const int num_vertices_per_cell
-      = mesh::cell_num_entities(cell_types.back(), 0);
+      = mesh::cell_num_entities(topology.cell_types()[0], 0);
   if (num_dofs_g != num_vertices_per_cell)
     throw std::runtime_error("Fides only supports lowest-order meshes.");
 
@@ -585,7 +353,7 @@
   define_attribute<std::string>(io, "Fides_Connecticity_Variable",
                                 "connectivity");
 
-  std::string cell_type = to_fides_cell(cell_types.back());
+  std::string cell_type = to_fides_cell(topology.cell_types()[0]);
   define_attribute<std::string>(io, "Fides_Cell_Type", cell_type);
 
   define_attribute<std::string>(io, "Fides_Time_Variable", "step");
