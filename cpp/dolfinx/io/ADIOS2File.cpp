// Copyright (C) 2021 Jørgen S. Dokken
//
// This file is part of DOLFINX (https://www.fenicsproject.org)
//
// SPDX-License-Identifier:    LGPL-3.0-or-later

#ifdef HAS_ADIOS2

#include "ADIOS2File.h"
#include <adios2.h>
#include <dolfinx/fem/FiniteElement.h>
#include <dolfinx/fem/Function.h>
#include <dolfinx/fem/FunctionSpace.h>
#include <dolfinx/io/cells.h>
#include <dolfinx/mesh/Mesh.h>
#include <dolfinx/mesh/MeshTags.h>
<<<<<<< HEAD
#include <xtensor/xio.hpp>
=======
#include <dolfinx/mesh/utils.h>
>>>>>>> 73015186

using namespace dolfinx;
using namespace dolfinx::io;

namespace
{
std::string to_fides_cell(mesh::CellType type)
{
  switch (type)
  {
  case mesh::CellType::point:
    return "vertex";
  case mesh::CellType::interval:
    return "line";
  case mesh::CellType::triangle:
    return "triangle";
  case mesh::CellType::tetrahedron:
    return "tetrahedron";
  case mesh::CellType::quadrilateral:
    return "quad";
  case mesh::CellType::pyramid:
    return "pyramid";
  case mesh::CellType::prism:
    return "wedge";
  case mesh::CellType::hexahedron:
    return "hexahedron";
  default:
    throw std::runtime_error("Unknown cell type.");
    return std::string();
  }
}

//-----------------------------------------------------------------------------
// Safe definition of an attribute (required for time dependent problems)
template <class T>
adios2::Attribute<T> DefineAttribute(adios2::IO& io, const std::string& name,
                                     const T& value,
                                     const std::string& var_name = "",
                                     const std::string& separator = "/")
{
  if (adios2::Attribute<T> attr = io.InquireAttribute<T>(name); attr)
    return attr;
  else
    return io.DefineAttribute<T>(name, value, var_name, separator);
}
//-----------------------------------------------------------------------------
// Safe definition of a variable (required for time dependent problems)
template <class T>
adios2::Variable<T> DefineVariable(adios2::IO& io, const std::string& name,
                                   const adios2::Dims& shape = adios2::Dims(),
                                   const adios2::Dims& start = adios2::Dims(),
                                   const adios2::Dims& count = adios2::Dims())
{
  adios2::Variable<T> v = io.InquireVariable<T>(name);
  if (v)
  {
    if (v.Count() != count and v.ShapeID() == adios2::ShapeID::LocalArray)
      v.SetSelection({start, count});
  }
  else
    v = io.DefineVariable<T>(name, shape, start, count);

  return v;
}
//-----------------------------------------------------------------------------
adios2::Mode string_to_mode(const std::string& mode)
{
  if (mode == "w")
    return adios2::Mode::Write;
  else if (mode == "a")
    return adios2::Mode::Append;
  else if (mode == "r")
    return adios2::Mode::Read;
  else
    throw std::runtime_error("Unknown mode for ADIOS2: " + mode);
}
//-----------------------------------------------------------------------------
void _write_mesh(adios2::IO& io, adios2::Engine& engine, const mesh::Mesh& mesh)
{
  // assert(_engine);
  // // ADIOS should handle mode checks, and if we need to we should get it
  // // from ADIOS - DOLFINx should not store the state
  // if (_engine->OpenMode() == adios2::Mode::Append)
  // {
  //   throw std::runtime_error(
  //       "Cannot append functions to previously created file.");
  // }

  // NOTE: If we start using mixed element types, we can change data-model to
  // "unstructured"
  DefineAttribute<std::string>(io, "Fides_Data_Model", "unstructured_single");
  // Define FIDES attributes pointing to ADIOS2 Variables for geometry and
  // topology
  DefineAttribute<std::string>(io, "Fides_Coordinates_Variable", "points");
  DefineAttribute<std::string>(io, "Fides_Connecticity_Variable",
                               "connectivity");

  std::string cell_type = to_fides_cell(mesh.topology().cell_type());
  DefineAttribute<std::string>(io, "Fides_Cell_Type", cell_type);

  std::shared_ptr<const common::IndexMap> x_map = mesh.geometry().index_map();
  const int tdim = mesh.topology().dim();
  const std::uint32_t num_cells = mesh.topology().index_map(tdim)->size_local();

  // Get DOLFINx to VTK permutation
  // FIXME: Use better way to get number of nodes
  const graph::AdjacencyList<std::int32_t>& x_dofmap = mesh.geometry().dofmap();
  const std::uint32_t num_nodes = x_dofmap.num_links(0);
  std::vector map = dolfinx::io::cells::transpose(
      cells::perm_vtk(mesh.topology().cell_type(), num_nodes));
  // TODO: Remove when when paraview issue 19433 is resolved
  // (https://gitlab.kitware.com/paraview/paraview/issues/19433)
  if (mesh.topology().cell_type() == dolfinx::mesh::CellType::hexahedron
      and num_nodes == 27)
  {
    map = {0,  9, 12, 3,  1, 10, 13, 4,  18, 15, 21, 6,  19, 16,
           22, 7, 2,  11, 5, 14, 8,  17, 20, 23, 24, 25, 26};
  }

  // Extract mesh 'nodes'
  std::vector<std::int64_t> topology;
  topology.reserve(num_cells * num_nodes);
  for (size_t c = 0; c < num_cells; ++c)
  {
    auto x_dofs = x_dofmap.links(c);
    for (std::size_t i = 0; i < x_dofs.size(); ++i)
      topology.push_back(x_dofs[map[i]]);
  }

  // Put topology (nodes)
  adios2::Variable<std::int64_t> local_topology = DefineVariable<std::int64_t>(
      io, "connectivity", {}, {}, {num_cells * num_nodes});
  engine.Put<std::int64_t>(local_topology, topology.data());

  // Start geometry writer
  const std::uint32_t num_vertices = x_map->size_local() + x_map->num_ghosts();
  adios2::Variable<double> local_geometry
      = DefineVariable<double>(io, "points", {}, {}, {num_vertices, 3});
  engine.Put<double>(local_geometry, mesh.geometry().x().data());

  engine.PerformPuts();
}
//-----------------------------------------------------------------------------
template <typename ScalarType>
void _write_function(adios2::IO& io, adios2::Engine& engine,
                     std::reference_wrapper<const fem::Function<ScalarType>> u)
{
  const int rank = u.get().function_space()->element()->value_rank();
  const std::size_t value_size
      = u.get().function_space()->element()->value_size();
  if (rank > 1)
    throw std::runtime_error("Tensor output not implemented");

  // Determine number of components (1 for scalars, 3 for vectors, 9 for
  // tensors)
  const std::uint32_t num_components = std::pow(3, rank);

  // Create output array
  std::shared_ptr<const common::IndexMap> x_map
      = u.get().function_space()->mesh()->geometry().index_map();
  const std::uint32_t num_vertices = x_map->size_local() + x_map->num_ghosts();
  std::array<std::size_t, 2> shape = {num_vertices, num_components};
<<<<<<< HEAD
=======

  // Fill output array
  xt::xtensor<double, 2> node_values = xt::zeros<double>(shape);
  xt::view(node_values, xt::all(), xt::xrange(std::size_t(0), value_size))
      = u.get().compute_point_values();
>>>>>>> 73015186

  // Fill output array (real)
  if constexpr (std::is_scalar<ScalarType>::value)
  {
    xt::xtensor<double, 2> node_values = xt::zeros<double>(shape);
    xt::view(node_values, xt::all(), xt::xrange(std::size_t(0), value_size))
        = u.get().compute_point_values();
    adios2::Variable<double> _u = DefineVariable<double>(
        io, u.get().name, {}, {}, {num_vertices, num_components});
    engine.Put<double>(_u, node_values.data());
    engine.PerformPuts();
  }
  // Fill output array (complex)
  else
  {
    std::vector<std::string> parts = {"real", "imag"};
    xt::xtensor<ScalarType, 2> point_values = u.get().compute_point_values();
    for (const auto& part : parts)
    {
      xt::xtensor<double, 2> node_values = xt::zeros<double>(shape);
      if (part == "real")
      {
        xt::view(node_values, xt::all(), xt::xrange(std::size_t(0), value_size))
            = xt::real(point_values);
      }
      else if (part == "imag")
      {
        xt::view(node_values, xt::all(), xt::xrange(std::size_t(0), value_size))
            = xt::imag(point_values);
      }
      adios2::Variable<double> _u
          = DefineVariable<double>(io, u.get().name + "_" + part, {}, {},
                                   {num_vertices, num_components});
      engine.Put<double>(_u, node_values.data());
      engine.PerformPuts();
    }
  }
}
//-----------------------------------------------------------------------------

} // namespace

//-----------------------------------------------------------------------------
ADIOS2File::ADIOS2File(MPI_Comm comm, const std::string& filename,
                       const std::string& mode)
    : _adios(std::make_unique<adios2::ADIOS>(comm)),
      _io(std::make_unique<adios2::IO>(
          _adios->DeclareIO("ADIOS2-FIDES DOLFINx IO")))
{
  _io->SetEngine("BPFile");

  if (mode == "a")
  {
    // FIXME: Remove this when is resolved
    // https://github.com/ornladios/ADIOS2/issues/2482
    _io->SetParameter("AggregatorRatio", "1");
  }

  adios2::Mode file_mode = string_to_mode(mode);
  _engine = std::make_unique<adios2::Engine>(_io->Open(filename, file_mode));
}
//-----------------------------------------------------------------------------
ADIOS2File::~ADIOS2File() { close(); }
//-----------------------------------------------------------------------------
void ADIOS2File::close()
{
  assert(_engine);

  // This looks a bit odd because ADIOS2 uses `operator bool()` to test
  // of the engine is open
  if (*_engine)
  {
    // Write field associations to file
    if (adios2::Attribute<std::string> assc
        = _io->InquireAttribute<std::string>("Fides_Variable_Associations");
        !assc)
    {
      _io->DefineAttribute<std::string>("Fides_Variable_Associations",
                                        _associations.data(),
                                        _associations.size());
    }

    // Write field pointers to file
    if (adios2::Attribute<std::string> fields
        = _io->InquireAttribute<std::string>("Fides_Variable_List");
        !fields)
    {
      _io->DefineAttribute<std::string>("Fides_Variable_List",
                                        _functions.data(), _functions.size());
    }

    _engine->Close();
  }
}
//-----------------------------------------------------------------------------
void ADIOS2File::write_mesh(const mesh::Mesh& mesh)
{
  assert(_io);
  assert(_engine);
  _write_mesh(*_io, *_engine, mesh);
}
//-----------------------------------------------------------------------------
void ADIOS2File::write_function(
    const std::vector<std::reference_wrapper<const fem::Function<double>>>& u)
{
  assert(_io);
  assert(_engine);
  for (auto _u : u)
  {
    // FIXME: Determine association of fields
    _associations.push_back("points");
    _functions.push_back(_u.get().name);
    _write_function<double>(*_io, *_engine, _u);
  }
}
void ADIOS2File::write_function(
    const std::vector<
        std::reference_wrapper<const fem::Function<std::complex<double>>>>& u)
{
  assert(_io);
  assert(_engine);
  for (auto _u : u)
  {
    // FIXME: Determine asociation of fields
    _associations.push_back("points");
    _functions.push_back(_u.get().name + "_real");
    _associations.push_back("points");
    _functions.push_back(_u.get().name + "_imag");
    _write_function<std::complex<double>>(*_io, *_engine, _u);
  }
}

//-----------------------------------------------------------------------------

#endif<|MERGE_RESOLUTION|>--- conflicted
+++ resolved
@@ -14,11 +14,6 @@
 #include <dolfinx/io/cells.h>
 #include <dolfinx/mesh/Mesh.h>
 #include <dolfinx/mesh/MeshTags.h>
-<<<<<<< HEAD
-#include <xtensor/xio.hpp>
-=======
-#include <dolfinx/mesh/utils.h>
->>>>>>> 73015186
 
 using namespace dolfinx;
 using namespace dolfinx::io;
@@ -181,14 +176,6 @@
       = u.get().function_space()->mesh()->geometry().index_map();
   const std::uint32_t num_vertices = x_map->size_local() + x_map->num_ghosts();
   std::array<std::size_t, 2> shape = {num_vertices, num_components};
-<<<<<<< HEAD
-=======
-
-  // Fill output array
-  xt::xtensor<double, 2> node_values = xt::zeros<double>(shape);
-  xt::view(node_values, xt::all(), xt::xrange(std::size_t(0), value_size))
-      = u.get().compute_point_values();
->>>>>>> 73015186
 
   // Fill output array (real)
   if constexpr (std::is_scalar<ScalarType>::value)
