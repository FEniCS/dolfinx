// Copyright (C) 2019 Jorgen S. Dokken
//
// This file is part of DOLFINX (https://www.fenicsproject.org)
//
// SPDX-License-Identifier:    LGPL-3.0-or-later

#include "cells.h"
#include <dolfinx/mesh/cell_types.h>
#include <numeric>
#include <stdexcept>

using namespace dolfinx;

//-----------------------------------------------------------------------------
std::vector<std::uint8_t> io::cells::vtk_to_dolfin(mesh::CellType type,
                                                   int num_nodes)
{
  switch (type)
  {
  case mesh::CellType::point:
    return {0};
  case mesh::CellType::interval:
  {
    std::vector<std::uint8_t> permutation(num_nodes);
    std::iota(permutation.begin(), permutation.end(), 0);
    return permutation;
  }
  case mesh::CellType::triangle:
  {
    std::vector<std::uint8_t> permutation(num_nodes);

    // Vertices
    permutation[0] = 0;
    permutation[1] = 1;
    permutation[2] = 2;

    int j = 3;
    const int degree = mesh::cell_degree(type, num_nodes);
    for (int k = 1; k < degree; ++k)
      permutation[j++] = 3 + 2 * (degree - 1) + k - 1;
    for (int k = 1; k < degree; ++k)
      permutation[j++] = 3 + k - 1;
    for (int k = 1; k < degree; ++k)
      permutation[j++] = 2 * degree - (k - 1);

    // Interior VTK is ordered as a lower order triangle, while FEniCS
    // orders them lexicographically.
    // FIXME: Should be possible to generalize with some recursive
    //        function
    std::vector<std::uint8_t> remainders(num_nodes - j);
    const int base = 3 * degree;
    switch (degree)
    {
    case 3:
      remainders = {0};
      break;
    case 4:
      remainders = {0, 1, 2};
      break;
    case 5:
      remainders = {0, 2, 5, 1, 4, 3};
      break;
    case 6:
      remainders = {0, 3, 9, 1, 2, 6, 8, 7, 4, 5};
      break;
    case 7:
      remainders = {0, 4, 14, 1, 2, 3, 8, 11, 13, 12, 9, 5, 6, 7, 10};
      break;
    case 8:
      remainders = {0,  5,  20, 1, 2, 3, 4,  10, 14, 17, 19,
                    18, 15, 11, 6, 7, 9, 16, 8,  13, 12};
      break;
    case 9:
      remainders = {0,  6,  27, 1, 2, 3,  4,  5, 12, 17, 21, 24, 26, 25,
                    22, 18, 13, 7, 8, 11, 23, 9, 10, 16, 20, 19, 14, 15};
      break;
    default:
      return permutation;
    }

    for (std::size_t k = 0; k < remainders.size(); ++k)
      permutation[j++] = base + remainders[k];

    return permutation;
  }
  case mesh::CellType::tetrahedron:
    switch (num_nodes)
    {
    case 4:
      return {0, 1, 2, 3};
    case 10:
      return {0, 1, 2, 3, 9, 6, 8, 7, 5, 4};
    case 20:
      return {0,  1,  2, 3, 14, 15, 8,  9,  13, 12,
              10, 11, 6, 7, 4,  5,  18, 16, 17, 19};
    default:
      throw std::runtime_error("Unknown tetrahedron layout");
    }
  case mesh::CellType::quadrilateral:
  {
    // Check that num_nodes is a square integer (since quadrilaterals
    // are tensorproducts of intervals, the number of nodes for each
    // interval should be an integer)
    assert((std::sqrt(num_nodes) - std::floor(std::sqrt(num_nodes))) == 0);
    // Number of nodes in each direction
    const int n = sqrt(num_nodes);
    std::vector<std::uint8_t> permutation(num_nodes);

    // Vertices
    permutation[0] = 0;
    permutation[1] = n;
    permutation[2] = n + 1;
    permutation[3] = 1;

    int j = 4;

    // Edges
    for (int k = 2; k < n; ++k)
      permutation[j++] = n * k;
    for (int k = n + 2; k < 2 * n; ++k)
      permutation[j++] = k;
    for (int k = 2; k < n; ++k)
      permutation[j++] = k * n + 1;
    for (int k = 2; k < n; ++k)
      permutation[j++] = k;

    // Face
    for (int k = 2; k < n; ++k)
      for (int l = 2; l < n; ++l)
        permutation[j++] = l * n + k;

    assert(j == num_nodes);
    return permutation;
  }
  case mesh::CellType::hexahedron:
  {
    switch (num_nodes)
    {
    case 8:
      return {0, 4, 6, 2, 1, 5, 7, 3};
    case 27:
      // // TODO: change permutation when paraview issue 19433 is resolved
      // // (https://gitlab.kitware.com/paraview/paraview/issues/19433)
      // return {0,  9, 12, 3,  1, 10, 13, 4,  18, 15, 21, 6,  19, 16,
      //         22, 7, 2,  11, 5, 14, 8,  17, 20, 23, 24, 25, 26};
<<<<<<< HEAD
=======

      // This is the documented VTK ordering
>>>>>>> 91abf435
      return {0,  9, 12, 3,  1,  10, 13, 4,  18, 15, 21, 6,  19, 16,
              22, 7, 2,  11, 14, 5,  8,  17, 20, 23, 24, 25, 26};
    default:
      throw std::runtime_error("Hexahedra higher than degree 2 not supported.");
    }
  default:
    throw std::runtime_error("Unknown cell type.");
  }
  }
}
//-----------------------------------------------------------------------------
std::vector<std::uint8_t> io::cells::dolfin_to_vtk(mesh::CellType type,
                                                   int num_nodes)
{
<<<<<<< HEAD
  const std::vector<std::uint8_t> reversed
      = io::cells::dolfin_to_vtk(type, num_nodes);
  switch (type)
  {
  case mesh::CellType::quadrilateral:
  {
    std::vector<std::uint8_t> perm(num_nodes);
    for (int i = 0; i < num_nodes; ++i)
      perm[reversed[i]] = i;
    return perm;
  }
  case mesh::CellType::hexahedron:
  {
    std::vector<std::uint8_t> perm(num_nodes);
    for (int i = 0; i < num_nodes; ++i)
      perm[reversed[i]] = i;
    return perm;
  }
  default:
    throw std::runtime_error("Simplicies cannot be expressed as TensorProduct");
  }
=======
  // Transpose of vtk_to_dolfin
  const std::vector<std::uint8_t> perm_r
      = io::cells::vtk_to_dolfin(type, num_nodes);
  assert(num_nodes == (int)perm_r.size());
  std::vector<std::uint8_t> perm(perm_r.size());
  for (std::size_t i = 0; i < perm.size(); ++i)
    perm[perm_r[i]] = i;
  return perm;
>>>>>>> 91abf435
}
//-----------------------------------------------------------------------------
// std::vector<std::uint8_t> io::cells::lex_to_tp(mesh::CellType type,
//                                                int num_nodes)
// {
//   switch (type)
//   {
//   case mesh::CellType::quadrilateral:
//   {
//     assert((std::sqrt(num_nodes) - std::floor(std::sqrt(num_nodes))) == 0);
//     // Number of nodes in each direction
//     const int n = sqrt(num_nodes);

//     std::vector<std::uint8_t> permutation(num_nodes);
//     std::vector<std::uint8_t> rows(n);
//     std::iota(std::next(rows.begin()), std::prev(rows.end()), 2);
//     rows.front() = 0;
//     rows.back() = 1;

//     int j = 0;
//     for (auto row : rows)
//     {
//       permutation[j] = row;
//       permutation[j + n - 1] = n + row;
//       j++;
//       for (int index = 0; index < n - 2; ++index)
//       {
//         permutation[j] = (2 + index) * n + row;
//         j++;
//       }
//       j++;
//     }
//     return permutation;
//   }
//   case mesh::CellType::hexahedron:
//   {
//     switch (num_nodes)
//     {
//     case 8:
//       return {0, 4, 2, 6, 1, 5, 3, 7};
//     default:
//       throw std::runtime_error("Higher order hexahedron not supported.");
//     }
//   }
//   default:
//     throw std::runtime_error("Simplicies can be expressed as
//     TensorProduct.");
//   }
// }
//-----------------------------------------------------------------------------
Eigen::Array<std::int64_t, Eigen::Dynamic, Eigen::Dynamic, Eigen::RowMajor>
io::cells::permute_ordering(
    const Eigen::Ref<const Eigen::Array<std::int64_t, Eigen::Dynamic,
                                        Eigen::Dynamic, Eigen::RowMajor>>&
        cells_in,
    const std::vector<std::uint8_t>& permutation)
{
  Eigen::Array<std::int64_t, Eigen::Dynamic, Eigen::Dynamic, Eigen::RowMajor>
<<<<<<< HEAD
      cells_out(cells_in.rows(), cells_in.cols());
  for (Eigen::Index c = 0; c < cells_out.rows(); ++c)
  {
    for (Eigen::Index v = 0; v < cells_out.cols(); ++v)
      cells_out(c, v) = cells_in(c, permutation[v]);
  }
  return cells_out;
=======
      cells_new(cells.rows(), cells.cols());
  for (Eigen::Index c = 0; c < cells_new.rows(); ++c)
  {
    for (Eigen::Index v = 0; v < cells_new.cols(); ++v)
      cells_new(c, permutation[v]) = cells(c, v);
  }
  return cells_new;
>>>>>>> 91abf435
}
//-----------------------------------------------------------------------------<|MERGE_RESOLUTION|>--- conflicted
+++ resolved
@@ -143,11 +143,8 @@
       // // (https://gitlab.kitware.com/paraview/paraview/issues/19433)
       // return {0,  9, 12, 3,  1, 10, 13, 4,  18, 15, 21, 6,  19, 16,
       //         22, 7, 2,  11, 5, 14, 8,  17, 20, 23, 24, 25, 26};
-<<<<<<< HEAD
-=======
 
       // This is the documented VTK ordering
->>>>>>> 91abf435
       return {0,  9, 12, 3,  1,  10, 13, 4,  18, 15, 21, 6,  19, 16,
               22, 7, 2,  11, 14, 5,  8,  17, 20, 23, 24, 25, 26};
     default:
@@ -162,29 +159,6 @@
 std::vector<std::uint8_t> io::cells::dolfin_to_vtk(mesh::CellType type,
                                                    int num_nodes)
 {
-<<<<<<< HEAD
-  const std::vector<std::uint8_t> reversed
-      = io::cells::dolfin_to_vtk(type, num_nodes);
-  switch (type)
-  {
-  case mesh::CellType::quadrilateral:
-  {
-    std::vector<std::uint8_t> perm(num_nodes);
-    for (int i = 0; i < num_nodes; ++i)
-      perm[reversed[i]] = i;
-    return perm;
-  }
-  case mesh::CellType::hexahedron:
-  {
-    std::vector<std::uint8_t> perm(num_nodes);
-    for (int i = 0; i < num_nodes; ++i)
-      perm[reversed[i]] = i;
-    return perm;
-  }
-  default:
-    throw std::runtime_error("Simplicies cannot be expressed as TensorProduct");
-  }
-=======
   // Transpose of vtk_to_dolfin
   const std::vector<std::uint8_t> perm_r
       = io::cells::vtk_to_dolfin(type, num_nodes);
@@ -193,7 +167,6 @@
   for (std::size_t i = 0; i < perm.size(); ++i)
     perm[perm_r[i]] = i;
   return perm;
->>>>>>> 91abf435
 }
 //-----------------------------------------------------------------------------
 // std::vector<std::uint8_t> io::cells::lex_to_tp(mesh::CellType type,
@@ -248,19 +221,10 @@
 io::cells::permute_ordering(
     const Eigen::Ref<const Eigen::Array<std::int64_t, Eigen::Dynamic,
                                         Eigen::Dynamic, Eigen::RowMajor>>&
-        cells_in,
+        cells,
     const std::vector<std::uint8_t>& permutation)
 {
   Eigen::Array<std::int64_t, Eigen::Dynamic, Eigen::Dynamic, Eigen::RowMajor>
-<<<<<<< HEAD
-      cells_out(cells_in.rows(), cells_in.cols());
-  for (Eigen::Index c = 0; c < cells_out.rows(); ++c)
-  {
-    for (Eigen::Index v = 0; v < cells_out.cols(); ++v)
-      cells_out(c, v) = cells_in(c, permutation[v]);
-  }
-  return cells_out;
-=======
       cells_new(cells.rows(), cells.cols());
   for (Eigen::Index c = 0; c < cells_new.rows(); ++c)
   {
@@ -268,6 +232,5 @@
       cells_new(c, permutation[v]) = cells(c, v);
   }
   return cells_new;
->>>>>>> 91abf435
 }
 //-----------------------------------------------------------------------------