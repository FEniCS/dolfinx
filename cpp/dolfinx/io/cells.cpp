// Copyright (C) 2019 Jorgen S. Dokken
//
// This file is part of DOLFINX (https://www.fenicsproject.org)
//
// SPDX-License-Identifier:    LGPL-3.0-or-later

#include "cells.h"
#include <dolfinx/common/log.h>
#include <dolfinx/mesh/cell_types.h>
#include <numeric>
#include <stdexcept>

using namespace dolfinx;

int io::cells::cell_degree(mesh::CellType type, int num_nodes)
{
  switch (type)
  {
  case mesh::CellType::point:
    return 1;
  case mesh::CellType::interval:
    return num_nodes - 1;
  case mesh::CellType::triangle:
    switch (num_nodes)
    {
    case 3:
      return 1;
    case 6:
      return 2;
    case 10:
      return 3;
    case 15:
      return 4;
    case 21:
      return 5;
    case 28:
      return 6;
    case 36:
      return 7;
    case 45:
      LOG(WARNING) << "8th order mesh is untested";
      return 8;
    case 55:
      LOG(WARNING) << "9th order mesh is untested";
      return 9;
    default:
      throw std::runtime_error("Unknown triangle layout. Number of nodes: "
                               + std::to_string(num_nodes));
    }
  case mesh::CellType::tetrahedron:
    switch (num_nodes)
    {
    case 4:
      return 1;
    case 10:
      return 2;
    case 20:
      return 3;
    default:
      throw std::runtime_error("Unknown tetrahedron layout.");
    }
  case mesh::CellType::quadrilateral:
  {
    const int n = std::sqrt(num_nodes);
    if (num_nodes != n * n)
    {
      throw std::runtime_error("Quadrilateral of order "
                               + std::to_string(num_nodes) + " not supported");
    }
    return n - 1;
  }
  case mesh::CellType::hexahedron:
    switch (num_nodes)
    {
    case 8:
      return 1;
    case 27:
      return 2;
    default:
      throw std::runtime_error("Unsupported hexahedron layout");
      return 1;
    }
  default:
    throw std::runtime_error("Unknown cell type.");
  }
}
//-----------------------------------------------------------------------------
std::vector<std::uint8_t> vtk_triangle(int num_nodes)
{
  // Vertices
  std::vector<std::uint8_t> map(num_nodes);
  std::iota(map.begin(), map.begin() + 3, 0);

<<<<<<< HEAD
//-----------------------------------------------------------------------------
std::vector<std::uint8_t> io::cells::vtk_to_dolfin(mesh::CellType type,
                                                   int num_nodes)
{
  switch (type)
  {
  case mesh::CellType::point:
    return {0};
  case mesh::CellType::interval:
=======
  int j = 3;
  const int degree = cell_degree(mesh::CellType::triangle, num_nodes);
  for (int k = 1; k < degree; ++k)
    map[j++] = 3 + 2 * (degree - 1) + k - 1;
  for (int k = 1; k < degree; ++k)
    map[j++] = 3 + k - 1;
  for (int k = 1; k < degree; ++k)
    map[j++] = 2 * degree - (k - 1);

  if (degree < 3)
    return map;

  // Interior VTK is ordered as a lower order triangle, while FEniCS
  // orders them lexicographically.
  // FIXME: Should be possible to generalize with some recursive
  //        function
  std::vector<std::uint8_t> remainders(num_nodes - j);
  const int base = 3 * degree;
  switch (degree)
>>>>>>> fd11a49e
  {
  case 3:
    remainders = {0};
    break;
  case 4:
    remainders = {0, 1, 2};
    break;
  case 5:
    remainders = {0, 2, 5, 1, 4, 3};
    break;
  case 6:
    remainders = {0, 3, 9, 1, 2, 6, 8, 7, 4, 5};
    break;
  case 7:
    remainders = {0, 4, 14, 1, 2, 3, 8, 11, 13, 12, 9, 5, 6, 7, 10};
    break;
  case 8:
    remainders = {0,  5,  20, 1, 2, 3, 4,  10, 14, 17, 19,
                  18, 15, 11, 6, 7, 9, 16, 8,  13, 12};
    break;
  case 9:
    remainders = {0,  6,  27, 1, 2, 3,  4,  5, 12, 17, 21, 24, 26, 25,
                  22, 18, 13, 7, 8, 11, 23, 9, 10, 16, 20, 19, 14, 15};
    break;
  default:
    throw std::runtime_error("Unknown triangle layout: "
                             + std::to_string(degree));
  }

  for (std::size_t k = 0; k < remainders.size(); ++k)
    map[j + k] = base + remainders[k];

  return map;
}
//-----------------------------------------------------------------------------
std::vector<std::uint8_t> vtk_tetrahedron(int num_nodes)
{
  switch (num_nodes)
  {
  case 4:
    return {0, 1, 2, 3};
  case 10:
    return {0, 1, 2, 3, 9, 6, 8, 7, 5, 4};
  case 20:
    return {0,  1,  2, 3, 14, 15, 8,  9,  13, 12,
            10, 11, 6, 7, 4,  5,  18, 16, 17, 19};
  default:
    throw std::runtime_error("Unknown tetrahedron layout");
  }
}
//-----------------------------------------------------------------------------
std::vector<std::uint8_t> vtk_quadrilateral(int num_nodes)
{
  // Check that num_nodes is a square integer (since quadrilaterals are
  // tensorproducts of intervals, the number of nodes for each interval
  // should be an integer)
  assert((std::sqrt(num_nodes) - std::floor(std::sqrt(num_nodes))) == 0);

  // Number of nodes in each direction
  const int n = sqrt(num_nodes);
  std::vector<std::uint8_t> map(num_nodes);

  // Vertices
  map[0] = 0;
  map[1] = n;
  map[2] = n + 1;
  map[3] = 1;

  int j = 4;

  // Edges
  for (int k = 2; k < n; ++k)
    map[j++] = n * k;
  for (int k = n + 2; k < 2 * n; ++k)
    map[j++] = k;
  for (int k = 2; k < n; ++k)
    map[j++] = k * n + 1;
  for (int k = 2; k < n; ++k)
    map[j++] = k;

  // Face
  for (int k = 2; k < n; ++k)
    for (int l = 2; l < n; ++l)
      map[j++] = l * n + k;
  assert(j == num_nodes);

  return map;
}
//-----------------------------------------------------------------------------
std::vector<std::uint8_t> vtk_hexahedron(int num_nodes)
{
  switch (num_nodes)
  {
  case 8:
    return {0, 4, 6, 2, 1, 5, 7, 3};
  case 27:
    // // TODO: change permutation when paraview issue 19433 is resolved
    // // (https://gitlab.kitware.com/paraview/paraview/issues/19433)
    // return {0,  9, 12, 3,  1, 10, 13, 4,  18, 15, 21, 6,  19, 16,
    //         22, 7, 2,  11, 5, 14, 8,  17, 20, 23, 24, 25, 26};

    // This is the documented VTK ordering
    return {0,  9, 12, 3,  1,  10, 13, 4,  18, 15, 21, 6,  19, 16,
            22, 7, 2,  11, 14, 5,  8,  17, 20, 23, 24, 25, 26};
  default:
    throw std::runtime_error("Higher order hexahedron not supported.");
  }
<<<<<<< HEAD
  case mesh::CellType::hexahedron:
  {
    switch (num_nodes)
    {
    case 8:
      return {0, 4, 6, 2, 1, 5, 7, 3};
    case 27:
      return {0,  9, 12, 3,  1,  10, 13, 4,  18, 15, 21, 6,  19, 16,
              22, 7, 2,  11, 14, 5,  8,  17, 20, 23, 24, 25, 26};
    default:
      throw std::runtime_error("Higher order hexahedron not supported.");
    }
=======
}
//-----------------------------------------------------------------------------
} // namespace

//-----------------------------------------------------------------------------
std::vector<std::uint8_t> io::cells::perm_vtk(mesh::CellType type,
                                              int num_nodes)
{
  std::vector<std::uint8_t> map;
  switch (type)
  {
  case mesh::CellType::point:
    map = {0};
    break;
  case mesh::CellType::interval:
    map.resize(num_nodes);
    std::iota(map.begin(), map.end(), 0);
    break;
  case mesh::CellType::triangle:
    map = vtk_triangle(num_nodes);
    break;
  case mesh::CellType::tetrahedron:
    map = vtk_tetrahedron(num_nodes);
    break;
  case mesh::CellType::quadrilateral:
    map = vtk_quadrilateral(num_nodes);
    break;
  case mesh::CellType::hexahedron:
    map = vtk_hexahedron(num_nodes);
    break;
>>>>>>> fd11a49e
  default:
    throw std::runtime_error("Unknown cell type.");
  }

  return io::cells::transpose(map);
}
//-----------------------------------------------------------------------------
std::vector<std::uint8_t>
io::cells::transpose(const std::vector<std::uint8_t>& map)
{
  std::vector<std::uint8_t> transpose(map.size());
  for (std::size_t i = 0; i < map.size(); ++i)
    transpose[map[i]] = i;
  return transpose;
}
//-----------------------------------------------------------------------------
std::vector<std::uint8_t> io::cells::gmsh_to_dolfin(std::string type)
{

  if (type == "tetra")
  {
    return std::vector<std::uint8_t>{0, 1, 2, 3};
  }
  else if (type == "tetra10")
  {
    // NOTE: GMSH DOCUMENTATION IS WRONG, it would have the following
    // permutation:
    // return std::vector<std::uint8_t>{0, 1, 2, 3, 9, 6, 8, 7, 4, 5};
    // This is the one returned by pygmsh
    return std::vector<std::uint8_t>{0, 1, 2, 3, 9, 6, 8, 7, 5, 4};
  }
  else if (type == "tetra20")
  {
    return std::vector<std::uint8_t>{0,  1,  2, 3, 14, 15, 8,  9,  13, 12,
                                     11, 10, 5, 4, 7,  6,  19, 18, 17, 16};
  }
  else if (type == "hexahedron")
    return std::vector<std::uint8_t>{0, 4, 6, 2, 1, 5, 7, 3};
  else if (type == "hexahedron27")
  {
    return std::vector<std::uint8_t>{0,  9,  12, 3,  1,  10, 13, 4,  18,
                                     6,  2,  15, 11, 21, 14, 5,  19, 7,
                                     16, 22, 24, 20, 8,  17, 23, 25, 26};
  }
  else if (type == "triangle")
    return std::vector<std::uint8_t>{0, 1, 2};
  else if (type == "triangle6")
    return std::vector<std::uint8_t>{0, 1, 2, 5, 3, 4};
  else if (type == "triangle10")
    return std::vector<std::uint8_t>{0, 1, 2, 7, 8, 3, 4, 6, 5, 9};
  else if (type == "quad")
    return std::vector<std::uint8_t>{0, 2, 3, 1};
  else if (type == "quad9")
    return std::vector<std::uint8_t>{0, 3, 4, 1, 6, 5, 7, 2, 8};
  else if (type == "quad16")
  {
    return std::vector<std::uint8_t>{0,  4, 5, 1, 8,  12, 6,  7,
                                     13, 9, 3, 2, 10, 14, 15, 11};
  }
  else
    throw std::runtime_error("Gmsh cell type not recognized");
}
//-----------------------------------------------------------------------------
std::vector<std::uint8_t> io::cells::dolfin_to_gmsh(std::string type)
{
  const std::vector<std::uint8_t> reversed = io::cells::gmsh_to_dolfin(type);
  std::vector<std::uint8_t> perm(reversed.size());
  for (std::size_t i = 0; i < perm.size(); ++i)
    perm[reversed[i]] = i;
  return perm;
}
//-----------------------------------------------------------------------------
Eigen::Array<std::int64_t, Eigen::Dynamic, Eigen::Dynamic, Eigen::RowMajor>
io::cells::compute_permutation(
    const Eigen::Ref<const Eigen::Array<
        std::int64_t, Eigen::Dynamic, Eigen::Dynamic, Eigen::RowMajor>>& cells,
    const std::vector<std::uint8_t>& p)
{
  Eigen::Array<std::int64_t, Eigen::Dynamic, Eigen::Dynamic, Eigen::RowMajor>
      cells_new(cells.rows(), cells.cols());
  for (Eigen::Index c = 0; c < cells_new.rows(); ++c)
  {
    auto cell = cells.row(c);
    auto cell_new = cells_new.row(c);
    for (Eigen::Index i = 0; i < cell_new.size(); ++i)
      cell_new(i) = cell(p[i]);
  }
  return cells_new;
}
//-----------------------------------------------------------------------------<|MERGE_RESOLUTION|>--- conflicted
+++ resolved
@@ -11,8 +11,9 @@
 #include <stdexcept>
 
 using namespace dolfinx;
-
-int io::cells::cell_degree(mesh::CellType type, int num_nodes)
+namespace
+{
+int cell_degree(mesh::CellType type, int num_nodes)
 {
   switch (type)
   {
@@ -91,17 +92,6 @@
   std::vector<std::uint8_t> map(num_nodes);
   std::iota(map.begin(), map.begin() + 3, 0);
 
-<<<<<<< HEAD
-//-----------------------------------------------------------------------------
-std::vector<std::uint8_t> io::cells::vtk_to_dolfin(mesh::CellType type,
-                                                   int num_nodes)
-{
-  switch (type)
-  {
-  case mesh::CellType::point:
-    return {0};
-  case mesh::CellType::interval:
-=======
   int j = 3;
   const int degree = cell_degree(mesh::CellType::triangle, num_nodes);
   for (int k = 1; k < degree; ++k)
@@ -121,7 +111,6 @@
   std::vector<std::uint8_t> remainders(num_nodes - j);
   const int base = 3 * degree;
   switch (degree)
->>>>>>> fd11a49e
   {
   case 3:
     remainders = {0};
@@ -218,79 +207,15 @@
   case 8:
     return {0, 4, 6, 2, 1, 5, 7, 3};
   case 27:
-    // // TODO: change permutation when paraview issue 19433 is resolved
-    // // (https://gitlab.kitware.com/paraview/paraview/issues/19433)
-    // return {0,  9, 12, 3,  1, 10, 13, 4,  18, 15, 21, 6,  19, 16,
-    //         22, 7, 2,  11, 5, 14, 8,  17, 20, 23, 24, 25, 26};
-
     // This is the documented VTK ordering
     return {0,  9, 12, 3,  1,  10, 13, 4,  18, 15, 21, 6,  19, 16,
             22, 7, 2,  11, 14, 5,  8,  17, 20, 23, 24, 25, 26};
   default:
     throw std::runtime_error("Higher order hexahedron not supported.");
   }
-<<<<<<< HEAD
-  case mesh::CellType::hexahedron:
-  {
-    switch (num_nodes)
-    {
-    case 8:
-      return {0, 4, 6, 2, 1, 5, 7, 3};
-    case 27:
-      return {0,  9, 12, 3,  1,  10, 13, 4,  18, 15, 21, 6,  19, 16,
-              22, 7, 2,  11, 14, 5,  8,  17, 20, 23, 24, 25, 26};
-    default:
-      throw std::runtime_error("Higher order hexahedron not supported.");
-    }
-=======
-}
-//-----------------------------------------------------------------------------
-} // namespace
-
-//-----------------------------------------------------------------------------
-std::vector<std::uint8_t> io::cells::perm_vtk(mesh::CellType type,
-                                              int num_nodes)
-{
-  std::vector<std::uint8_t> map;
-  switch (type)
-  {
-  case mesh::CellType::point:
-    map = {0};
-    break;
-  case mesh::CellType::interval:
-    map.resize(num_nodes);
-    std::iota(map.begin(), map.end(), 0);
-    break;
-  case mesh::CellType::triangle:
-    map = vtk_triangle(num_nodes);
-    break;
-  case mesh::CellType::tetrahedron:
-    map = vtk_tetrahedron(num_nodes);
-    break;
-  case mesh::CellType::quadrilateral:
-    map = vtk_quadrilateral(num_nodes);
-    break;
-  case mesh::CellType::hexahedron:
-    map = vtk_hexahedron(num_nodes);
-    break;
->>>>>>> fd11a49e
-  default:
-    throw std::runtime_error("Unknown cell type.");
-  }
-
-  return io::cells::transpose(map);
-}
-//-----------------------------------------------------------------------------
-std::vector<std::uint8_t>
-io::cells::transpose(const std::vector<std::uint8_t>& map)
-{
-  std::vector<std::uint8_t> transpose(map.size());
-  for (std::size_t i = 0; i < map.size(); ++i)
-    transpose[map[i]] = i;
-  return transpose;
-}
-//-----------------------------------------------------------------------------
-std::vector<std::uint8_t> io::cells::gmsh_to_dolfin(std::string type)
+}
+//-----------------------------------------------------------------------------
+std::vector<std::uint8_t> gmsh(std::string type)
 {
 
   if (type == "tetra")
@@ -336,14 +261,54 @@
   else
     throw std::runtime_error("Gmsh cell type not recognized");
 }
-//-----------------------------------------------------------------------------
-std::vector<std::uint8_t> io::cells::dolfin_to_gmsh(std::string type)
-{
-  const std::vector<std::uint8_t> reversed = io::cells::gmsh_to_dolfin(type);
-  std::vector<std::uint8_t> perm(reversed.size());
-  for (std::size_t i = 0; i < perm.size(); ++i)
-    perm[reversed[i]] = i;
-  return perm;
+} // namespace
+//-----------------------------------------------------------------------------
+std::vector<std::uint8_t> io::cells::perm_vtk(mesh::CellType type,
+                                              int num_nodes)
+{
+  std::vector<std::uint8_t> map;
+  switch (type)
+  {
+  case mesh::CellType::point:
+    map = {0};
+    break;
+  case mesh::CellType::interval:
+    map.resize(num_nodes);
+    std::iota(map.begin(), map.end(), 0);
+    break;
+  case mesh::CellType::triangle:
+    map = vtk_triangle(num_nodes);
+    break;
+  case mesh::CellType::tetrahedron:
+    map = vtk_tetrahedron(num_nodes);
+    break;
+  case mesh::CellType::quadrilateral:
+    map = vtk_quadrilateral(num_nodes);
+    break;
+  case mesh::CellType::hexahedron:
+    map = vtk_hexahedron(num_nodes);
+    break;
+  default:
+    throw std::runtime_error("Unknown cell type.");
+  }
+
+  return io::cells::transpose(map);
+}
+//-----------------------------------------------------------------------------
+std::vector<std::uint8_t> io::cells::perm_gmsh(std::string type)
+{
+  std::vector<std::uint8_t> map;
+  map = gmsh(type);
+  return io::cells::transpose(map);
+}
+//-----------------------------------------------------------------------------
+std::vector<std::uint8_t>
+io::cells::transpose(const std::vector<std::uint8_t>& map)
+{
+  std::vector<std::uint8_t> transpose(map.size());
+  for (std::size_t i = 0; i < map.size(); ++i)
+    transpose[map[i]] = i;
+  return transpose;
 }
 //-----------------------------------------------------------------------------
 Eigen::Array<std::int64_t, Eigen::Dynamic, Eigen::Dynamic, Eigen::RowMajor>
