--- conflicted
+++ resolved
@@ -359,6 +359,7 @@
 {
   const mesh::Geometry<T>& geometry = mesh.geometry();
   auto topology = mesh.topology();
+  assert(topology);
 
   // "Put" geometry
   std::shared_ptr<const common::IndexMap> x_map = geometry.index_map();
@@ -374,11 +375,7 @@
   engine.Put<std::uint32_t>(vertices, num_vertices);
 
   const auto [vtkcells, shape] = io::extract_vtk_connectivity(
-<<<<<<< HEAD
-      mesh.geometry().dofmap(), topology->cell_type());
-=======
-      mesh.geometry().dofmap(), mesh.topology().cell_types()[0]);
->>>>>>> 6f227b36
+      geometry.dofmap(), topology->cell_types()[0]);
 
   // Add cell metadata
   const int tdim = topology->dim();
@@ -389,12 +386,8 @@
   adios2::Variable<std::uint32_t> celltype_variable
       = define_variable<std::uint32_t>(io, "types");
   engine.Put<std::uint32_t>(
-<<<<<<< HEAD
-      celltype_variable, cells::get_vtk_cell_type(topology->cell_type(), tdim));
-=======
       celltype_variable,
-      cells::get_vtk_cell_type(topology.cell_types()[0], tdim));
->>>>>>> 6f227b36
+      cells::get_vtk_cell_type(topology->cell_types()[0], tdim));
 
   // Pack mesh 'nodes'. Output is written as [N0, v0_0,...., v0_N0, N1,
   // v1_0,...., v1_N1,....], where N is the number of cell nodes and v0,
@@ -439,7 +432,9 @@
 {
   auto mesh = V.mesh();
   assert(mesh);
-  const int tdim = mesh->topology()->dim();
+  auto topology = mesh->topology();
+  assert(topology);
+  const int tdim = topology->dim();
 
   // Get a VTK mesh with points at the 'nodes'
   const auto [x, xshape, x_id, x_ghost, vtk, vtkshape]
@@ -479,12 +474,7 @@
   engine.Put<std::uint32_t>(vertices, num_dofs);
   engine.Put<std::uint32_t>(elements, vtkshape[0]);
   engine.Put<std::uint32_t>(
-<<<<<<< HEAD
-      cell_type, cells::get_vtk_cell_type(mesh->topology()->cell_type(), tdim));
-=======
-      cell_type,
-      cells::get_vtk_cell_type(mesh->topology().cell_types()[0], tdim));
->>>>>>> 6f227b36
+      cell_type, cells::get_vtk_cell_type(topology->cell_types()[0], tdim));
   engine.Put<T>(local_geometry, x.data());
   engine.Put<std::int64_t>(local_topology, cells.data());
 
