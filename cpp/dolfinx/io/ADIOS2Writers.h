--- conflicted
+++ resolved
@@ -1251,11 +1251,7 @@
             if (*element != *element0)
             {
               throw std::runtime_error("All functions in VTXWriter must have "
-<<<<<<< HEAD
-                                       "the same element type");
-=======
                                        "the same element type.");
->>>>>>> ab0663c6
             }
           },
           v);
