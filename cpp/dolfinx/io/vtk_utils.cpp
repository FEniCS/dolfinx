// Copyright (C) 2005-2022 Garth N. Wells and Jørgen S. Dokken
//
// This file is part of DOLFINx (https://www.fenicsproject.org)
//
// SPDX-License-Identifier:    LGPL-3.0-or-later

#include "vtk_utils.h"
#include "cells.h"
#include <dolfinx/common/IndexMap.h>
#include <dolfinx/fem/DofMap.h>
#include <dolfinx/fem/FiniteElement.h>
#include <dolfinx/fem/FunctionSpace.h>
#include <dolfinx/mesh/Geometry.h>
#include <dolfinx/mesh/Mesh.h>
#include <dolfinx/mesh/Topology.h>
#include <span>
#include <tuple>

using namespace dolfinx;

namespace
{
/// Tabulate the coordinate for every 'node' in a Lagrange function
/// space.
/// @pre `V` must be (discontinuous) Lagrange and must not be a subspace
/// @param[in] V The function space
/// @return Mesh coordinate data
/// -# Node coordinates (shape={num_dofs, 3}) where the ith row
/// corresponds to the coordinate of the ith dof in `V` (local to
/// process)
/// -# Node coordinates shape
/// -# Unique global index for each node
/// -# ghost index for each node (0=non-ghost, 1=ghost)
std::tuple<std::vector<double>, std::array<std::size_t, 2>,
           std::vector<std::int64_t>, std::vector<std::uint8_t>>
tabulate_lagrange_dof_coordinates(const fem::FunctionSpace& V)
{
  auto mesh = V.mesh();
  assert(mesh);
  const std::size_t gdim = mesh->geometry().dim();
  const int tdim = mesh->topology().dim();

  // Get dofmap data
  auto dofmap = V.dofmap();
  assert(dofmap);
  auto map_dofs = dofmap->index_map;
  assert(map_dofs);
  const int index_map_bs = dofmap->index_map_bs();
  const int dofmap_bs = dofmap->bs();

  // Get element data
  auto element = V.element();
  assert(element);
  const int e_bs = element->block_size();
  const std::size_t scalar_dofs = element->space_dimension() / e_bs;
  const std::size_t num_nodes
      = index_map_bs * (map_dofs->size_local() + map_dofs->num_ghosts())
        / dofmap_bs;

  // Get the dof coordinates on the reference element and the  mesh
  // coordinate map
  const auto [X, Xshape] = element->interpolation_points();
  if (mesh->geometry().cmaps().size() > 1)
    throw std::runtime_error(
        "VTK I/O with multiple geometry maps not implemented.");
  const fem::CoordinateElement& cmap = mesh->geometry().cmaps()[0];

  // Prepare cell geometry
  const graph::AdjacencyList<std::int32_t>& dofmap_x
      = mesh->geometry().dofmap();
  std::span<const double> x_g = mesh->geometry().x();
  const std::size_t num_dofs_g = cmap.dim();

  std::span<const std::uint32_t> cell_info;
  if (element->needs_dof_transformations())
  {
    mesh->topology_mutable().create_entity_permutations();
    cell_info = std::span(mesh->topology().get_cell_permutation_info());
  }
  const auto apply_dof_transformation
      = element->get_dof_transformation_function<double>();

  namespace stdex = std::experimental;
  using mdspan2_t = stdex::mdspan<double, stdex::dextents<std::size_t, 2>>;
  using cmdspan4_t = stdex::mdspan<double, stdex::dextents<std::size_t, 4>>;

  // Tabulate basis functions at node reference coordinates
  const std::array<std::size_t, 4> phi_shape
      = cmap.tabulate_shape(0, Xshape[0]);
  std::vector<double> phi_b(
      std::reduce(phi_shape.begin(), phi_shape.end(), 1, std::multiplies{}));
  cmdspan4_t phi_full(phi_b.data(), phi_shape);
  cmap.tabulate(0, X, Xshape, phi_b);
  auto phi = stdex::submdspan(phi_full, 0, stdex::full_extent,
                              stdex::full_extent, 0);

  // Loop over cells and tabulate dofs
  auto map = mesh->topology().index_map(tdim);
  assert(map);
  const std::int32_t num_cells = map->size_local() + map->num_ghosts();
  std::vector<double> x_b(scalar_dofs * gdim);
  mdspan2_t x(x_b.data(), scalar_dofs, gdim);
  std::vector<double> coordinate_dofs_b(num_dofs_g * gdim);
  mdspan2_t coordinate_dofs(coordinate_dofs_b.data(), num_dofs_g, gdim);

  std::vector<double> coords(num_nodes * 3, 0.0);
  std::array<std::size_t, 2> cshape = {num_nodes, 3};
  for (std::int32_t c = 0; c < num_cells; ++c)
  {
    // Extract cell geometry
    auto dofs_x = dofmap_x.links(c);
    for (std::size_t i = 0; i < dofs_x.size(); ++i)
      for (std::size_t j = 0; j < gdim; ++j)
        coordinate_dofs(i, j) = x_g[3 * dofs_x[i] + j];

    // Tabulate dof coordinates on cell
    cmap.push_forward(x, coordinate_dofs, phi);
    apply_dof_transformation(x_b, std::span(cell_info.data(), cell_info.size()),
                             c, x.extent(1));

    // Copy dof coordinates into vector
    auto dofs = dofmap->cell_dofs(c);
    for (std::size_t i = 0; i < dofs.size(); ++i)
    {
      std::int32_t dof = dofs[i];
      for (std::size_t j = 0; j < gdim; ++j)
        coords[3 * dof + j] = x(i, j);
    }
  }

  // Origina points IDs
  std::vector<std::int64_t> x_id(num_nodes);
  std::array<std::int64_t, 2> range = map_dofs->local_range();
  std::int32_t size_local = range[1] - range[0];
  std::iota(x_id.begin(), std::next(x_id.begin(), size_local), range[0]);
  const std::vector<std::int64_t>& ghosts = map_dofs->ghosts();
  std::copy(ghosts.begin(), ghosts.end(), std::next(x_id.begin(), size_local));

  // Ghosts
  std::vector<std::uint8_t> id_ghost(num_nodes, 0);
  std::fill(std::next(id_ghost.begin(), size_local), id_ghost.end(), 1);

  return {std::move(coords), cshape, std::move(x_id), std::move(id_ghost)};
}
} // namespace

//-----------------------------------------------------------------------------
std::tuple<std::vector<double>, std::array<std::size_t, 2>,
           std::vector<std::int64_t>, std::vector<std::uint8_t>,
           std::vector<std::int64_t>, std::array<std::size_t, 2>>
io::vtk_mesh_from_space(const fem::FunctionSpace& V)
{
  auto mesh = V.mesh();
  assert(mesh);
  const int tdim = mesh->topology().dim();

  assert(V.element());
  if (V.element()->is_mixed())
    throw std::runtime_error("Can't create VTK mesh from a mixed element");

  const auto [x, xshape, x_id, x_ghost] = tabulate_lagrange_dof_coordinates(V);
  auto map = mesh->topology().index_map(tdim);
  const std::size_t num_cells = map->size_local() + map->num_ghosts();

  // Create permutation from DOLFINx dof ordering to VTK
  auto dofmap = V.dofmap();
  assert(dofmap);
  const int element_block_size = V.element()->block_size();
  const std::uint32_t num_nodes
      = V.element()->space_dimension() / element_block_size;

  auto cell_types = mesh->topology().cell_types();
  if (cell_types.size() > 1)
    throw std::runtime_error("Multiple cell types in IO.");
  const std::vector<std::uint8_t> vtkmap
      = io::cells::transpose(io::cells::perm_vtk(cell_types.back(), num_nodes));

  // Extract topology for all local cells as
  // [v0_0, ...., v0_N0, v1_0, ...., v1_N1, ....]
  std::array<std::size_t, 2> shape = {num_cells, num_nodes};
  std::vector<std::int64_t> vtk_topology(shape[0] * shape[1]);
  for (std::size_t c = 0; c < shape[0]; ++c)
  {
    auto dofs = dofmap->cell_dofs(c);
    for (std::size_t i = 0; i < dofs.size(); ++i)
      vtk_topology[c * shape[1] + i] = dofs[vtkmap[i]];
  }

  return {std::move(x),
          xshape,
          std::move(x_id),
          std::move(x_ghost),
          std::move(vtk_topology),
          shape};
}
//-----------------------------------------------------------------------------
std::pair<std::vector<std::int64_t>, std::array<std::size_t, 2>>
io::extract_vtk_connectivity(const mesh::Geometry<double>& geometry,
                             mesh::CellType cell_type)
{
  // Get DOLFINx to VTK permutation
  // FIXME: Use better way to get number of nodes
<<<<<<< HEAD
  const graph::AdjacencyList<std::int32_t>& dofmap_x = mesh.geometry().dofmap();

  if (mesh.geometry().cmaps().size() > 1)
    throw std::runtime_error(
        "VTK I/O with multiple geometry maps not implemented.");
  const std::size_t num_nodes = mesh.geometry().cmaps()[0].dim();
  auto cell_types = mesh.topology().cell_types();
  if (cell_types.size() > 1)
    throw std::runtime_error("Multiple cell types in IO.");
  mesh::CellType cell_type = cell_types.back();

=======
  const graph::AdjacencyList<std::int32_t>& dofmap_x = geometry.dofmap();
  const std::size_t num_nodes = geometry.cmap().dim();
>>>>>>> fecad697
  std::vector vtkmap
      = io::cells::transpose(io::cells::perm_vtk(cell_type, num_nodes));

  // Extract mesh 'nodes'
  const std::size_t num_cells = dofmap_x.num_nodes();

  // Build mesh connectivity

  // Loop over cells
  std::array<std::size_t, 2> shape = {num_cells, num_nodes};
  std::vector<std::int64_t> topology(shape[0] * shape[1]);
  for (std::size_t c = 0; c < num_cells; ++c)
  {
    // For each cell, get the 'nodes' and place in VTK order
    auto dofs_x = dofmap_x.links(c);
    for (std::size_t i = 0; i < dofs_x.size(); ++i)
      topology[c * shape[1] + i] = dofs_x[vtkmap[i]];
  }

  return {std::move(topology), shape};
}
//-----------------------------------------------------------------------------<|MERGE_RESOLUTION|>--- conflicted
+++ resolved
@@ -200,22 +200,13 @@
 {
   // Get DOLFINx to VTK permutation
   // FIXME: Use better way to get number of nodes
-<<<<<<< HEAD
-  const graph::AdjacencyList<std::int32_t>& dofmap_x = mesh.geometry().dofmap();
-
-  if (mesh.geometry().cmaps().size() > 1)
+  const graph::AdjacencyList<std::int32_t>& dofmap_x = geometry.dofmap();
+
+  if (geometry.cmaps().size() > 1)
     throw std::runtime_error(
         "VTK I/O with multiple geometry maps not implemented.");
-  const std::size_t num_nodes = mesh.geometry().cmaps()[0].dim();
-  auto cell_types = mesh.topology().cell_types();
-  if (cell_types.size() > 1)
-    throw std::runtime_error("Multiple cell types in IO.");
-  mesh::CellType cell_type = cell_types.back();
-
-=======
-  const graph::AdjacencyList<std::int32_t>& dofmap_x = geometry.dofmap();
-  const std::size_t num_nodes = geometry.cmap().dim();
->>>>>>> fecad697
+  const std::size_t num_nodes = geometry.cmaps()[0].dim();
+
   std::vector vtkmap
       = io::cells::transpose(io::cells::perm_vtk(cell_type, num_nodes));
 
