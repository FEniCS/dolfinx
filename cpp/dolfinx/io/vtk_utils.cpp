// Copyright (C) 2005-2022 Garth N. Wells and Jørgen S. Dokken
//
// This file is part of DOLFINx (https://www.fenicsproject.org)
//
// SPDX-License-Identifier:    LGPL-3.0-or-later

#include "vtk_utils.h"
#include "cells.h"
#include <dolfinx/common/IndexMap.h>
#include <dolfinx/fem/DofMap.h>
#include <dolfinx/fem/FiniteElement.h>
#include <dolfinx/fem/FunctionSpace.h>
#include <dolfinx/mesh/Geometry.h>
#include <dolfinx/mesh/Mesh.h>
#include <dolfinx/mesh/Topology.h>
#include <span>
#include <tuple>

using namespace dolfinx;

namespace
{
// /// Tabulate the coordinate for every 'node' in a Lagrange function
// /// space.
// /// @pre `V` must be (discontinuous) Lagrange and must not be a subspace
// /// @param[in] V The function space
// /// @return Mesh coordinate data
// /// -# Node coordinates (shape={num_dofs, 3}) where the ith row
// /// corresponds to the coordinate of the ith dof in `V` (local to
// /// process)
// /// -# Node coordinates shape
// /// -# Unique global index for each node
// /// -# ghost index for each node (0=non-ghost, 1=ghost)
// std::tuple<std::vector<double>, std::array<std::size_t, 2>,
//            std::vector<std::int64_t>, std::vector<std::uint8_t>>
// tabulate_lagrange_dof_coordinates(const fem::FunctionSpace<double>& V)
// {
//   auto mesh = V.mesh();
//   assert(mesh);
//   const std::size_t gdim = mesh->geometry().dim();
//   const int tdim = mesh->topology().dim();

//   // Get dofmap data
//   auto dofmap = V.dofmap();
//   assert(dofmap);
//   auto map_dofs = dofmap->index_map;
//   assert(map_dofs);
//   const int index_map_bs = dofmap->index_map_bs();
//   const int dofmap_bs = dofmap->bs();

//   // Get element data
//   auto element = V.element();
//   assert(element);
//   const int e_bs = element->block_size();
//   const std::size_t scalar_dofs = element->space_dimension() / e_bs;
//   const std::size_t num_nodes
//       = index_map_bs * (map_dofs->size_local() + map_dofs->num_ghosts())
//         / dofmap_bs;

//   // Get the dof coordinates on the reference element and the  mesh
//   // coordinate map
//   const auto [X, Xshape] = element->interpolation_points();
//   const fem::CoordinateElement& cmap = mesh->geometry().cmap();

//   // Prepare cell geometry
//   const graph::AdjacencyList<std::int32_t>& dofmap_x
//       = mesh->geometry().dofmap();
//   std::span<const double> x_g = mesh->geometry().x();
//   const std::size_t num_dofs_g = cmap.dim();

//   std::span<const std::uint32_t> cell_info;
//   if (element->needs_dof_transformations())
//   {
//     mesh->topology_mutable().create_entity_permutations();
//     cell_info = std::span(mesh->topology().get_cell_permutation_info());
//   }
//   const auto apply_dof_transformation
//       = element->get_dof_transformation_function<double>();

//   namespace stdex = std::experimental;
//   using mdspan2_t = stdex::mdspan<double, stdex::dextents<std::size_t, 2>>;
//   using cmdspan4_t = stdex::mdspan<double, stdex::dextents<std::size_t, 4>>;

//   // Tabulate basis functions at node reference coordinates
//   const std::array<std::size_t, 4> phi_shape
//       = cmap.tabulate_shape(0, Xshape[0]);
//   std::vector<double> phi_b(
//       std::reduce(phi_shape.begin(), phi_shape.end(), 1, std::multiplies{}));
//   cmdspan4_t phi_full(phi_b.data(), phi_shape);
//   cmap.tabulate(0, X, Xshape, phi_b);
//   auto phi = stdex::submdspan(phi_full, 0, stdex::full_extent,
//                               stdex::full_extent, 0);

//   // Loop over cells and tabulate dofs
//   auto map = mesh->topology().index_map(tdim);
//   assert(map);
//   const std::int32_t num_cells = map->size_local() + map->num_ghosts();
//   std::vector<double> x_b(scalar_dofs * gdim);
//   mdspan2_t x(x_b.data(), scalar_dofs, gdim);
//   std::vector<double> coordinate_dofs_b(num_dofs_g * gdim);
//   mdspan2_t coordinate_dofs(coordinate_dofs_b.data(), num_dofs_g, gdim);

//   std::vector<double> coords(num_nodes * 3, 0.0);
//   std::array<std::size_t, 2> cshape = {num_nodes, 3};
//   for (std::int32_t c = 0; c < num_cells; ++c)
//   {
//     // Extract cell geometry
//     auto dofs_x = dofmap_x.links(c);
//     for (std::size_t i = 0; i < dofs_x.size(); ++i)
//       for (std::size_t j = 0; j < gdim; ++j)
//         coordinate_dofs(i, j) = x_g[3 * dofs_x[i] + j];

//     // Tabulate dof coordinates on cell
//     cmap.push_forward(x, coordinate_dofs, phi);
//     apply_dof_transformation(x_b, std::span(cell_info.data(), cell_info.size()),
//                              c, x.extent(1));

//     // Copy dof coordinates into vector
//     auto dofs = dofmap->cell_dofs(c);
//     for (std::size_t i = 0; i < dofs.size(); ++i)
//     {
//       std::int32_t dof = dofs[i];
//       for (std::size_t j = 0; j < gdim; ++j)
//         coords[3 * dof + j] = x(i, j);
//     }
//   }

//   // Origina points IDs
//   std::vector<std::int64_t> x_id(num_nodes);
//   std::array<std::int64_t, 2> range = map_dofs->local_range();
//   std::int32_t size_local = range[1] - range[0];
//   std::iota(x_id.begin(), std::next(x_id.begin(), size_local), range[0]);
//   const std::vector<std::int64_t>& ghosts = map_dofs->ghosts();
//   std::copy(ghosts.begin(), ghosts.end(), std::next(x_id.begin(), size_local));

//   // Ghosts
//   std::vector<std::uint8_t> id_ghost(num_nodes, 0);
//   std::fill(std::next(id_ghost.begin(), size_local), id_ghost.end(), 1);

//   return {std::move(coords), cshape, std::move(x_id), std::move(id_ghost)};
// }
} // namespace

//-----------------------------------------------------------------------------
// std::tuple<std::vector<double>, std::array<std::size_t, 2>,
//            std::vector<std::int64_t>, std::vector<std::uint8_t>,
//            std::vector<std::int64_t>, std::array<std::size_t, 2>>
// io::vtk_mesh_from_space(const fem::FunctionSpace<double>& V)
// {
//   auto mesh = V.mesh();
//   assert(mesh);
//   const int tdim = mesh->topology().dim();

//   assert(V.element());
//   if (V.element()->is_mixed())
//     throw std::runtime_error("Can't create VTK mesh from a mixed element");

//   const auto [x, xshape, x_id, x_ghost] = tabulate_lagrange_dof_coordinates(V);
//   auto map = mesh->topology().index_map(tdim);
//   const std::size_t num_cells = map->size_local() + map->num_ghosts();

//   // Create permutation from DOLFINx dof ordering to VTK
//   auto dofmap = V.dofmap();
//   assert(dofmap);
//   const int element_block_size = V.element()->block_size();
//   const std::uint32_t num_nodes
//       = V.element()->space_dimension() / element_block_size;
//   const std::vector<std::uint8_t> vtkmap = io::cells::transpose(
//       io::cells::perm_vtk(mesh->topology().cell_type(), num_nodes));

//   // Extract topology for all local cells as
//   // [v0_0, ...., v0_N0, v1_0, ...., v1_N1, ....]
//   std::array<std::size_t, 2> shape = {num_cells, num_nodes};
//   std::vector<std::int64_t> vtk_topology(shape[0] * shape[1]);
//   for (std::size_t c = 0; c < shape[0]; ++c)
//   {
//     auto dofs = dofmap->cell_dofs(c);
//     for (std::size_t i = 0; i < dofs.size(); ++i)
//       vtk_topology[c * shape[1] + i] = dofs[vtkmap[i]];
//   }

//   return {std::move(x),
//           xshape,
//           std::move(x_id),
//           std::move(x_ghost),
//           std::move(vtk_topology),
//           shape};
// }
//-----------------------------------------------------------------------------
std::pair<std::vector<std::int64_t>, std::array<std::size_t, 2>>
<<<<<<< HEAD
io::extract_vtk_connectivity(const mesh::Mesh<double>& mesh)
=======
io::extract_vtk_connectivity(const mesh::Geometry<double>& geometry,
                             mesh::CellType cell_type)
>>>>>>> 52907855
{
  // Get DOLFINx to VTK permutation
  // FIXME: Use better way to get number of nodes
  const graph::AdjacencyList<std::int32_t>& dofmap_x = geometry.dofmap();
  const std::size_t num_nodes = geometry.cmap().dim();
  std::vector vtkmap
      = io::cells::transpose(io::cells::perm_vtk(cell_type, num_nodes));

  // Extract mesh 'nodes'
  const std::size_t num_cells = dofmap_x.num_nodes();

  // Build mesh connectivity

  // Loop over cells
  std::array<std::size_t, 2> shape = {num_cells, num_nodes};
  std::vector<std::int64_t> topology(shape[0] * shape[1]);
  for (std::size_t c = 0; c < num_cells; ++c)
  {
    // For each cell, get the 'nodes' and place in VTK order
    auto dofs_x = dofmap_x.links(c);
    for (std::size_t i = 0; i < dofs_x.size(); ++i)
      topology[c * shape[1] + i] = dofs_x[vtkmap[i]];
  }

  return {std::move(topology), shape};
}
//-----------------------------------------------------------------------------<|MERGE_RESOLUTION|>--- conflicted
+++ resolved
@@ -188,12 +188,8 @@
 // }
 //-----------------------------------------------------------------------------
 std::pair<std::vector<std::int64_t>, std::array<std::size_t, 2>>
-<<<<<<< HEAD
-io::extract_vtk_connectivity(const mesh::Mesh<double>& mesh)
-=======
 io::extract_vtk_connectivity(const mesh::Geometry<double>& geometry,
                              mesh::CellType cell_type)
->>>>>>> 52907855
 {
   // Get DOLFINx to VTK permutation
   // FIXME: Use better way to get number of nodes
