--- conflicted
+++ resolved
@@ -59,8 +59,10 @@
 {
   auto mesh = V.mesh();
   assert(mesh);
+  auto topology = mesh->topology();
+  assert(topology);
   const std::size_t gdim = mesh->geometry().dim();
-  const int tdim = mesh->topology()->dim();
+  const int tdim = topology->dim();
 
   // Get dofmap data
   auto dofmap = V.dofmap();
@@ -114,7 +116,7 @@
                               stdex::full_extent, 0);
 
   // Loop over cells and tabulate dofs
-  auto map = mesh->topology()->index_map(tdim);
+  auto map = topology->index_map(tdim);
   assert(map);
   const std::int32_t num_cells = map->size_local() + map->num_ghosts();
   std::vector<T> x_b(scalar_dofs * gdim);
@@ -186,7 +188,9 @@
 {
   auto mesh = V.mesh();
   assert(mesh);
-  const int tdim = mesh->topology()->dim();
+  auto topology = mesh->topology();
+  assert(topology);
+  const int tdim = topology->dim();
 
   assert(V.element());
   if (V.element()->is_mixed())
@@ -194,7 +198,7 @@
 
   const auto [x, xshape, x_id, x_ghost]
       = impl::tabulate_lagrange_dof_coordinates(V);
-  auto map = mesh->topology()->index_map(tdim);
+  auto map = topology->index_map(tdim);
   const std::size_t num_cells = map->size_local() + map->num_ghosts();
 
   // Create permutation from DOLFINx dof ordering to VTK
@@ -204,11 +208,7 @@
   const std::uint32_t num_nodes
       = V.element()->space_dimension() / element_block_size;
   const std::vector<std::uint8_t> vtkmap = io::cells::transpose(
-<<<<<<< HEAD
-      io::cells::perm_vtk(mesh->topology()->cell_type(), num_nodes));
-=======
-      io::cells::perm_vtk(mesh->topology().cell_types()[0], num_nodes));
->>>>>>> 6f227b36
+      io::cells::perm_vtk(topology->cell_types()[0], num_nodes));
 
   // Extract topology for all local cells as
   // [v0_0, ...., v0_N0, v1_0, ...., v1_N1, ....]
@@ -227,7 +227,7 @@
           std::move(x_ghost),
           std::move(vtk_topology),
           shape};
-} // namespace std::tuple
+}
 
 /// @brief Extract the cell topology (connectivity) in VTK ordering for
 /// all cells the mesh. The 'topology' includes higher-order 'nodes'.
