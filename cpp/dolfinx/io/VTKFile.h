// Copyright (C) 2020 Garth N. Wells
//
// This file is part of DOLFINx (https://www.fenicsproject.org)
//
// SPDX-License-Identifier:    LGPL-3.0-or-later

#pragma once

#include <dolfinx/common/MPI.h>
#include <dolfinx/fem/Function.h>
#include <filesystem>
#include <functional>
#include <memory>
#include <string>

namespace pugi
{
class xml_document;
}

namespace dolfinx::function
{
template <typename T>
class Function;
}

namespace dolfinx::mesh
{
class Mesh;
}

namespace dolfinx::io
{

/// Output of meshes and functions in VTK/ParaView format. Isoparametric
/// meshes of arbitrary degree are supported. For finite element
/// functions, cell-based (DG0) and Lagrange (point-based) functions can
/// be saved. For vertex-based functions the output must be
/// isoparametic, i.e. the geometry and the finite element functions
/// must be defined using the same basis.
///
/// @warning This format is not suitable to checkpointing
class VTKFile
{
public:
  /// Create VTK file
<<<<<<< HEAD
  VTKFile(MPI_Comm comm, const std::string& filename,
          const std::string& file_mode);
=======
  VTKFile(MPI_Comm comm, const std::filesystem::path& filename,
          const std::string file_mode);
>>>>>>> 8c61d6f6

  /// Destructor
  ~VTKFile();

  /// Close file
  void close();

  /// Flushes XML files to disk
  void flush();

  /// Write a mesh to file. Supports arbitrary order Lagrange
  /// isoparametric cells.
  /// @param[in] mesh The Mesh to write to file
  /// @param[in] time Time parameter to associate with @p mesh
  void write(const mesh::Mesh& mesh, double time = 0.0);

  /// Write a finite element function with an associated timestep
  /// @param[in] u List of functions to write to file
  /// @param[in] t Time parameter to associate with @p u
  void write(
      const std::vector<std::reference_wrapper<const fem::Function<double>>>& u,
      double t);

  /// Write a finite element function with an associated timestep
  /// @param[in] u List of functions to write to file
  /// @param[in] t Time parameter to associate with @p u
  void write(
      const std::vector<
          std::reference_wrapper<const fem::Function<std::complex<double>>>>& u,
      double t);

private:
  std::unique_ptr<pugi::xml_document> _pvd_xml;

  std::filesystem::path _filename;

  // MPI communicator
  dolfinx::MPI::Comm _comm;
};
} // namespace dolfinx::io<|MERGE_RESOLUTION|>--- conflicted
+++ resolved
@@ -44,13 +44,8 @@
 {
 public:
   /// Create VTK file
-<<<<<<< HEAD
-  VTKFile(MPI_Comm comm, const std::string& filename,
+  VTKFile(MPI_Comm comm, const std::filesystem::path& filename,
           const std::string& file_mode);
-=======
-  VTKFile(MPI_Comm comm, const std::filesystem::path& filename,
-          const std::string file_mode);
->>>>>>> 8c61d6f6
 
   /// Destructor
   ~VTKFile();
