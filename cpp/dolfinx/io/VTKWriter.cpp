--- conflicted
+++ resolved
@@ -8,6 +8,7 @@
 #include "cells.h"
 #include <cstdint>
 #include <dolfinx/common/IndexMap.h>
+#include <dolfinx/common/log.h>
 #include <dolfinx/fem/DofMap.h>
 #include <dolfinx/fem/FiniteElement.h>
 #include <dolfinx/function/Function.h>
@@ -29,6 +30,81 @@
 
 namespace
 {
+namespace
+{
+int cell_degree(mesh::CellType type, int num_nodes)
+{
+  switch (type)
+  {
+  case mesh::CellType::point:
+    return 1;
+  case mesh::CellType::interval:
+    return num_nodes - 1;
+  case mesh::CellType::triangle:
+    switch (num_nodes)
+    {
+    case 3:
+      return 1;
+    case 6:
+      return 2;
+    case 10:
+      return 3;
+    case 15:
+      return 4;
+    case 21:
+      return 5;
+    case 28:
+      return 6;
+    case 36:
+      return 7;
+    case 45:
+      LOG(WARNING) << "8th order mesh is untested";
+      return 8;
+    case 55:
+      LOG(WARNING) << "9th order mesh is untested";
+      return 9;
+    default:
+      throw std::runtime_error("Unknown triangle layout. Number of nodes: "
+                               + std::to_string(num_nodes));
+    }
+  case mesh::CellType::tetrahedron:
+    switch (num_nodes)
+    {
+    case 4:
+      return 1;
+    case 10:
+      return 2;
+    case 20:
+      return 3;
+    default:
+      throw std::runtime_error("Unknown tetrahedron layout.");
+    }
+  case mesh::CellType::quadrilateral:
+  {
+    const int n = std::sqrt(num_nodes);
+    if (num_nodes != n * n)
+    {
+      throw std::runtime_error("Quadrilateral of order "
+                               + std::to_string(num_nodes) + " not supported");
+    }
+    return n - 1;
+  }
+  case mesh::CellType::hexahedron:
+    switch (num_nodes)
+    {
+    case 8:
+      return 1;
+    case 27:
+      return 2;
+    default:
+      throw std::runtime_error("Unsupported hexahedron layout");
+      return 1;
+    }
+  default:
+    throw std::runtime_error("Unknown cell type.");
+  }
+}
+} // namespace
 
 //-----------------------------------------------------------------------------
 // Get VTK cell type
@@ -141,8 +217,8 @@
 {
   const int num_cells = mesh.topology().index_map(cell_dim)->size_local();
   const int degree
-      = io::cells::cell_degree(mesh.geometry().cmap().cell_shape(),
-                               mesh.geometry().cmap().dof_layout().num_dofs());
+      = cell_degree(mesh.geometry().cmap().cell_shape(),
+                    mesh.geometry().cmap().dof_layout().num_dofs());
 
   // Get VTK cell type
   const std::int8_t vtk_cell_type = get_vtk_cell_type(mesh, cell_dim, degree);
@@ -191,22 +267,17 @@
     // FIXME: Use better way to get number of nods
     num_nodes = x_dofmap.num_links(0);
 
-<<<<<<< HEAD
-    std::vector<std::uint8_t> perm
-        = io::cells::vtk_to_dolfin(mesh.topology().cell_type(), num_nodes);
+    // Get map from VTK index i to DOLFIN index j
+    std::vector<std::uint8_t> map = io::cells::transpose(
+        io::cells::perm_vtk(mesh.topology().cell_type(), num_nodes));
     if (mesh.topology().cell_type() == dolfinx::mesh::CellType::hexahedron
         && num_nodes == 27)
     {
       // TODO: Remove when when paraview issue 19433 is resolved
       // (https://gitlab.kitware.com/paraview/paraview/issues/19433)
-      perm = {0,  9, 12, 3,  1, 10, 13, 4,  18, 15, 21, 6,  19, 16,
-              22, 7, 2,  11, 5, 14, 8,  17, 20, 23, 24, 25, 26};
-    }
-=======
-    // Get map from VTK index i to DOLFIN index j
-    const std::vector<std::uint8_t> map = io::cells::transpose(
-        io::cells::perm_vtk(mesh.topology().cell_type(), num_nodes));
->>>>>>> fd11a49e
+      map = {0,  9, 12, 3,  1, 10, 13, 4,  18, 15, 21, 6,  19, 16,
+             22, 7, 2,  11, 5, 14, 8,  17, 20, 23, 24, 25, 26};
+    }
     for (int c = 0; c < x_dofmap.num_nodes(); ++c)
     {
       auto x_dofs = x_dofmap.links(c);
