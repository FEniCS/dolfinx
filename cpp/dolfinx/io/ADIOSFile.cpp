// Copyright (C) 2021 Jørgen S. Dokken
//
// This file is part of DOLFINX (https://www.fenicsproject.org)
//
// SPDX-License-Identifier:    LGPL-3.0-or-later

#include "ADIOSFile.h"
#include "dolfinx/io/cells.h"
#include <adios2.h>

using namespace dolfinx;
using namespace dolfinx::io;
namespace
{
// Safe definition of an attribute (required for time dependent problems)
template <class T>
adios2::Attribute<T>
DefineAttribute(std::shared_ptr<adios2::IO> io, const std::string& attr_name,
                const T& value, const std::string& var_name = "",
                const std::string separator = "/")
{
  adios2::Attribute<T> attribute = io->InquireAttribute<T>(attr_name);
  if (attribute)
    return attribute;
  return io->DefineAttribute<T>(attr_name, value, var_name, separator);
}

// Safe definition of a variable (required for time dependent problems)
template <class T>
adios2::Variable<T> DefineVariable(std::shared_ptr<adios2::IO> io,
                                   const std::string& var_name,
                                   const adios2::Dims& shape = adios2::Dims(),
                                   const adios2::Dims& start = adios2::Dims(),
                                   const adios2::Dims& count = adios2::Dims())
{
  adios2::Variable<T> variable = io->InquireVariable<T>(var_name);
  if (variable)
  {
    if (variable.Count() != count
        && variable.ShapeID() == adios2::ShapeID::LocalArray)
      variable.SetSelection({start, count});
  }
  else
    variable = io->DefineVariable<T>(var_name, shape, start, count);

  return variable;
}
} // namespace

ADIOSFile::ADIOSFile(MPI_Comm comm, const std::string filename)
    : _adios(), _io(), _point_data(), _writer()
{
  _adios = std::make_shared<adios2::ADIOS>(comm);
  _io = std::make_shared<adios2::IO>(_adios->DeclareIO("Output IO"));
  _io->SetEngine("BPFile");
  _writer = std::make_shared<adios2::Engine>(
      _io->Open(filename, adios2::Mode::Write));
}

<<<<<<< HEAD
ADIOSFile::~ADIOSFile() { _writer->Close(); }

void ADIOSFile::write_function(const dolfinx::fem::Function<double>& u)
=======
void ADIOSFile::write_function(const dolfinx::fem::Function<double>& u,
                               double t)
>>>>>>> e6da548a
{
  _write_function<double>(u, t);
}

void ADIOSFile::write_function(
    const dolfinx::fem::Function<std::complex<double>>& u, double t)
{
  _write_function<std::complex<double>>(u, t);
}

template <typename Scalar>
void ADIOSFile::_write_function(const dolfinx::fem::Function<Scalar>& u,
                                double t)
{
  // Write time step information
  _time_dep = true;
  adios2::Variable<double> time = DefineVariable<double>(_io, "step");
  _writer->Put<double>(time, t);

  // Get some data about mesh
  auto mesh = u.function_space()->mesh();
  auto top = mesh->topology();
  auto x_map = mesh->geometry().index_map();
  const int tdim = top.dim();

  // As the mesh data is written with local indices we need the ghost vertices
  const std::uint32_t num_elements = top.index_map(tdim)->size_local();
  const std::uint32_t num_vertices = x_map->size_local() + x_map->num_ghosts();

  // NOTE: This should be moved to a separate constructor eventually
  adios2::Variable<std::uint32_t> vertices = DefineVariable<std::uint32_t>(
      _io, "NumOfVertices", {adios2::LocalValueDim});
  adios2::Variable<std::uint32_t> elements = DefineVariable<std::uint32_t>(
      _io, "NumOfElements", {adios2::LocalValueDim});

  // Extract geometry for all local cells
  std::vector<int32_t> cells(num_elements);
  std::iota(cells.begin(), cells.end(), 0);
  adios2::Variable<double> local_geometry
      = DefineVariable<double>(_io, "vertices", {}, {}, {num_vertices, 3});

  // Get DOLFINx to VTK permuation
  // FIXME: Use better way to get number of nods
  const graph::AdjacencyList<std::int32_t>& x_dofmap
      = mesh->geometry().dofmap();
  const std::uint32_t num_nodes = x_dofmap.num_links(0);
  std::vector<std::uint8_t> map = dolfinx::io::cells::transpose(
      dolfinx::io::cells::perm_vtk(mesh->topology().cell_type(), num_nodes));
  // TODO: Remove when when paraview issue 19433 is resolved
  // (https://gitlab.kitware.com/paraview/paraview/issues/19433)
  if (mesh->topology().cell_type() == dolfinx::mesh::CellType::hexahedron
      and num_nodes == 27)
  {
    map = {0,  9, 12, 3,  1, 10, 13, 4,  18, 15, 21, 6,  19, 16,
           22, 7, 2,  11, 5, 14, 8,  17, 20, 23, 24, 25, 26};
  }

  // Extract topology for all local cells
  // Output is written as [N0 v0_0 .... v0_N0 N1 v1_0 .... v1_N1 ....]

  adios2::Variable<std::uint64_t> local_topology
      = DefineVariable<std::uint64_t>(_io, "connectivity", {}, {},
                                      {num_elements, num_nodes + 1});
  std::vector<std::uint64_t> vtk_topology(num_elements * (num_nodes + 1));
  int connectivity_offset = 0;
  for (size_t c = 0; c < num_elements; ++c)
  {
    auto x_dofs = x_dofmap.links(c);
    vtk_topology[connectivity_offset++] = x_dofs.size();
    for (std::size_t i = 0; i < x_dofs.size(); ++i)
      vtk_topology[connectivity_offset++] = x_dofs[map[i]];
  }

  // Add element cell types
  adios2::Variable<std::uint32_t> cell_type
      = DefineVariable<std::uint32_t>(_io, "types");

  // Start writer for given function
  _writer->BeginStep();
  _writer->Put<std::uint32_t>(vertices, num_vertices);
  _writer->Put<std::uint32_t>(elements, num_elements);
  _writer->Put<std::uint32_t>(
      cell_type, dolfinx::io::cells::get_vtk_cell_type(*mesh, tdim));
  _writer->Put<double>(local_geometry, mesh->geometry().x().data());
  _writer->Put<std::uint64_t>(local_topology, vtk_topology.data());

  // Extract and write function data
  // NOTE: This only works for CG1
  std::vector<Scalar> function_data = u.x()->array();
  std::uint32_t local_size
      = num_vertices; // V->dofmap()->index_map->size_local()
                      // * V->dofmap()->index_map_bs();

  // Extract real and imaginary components
  std::vector<std::string> components = {""};
  if constexpr (!std::is_scalar<Scalar>::value)
    components = {"real", "imag"};

  // Write each component
  std::vector<double> out_data;
  out_data.reserve(local_size);
  for (const auto& component : components)
  {
    std::string function_name = u.name;
    if (component != "")
      function_name += "_" + component;
    adios2::Variable<double> local_output
        = DefineVariable<double>(_io, function_name, {}, {}, {local_size});
    for (size_t i = 0; i < local_size; ++i)
    {
      if (component == "imag")
        out_data[i] = std::imag(function_data[i]);
      else
        out_data[i] = std::real(function_data[i]);
    }
    _point_data.push_back(function_name);
    // auto vals = u.compute_point_values();
    // writer.Put<PetscScalar>(local_output, vals.data());
    _writer->Put<double>(local_output, out_data.data());
    // To reuse out_data, we perform a put (writing data) to ADIOS2 here
    _writer->PerformPuts();
  }
  // Add VTKScheme for current step
  DefineAttribute<std::string>(_io, "vtk.xml", VTKSchema());
  _writer->EndStep();
}

std::string ADIOSFile::VTKSchema()
{
  std::string schema = R"(
            <VTKFile type="UnstructuredGrid" version="0.1" byte_order="LittleEndian">
              <UnstructuredGrid>
                <Piece NumberOfPoints="NumOfVertices" NumberOfCells="NumOfElements">
                  <Points>
                   <DataArray Name="vertices" />
                  </Points>
                  <Cells>
                     <DataArray Name="connectivity" />
                     <DataArray Name="types" />
                  </Cells>)";

  if (_point_data.empty())
    schema += "\n";
  else
  {
    schema += R"(<PointData>)";
    for (auto name : _point_data)
      schema += R"(
                     <DataArray Name=")"
                + name + R"(" />)";

    if (_time_dep)
    {
      schema += R"(
                     <DataArray Name="TIME">
                       step 
                     </DataArray>)";
    }
    schema += R"(
                   </PointData>)";
  }
  schema += R"(
                </Piece>
              </UnstructuredGrid>
            </VTKFile> )";

  return schema;
}<|MERGE_RESOLUTION|>--- conflicted
+++ resolved
@@ -57,14 +57,10 @@
       _io->Open(filename, adios2::Mode::Write));
 }
 
-<<<<<<< HEAD
 ADIOSFile::~ADIOSFile() { _writer->Close(); }
 
-void ADIOSFile::write_function(const dolfinx::fem::Function<double>& u)
-=======
 void ADIOSFile::write_function(const dolfinx::fem::Function<double>& u,
                                double t)
->>>>>>> e6da548a
 {
   _write_function<double>(u, t);
 }
