// Copyright (C) 2012-2020 Chris N. Richardson, Garth N. Wells and Michal Habera
//
// This file is part of DOLFINx (https://www.fenicsproject.org)
//
// SPDX-License-Identifier:    LGPL-3.0-or-later

#include "XDMFFile.h"
#include "cells.h"
#include "pugixml.hpp"
#include "xdmf_function.h"
#include "xdmf_mesh.h"
#include "xdmf_meshtags.h"
#include "xdmf_read.h"
#include "xdmf_utils.h"
#include <boost/lexical_cast.hpp>
#include <dolfinx/common/log.h>
#include <dolfinx/common/utils.h>
#include <dolfinx/fem/Function.h>
#include <dolfinx/graph/AdjacencyList.h>
#include <dolfinx/mesh/Geometry.h>
#include <dolfinx/mesh/Mesh.h>
#include <dolfinx/mesh/MeshTags.h>
#include <dolfinx/mesh/utils.h>
#include <filesystem>

using namespace dolfinx;
using namespace dolfinx::io;

namespace
{
template <typename Scalar>
void _write_function(dolfinx::MPI::Comm& comm,
                     const fem::Function<Scalar>& function, const double t,
                     const std::string& mesh_xpath, pugi::xml_document& xml_doc,
                     hid_t h5_id, const std::filesystem::path& filename)
{
  const std::string timegrid_xpath
      = "/Xdmf/Domain/Grid[@GridType='Collection'][@Name='" + function.name
        + "']";
  pugi::xml_node timegrid_node
      = xml_doc.select_node(timegrid_xpath.c_str()).node();

  if (!timegrid_node)
  {
    pugi::xml_node domain_node = xml_doc.select_node("/Xdmf/Domain").node();
    timegrid_node = domain_node.append_child("Grid");
    timegrid_node.append_attribute("Name") = function.name.c_str();
    timegrid_node.append_attribute("GridType") = "Collection";
    timegrid_node.append_attribute("CollectionType") = "Temporal";
  }

  assert(timegrid_node);

  pugi::xml_node grid_node = timegrid_node.append_child("Grid");
  assert(grid_node);
  grid_node.append_attribute("Name") = function.name.c_str();
  grid_node.append_attribute("GridType") = "Uniform";

  pugi::xml_node mesh_node = xml_doc.select_node(mesh_xpath.c_str()).node();
  if (!mesh_node)
  {
    LOG(WARNING) << "No mesh found at '" << mesh_xpath
                 << "'. Write mesh before function!";
  }

  const std::string ref_path
      = "xpointer(" + mesh_xpath + "/*[self::Topology or self::Geometry])";

  pugi::xml_node topo_geo_ref = grid_node.append_child("xi:include");
  topo_geo_ref.append_attribute("xpointer") = ref_path.c_str();
  assert(topo_geo_ref);

  std::string t_str = boost::lexical_cast<std::string>(t);
  pugi::xml_node time_node = grid_node.append_child("Time");
  time_node.append_attribute("Value") = t_str.c_str();
  assert(time_node);

  // Add the mesh Grid to the domain
  xdmf_function::add_function(comm.comm(), function, t, grid_node, h5_id);

  // Save XML file (on process 0 only)
  if (dolfinx::MPI::rank(comm.comm()) == 0)
    xml_doc.save_file(filename.c_str(), "  ");
}
//-----------------------------------------------------------------------------

} // namespace

//-----------------------------------------------------------------------------
<<<<<<< HEAD
XDMFFile::XDMFFile(MPI_Comm comm, const std::filesystem::path filename,
=======
XDMFFile::XDMFFile(MPI_Comm comm, const std::filesystem::path& filename,
>>>>>>> b7d8d810
                   const std::string file_mode, const Encoding encoding)
    : _comm(comm), _filename(filename), _file_mode(file_mode),
      _xml_doc(new pugi::xml_document), _encoding(encoding)
{
  // Handle HDF5 and XDMF files with the file mode. At the end of this
  // we will have _hdf5_file and _xml_doc both pointing to a valid and
  // opened file handles.

  if (_encoding == Encoding::HDF5)
  {
    // See https://www.hdfgroup.org/hdf5-quest.html#gzero on zero for
    // _hdf5_file_id(0)

    // Open HDF5 file
    const std::filesystem::path hdf5_filename = xdmf_utils::get_hdf5_filename(_filename);
    const bool mpi_io = MPI::size(_comm.comm()) > 1 ? true : false;
    _h5_id = HDF5Interface::open_file(_comm.comm(), hdf5_filename, file_mode,
                                      mpi_io);
    assert(_h5_id > 0);
    LOG(INFO) << "Opened HDF5 file with id \"" << _h5_id << "\"";
  }
  else
  {
    // HDF handle be -1 to avoid closing a HDF file on destruction
    _h5_id = -1;
  }

  if (_file_mode == "r")
  {
    // Load XML doc from file
    pugi::xml_parse_result result = _xml_doc->load_file(_filename.c_str());
    if (!result)
      throw std::runtime_error("Failed to load xml document from file.");

    if (_xml_doc->child("Xdmf").empty())
      throw std::runtime_error("Empty <Xdmf> root node.");

    if (_xml_doc->child("Xdmf").child("Domain").empty())
      throw std::runtime_error("Empty <Domain> node.");
  }
  else if (_file_mode == "w")
  {
    _xml_doc->reset();

    // Add XDMF node and version attribute
    _xml_doc->append_child(pugi::node_doctype)
        .set_value("Xdmf SYSTEM \"Xdmf.dtd\" []");
    pugi::xml_node xdmf_node = _xml_doc->append_child("Xdmf");
    assert(xdmf_node);
    xdmf_node.append_attribute("Version") = "3.0";
    xdmf_node.append_attribute("xmlns:xi") = "http://www.w3.org/2001/XInclude";

    pugi::xml_node domain_node = xdmf_node.append_child("Domain");
    if (!domain_node)
      throw std::runtime_error("Failed to append xml/xdmf Domain.");
  }
  else if (_file_mode == "a")
  {
    if (std::filesystem::exists(_filename))
    {
      // Load XML doc from file
      [[maybe_unused]] pugi::xml_parse_result result
          = _xml_doc->load_file(_filename.c_str());
      assert(result);

      if (_xml_doc->child("Xdmf").empty())
        throw std::runtime_error("Empty <Xdmf> root node.");

      if (_xml_doc->child("Xdmf").child("Domain").empty())
        throw std::runtime_error("Empty <Domain> node.");
    }
    else
    {
      _xml_doc->reset();

      // Add XDMF node and version attribute
      _xml_doc->append_child(pugi::node_doctype)
          .set_value("Xdmf SYSTEM \"Xdmf.dtd\" []");
      pugi::xml_node xdmf_node = _xml_doc->append_child("Xdmf");
      assert(xdmf_node);
      xdmf_node.append_attribute("Version") = "3.0";
      xdmf_node.append_attribute("xmlns:xi")
          = "http://www.w3.org/2001/XInclude";

      pugi::xml_node domain_node = xdmf_node.append_child("Domain");
      if (!domain_node)
        throw std::runtime_error("Failed to append xml/xdmf Domain.");
    }
  }
}
//-----------------------------------------------------------------------------
XDMFFile::~XDMFFile() { close(); }
//-----------------------------------------------------------------------------
void XDMFFile::close()
{
  if (_h5_id > 0)
    HDF5Interface::close_file(_h5_id);
  _h5_id = -1;
}
//-----------------------------------------------------------------------------
void XDMFFile::write_mesh(const mesh::Mesh& mesh, const std::string xpath)
{
  pugi::xml_node node = _xml_doc->select_node(xpath.c_str()).node();
  if (!node)
    throw std::runtime_error("XML node '" + xpath + "' not found.");

  // Add the mesh Grid to the domain
  xdmf_mesh::add_mesh(_comm.comm(), node, _h5_id, mesh, mesh.name);

  // Save XML file (on process 0 only)
  if (MPI::rank(_comm.comm()) == 0)
    _xml_doc->save_file(_filename.c_str(), "  ");
}
//-----------------------------------------------------------------------------
void XDMFFile::write_geometry(const mesh::Geometry& geometry,
                              const std::string name, const std::string xpath)
{
  pugi::xml_node node = _xml_doc->select_node(xpath.c_str()).node();
  if (!node)
    throw std::runtime_error("XML node '" + xpath + "' not found.");

  // Prepare a Grid for Geometry only
  pugi::xml_node grid_node = node.append_child("Grid");
  assert(grid_node);
  grid_node.append_attribute("Name") = name.c_str();
  grid_node.append_attribute("GridType") = "Uniform";

  const std::string path_prefix = "/Geometry/" + name;
  xdmf_mesh::add_geometry_data(_comm.comm(), grid_node, _h5_id, path_prefix,
                               geometry);

  // Save XML file (on process 0 only)
  if (MPI::rank(_comm.comm()) == 0)
    _xml_doc->save_file(_filename.c_str(), "  ");
}
//-----------------------------------------------------------------------------
mesh::Mesh XDMFFile::read_mesh(const fem::CoordinateElement& element,
                               const mesh::GhostMode& mode,
                               const std::string name,
                               const std::string xpath) const
{
  // Read mesh data
  const xt::xtensor<std::int64_t, 2> cells
      = XDMFFile::read_topology_data(name, xpath);
  const xt::xtensor<double, 2> x = XDMFFile::read_geometry_data(name, xpath);

  // Create mesh
  auto [data, offset] = graph::create_adjacency_data(cells);
  graph::AdjacencyList<std::int64_t> cells_adj(std::move(data),
                                               std::move(offset));

  mesh::Mesh mesh
      = mesh::create_mesh(_comm.comm(), cells_adj, element, x, mode);
  mesh.name = name;
  return mesh;
}
//-----------------------------------------------------------------------------
xt::xtensor<std::int64_t, 2>
XDMFFile::read_topology_data(const std::string name,
                             const std::string xpath) const
{
  pugi::xml_node node = _xml_doc->select_node(xpath.c_str()).node();
  if (!node)
    throw std::runtime_error("XML node '" + xpath + "' not found.");

  pugi::xml_node grid_node
      = node.select_node(("Grid[@Name='" + name + "']").c_str()).node();
  if (!grid_node)
    throw std::runtime_error("<Grid> with name '" + name + "' not found.");

  LOG(INFO) << "Read topology data \"" << name << "\" at \"" << xpath << "\"";
  return xdmf_mesh::read_topology_data(_comm.comm(), _h5_id, grid_node);
}
//-----------------------------------------------------------------------------
xt::xtensor<double, 2>
XDMFFile::read_geometry_data(const std::string name,
                             const std::string xpath) const
{
  pugi::xml_node node = _xml_doc->select_node(xpath.c_str()).node();
  if (!node)
    throw std::runtime_error("XML node '" + xpath + "' not found.");

  pugi::xml_node grid_node
      = node.select_node(("Grid[@Name='" + name + "']").c_str()).node();
  if (!grid_node)
    throw std::runtime_error("<Grid> with name '" + name + "' not found.");

  LOG(INFO) << "Read geometry data \"" << name << "\" at \"" << xpath << "\"";
  return xdmf_mesh::read_geometry_data(_comm.comm(), _h5_id, grid_node);
}
//-----------------------------------------------------------------------------
void XDMFFile::write_function(const fem::Function<double>& u, double t,
                              const std::string& mesh_xpath)
{
  _write_function(_comm, u, t, mesh_xpath, *_xml_doc, _h5_id, _filename);
}
//-----------------------------------------------------------------------------
void XDMFFile::write_function(const fem::Function<std::complex<double>>& u,
                              double t, const std::string& mesh_xpath)
{
  _write_function(_comm, u, t, mesh_xpath, *_xml_doc, _h5_id, _filename);
}
//-----------------------------------------------------------------------------
void XDMFFile::write_meshtags(const mesh::MeshTags<std::int32_t>& meshtags,
                              const std::string& geometry_xpath,
                              const std::string& xpath)
{
  pugi::xml_node node = _xml_doc->select_node(xpath.c_str()).node();
  if (!node)
    throw std::runtime_error("XML node '" + xpath + "' not found.");

  pugi::xml_node grid_node = node.append_child("Grid");
  assert(grid_node);
  grid_node.append_attribute("Name") = meshtags.name.c_str();
  grid_node.append_attribute("GridType") = "Uniform";

  const std::string geo_ref_path = "xpointer(" + geometry_xpath + ")";
  pugi::xml_node geo_ref_node = grid_node.append_child("xi:include");
  geo_ref_node.append_attribute("xpointer") = geo_ref_path.c_str();
  assert(geo_ref_node);
  xdmf_meshtags::add_meshtags(_comm.comm(), meshtags, grid_node, _h5_id,
                              meshtags.name);

  // Save XML file (on process 0 only)
  if (MPI::rank(_comm.comm()) == 0)
    _xml_doc->save_file(_filename.c_str(), "  ");
}
//-----------------------------------------------------------------------------
mesh::MeshTags<std::int32_t>
XDMFFile::read_meshtags(const std::shared_ptr<const mesh::Mesh>& mesh,
                        const std::string name, const std::string xpath)
{
  pugi::xml_node node = _xml_doc->select_node(xpath.c_str()).node();
  if (!node)
    throw std::runtime_error("XML node '" + xpath + "' not found.");
  pugi::xml_node grid_node
      = node.select_node(("Grid[@Name='" + name + "']").c_str()).node();
  if (!grid_node)
    throw std::runtime_error("<Grid> with name '" + name + "' not found.");

  const xt::xtensor<std::int64_t, 2> entities = read_topology_data(name, xpath);

  pugi::xml_node values_data_node
      = grid_node.child("Attribute").child("DataItem");
  const std::vector values = xdmf_read::get_dataset<std::int32_t>(
      _comm.comm(), values_data_node, _h5_id);

  const std::pair<std::string, int> cell_type_str
      = xdmf_utils::get_cell_type(grid_node.child("Topology"));
  mesh::CellType cell_type = mesh::to_type(cell_type_str.first);

  // Permute entities from VTK to DOLFINx ordering
  xt::xtensor<std::int64_t, 2> entities1 = io::cells::compute_permutation(
      entities, io::cells::perm_vtk(cell_type, entities.shape(1)));

  const auto [entities_local, values_local]
      = xdmf_utils::distribute_entity_data(*mesh, mesh::cell_dim(cell_type),
                                           entities1, values);

  auto [data, offset] = graph::create_adjacency_data(entities_local);
  graph::AdjacencyList<std::int32_t> entities_adj(std::move(data),
                                                  std::move(offset));
  mesh::MeshTags meshtags = mesh::create_meshtags(
      mesh, mesh::cell_dim(cell_type), entities_adj, xtl::span(values_local));
  meshtags.name = name;

  return meshtags;
}
//-----------------------------------------------------------------------------
std::pair<mesh::CellType, int>
XDMFFile::read_cell_type(const std::string grid_name, const std::string xpath)
{
  pugi::xml_node node = _xml_doc->select_node(xpath.c_str()).node();
  if (!node)
    throw std::runtime_error("XML node '" + xpath + "' not found.");
  pugi::xml_node grid_node
      = node.select_node(("Grid[@Name='" + grid_name + "']").c_str()).node();
  if (!grid_node)
    throw std::runtime_error("<Grid> with name '" + grid_name + "' not found.");

  // Get topology node
  pugi::xml_node topology_node = grid_node.child("Topology");
  assert(topology_node);

  // Get cell type
  const std::pair<std::string, int> cell_type_str
      = xdmf_utils::get_cell_type(topology_node);

  // Get toplogical dimensions
  mesh::CellType cell_type = mesh::to_type(cell_type_str.first);

  return {cell_type, cell_type_str.second};
}
//-----------------------------------------------------------------------------
void XDMFFile::write_information(const std::string name,
                                 const std::string value,
                                 const std::string xpath)
{
  pugi::xml_node node = _xml_doc->select_node(xpath.c_str()).node();
  if (!node)
    throw std::runtime_error("XML node '" + xpath + "' not found.");

  pugi::xml_node info_node = node.append_child("Information");
  assert(info_node);
  info_node.append_attribute("Name") = name.c_str();
  info_node.append_attribute("Value") = value.c_str();

  // Save XML file (on process 0 only)
  if (MPI::rank(_comm.comm()) == 0)
    _xml_doc->save_file(_filename.c_str(), "  ");
}
//-----------------------------------------------------------------------------
std::string XDMFFile::read_information(const std::string name,
                                       const std::string xpath)
{
  pugi::xml_node node = _xml_doc->select_node(xpath.c_str()).node();
  if (!node)
    throw std::runtime_error("XML node '" + xpath + "' not found.");
  pugi::xml_node info_node
      = node.select_node(("Information[@Name='" + name + "']").c_str()).node();
  if (!info_node)
    throw std::runtime_error("<Information> with name '" + name
                             + "' not found.");

  // Read data and trim any leading/trailing whitespace
  std::string value_str = info_node.attribute("Value").as_string();
  return value_str;
}
//-----------------------------------------------------------------------------
MPI_Comm XDMFFile::comm() const { return _comm.comm(); }
//-----------------------------------------------------------------------------<|MERGE_RESOLUTION|>--- conflicted
+++ resolved
@@ -87,11 +87,7 @@
 } // namespace
 
 //-----------------------------------------------------------------------------
-<<<<<<< HEAD
-XDMFFile::XDMFFile(MPI_Comm comm, const std::filesystem::path filename,
-=======
 XDMFFile::XDMFFile(MPI_Comm comm, const std::filesystem::path& filename,
->>>>>>> b7d8d810
                    const std::string file_mode, const Encoding encoding)
     : _comm(comm), _filename(filename), _file_mode(file_mode),
       _xml_doc(new pugi::xml_document), _encoding(encoding)
