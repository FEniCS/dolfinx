--- conflicted
+++ resolved
@@ -348,18 +348,13 @@
       entities_values = xdmf_utils::distribute_entity_data(
           mesh, mesh::cell_dim(cell_type), entities1, values);
 
-  auto cell_types = mesh->topology().cell_types();
+  auto cell_types = mesh.topology()->cell_types();
   if (cell_types.size() > 1)
     throw std::runtime_error("cell type IO");
 
   LOG(INFO) << "XDMF create meshtags";
-  const std::size_t num_vertices_per_entity = mesh::cell_num_entities(
-<<<<<<< HEAD
-      mesh::cell_entity_type(mesh.topology()->cell_type(),
-                             mesh::cell_dim(cell_type), 0),
-=======
+  std::size_t num_vertices_per_entity = mesh::cell_num_entities(
       mesh::cell_entity_type(cell_types.back(), mesh::cell_dim(cell_type), 0),
->>>>>>> 6f227b36
       0);
   const graph::AdjacencyList<std::int32_t> entities_adj
       = graph::regular_adjacency_list(std::move(entities_values.first),
