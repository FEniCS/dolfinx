--- conflicted
+++ resolved
@@ -11,26 +11,8 @@
 //-----------------------------------------------------------------------------
 void dolfinx::init_logging(int argc, char* argv[])
 {
-<<<<<<< HEAD
-  //  loguru::g_stderr_verbosity = loguru::Verbosity_WARNING;
-
-#ifdef NDEBUG
-  loguru::SignalOptions signals = loguru::SignalOptions::none();
-#else
-  loguru::SignalOptions signals;
-#endif
-
-  loguru::Options options = {"-dolfinx_loglevel", "main", signals};
-
-  // Make a copy of argv, as loguru may modify it
-  std::vector<char*> argv_copy(argv, argv + argc);
-  argv_copy.push_back(nullptr);
-
-  loguru::init(argc, argv_copy.data(), options);
-=======
   // Initialise to level::warn, can be overridden later
   spdlog::set_level(spdlog::level::warn);
   spdlog::cfg::load_argv_levels(argc, argv);
->>>>>>> e694af4e
 }
 //-----------------------------------------------------------------------------