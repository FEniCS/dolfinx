// Copyright (C) 2022 Igor Baratta and Garth N. Wells
//
// This file is part of DOLFINx (https://www.fenicsproject.org)
//
// SPDX-License-Identifier:    LGPL-3.0-or-later

#pragma once

#include "IndexMap.h"
#include "MPI.h"
#include "sort.h"
#include <algorithm>
#include <memory>
#include <mpi.h>
<<<<<<< HEAD
#include <numeric>
=======
#include <span>
>>>>>>> 3133fb67
#include <vector>

using namespace dolfinx;

namespace dolfinx::common
{
/// @brief A Scatterer supports the MPI scattering and gathering of data
/// that is associated with a common::IndexMap.
///
/// Scatter and gather operations uses MPI neighbourhood collectives.
/// The implementation is designed is for sparse communication patterns,
/// as it typical of patterns based on and IndexMap.
template <class Allocator = std::allocator<std::int32_t>>
class Scatterer
{
public:
  /// The allocator type
  using allocator_type = Allocator;

  /// Types of MPI communication pattern used by the Scatterer.
  enum class type
  {
    neighbour, // use MPI neighbourhood collectives
    p2p        // use MPI Isend/Irecv for communication
  };

  /// @brief Create a scatterer
  /// @param[in] map The index map that describes the parallel layout of
  /// data.
  /// @param[in] bs The block size of data associated with each index in
  /// `map` that will be scattered/gathered.
  /// @param[in] alloc The memory allocator for indices.
  Scatterer(const IndexMap& map, int bs, const Allocator& alloc = Allocator())
      : _bs(bs), _src(map.src()), _dest(map.dest()), _remote_inds(0, alloc),
        _local_inds(0, alloc)
  {
    if (map.overlapped())
    {
      // Check that src and dest ranks are unique and sorted
      assert(std::is_sorted(_src.begin(), _src.end()));
      assert(std::is_sorted(_dest.begin(), _dest.end()));

      // Create communicators with directed edges:
      // (0) owner -> ghost,
      // (1) ghost -> owner
      MPI_Comm comm0;
      MPI_Dist_graph_create_adjacent(
          map.comm(), _src.size(), _src.data(), MPI_UNWEIGHTED, _dest.size(),
          _dest.data(), MPI_UNWEIGHTED, MPI_INFO_NULL, false, &comm0);
      _comm0 = dolfinx::MPI::Comm(comm0, false);

      MPI_Comm comm1;
      MPI_Dist_graph_create_adjacent(
          map.comm(), _dest.size(), _dest.data(), MPI_UNWEIGHTED, _src.size(),
          _src.data(), MPI_UNWEIGHTED, MPI_INFO_NULL, false, &comm1);
      _comm1 = dolfinx::MPI::Comm(comm1, false);

      // Build permutation array that sorts ghost indices by owning rank
      const std::vector<int>& owners = map.owners();
      std::vector<std::int32_t> perm(owners.size());
      std::iota(perm.begin(), perm.end(), 0);
      dolfinx::argsort_radix<std::int32_t>(owners, perm);

      // Sort (i) ghost indices and (ii) ghost index owners by rank
      // (using perm array)
      const std::vector<std::int64_t>& ghosts = map.ghosts();
      std::vector<int> owners_sorted(owners.size());
      std::vector<std::int64_t> ghosts_sorted(owners.size());
      std::transform(perm.begin(), perm.end(), owners_sorted.begin(),
                     [&owners](auto idx) { return owners[idx]; });
      std::transform(perm.begin(), perm.end(), ghosts_sorted.begin(),
                     [&ghosts](auto idx) { return ghosts[idx]; });

      // For data associated with ghost indices, packed by owning
      // (neighbourhood) rank, compute sizes and displacements. I.e.,
      // when sending ghost index data from this rank to the owning
      // ranks, disp[i] is the first entry in the buffer sent to
      // neighbourhood rank i, and disp[i + 1] - disp[i] is the number
      // of values sent to rank i.
      _sizes_remote.resize(_src.size(), 0);
      _displs_remote.resize(_src.size() + 1, 0);
      std::vector<std::int32_t>::iterator begin = owners_sorted.begin();
      for (std::size_t i = 0; i < _src.size(); i++)
      {
        auto upper = std::upper_bound(begin, owners_sorted.end(), _src[i]);
        int num_ind = std::distance(begin, upper);
        _displs_remote[i + 1] = _displs_remote[i] + num_ind;
        _sizes_remote[i] = num_ind;
        begin = upper;
      }

      // For data associated with owned indices that are ghosted by
      // other ranks, compute the size and displacement arrays. When
      // sending data associated with ghost indices to the owner, these
      // size and displacement arrays are for the receive buffer.

      // Compute sizes and displacements of local data (how many local
      // elements to be sent/received grouped by neighbors)
      _sizes_local.resize(_dest.size());
      _displs_local.resize(_sizes_local.size() + 1);
      _sizes_remote.reserve(1);
      _sizes_local.reserve(1);
      MPI_Neighbor_alltoall(_sizes_remote.data(), 1, MPI_INT32_T,
                            _sizes_local.data(), 1, MPI_INT32_T, _comm1.comm());
      std::partial_sum(_sizes_local.begin(), _sizes_local.end(),
                       std::next(_displs_local.begin()));

      assert((std::int32_t)ghosts_sorted.size() == _displs_remote.back());
      assert((std::int32_t)ghosts_sorted.size() == _displs_remote.back());

      // Send ghost global indices to owning rank, and receive owned
      // indices that are ghosts on other ranks
      std::vector<std::int64_t> recv_buffer(_displs_local.back(), 0);
      MPI_Neighbor_alltoallv(ghosts_sorted.data(), _sizes_remote.data(),
                             _displs_remote.data(), MPI_INT64_T,
                             recv_buffer.data(), _sizes_local.data(),
                             _displs_local.data(), MPI_INT64_T, _comm1.comm());

      const std::array<std::int64_t, 2> range = map.local_range();
#ifndef NDEBUG
      // Check that all received indice are within the owned range
      std::for_each(recv_buffer.begin(), recv_buffer.end(),
                    [range](auto idx)
                    { assert(idx >= range[0] and idx < range[1]); });
#endif

      // Scale sizes and displacements by block size
      {
        auto rescale = [](auto& x, int bs)
        {
          std::transform(x.begin(), x.end(), x.begin(),
                         [bs](auto e) { return e *= bs; });
        };
        rescale(_sizes_local, bs);
        rescale(_displs_local, bs);
        rescale(_sizes_remote, bs);
        rescale(_displs_remote, bs);
      }

      // Expand local indices using block size and convert it from
      // global to local numbering
      _local_inds = std::vector<std::int32_t, allocator_type>(
          recv_buffer.size() * _bs, alloc);
      std::int64_t offset = range[0] * _bs;
      for (std::size_t i = 0; i < recv_buffer.size(); i++)
        for (int j = 0; j < _bs; j++)
          _local_inds[i * _bs + j] = (recv_buffer[i] * _bs + j) - offset;

      // Expand remote indices using block size
      _remote_inds
          = std::vector<std::int32_t, allocator_type>(perm.size() * _bs, alloc);
      for (std::size_t i = 0; i < perm.size(); i++)
        for (int j = 0; j < _bs; j++)
          _remote_inds[i * _bs + j] = perm[i] * _bs + j;
    }
  }

  /// @brief Start a non-blocking send of owned data to ranks that ghost
  /// the data.
  ///
  /// The communication is completed by calling
  /// Scatterer::scatter_fwd_end. The send and receive buffer should not
  /// be changed until after Scatterer::scatter_fwd_end has been called.
  ///
  /// @param[in] send_buffer Local data associated with each owned local
  /// index to be sent to process where the data is ghosted. It must not
  /// be changed until after a call to Scatterer::scatter_fwd_end. The
  /// order of data in the buffer is given by Scatterer::local_indices.
  /// @param recv_buffer A buffer used for the received data. The
  /// position of ghost entries in the buffer is given by
  /// Scatterer::remote_indices. The buffer must not be
  /// accessed or changed until after a call to
  /// Scatterer::scatter_fwd_end.
  /// @param requests The MPI request handle for tracking the status of
  /// the non-blocking communication
  /// @param[in] type The type of MPI communication pattern used by the
  /// Scatterer, either Scatterer::type::neighbor or Scatterer::type::p2p.
  template <typename T>
<<<<<<< HEAD
  void scatter_fwd_begin(const xtl::span<const T>& send_buffer,
                         const xtl::span<T>& recv_buffer,
                         xtl::span<MPI_Request> requests,
                         Scatterer::type type = type::neighbour) const
=======
  void scatter_fwd_begin(const std::span<const T>& send_buffer,
                         const std::span<T>& recv_buffer,
                         MPI_Request& request) const
>>>>>>> 3133fb67
  {
    // Return early if there are no incoming or outgoing edges
    if (_sizes_local.empty() and _sizes_remote.empty())
      return;

<<<<<<< HEAD
    switch (type)
    {
    case type::neighbour:
      assert(requests.size() == std::size_t(1));
      MPI_Ineighbor_alltoallv(send_buffer.data(), _sizes_local.data(),
                              _displs_local.data(), MPI::mpi_type<T>(),
                              recv_buffer.data(), _sizes_remote.data(),
                              _displs_remote.data(), MPI::mpi_type<T>(),
                              _comm0.comm(), requests.data());
      break;
    case type::p2p:
      assert(requests.size() == _dest.size() + _src.size());
      for (std::size_t i = 0; i < _src.size(); i++)
      {
        MPI_Irecv(recv_buffer.data() + _displs_remote[i], _sizes_remote[i],
                  MPI::mpi_type<T>(), _src[i], MPI_ANY_TAG, _comm0.comm(),
                  &requests[i]);
      }

      for (std::size_t i = 0; i < _dest.size(); i++)
      {
        MPI_Isend(send_buffer.data() + _displs_local[i], _sizes_local[i],
                  MPI::mpi_type<T>(), _dest[i], 0, _comm0.comm(),
                  &requests[i + _src.size()]);
      }
      break;
    default:
      throw std::runtime_error("Scatter::type not recognized");
    }
=======
    int err = MPI_Ineighbor_alltoallv(
        send_buffer.data(), _sizes_local.data(), _displs_local.data(),
        MPI::mpi_type<T>(), recv_buffer.data(), _sizes_remote.data(),
        _displs_remote.data(), MPI::mpi_type<T>(), _comm0.comm(), &request);
    dolfinx::MPI::check_error(_comm0.comm(), err);
>>>>>>> 3133fb67
  }

  /// @brief Complete a non-blocking send from the local owner to
  /// process ranks that have the index as a ghost.
  ///
  /// This function completes the communication started by
  /// Scatterer::scatter_fwd_begin.
  ///
  /// @param[in] requests The MPI request handle for tracking the status
  /// of the send
  void scatter_fwd_end(xtl::span<MPI_Request> requests) const
  {
    // Return early if there are no incoming or outgoing edges
    if (_sizes_local.empty() and _sizes_remote.empty())
      return;

    // Wait for communication to complete
    MPI_Waitall(requests.size(), requests.data(), MPI_STATUS_IGNORE);
  }

  /// @brief Scatter data associated with owned indices to ghosting
  /// ranks.
  ///
  /// @note This function is intended for advanced usage, and in
  /// particular when using CUDA/device-aware MPI.
  ///
  /// @param[in] local_data All data associated with owned indices. Size
  /// is `size_local()` from the IndexMap used to create the scatterer,
  /// multiplied by the block size. The data for each index is blocked.
  /// @param[in] local_buffer Working buffer. The required size is given
  /// by Scatterer::local_buffer_size.
  /// @param[out] remote_buffer Working buffer. The required size is
  /// given by Scatterer::remote_buffer_size.
  /// @param[in] pack_fn Function to pack data from `local_data` into
  /// the send buffer. It is passed as an argument to support
  /// CUDA/device-aware MPI.
  /// @param[in] requests The MPI request handle for tracking the status
  /// of the send
  /// @param[in] type The type of MPI communication pattern used by the
  /// Scatterer, either Scatterer::type::neighbor or Scatterer::type::p2p.
  template <typename T, typename Functor>
<<<<<<< HEAD
  void scatter_fwd_begin(const xtl::span<const T>& local_data,
                         xtl::span<T> local_buffer, xtl::span<T> remote_buffer,
                         Functor pack_fn, xtl::span<MPI_Request> requests,
                         Scatterer::type type = type::neighbour) const
=======
  void scatter_fwd_begin(const std::span<const T>& local_data,
                         std::span<T> local_buffer, std::span<T> remote_buffer,
                         Functor pack_fn, MPI_Request& request) const
>>>>>>> 3133fb67
  {
    assert(local_buffer.size() == _local_inds.size());
    assert(remote_buffer.size() == _remote_inds.size());
    pack_fn(local_data, _local_inds, local_buffer);
<<<<<<< HEAD
    scatter_fwd_begin(xtl::span<const T>(local_buffer), remote_buffer, requests,
                      type);
=======
    scatter_fwd_begin(std::span<const T>(local_buffer), remote_buffer, request);
>>>>>>> 3133fb67
  }

  /// @brief Complete a non-blocking send from the local owner to
  /// process ranks that have the index as a ghost, and unpack  received
  /// buffer into remote data.
  ///
  /// This function completes the communication started by
  /// Scatterer::scatter_fwd_begin.
  ///
  /// @param[in] remote_buffer Working buffer, same used in
  /// Scatterer::scatter_fwd_begin.
  /// @param[out] remote_data Received data associated with the ghost
  /// indices. The order follows the order of the ghost indices in the
  /// IndexMap used to create the scatterer. The size equal to the
  /// number of ghosts in the index map multiplied by the block size.
  /// The data for each index is blocked.
  /// @param[in] unpack_fn Function to unpack the received buffer into
  /// `remote_data`. It is passed as an argument to support
  /// CUDA/device-aware MPI.
  /// @param[in] requests The MPI request handle for tracking the status
  /// of the send
  template <typename T, typename Functor>
<<<<<<< HEAD
  void scatter_fwd_end(const xtl::span<const T>& remote_buffer,
                       xtl::span<T> remote_data, Functor unpack_fn,
                       xtl::span<MPI_Request> requests) const
=======
  void scatter_fwd_end(const std::span<const T>& remote_buffer,
                       std::span<T> remote_data, Functor unpack_fn,
                       MPI_Request& request) const
>>>>>>> 3133fb67
  {
    assert(remote_buffer.size() == _remote_inds.size());
    assert(remote_data.size() == _remote_inds.size());
    scatter_fwd_end(requests);
    unpack_fn(remote_buffer, _remote_inds, remote_data,
              [](T /*a*/, T b) { return b; });
  }

  /// @brief Scatter data associated with owned indices to ghosting
  /// ranks.
  ///
  /// @param[in] local_data All data associated with owned indices. Size
  /// is `size_local()` from the IndexMap used to create the scatterer,
  /// multiplied by the block size. The data for each index is blocked
  /// @param[out] remote_data Received data associated with the ghost
  /// indices. The order follows the order of the ghost indices in the
  /// IndexMap used to create the scatterer. The size equal to the
  /// number of ghosts in the index map multiplied by the block size.
  /// The data for each index is blocked.
  template <typename T>
  void scatter_fwd(const std::span<const T>& local_data,
                   std::span<T> remote_data) const
  {
    std::vector<MPI_Request> requests(1, MPI_REQUEST_NULL);
    std::vector<T> local_buffer(local_buffer_size(), 0);
    std::vector<T> remote_buffer(remote_buffer_size(), 0);
    auto pack_fn = [](const auto& in, const auto& idx, auto& out)
    {
      for (std::size_t i = 0; i < idx.size(); ++i)
        out[i] = in[idx[i]];
    };
<<<<<<< HEAD
    scatter_fwd_begin(local_data, xtl::span<T>(local_buffer),
                      xtl::span<T>(remote_buffer), pack_fn,
                      xtl::span<MPI_Request>(requests));
=======
    scatter_fwd_begin(local_data, std::span<T>(local_buffer),
                      std::span<T>(remote_buffer), pack_fn, request);
>>>>>>> 3133fb67

    auto unpack_fn = [](const auto& in, const auto& idx, auto& out, auto op)
    {
      for (std::size_t i = 0; i < idx.size(); ++i)
        out[idx[i]] = op(out[idx[i]], in[i]);
    };

<<<<<<< HEAD
    scatter_fwd_end(xtl::span<const T>(remote_buffer), remote_data, unpack_fn,
                    xtl::span<MPI_Request>(requests));
=======
    scatter_fwd_end(std::span<const T>(remote_buffer), remote_data, unpack_fn,
                    request);
>>>>>>> 3133fb67
  }

  /// @brief Start a non-blocking send of ghost data to ranks that own
  /// the data.
  ///
  /// The communication is completed by calling
  /// Scatterer::scatter_rev_end. The send and receive buffers should not
  /// be changed until after Scatterer::scatter_rev_end has been called.
  ///
  /// @param[in] send_buffer Data associated with each ghost index. This
  /// data is sent to process that owns the index. It must not be
  /// changed until after a call to Scatterer::scatter_ref_end.
  /// @param recv_buffer Buffer used for the received data. The position
  /// of owned indices in the buffer is given by
  /// Scatterer::local_indices. Scatterer::local_displacements()[i] is
  /// the location of the first entry in `recv_buffer` received from
  /// neighbourhood rank i. The number of entries received from
  /// neighbourhood rank i is Scatterer::local_displacements()[i + 1] -
  /// Scatterer::local_displacements()[i]. `recv_buffer[j]` is the data
  /// associated with the index Scatterer::local_indices()[j] in the
  /// index map.
  ///
  /// The buffer must not be accessed or changed until after a call to
  /// Scatterer::scatter_fwd_end.
  /// @param requests The MPI request handle for tracking the status of
  /// the non-blocking communication
  /// @param[in] type The type of MPI communication pattern used by the
  /// Scatterer, either Scatterer::type::neighbor or Scatterer::type::p2p.
  template <typename T>
<<<<<<< HEAD
  void scatter_rev_begin(const xtl::span<const T>& send_buffer,
                         const xtl::span<T>& recv_buffer,
                         xtl::span<MPI_Request> requests,
                         Scatterer::type type = type::neighbour) const
=======
  void scatter_rev_begin(const std::span<const T>& send_buffer,
                         const std::span<T>& recv_buffer,
                         MPI_Request& request) const
>>>>>>> 3133fb67
  {
    // Return early if there are no incoming or outgoing edges
    if (_sizes_local.empty() and _sizes_remote.empty())
      return;

<<<<<<< HEAD
    // // Send and receive data

    switch (type)
    {
    case type::neighbour:
      assert(requests.size() == 1);
      MPI_Ineighbor_alltoallv(send_buffer.data(), _sizes_remote.data(),
                              _displs_remote.data(), MPI::mpi_type<T>(),
                              recv_buffer.data(), _sizes_local.data(),
                              _displs_local.data(), MPI::mpi_type<T>(),
                              _comm1.comm(), &requests[0]);
      break;
    case type::p2p:
      assert(requests.size() == _dest.size() + _src.size());
      // Start non-blocking send from this process to ghost owners.
      for (std::size_t i = 0; i < _dest.size(); i++)
      {
        MPI_Irecv(recv_buffer.data() + _displs_local[i], _sizes_local[i],
                  MPI::mpi_type<T>(), _dest[i], MPI_ANY_TAG, _comm0.comm(),
                  &requests[i]);
      }

      // Start non-blocking receive from neighbor process for which an owned
      // index is a ghost.
      for (std::size_t i = 0; i < _src.size(); i++)
      {
        MPI_Isend(send_buffer.data() + _displs_remote[i], _sizes_remote[i],
                  MPI::mpi_type<T>(), _src[i], 0, _comm0.comm(),
                  &requests[i + _dest.size()]);
      }
      break;
    default:
      throw std::runtime_error("Scatter::type not recognized");
    }
=======
    // Send and receive data
    int err = MPI_Ineighbor_alltoallv(
        send_buffer.data(), _sizes_remote.data(), _displs_remote.data(),
        MPI::mpi_type<T>(), recv_buffer.data(), _sizes_local.data(),
        _displs_local.data(), MPI::mpi_type<T>(), _comm1.comm(), &request);
    dolfinx::MPI::check_error(_comm1.comm(), err);
>>>>>>> 3133fb67
  }

  /// @brief End the reverse scatter communication.
  ///
  /// This function must be called after Scatterer::scatter_rev_begin.
  /// The buffers passed to Scatterer::scatter_rev_begin must not be
  /// modified until after the function has been called.
  ///
  /// @param[in] request The handle used when calling
  /// Scatterer::scatter_rev_begin
  void scatter_rev_end(xtl::span<MPI_Request> request) const
  {
    // Return early if there are no incoming or outgoing edges
    if (_sizes_local.empty() and _sizes_remote.empty())
      return;

    // Wait for communication to complete
    MPI_Waitall(request.size(), request.data(), MPI_STATUS_IGNORE);
  }

  /// @brief Scatter data associated with ghost indices to owning ranks.
  ///
  /// @note This function is intended for advanced usage, and in
  /// particular when using CUDA/device-aware MPI.
  ///
  /// @tparam T The data type to send
  /// @tparam BinaryOp The reduction to perform when reducing data
  /// received from ghosting ranks to the value associated with the
  /// index on the owner
  /// @tparam Functor1 The pack function
  /// @tparam Functor2 The unpack function
  ///
  /// @param[in] remote_data Received data associated with the ghost
  /// indices. The order follows the order of the ghost indices in the
  /// IndexMap used to create the scatterer. The size equal to the
  /// number of ghosts in the index map multiplied by the block size.
  /// The data for each index is blocked.
  /// @param[out] local_buffer Working buffer. The requires size is given
  /// by Scatterer::local_buffer_size.
  /// @param[out] remote_buffer Working buffer. The requires size is
  /// given by Scatterer::remote_buffer_size.
  /// @param[in] pack_fn Function to pack data from `local_data` into
  /// the send buffer. It is passed as an argument to support
  /// CUDA/device-aware MPI.
  /// @param request The MPI request handle for tracking the status of
  /// the non-blocking communication
  /// @param[in] type The type of MPI communication pattern used by the
  /// Scatterer, either Scatterer::type::neighbor or Scatterer::type::p2p.
  template <typename T, typename Functor>
<<<<<<< HEAD
  void scatter_rev_begin(const xtl::span<const T>& remote_data,
                         xtl::span<T> remote_buffer, xtl::span<T> local_buffer,
                         Functor pack_fn, xtl::span<MPI_Request> request,
                         Scatterer::type type = type::neighbour) const
=======
  void scatter_rev_begin(const std::span<const T>& remote_data,
                         std::span<T> remote_buffer, std::span<T> local_buffer,
                         Functor pack_fn, MPI_Request& request) const
>>>>>>> 3133fb67
  {
    assert(local_buffer.size() == _local_inds.size());
    assert(remote_buffer.size() == _remote_inds.size());
    pack_fn(remote_data, _remote_inds, remote_buffer);
<<<<<<< HEAD
    scatter_rev_begin(xtl::span<const T>(remote_buffer), local_buffer, request,
                      type);
=======
    scatter_rev_begin(std::span<const T>(remote_buffer), local_buffer, request);
>>>>>>> 3133fb67
  }

  /// @brief End the reverse scatter communication, and unpack the received
  /// local buffer into local data.
  ///
  /// This function must be called after Scatterer::scatter_rev_begin.
  /// The buffers passed to Scatterer::scatter_rev_begin must not be
  /// modified until after the function has been called.
  /// @param[in] local_buffer Working buffer. Same buffer should be used in
  /// Scatterer::scatter_rev_begin.
  /// @param[out] local_data All data associated with owned indices.
  /// Size is `size_local()` from the IndexMap used to create the
  /// scatterer, multiplied by the block size. The data for each index
  /// is blocked.
  /// @param[in] unpack_fn Function to unpack the receive buffer into
  /// `local_data`. It is passed as an argument to support
  /// CUDA/device-aware MPI.
  /// @param[in] op The reduction operation when accumulating received
  /// values. To add the received values use `std::plus<T>()`.
  /// @param[in] request The handle used when calling
  /// Scatterer::scatter_rev_begin
  template <typename T, typename Functor, typename BinaryOp>
<<<<<<< HEAD
  void scatter_rev_end(const xtl::span<const T>& local_buffer,
                       xtl::span<T> local_data, Functor unpack_fn, BinaryOp op,
                       xtl::span<MPI_Request> request)
=======
  void scatter_rev_end(const std::span<const T>& local_buffer,
                       std::span<T> local_data, Functor unpack_fn, BinaryOp op,
                       MPI_Request& request)
>>>>>>> 3133fb67
  {
    assert(local_buffer.size() == _local_inds.size());
    if (_local_inds.size() > 0)
      assert(*std::max_element(_local_inds.begin(), _local_inds.end())
             < std::int32_t(local_data.size()));
    scatter_rev_end(request);
    unpack_fn(local_buffer, _local_inds, local_data, op);
  }

  /// @brief Scatter data associated with ghost indices to ranks that
  /// own the indices.
  template <typename T, typename BinaryOp>
  void scatter_rev(std::span<T> local_data,
                   const std::span<const T>& remote_data, BinaryOp op)
  {
    std::vector<T> local_buffer(local_buffer_size(), 0);
    std::vector<T> remote_buffer(remote_buffer_size(), 0);
    auto pack_fn = [](const auto& in, const auto& idx, auto& out)
    {
      for (std::size_t i = 0; i < idx.size(); ++i)
        out[i] = in[idx[i]];
    };
    auto unpack_fn = [](const auto& in, const auto& idx, auto& out, auto op)
    {
      for (std::size_t i = 0; i < idx.size(); ++i)
        out[idx[i]] = op(out[idx[i]], in[i]);
    };
<<<<<<< HEAD
    std::vector<MPI_Request> request(1, MPI_REQUEST_NULL);
    scatter_rev_begin(remote_data, xtl::span<T>(remote_buffer),
                      xtl::span<T>(local_buffer), pack_fn,
                      xtl::span<MPI_Request>(request));
    scatter_rev_end(xtl::span<const T>(local_buffer), local_data, unpack_fn, op,
                    xtl::span<MPI_Request>(request));
=======
    MPI_Request request;
    scatter_rev_begin(remote_data, std::span<T>(remote_buffer),
                      std::span<T>(local_buffer), pack_fn, request);
    scatter_rev_end(std::span<const T>(local_buffer), local_data, unpack_fn, op,
                    request);
>>>>>>> 3133fb67
  }

  /// @brief Size of buffer for local data (owned and shared) used in
  /// forward and reverse communication
  /// @return The required buffer size
  std::int32_t local_buffer_size() const noexcept { return _local_inds.size(); }

  /// @brief Buffer size for remote data (ghosts) used in forward and
  /// reverse communication
  /// @return The required buffer size
  std::int32_t remote_buffer_size() const noexcept
  {
    return _remote_inds.size();
  }

  /// Return a vector of local indices (owned) used to pack/unpack local data.
  /// These indices are grouped by neighbor process (process for which an index
  /// is a ghost).
  const std::vector<std::int32_t>& local_indices() const noexcept
  {
    return _local_inds;
  }

  /// Return a vector of remote indices (ghosts) used to pack/unpack ghost
  /// data. These indices are grouped by neighbor process (ghost owners).
  const std::vector<std::int32_t>& remote_indices() const noexcept
  {
    return _remote_inds;
  }

  /// @brief The number values (block size) to send per index in the
  /// common::IndexMap use to create the scatterer
  /// @return The block size
  int bs() const noexcept { return _bs; }

  /// @brief Create a vector of MPI_Requests for a given Scatterer::type
  /// @return A vector of MPI requests
  std::vector<MPI_Request> create_request_vector(Scatterer::type type
                                                 = type::neighbour)
  {
    std::vector<MPI_Request> requests;
    switch (type)
    {
    case type::neighbour:
      requests = {MPI_REQUEST_NULL};
      break;
    case type::p2p:
      requests.resize(_dest.size() + _src.size(), MPI_REQUEST_NULL);
      break;
    default:
      throw std::runtime_error("Scatter::type not recognized");
    }
  }

private:
  // Block size
  int _bs;

  // Communicator where the source ranks own the indices in the callers
  // halo, and the destination ranks 'ghost' indices owned by the
  // caller. I.e.,
  // - in-edges (src) are from ranks that own my ghosts
  // - out-edges (dest) go to ranks that 'ghost' my owned indices
  dolfinx::MPI::Comm _comm0{MPI_COMM_NULL};

  // Communicator where the source ranks have ghost indices that are
  // owned by the caller, and the destination ranks are the owners of
  // indices in the callers halo region. I.e.,
  // - in-edges (src) are from ranks that 'ghost' my owned indices
  // - out-edges (dest) are to the owning ranks of my ghost indices
  dolfinx::MPI::Comm _comm1{MPI_COMM_NULL};

  // Permutation indices used to pack and unpack ghost data (remote)
  std::vector<std::int32_t, allocator_type> _remote_inds;

  // Number of remote indices (ghosts) for each neighbor process
  std::vector<int> _sizes_remote;

  // Displacements of remote data for mpi scatter and gather
  std::vector<int> _displs_remote;

  // Permutation indices used to pack and unpack local shared data
  // (owned indices that are shared with other processes). Indices are
  // grouped by neighbor process.
  std::vector<std::int32_t, allocator_type> _local_inds;

  // Number of local shared indices per neighbor process
  std::vector<int> _sizes_local;

  // Displacements of local data for mpi scatter and gather
  std::vector<int> _displs_local;

  // Set of ranks that own ghosts
  // FIXME: Should we store the index map instead?
  std::vector<int> _src;

  // Set of ranks ghost owned indices
  // FIXME: Should we store the index map instead?
  std::vector<int> _dest;
};
} // namespace dolfinx::common<|MERGE_RESOLUTION|>--- conflicted
+++ resolved
@@ -12,11 +12,8 @@
 #include <algorithm>
 #include <memory>
 #include <mpi.h>
-<<<<<<< HEAD
 #include <numeric>
-=======
 #include <span>
->>>>>>> 3133fb67
 #include <vector>
 
 using namespace dolfinx;
@@ -195,22 +192,15 @@
   /// @param[in] type The type of MPI communication pattern used by the
   /// Scatterer, either Scatterer::type::neighbor or Scatterer::type::p2p.
   template <typename T>
-<<<<<<< HEAD
-  void scatter_fwd_begin(const xtl::span<const T>& send_buffer,
-                         const xtl::span<T>& recv_buffer,
-                         xtl::span<MPI_Request> requests,
-                         Scatterer::type type = type::neighbour) const
-=======
   void scatter_fwd_begin(const std::span<const T>& send_buffer,
                          const std::span<T>& recv_buffer,
-                         MPI_Request& request) const
->>>>>>> 3133fb67
+                         std::span<MPI_Request> requests,
+                         Scatterer::type type = type::neighbour) const
   {
     // Return early if there are no incoming or outgoing edges
     if (_sizes_local.empty() and _sizes_remote.empty())
       return;
 
-<<<<<<< HEAD
     switch (type)
     {
     case type::neighbour:
@@ -240,13 +230,6 @@
     default:
       throw std::runtime_error("Scatter::type not recognized");
     }
-=======
-    int err = MPI_Ineighbor_alltoallv(
-        send_buffer.data(), _sizes_local.data(), _displs_local.data(),
-        MPI::mpi_type<T>(), recv_buffer.data(), _sizes_remote.data(),
-        _displs_remote.data(), MPI::mpi_type<T>(), _comm0.comm(), &request);
-    dolfinx::MPI::check_error(_comm0.comm(), err);
->>>>>>> 3133fb67
   }
 
   /// @brief Complete a non-blocking send from the local owner to
@@ -257,7 +240,7 @@
   ///
   /// @param[in] requests The MPI request handle for tracking the status
   /// of the send
-  void scatter_fwd_end(xtl::span<MPI_Request> requests) const
+  void scatter_fwd_end(std::span<MPI_Request> requests) const
   {
     // Return early if there are no incoming or outgoing edges
     if (_sizes_local.empty() and _sizes_remote.empty())
@@ -288,26 +271,16 @@
   /// @param[in] type The type of MPI communication pattern used by the
   /// Scatterer, either Scatterer::type::neighbor or Scatterer::type::p2p.
   template <typename T, typename Functor>
-<<<<<<< HEAD
-  void scatter_fwd_begin(const xtl::span<const T>& local_data,
-                         xtl::span<T> local_buffer, xtl::span<T> remote_buffer,
-                         Functor pack_fn, xtl::span<MPI_Request> requests,
-                         Scatterer::type type = type::neighbour) const
-=======
   void scatter_fwd_begin(const std::span<const T>& local_data,
                          std::span<T> local_buffer, std::span<T> remote_buffer,
-                         Functor pack_fn, MPI_Request& request) const
->>>>>>> 3133fb67
+                         Functor pack_fn, std::span<MPI_Request> requests,
+                         Scatterer::type type = type::neighbour) const
   {
     assert(local_buffer.size() == _local_inds.size());
     assert(remote_buffer.size() == _remote_inds.size());
     pack_fn(local_data, _local_inds, local_buffer);
-<<<<<<< HEAD
-    scatter_fwd_begin(xtl::span<const T>(local_buffer), remote_buffer, requests,
+    scatter_fwd_begin(std::span<const T>(local_buffer), remote_buffer, requests,
                       type);
-=======
-    scatter_fwd_begin(std::span<const T>(local_buffer), remote_buffer, request);
->>>>>>> 3133fb67
   }
 
   /// @brief Complete a non-blocking send from the local owner to
@@ -330,15 +303,9 @@
   /// @param[in] requests The MPI request handle for tracking the status
   /// of the send
   template <typename T, typename Functor>
-<<<<<<< HEAD
-  void scatter_fwd_end(const xtl::span<const T>& remote_buffer,
-                       xtl::span<T> remote_data, Functor unpack_fn,
-                       xtl::span<MPI_Request> requests) const
-=======
   void scatter_fwd_end(const std::span<const T>& remote_buffer,
                        std::span<T> remote_data, Functor unpack_fn,
-                       MPI_Request& request) const
->>>>>>> 3133fb67
+                       std::span<MPI_Request> requests) const
   {
     assert(remote_buffer.size() == _remote_inds.size());
     assert(remote_data.size() == _remote_inds.size());
@@ -370,14 +337,9 @@
       for (std::size_t i = 0; i < idx.size(); ++i)
         out[i] = in[idx[i]];
     };
-<<<<<<< HEAD
-    scatter_fwd_begin(local_data, xtl::span<T>(local_buffer),
-                      xtl::span<T>(remote_buffer), pack_fn,
-                      xtl::span<MPI_Request>(requests));
-=======
     scatter_fwd_begin(local_data, std::span<T>(local_buffer),
-                      std::span<T>(remote_buffer), pack_fn, request);
->>>>>>> 3133fb67
+                      std::span<T>(remote_buffer), pack_fn,
+                      std::span<MPI_Request>(requests));
 
     auto unpack_fn = [](const auto& in, const auto& idx, auto& out, auto op)
     {
@@ -385,13 +347,8 @@
         out[idx[i]] = op(out[idx[i]], in[i]);
     };
 
-<<<<<<< HEAD
-    scatter_fwd_end(xtl::span<const T>(remote_buffer), remote_data, unpack_fn,
-                    xtl::span<MPI_Request>(requests));
-=======
     scatter_fwd_end(std::span<const T>(remote_buffer), remote_data, unpack_fn,
-                    request);
->>>>>>> 3133fb67
+                    std::span<MPI_Request>(requests));
   }
 
   /// @brief Start a non-blocking send of ghost data to ranks that own
@@ -421,22 +378,15 @@
   /// @param[in] type The type of MPI communication pattern used by the
   /// Scatterer, either Scatterer::type::neighbor or Scatterer::type::p2p.
   template <typename T>
-<<<<<<< HEAD
-  void scatter_rev_begin(const xtl::span<const T>& send_buffer,
-                         const xtl::span<T>& recv_buffer,
-                         xtl::span<MPI_Request> requests,
-                         Scatterer::type type = type::neighbour) const
-=======
   void scatter_rev_begin(const std::span<const T>& send_buffer,
                          const std::span<T>& recv_buffer,
-                         MPI_Request& request) const
->>>>>>> 3133fb67
+                         std::span<MPI_Request> requests,
+                         Scatterer::type type = type::neighbour) const
   {
     // Return early if there are no incoming or outgoing edges
     if (_sizes_local.empty() and _sizes_remote.empty())
       return;
 
-<<<<<<< HEAD
     // // Send and receive data
 
     switch (type)
@@ -471,14 +421,6 @@
     default:
       throw std::runtime_error("Scatter::type not recognized");
     }
-=======
-    // Send and receive data
-    int err = MPI_Ineighbor_alltoallv(
-        send_buffer.data(), _sizes_remote.data(), _displs_remote.data(),
-        MPI::mpi_type<T>(), recv_buffer.data(), _sizes_local.data(),
-        _displs_local.data(), MPI::mpi_type<T>(), _comm1.comm(), &request);
-    dolfinx::MPI::check_error(_comm1.comm(), err);
->>>>>>> 3133fb67
   }
 
   /// @brief End the reverse scatter communication.
@@ -489,7 +431,7 @@
   ///
   /// @param[in] request The handle used when calling
   /// Scatterer::scatter_rev_begin
-  void scatter_rev_end(xtl::span<MPI_Request> request) const
+  void scatter_rev_end(std::span<MPI_Request> request) const
   {
     // Return early if there are no incoming or outgoing edges
     if (_sizes_local.empty() and _sizes_remote.empty())
@@ -528,26 +470,16 @@
   /// @param[in] type The type of MPI communication pattern used by the
   /// Scatterer, either Scatterer::type::neighbor or Scatterer::type::p2p.
   template <typename T, typename Functor>
-<<<<<<< HEAD
-  void scatter_rev_begin(const xtl::span<const T>& remote_data,
-                         xtl::span<T> remote_buffer, xtl::span<T> local_buffer,
-                         Functor pack_fn, xtl::span<MPI_Request> request,
-                         Scatterer::type type = type::neighbour) const
-=======
   void scatter_rev_begin(const std::span<const T>& remote_data,
                          std::span<T> remote_buffer, std::span<T> local_buffer,
-                         Functor pack_fn, MPI_Request& request) const
->>>>>>> 3133fb67
+                         Functor pack_fn, std::span<MPI_Request> request,
+                         Scatterer::type type = type::neighbour) const
   {
     assert(local_buffer.size() == _local_inds.size());
     assert(remote_buffer.size() == _remote_inds.size());
     pack_fn(remote_data, _remote_inds, remote_buffer);
-<<<<<<< HEAD
-    scatter_rev_begin(xtl::span<const T>(remote_buffer), local_buffer, request,
+    scatter_rev_begin(std::span<const T>(remote_buffer), local_buffer, request,
                       type);
-=======
-    scatter_rev_begin(std::span<const T>(remote_buffer), local_buffer, request);
->>>>>>> 3133fb67
   }
 
   /// @brief End the reverse scatter communication, and unpack the received
@@ -570,15 +502,9 @@
   /// @param[in] request The handle used when calling
   /// Scatterer::scatter_rev_begin
   template <typename T, typename Functor, typename BinaryOp>
-<<<<<<< HEAD
-  void scatter_rev_end(const xtl::span<const T>& local_buffer,
-                       xtl::span<T> local_data, Functor unpack_fn, BinaryOp op,
-                       xtl::span<MPI_Request> request)
-=======
   void scatter_rev_end(const std::span<const T>& local_buffer,
                        std::span<T> local_data, Functor unpack_fn, BinaryOp op,
-                       MPI_Request& request)
->>>>>>> 3133fb67
+                       std::span<MPI_Request> request)
   {
     assert(local_buffer.size() == _local_inds.size());
     if (_local_inds.size() > 0)
@@ -606,20 +532,12 @@
       for (std::size_t i = 0; i < idx.size(); ++i)
         out[idx[i]] = op(out[idx[i]], in[i]);
     };
-<<<<<<< HEAD
     std::vector<MPI_Request> request(1, MPI_REQUEST_NULL);
-    scatter_rev_begin(remote_data, xtl::span<T>(remote_buffer),
-                      xtl::span<T>(local_buffer), pack_fn,
-                      xtl::span<MPI_Request>(request));
-    scatter_rev_end(xtl::span<const T>(local_buffer), local_data, unpack_fn, op,
-                    xtl::span<MPI_Request>(request));
-=======
-    MPI_Request request;
     scatter_rev_begin(remote_data, std::span<T>(remote_buffer),
-                      std::span<T>(local_buffer), pack_fn, request);
+                      std::span<T>(local_buffer), pack_fn,
+                      std::span<MPI_Request>(request));
     scatter_rev_end(std::span<const T>(local_buffer), local_data, unpack_fn, op,
-                    request);
->>>>>>> 3133fb67
+                    std::span<MPI_Request>(request));
   }
 
   /// @brief Size of buffer for local data (owned and shared) used in
