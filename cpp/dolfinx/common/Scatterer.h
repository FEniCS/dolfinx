// Copyright (C) 2022 Igor Baratta and Garth N. Wells
//
// This file is part of DOLFINx (https://www.fenicsproject.org)
//
// SPDX-License-Identifier:    LGPL-3.0-or-later

#pragma once

#include "MPI.h"
#include <algorithm>
#include <mpi.h>
#include <vector>
#include <xtl/xspan.hpp>

using namespace dolfinx;

namespace dolfinx::common
{
class IndexMap;

/// @brief A Scatterer supports the MPI scattering and gathering of data
/// that is associated with a common::IndexMap.
///
/// Scatter and gather operations uses MPI neighbourhood collectives.
/// The implementation is designed is for sparse communication patterns,
/// as it typical of patterns based on and IndexMap.
class Scatterer
{
public:
  /// @brief Create a scatterer
  /// @param[in] map The index map that describes the parallel layout of
  /// data
  /// @param[in] bs The block size of data associated with each index in
  /// `map` that will be scattered/gathered
  Scatterer(const IndexMap& map, int bs);

  /// @brief Start a non-blocking send of owned data to ranks that ghost
  /// the data.
  ///
  /// The communication is completed by calling
  /// Scatterer::scatter_fwd_end. The send and receive buffer should not
  /// be changed until after Scatterer::scatter_fwd_end has been called.
  ///
  /// @param[in] send_buffer Local data associated with each owned local
  /// index to be sent to process where the data is ghosted. It must not
  /// be changed until after a call to Scatterer::scatter_fwd_end. The
  /// order of data in the buffer is given by Scatterer::local_indices.
  /// @param recv_buffer A buffer used for the received data. The
  /// position of ghost entries in the buffer is given by
  /// Scatterer::remote_indices. The buffer must not be
  /// accessed or changed until after a call to
  /// Scatterer::scatter_fwd_end.
  /// @param request The MPI request handle for tracking the status of
  /// the non-blocking communication
  template <typename T>
  void scatter_fwd_begin(const xtl::span<const T>& send_buffer,
                         const xtl::span<T>& recv_buffer,
                         MPI_Request& request) const
  {
    // Return early if there are no incoming or outgoing edges
    if (_sizes_local.empty() and _sizes_remote.empty())
      return;

    MPI_Ineighbor_alltoallv(
        send_buffer.data(), _sizes_local.data(), _displs_local.data(),
        MPI::mpi_type<T>(), recv_buffer.data(), _sizes_remote.data(),
        _displs_remote.data(), MPI::mpi_type<T>(), _comm0.comm(), &request);
  }

  /// @brief Complete a non-blocking send from the local owner to
  /// process ranks that have the index as a ghost.
  ///
  /// This function completes the communication started by
  /// Scatterer::scatter_fwd_begin.
  ///
  /// @param[in] request The MPI request handle for tracking the status
  /// of the send
  void scatter_fwd_end(MPI_Request& request) const;

  /// @brief Scatter data associated with owned indices to ghosting
  /// ranks.
  ///
  /// @note This function is intended for advanced usage, and in
  /// particular when using CUDA/device-aware MPI.
  ///
  /// @param[in] local_data All data associated with owned indices. Size
  /// is `size_local()` from the IndexMap used to create the scatterer,
  /// multiplied by the block size. The data for each index is blocked.
  /// @param[in] local_buffer Working buffer. The required size is given
  /// by Scatterer::local_buffer_size.
  /// @param[out] remote_buffer Working buffer. The required size is
  /// given by Scatterer::remote_buffer_size.
  /// @param[in] pack_fn Function to pack data from `local_data` into
  /// the send buffer. It is passed as an argument to support
  /// CUDA/device-aware MPI.
  /// @param[in] request The MPI request handle for tracking the status
  /// of the send
  template <typename T, typename Functor>
  void scatter_fwd_begin(const xtl::span<const T>& local_data,
                         xtl::span<T> local_buffer, xtl::span<T> remote_buffer,
                         Functor pack_fn, MPI_Request& request) const
  {
    assert(local_buffer.size() == _local_inds.size());
    assert(remote_buffer.size() == _remote_inds.size());
    pack_fn(local_data, _local_inds, local_buffer);
    scatter_fwd_begin(xtl::span<const T>(local_buffer), remote_buffer, request);
  }

  /// @brief Complete a non-blocking send from the local owner to
  /// process ranks that have the index as a ghost, and unpack  received
  /// buffer into remote data.
  ///
  /// This function completes the communication started by
  /// Scatterer::scatter_fwd_begin.
  ///
  /// @param[in] remote_buffer Working buffer, same used in
  /// Scatterer::scatter_fwd_begin.
  /// @param[out] remote_data Received data associated with the ghost
  /// indices. The order follows the order of the ghost indices in the
  /// IndexMap used to create the scatterer. The size equal to the
  /// number of ghosts in the index map multiplied by the block size.
  /// The data for each index is blocked.
  /// @param[in] unpack_fn Function to unpack the received buffer into
  /// `remote_data`. It is passed as an argument to support
  /// CUDA/device-aware MPI.
  /// @param[in] request The MPI request handle for tracking the status
  /// of the send
  template <typename T, typename Functor>
  void scatter_fwd_end(const xtl::span<const T>& remote_buffer,
                       xtl::span<T> remote_data, Functor unpack_fn,
                       MPI_Request& request) const
  {
    assert(remote_buffer.size() == _remote_inds.size());
    assert(remote_data.size() == _remote_inds.size());
    scatter_fwd_end(request);
    unpack_fn(remote_buffer, _remote_inds, remote_data,
              [](T /*a*/, T b) { return b; });
  }

  /// @brief Scatter data associated with owned indices to ghosting
  /// ranks.
  ///
  /// @param[in] local_data All data associated with owned indices. Size
  /// is `size_local()` from the IndexMap used to create the scatterer,
  /// multiplied by the block size. The data for each index is blocked
  /// @param[out] remote_data Received data associated with the ghost
  /// indices. The order follows the order of the ghost indices in the
  /// IndexMap used to create the scatterer. The size equal to the
  /// number of ghosts in the index map multiplied by the block size.
  /// The data for each index is blocked.
  template <typename T>
  void scatter_fwd(const xtl::span<const T>& local_data,
                   xtl::span<T> remote_data) const
  {
    MPI_Request request;
    std::vector<T> local_buffer(local_buffer_size(), 0);
    std::vector<T> remote_buffer(remote_buffer_size(), 0);
    auto pack_fn = [](const auto& in, const auto& idx, auto& out)
    {
      for (std::size_t i = 0; i < idx.size(); ++i)
        out[i] = in[idx[i]];
    };
    scatter_fwd_begin(local_data, xtl::span<T>(local_buffer),
                      xtl::span<T>(remote_buffer), pack_fn, request);

    auto unpack_fn = [](const auto& in, const auto& idx, auto& out, auto op)
    {
      for (std::size_t i = 0; i < idx.size(); ++i)
        out[idx[i]] = op(out[idx[i]], in[i]);
    };

    scatter_fwd_end(xtl::span<const T>(remote_buffer), remote_data, unpack_fn,
                    request);
  }

  /// @brief Start a non-blocking send of ghost data to ranks that own
  /// the data.
  ///
  /// The communication is completed by calling
  /// Scatterer::scatter_rev_end. The send and receive buffers should not
  /// be changed until after Scatterer::scatter_rev_end has been called.
  ///
  /// @param[in] send_buffer Data associated with each ghost index. This
  /// data is sent to process that owns the index. It must not be
  /// changed until after a call to Scatterer::scatter_ref_end.
  /// @param recv_buffer Buffer used for the received data. The position
  /// of owned indices in the buffer is given by
  /// Scatterer::local_indices. Scatterer::local_displacements()[i] is
  /// the location of the first entry in `recv_buffer` received from
  /// neighbourhood rank i. The number of entries received from
  /// neighbourhood rank i is Scatterer::local_displacements()[i + 1] -
  /// Scatterer::local_displacements()[i]. `recv_buffer[j]` is the data
  /// associated with the index Scatterer::local_indices()[j] in the
  /// index map.
  ///
  /// The buffer must not be accessed or changed until after a call to
  /// Scatterer::scatter_fwd_end.
  /// @param request The MPI request handle for tracking the status of
  /// the non-blocking communication
  template <typename T>
  void scatter_rev_begin(const xtl::span<const T>& send_buffer,
                         const xtl::span<T>& recv_buffer,
                         MPI_Request& request) const
  {
    // Return early if there are no incoming or outgoing edges
    if (_sizes_local.empty() and _sizes_remote.empty())
      return;

    // Send and receive data
    MPI_Ineighbor_alltoallv(
        send_buffer.data(), _sizes_remote.data(), _displs_remote.data(),
        MPI::mpi_type<T>(), recv_buffer.data(), _sizes_local.data(),
        _displs_local.data(), MPI::mpi_type<T>(), _comm1.comm(), &request);
  }

  /// @brief End the reverse scatter communication.
  ///
  /// This function must be called after Scatterer::scatter_rev_begin.
  /// The buffers passed to Scatterer::scatter_rev_begin must not be
  /// modified until after the function has been called.
  ///
  /// @param[in] request The handle used when calling
  /// Scatterer::scatter_rev_begin
  void scatter_rev_end(MPI_Request& request) const;

  /// @brief Scatter data associated with ghost indices to owning ranks.
  ///
  /// @note This function is intended for advanced usage, and in
  /// particular when using CUDA/device-aware MPI.
  ///
  /// @tparam T The data type to send
  /// @tparam BinaryOp The reduction to perform when reducing data
  /// received from ghosting ranks to the value associated with the
  /// index on the owner
  /// @tparam Functor1 The pack function
  /// @tparam Functor2 The unpack function
  ///
  /// @param[in] remote_data Received data associated with the ghost
  /// indices. The order follows the order of the ghost indices in the
  /// IndexMap used to create the scatterer. The size equal to the
  /// number of ghosts in the index map multiplied by the block size.
  /// The data for each index is blocked.
  /// @param[out] local_buffer Working buffer. The requires size is given
  /// by Scatterer::local_buffer_size.
  /// @param[out] remote_buffer Working buffer. The requires size is
  /// given by Scatterer::remote_buffer_size.
  /// @param[in] pack_fn Function to pack data from `local_data` into
  /// the send buffer. It is passed as an argument to support
  /// CUDA/device-aware MPI.
  /// @param request The MPI request handle for tracking the status of
  /// the non-blocking communication
  template <typename T, typename Functor>
  void scatter_rev_begin(const xtl::span<const T>& remote_data,
                         xtl::span<T> remote_buffer, xtl::span<T> local_buffer,
                         Functor pack_fn, MPI_Request& request) const
  {
    assert(local_buffer.size() == _local_inds.size());
    assert(remote_buffer.size() == _remote_inds.size());
    pack_fn(remote_data, _remote_inds, remote_buffer);
    scatter_rev_begin(xtl::span<const T>(remote_buffer), local_buffer, request);
  }

  /// @brief End the reverse scatter communication, and unpack the received
  /// local buffer into local data.
  ///
  /// This function must be called after Scatterer::scatter_rev_begin.
  /// The buffers passed to Scatterer::scatter_rev_begin must not be
  /// modified until after the function has been called.
  /// @param[in] local_buffer Working buffer. Same buffer should be used in
  /// Scatterer::scatter_rev_begin.
  /// @param[out] local_data All data associated with owned indices.
  /// Size is `size_local()` from the IndexMap used to create the
  /// scatterer, multiplied by the block size. The data for each index
  /// is blocked.
  /// @param[in] unpack_fn Function to unpack the receive buffer into
  /// `local_data`. It is passed as an argument to support
  /// CUDA/device-aware MPI.
  /// @param[in] op The reduction operation when accumulating received
  /// values. To add the received values use `std::plus<T>()`.
  /// @param[in] request The handle used when calling
  /// Scatterer::scatter_rev_begin
  template <typename T, typename Functor, typename BinaryOp>
  void scatter_rev_end(const xtl::span<const T>& local_buffer,
                       xtl::span<T> local_data, Functor unpack_fn, BinaryOp op,
                       MPI_Request& request)
  {
    assert(local_buffer.size() == _local_inds.size());
<<<<<<< HEAD
=======
    assert(*std::max_element(_local_inds.begin(), _local_inds.end())
           < local_data.size());
>>>>>>> 9147993a
    scatter_rev_end(request);
    unpack_fn(local_buffer, _local_inds, local_data, op);
  }

  /// @brief Scatter data associated with ghost indices to ranks that
  /// own the indices.
  template <typename T, typename BinaryOp>
  void scatter_rev(xtl::span<T> local_data,
                   const xtl::span<const T>& remote_data, BinaryOp op)
  {
    std::vector<T> local_buffer(local_buffer_size(), 0);
    std::vector<T> remote_buffer(remote_buffer_size(), 0);
    auto pack_fn = [](const auto& in, const auto& idx, auto& out)
    {
      for (std::size_t i = 0; i < idx.size(); ++i)
        out[i] = in[idx[i]];
    };
    auto unpack_fn = [](const auto& in, const auto& idx, auto& out, auto op)
    {
      for (std::size_t i = 0; i < idx.size(); ++i)
        out[idx[i]] = op(out[idx[i]], in[i]);
    };
    MPI_Request request;
    scatter_rev_begin(remote_data, xtl::span<T>(remote_buffer),
                      xtl::span<T>(local_buffer), pack_fn, request);
    scatter_rev_end(xtl::span<const T>(local_buffer), local_data, unpack_fn, op,
                    request);
  }

  /// @brief Size of buffer for local data (owned and shared) used in
  /// forward and reverse communication
  /// @return The required buffer size
  std::int32_t local_buffer_size() const noexcept;

  /// @brief Buffer size for remote data (ghosts) used in forward and
  /// reverse communication
  /// @return The required buffer size
  std::int32_t remote_buffer_size() const noexcept;

  /// Return a vector of local indices (owned) used to pack/unpack local data.
  /// These indices are grouped by neighbor process (process for which an index
  /// is a ghost).
  const std::vector<std::int32_t>& local_indices() const noexcept;

  /// Return a vector of remote indices (ghosts) used to pack/unpack ghost
  /// data. These indices are grouped by neighbor process (ghost owners).
  const std::vector<std::int32_t>& remote_indices() const noexcept;

  /// @brief The number values (block size) to send per index in the
  /// common::IndexMap use to create the scatterer
  /// @return The block size
  int bs() const noexcept;

private:
  // Block size
  int _bs;

  // Communicator where the source ranks own the indices in the callers
  // halo, and the destination ranks 'ghost' indices owned by the
  // caller. I.e.,
  // - in-edges (src) are from ranks that own my ghosts
  // - out-edges (dest) go to ranks that 'ghost' my owned indices
  dolfinx::MPI::Comm _comm0;

  // Communicator where the source ranks have ghost indices that are
  // owned by the caller, and the destination ranks are the owners of
  // indices in the callers halo region. I.e.,
  // - in-edges (src) are from ranks that 'ghost' my owned indicies
  // - out-edges (dest) are to the owning ranks of my ghost indices
  dolfinx::MPI::Comm _comm1;

  // Permutation indices used to pack and unpack ghost data (remote)
  std::vector<std::int32_t> _remote_inds;

  // Number of remote indices (ghosts) for each neighbor process
  std::vector<int> _sizes_remote;

  // Displacements of remote data for mpi scatter and gather
  std::vector<int> _displs_remote;

  // Permutation indices used to pack and unpack local shared data
  // (owned indices that are shared with other processes). Indices are
  // grouped by neighbor process.
  std::vector<std::int32_t> _local_inds;

  // Number of local shared indices per neighbor process
  std::vector<int> _sizes_local;

  // Displacements of local data for mpi scatter and gather
  std::vector<int> _displs_local;
};
} // namespace dolfinx::common<|MERGE_RESOLUTION|>--- conflicted
+++ resolved
@@ -285,11 +285,8 @@
                        MPI_Request& request)
   {
     assert(local_buffer.size() == _local_inds.size());
-<<<<<<< HEAD
-=======
     assert(*std::max_element(_local_inds.begin(), _local_inds.end())
            < local_data.size());
->>>>>>> 9147993a
     scatter_rev_end(request);
     unpack_fn(local_buffer, _local_inds, local_data, op);
   }
