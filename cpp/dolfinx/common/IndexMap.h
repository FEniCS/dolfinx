--- conflicted
+++ resolved
@@ -225,11 +225,7 @@
   // List of owned local indices that are in the halo (ghost) region on other
   // ranks, grouped by rank in the neighbor communicator (destination ranks in
   // forward communicator and source ranks in the reverse communicator).
-<<<<<<< HEAD
-  graph::AdjacencyList<std::int32_t> _shared_indices;
-=======
   std::unique_ptr<graph::AdjacencyList<std::int32_t>> _shared_indices;
->>>>>>> 37c71813
 };
 
 } // namespace dolfinx::common