// Copyright (C) 2015-2019 Chris Richardson, Garth N. Wells and Igor Baratta
//
// This file is part of DOLFINX (https://www.fenicsproject.org)
//
// SPDX-License-Identifier:    LGPL-3.0-or-later

#pragma once

#include <array>
#include <cstdint>
#include <dolfinx/common/MPI.h>
#include <dolfinx/common/span.hpp>
#include <dolfinx/graph/AdjacencyList.h>
#include <map>
#include <tuple>
#include <utility>
#include <vector>

namespace dolfinx::common
{
// Forward declaration
class IndexMap;

/// Compute layout data and ghost indices for a stacked (concatenated)
/// index map, i.e. 'splice' multiple maps into one. Communication is
/// required to compute the new ghost indices.
///
/// @param[in] maps List of (index map, block size) pairs
/// @returns The (0) global offset of a stacked map for this rank, (1)
///   local offset for each submap in the stacked map, and (2) new
///   indices for the ghosts for each submap (3) owner rank of each ghost
///   entry for each submap
std::tuple<std::int64_t, std::vector<std::int32_t>,
           std::vector<std::vector<std::int64_t>>,
           std::vector<std::vector<int>>>
stack_index_maps(
    const std::vector<
        std::pair<std::reference_wrapper<const common::IndexMap>, int>>& maps);

/// This class represents the distribution index arrays across
/// processes. An index array is a contiguous collection of N+1 indices
/// [0, 1, . . ., N] that are distributed across M processes. On a given
/// process, the IndexMap stores a portion of the index set using local
/// indices [0, 1, . . . , n], and a map from the local indices to a
/// unique global index.

class IndexMap
{
public:
  /// Mode for reverse scatter operation
  enum class Mode
  {
    insert,
    add
  };

  /// Edge directions of neighborhood communicator
  enum class Direction
  {
    reverse,  // Ghost to owner
    forward,  // Owner to ghost
    symmetric // Symmetric. NOTE: To be removed
  };

  /// Create an non-overlapping index map with local_size owned on this
  /// process.
  ///
  /// @note Collective
  /// @param[in] comm The MPI communicator
  /// @param[in] local_size Local size of the IndexMap, i.e. the number
  ///   of owned entries
  IndexMap(MPI_Comm comm, std::int32_t local_size);

  /// Create an index map with local_size owned indiced on this process
  ///
  /// @note Collective
  /// @param[in] mpi_comm The MPI communicator
  /// @param[in] local_size Local size of the IndexMap, i.e. the number
  ///   of owned entries
  /// @param[in] dest_ranks Ranks that 'ghost' indices that are owned by
  ///   the calling rank. I.e., ranks that the caller will send data to
  ///   when updating ghost values.
  /// @param[in] ghosts The global indices of ghost entries
  /// @param[in] src_ranks Owner rank (on global communicator) of each
  ///   entry in @p ghosts
  IndexMap(MPI_Comm mpi_comm, std::int32_t local_size,
           const std::vector<int>& dest_ranks,
           const std::vector<std::int64_t>& ghosts,
           const std::vector<int>& src_ranks);

  // Copy constructor
  IndexMap(const IndexMap& map) = delete;

  /// Move constructor
  IndexMap(IndexMap&& map) = default;

  /// Destructor
  ~IndexMap() = default;

  /// Move assignment
  IndexMap& operator=(IndexMap&& map) = default;

  // Copy assignment
  IndexMap& operator=(const IndexMap& map) = delete;

  /// Range of indices (global) owned by this process
  std::array<std::int64_t, 2> local_range() const noexcept;

  /// Number of ghost indices on this process
  std::int32_t num_ghosts() const noexcept;

  /// Number of indices owned by on this process
  std::int32_t size_local() const noexcept;

  /// Number indices across communicator
  std::int64_t size_global() const noexcept;

  /// Local-to-global map for ghosts (local indexing beyond end of local
  /// range)
  const std::vector<std::int64_t>& ghosts() const noexcept;

  /// Return a MPI communicator with attached distributed graph topology
  /// information
  /// @param[in] dir Edge direction of communicator (forward, reverse,
  /// symmetric)
  /// @return A neighborhood communicator for the specified edge direction
  MPI_Comm comm(Direction dir = Direction::symmetric) const;

  /// Compute global indices for array of local indices
  /// @param[in] local Local indices
  /// @param[out] global The global indices
  void local_to_global(const tcb::span<const std::int32_t>& local,
                       const tcb::span<std::int64_t>& global) const;

  /// Compute local indices for array of global indices
  /// @param[in] global Global indices
  /// @param[out] local The local of the corresponding global index in 'global'.
  /// Returns -1 if the local index does not exist on this process.
  void global_to_local(const tcb::span<const std::int64_t>& global,
                       const tcb::span<std::int32_t>& local) const;

  /// Global indices
  /// @return The global index for all local indices (0, 1, 2, ...) on
  std::vector<std::int64_t> global_indices() const;

  /// Local (owned) indices shared with neighbor processes, i.e. are
<<<<<<< HEAD
  /// ghosts on other processes
=======
  /// ghosts on other processes, grouped by sharing (neighbor)
  /// process(destination ranks in forward communicator and source ranks in the
  /// reverse communicator)
  /// @return List of indices that are ghosted on other processes
>>>>>>> 4fdd8889
  const graph::AdjacencyList<std::int32_t>& shared_indices() const noexcept;

  /// Owner rank (on global communicator) of each ghost entry
  std::vector<int> ghost_owner_rank() const;

  /// @todo Aim to remove this function? If it's kept, should it work
  /// with neighborhood ranks?
  ///
  /// Compute map from each local (owned) index to the set of ranks that
  /// have the index as a ghost
  /// @return shared indices
  std::map<std::int32_t, std::set<int>> compute_shared_indices() const;

  /// Send n values for each index that is owned to processes that have
  /// the index as a ghost. The size of the input array local_data must
  /// be the same as n * size_local().
  ///
  /// @param[in] local_data Local data associated with each owned local
  ///   index to be sent to process where the data is ghosted. Size must
  ///   be n * size_local().
  /// @param[in,out] remote_data Ghost data on this process received
  ///   from the owning process. Size will be n * num_ghosts().
  /// @param[in] n Number of data items per index
  template <typename T>
  void scatter_fwd(tcb::span<const T> local_data, tcb::span<T> remote_data,
                   int n) const;

  /// Send n values for each ghost index to owning to the process
  ///
  /// @param[in,out] local_data Local data associated with each owned
  ///   local index to be sent to process where the data is ghosted.
  ///   Size must be n * size_local().
  /// @param[in] remote_data Ghost data on this process received from
  ///   the owning process. Size will be n * num_ghosts().
  /// @param[in] n Number of data items per index
  /// @param[in] op Sum or set received values in local_data
  template <typename T>
  void scatter_rev(tcb::span<T> local_data, tcb::span<const T> remote_data,
                   int n, IndexMap::Mode op) const;

private:
  // Range of indices (global) owned by this process
  std::array<std::int64_t, 2> _local_range;

  // Number indices across communicator
  std::int64_t _size_global;

  // MPI neighborhood communicators

  // Communicator where the source ranks own the indices in the callers
  // halo, and the destination ranks 'ghost' indices owned by the
  // caller. I.e.,
  // - in-edges (src) are from ranks that own my ghosts
  // - out-edges (dest) go to ranks that 'ghost' my owned indices
  dolfinx::MPI::Comm _comm_owner_to_ghost;

  // Communicator where the source ranks have ghost indices that are
  // owned by the caller, and the destination ranks are the owners of
  // indices in the callers halo region. I.e.,
  // - in-edges (src) are from ranks that 'ghost' my owned indicies
  // - out-edges (dest) are to the owning ranks of my ghost indices
  dolfinx::MPI::Comm _comm_ghost_to_owner;

  // TODO: remove
  dolfinx::MPI::Comm _comm_symmetric;

  // Local-to-global map for ghost indices
  std::vector<std::int64_t> _ghosts;

  // Owning neighborhood rank (out edge) on '_comm_owner_to_ghost'
  // communicator for each ghost index
  std::vector<std::int32_t> _ghost_owners;

<<<<<<< HEAD
  // // TODO: replace _shared_indices and _shared_disp by an AdjacencyList

  // // TODO: _shared_indices are received on _comm_ghost_to_owner, and
  // // _shared_indices is the recv_disp on _comm_ghost_to_owner. Check for
  // // corect use on _comm_owner_to_ghost. Can guarantee that
  // // _comm_owner_to_ghost and _comm_ghost_to_owner are the transpose of
  // // each other?

  // // Owned local indices that are in the halo (ghost) region on other
  // // ranks
  // std::vector<std::int32_t> _shared_indices;

  // // FIXME: explain better the ranks
  // // Displacement vector for _shared_indices. _shared_indices[i] is the
  // // starting postion in _shared_indices for data that is ghosted on
  // // rank i, where i is the ith outgoing edge on _comm_owner_to_ghost.
  // std::vector<std::int32_t> _shared_disp;

  // Owned local indices that are in the halo (ghost) region on other
  // ranks
=======
  // List of owned local indices that are in the halo (ghost) region on other
  // ranks, grouped by rank in the neighbor communicator (destination ranks in
  // forward communicator and source ranks in the reverse communicator).
>>>>>>> 4fdd8889
  graph::AdjacencyList<std::int32_t> _shared_indices;
};

} // namespace dolfinx::common<|MERGE_RESOLUTION|>--- conflicted
+++ resolved
@@ -144,14 +144,10 @@
   std::vector<std::int64_t> global_indices() const;
 
   /// Local (owned) indices shared with neighbor processes, i.e. are
-<<<<<<< HEAD
-  /// ghosts on other processes
-=======
   /// ghosts on other processes, grouped by sharing (neighbor)
   /// process(destination ranks in forward communicator and source ranks in the
   /// reverse communicator)
   /// @return List of indices that are ghosted on other processes
->>>>>>> 4fdd8889
   const graph::AdjacencyList<std::int32_t>& shared_indices() const noexcept;
 
   /// Owner rank (on global communicator) of each ghost entry
@@ -225,32 +221,9 @@
   // communicator for each ghost index
   std::vector<std::int32_t> _ghost_owners;
 
-<<<<<<< HEAD
-  // // TODO: replace _shared_indices and _shared_disp by an AdjacencyList
-
-  // // TODO: _shared_indices are received on _comm_ghost_to_owner, and
-  // // _shared_indices is the recv_disp on _comm_ghost_to_owner. Check for
-  // // corect use on _comm_owner_to_ghost. Can guarantee that
-  // // _comm_owner_to_ghost and _comm_ghost_to_owner are the transpose of
-  // // each other?
-
-  // // Owned local indices that are in the halo (ghost) region on other
-  // // ranks
-  // std::vector<std::int32_t> _shared_indices;
-
-  // // FIXME: explain better the ranks
-  // // Displacement vector for _shared_indices. _shared_indices[i] is the
-  // // starting postion in _shared_indices for data that is ghosted on
-  // // rank i, where i is the ith outgoing edge on _comm_owner_to_ghost.
-  // std::vector<std::int32_t> _shared_disp;
-
-  // Owned local indices that are in the halo (ghost) region on other
-  // ranks
-=======
   // List of owned local indices that are in the halo (ghost) region on other
   // ranks, grouped by rank in the neighbor communicator (destination ranks in
   // forward communicator and source ranks in the reverse communicator).
->>>>>>> 4fdd8889
   graph::AdjacencyList<std::int32_t> _shared_indices;
 };
 
