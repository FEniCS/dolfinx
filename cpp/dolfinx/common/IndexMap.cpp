--- conflicted
+++ resolved
@@ -306,7 +306,7 @@
 //-----------------------------------------------------------------------------
 IndexMap::IndexMap(MPI_Comm comm, std::int32_t local_size)
     : _comm_owner_to_ghost(MPI_COMM_NULL), _comm_ghost_to_owner(MPI_COMM_NULL),
-      _comm_symmetric(MPI_COMM_NULL), _shared_indices(0)
+      _comm_symmetric(MPI_COMM_NULL)
 {
   // Get global offset (index), using partial exclusive reduction
   std::int64_t offset = 0;
@@ -351,7 +351,7 @@
                    const std::vector<std::int64_t>& ghosts,
                    const std::vector<int>& src_ranks)
     : _comm_owner_to_ghost(MPI_COMM_NULL), _comm_ghost_to_owner(MPI_COMM_NULL),
-      _comm_symmetric(MPI_COMM_NULL), _ghosts(ghosts), _shared_indices(0)
+      _comm_symmetric(MPI_COMM_NULL), _ghosts(ghosts)
 {
   assert(size_t(ghosts.size()) == src_ranks.size());
   assert(src_ranks == get_ghost_ranks(mpi_comm, local_size, _ghosts));
@@ -423,11 +423,7 @@
       shared_ind.begin(), shared_ind.end(), local_shared_ind.begin(),
       [offset](std::int64_t x) -> std::int32_t { return x - offset; });
 
-<<<<<<< HEAD
-  _shared_indices = graph::AdjacencyList<std::int32_t>(
-=======
   _shared_indices = std::make_unique<graph::AdjacencyList<std::int32_t>>(
->>>>>>> 37c71813
       std::move(local_shared_ind), std::move(shared_disp));
 
   // Wait for the MPI_Iallreduce to complete
@@ -561,17 +557,10 @@
   std::map<std::int32_t, std::set<int>> shared_indices;
 
   // Build map from owned local index to ranks that ghost the index
-<<<<<<< HEAD
-  for (std::int32_t p = 0; p < _shared_indices.num_nodes(); ++p)
-  {
-    const int rank_global = neighbors_out[p];
-    for (const auto& idx : _shared_indices.links(p))
-=======
   for (std::int32_t p = 0; p < _shared_indices->num_nodes(); ++p)
   {
     const int rank_global = neighbors_out[p];
     for (const std::int32_t& idx : _shared_indices->links(p))
->>>>>>> 37c71813
       shared_indices[idx].insert(rank_global);
   }
 
@@ -582,15 +571,9 @@
 
   std::vector<std::int64_t> fwd_sharing_data;
   std::vector<int> fwd_sharing_offsets{0};
-<<<<<<< HEAD
-  for (std::int32_t p = 0; p < _shared_indices.num_nodes(); ++p)
-  {
-    for (const auto& idx : _shared_indices.links(p))
-=======
   for (std::int32_t p = 0; p < _shared_indices->num_nodes(); ++p)
   {
     for (const std::int32_t& idx : _shared_indices->links(p))
->>>>>>> 37c71813
     {
       assert(shared_indices.find(idx) != shared_indices.end());
       if (auto it = shared_indices.find(idx); it->second.size() > 1)
@@ -699,11 +682,7 @@
   for (std::size_t i = 0; i < _ghosts.size(); ++i)
     sizes_recv[_ghost_owners[i]] += n;
 
-<<<<<<< HEAD
-  const std::vector<int32_t>& shared_disp = _shared_indices.offsets();
-=======
   const std::vector<int32_t>& shared_disp = _shared_indices->offsets();
->>>>>>> 37c71813
   std::vector<std::int32_t> displs_send(shared_disp.size());
   std::transform(shared_disp.begin(), shared_disp.end(), displs_send.begin(),
                  [n](auto x) { return x * n; });
@@ -716,17 +695,10 @@
 
   // Copy into sending buffer
   std::vector<T> data_to_send(displs_send.back());
-<<<<<<< HEAD
-  const std::vector<std::int32_t>& indices = _shared_indices.array();
-  for (std::size_t i = 0; i < indices.size(); ++i)
-  {
-    const int index = indices[i];
-=======
   const std::vector<std::int32_t>& indices = _shared_indices->array();
   for (std::size_t i = 0; i < indices.size(); ++i)
   {
     const std::int32_t index = indices[i];
->>>>>>> 37c71813
     for (int j = 0; j < n; ++j)
       data_to_send[i * n + j] = local_data[index * n + j];
   }
@@ -799,11 +771,7 @@
   std::vector<std::int32_t> displs_recv(indegree + 1, 0);
   for (int i = 0; i < indegree; ++i)
   {
-<<<<<<< HEAD
-    recv_sizes[i] = _shared_indices.num_links(i) * n;
-=======
     recv_sizes[i] = _shared_indices->num_links(i) * n;
->>>>>>> 37c71813
     displs_recv[i + 1] = displs_recv[i] + recv_sizes[i];
   }
 
@@ -828,21 +796,13 @@
       MPI::mpi_type<T>(), recv_data.data(), recv_sizes.data(),
       displs_recv.data(), MPI::mpi_type<T>(), _comm_ghost_to_owner.comm());
 
-<<<<<<< HEAD
-  const std::vector<std::int32_t>& shared_indices = _shared_indices.array();
-=======
   const std::vector<std::int32_t>& shared_indices = _shared_indices->array();
->>>>>>> 37c71813
   // Copy or accumulate into "local_data"
   if (op == Mode::insert)
   {
     for (std::size_t i = 0; i < shared_indices.size(); ++i)
     {
-<<<<<<< HEAD
-      const int index = shared_indices[i];
-=======
       const std::int32_t index = shared_indices[i];
->>>>>>> 37c71813
       for (int j = 0; j < n; ++j)
         local_data[index * n + j] = recv_data[i * n + j];
     }
@@ -851,11 +811,7 @@
   {
     for (std::size_t i = 0; i < shared_indices.size(); ++i)
     {
-<<<<<<< HEAD
-      const int index = shared_indices[i];
-=======
       const std::int32_t index = shared_indices[i];
->>>>>>> 37c71813
       for (int j = 0; j < n; ++j)
         local_data[index * n + j] += recv_data[i * n + j];
     }
