// Copyright (C) 2015-2024 Chris Richardson, Garth N. Wells, Igor Baratta,
// Joseph P. Dean and Jørgen S. Dokken
//
// This file is part of DOLFINx (https://www.fenicsproject.org)
//
// SPDX-License-Identifier:    LGPL-3.0-or-later

#include "IndexMap.h"
#include "sort.h"
#include <algorithm>
#include <cstdint>
#include <functional>
#include <numeric>
#include <span>
#include <utility>
#include <vector>

using namespace dolfinx;
using namespace dolfinx::common;

namespace
{
/// @brief Given source ranks (ranks that own indices ghosted by the
/// calling rank), compute ranks that ghost indices owned by the calling
/// rank.
/// @param comm MPI communicator.
/// @param owners List of ranks that own each ghost index.
/// @return (src ranks, destination ranks). Both lists are sorted.
std::array<std::vector<int>, 2> build_src_dest(MPI_Comm comm,
                                               std::span<const int> owners)
{
  if (dolfinx::MPI::size(comm) == 1)
  {
    assert(owners.empty());
    return std::array<std::vector<int>, 2>();
  }

  std::vector<int> src(owners.begin(), owners.end());
  std::ranges::sort(src);
  auto [unique_end, range_end] = std::ranges::unique(src);
  src.erase(unique_end, range_end);
  src.shrink_to_fit();
  std::vector<int> dest = dolfinx::MPI::compute_graph_edges_nbx(comm, src);
  std::ranges::sort(dest);
  return {std::move(src), std::move(dest)};
}

/// @brief Helper function that sends ghost indices on a given process
/// to their owning rank, and receives indices owned by this process
/// that are ghosts on other processes.
///
/// It also returns the data structures used in this common
/// communication pattern.
///
/// @param[in] comm The communicator (global).
/// @param[in] src Source ranks on `comm`.
/// @param[in] dest Destination ranks on `comm`.
/// @param[in] ghosts Ghost indices on calling process.
/// @param[in] owners Owning rank for each entry in `ghosts`.
/// @param[in] include_ghost A list of the same length as `ghosts`, whose
/// ith entry must be non-zero (true) to include `ghost[i]`, otherwise
/// the ghost will be excluded
/// @return 1) The ghost indices packed in a buffer for communication
///         2) The received indices (in receive buffer layout)
///         3) A map relating the position of a ghost in the packed
///            data (1) to to its position in `ghosts`.
///         4) The number of indices to send to each process.
///         5) The number of indices received by each process.
///         6) The send displacements.
///         7) The received displacements.
/// @pre `src` must be sorted and unique
/// @pre `dest` must be sorted and unique
std::tuple<std::vector<std::int64_t>, std::vector<std::int64_t>,
           std::vector<std::size_t>, std::vector<std::int32_t>,
           std::vector<std::int32_t>, std::vector<int>, std::vector<int>>
communicate_ghosts_to_owners(MPI_Comm comm, std::span<const int> src,
                             std::span<const int> dest,
                             std::span<const std::int64_t> ghosts,
                             std::span<const std::int32_t> owners,
                             std::span<const std::uint8_t> include_ghost)
{
  // Send ghost indices to owning rank
  std::vector<std::int64_t> send_indices, recv_indices;
  std::vector<std::size_t> ghost_buffer_pos;
  std::vector<std::int32_t> send_sizes, recv_sizes;
  std::vector<int> send_disp, recv_disp;
  {
    // Create neighbourhood comm (ghost -> owner)
    MPI_Comm comm0;
    int ierr = MPI_Dist_graph_create_adjacent(
        comm, dest.size(), dest.data(), MPI_UNWEIGHTED, src.size(), src.data(),
        MPI_UNWEIGHTED, MPI_INFO_NULL, false, &comm0);
    dolfinx::MPI::check_error(comm, ierr);

    // Pack ghosts indices
    std::vector<std::vector<std::int64_t>> send_data(src.size());
    std::vector<std::vector<std::size_t>> pos_to_ghost(src.size());
    for (std::size_t i = 0; i < ghosts.size(); ++i)
    {
      auto it = std::ranges::lower_bound(src, owners[i]);
      assert(it != src.end() and *it == owners[i]);
      std::size_t r = std::distance(src.begin(), it);
      if (include_ghost[i])
      {
        send_data[r].push_back(ghosts[i]);
        pos_to_ghost[r].push_back(i);
      }
    }

    // Count number of ghosts per dest
    std::ranges::transform(send_data, std::back_inserter(send_sizes),
                           [](auto& d) { return d.size(); });

    // Send how many indices I ghost to each owner, and receive how many
    // of my indices other ranks ghost
    recv_sizes.resize(dest.size(), 0);
    send_sizes.reserve(1);
    recv_sizes.reserve(1);
    MPI_Request sizes_request;
    MPI_Ineighbor_alltoall(send_sizes.data(), 1, MPI_INT32_T, recv_sizes.data(),
                           1, MPI_INT32_T, comm0, &sizes_request);

    // Build send buffer and ghost position to send buffer position
    for (auto& d : send_data)
      send_indices.insert(send_indices.end(), d.begin(), d.end());
    for (auto& p : pos_to_ghost)
      ghost_buffer_pos.insert(ghost_buffer_pos.end(), p.begin(), p.end());

    // Prepare displacement vectors
    send_disp.resize(src.size() + 1, 0);
    recv_disp.resize(dest.size() + 1, 0);
    std::partial_sum(send_sizes.begin(), send_sizes.end(),
                     std::next(send_disp.begin()));
    MPI_Wait(&sizes_request, MPI_STATUS_IGNORE);
    std::partial_sum(recv_sizes.begin(), recv_sizes.end(),
                     std::next(recv_disp.begin()));

    // Send ghost indices to owner, and receive indices
    recv_indices.resize(recv_disp.back());
    ierr = MPI_Neighbor_alltoallv(send_indices.data(), send_sizes.data(),
                                  send_disp.data(), MPI_INT64_T,
                                  recv_indices.data(), recv_sizes.data(),
                                  recv_disp.data(), MPI_INT64_T, comm0);
    dolfinx::MPI::check_error(comm, ierr);

    ierr = MPI_Comm_free(&comm0);
    dolfinx::MPI::check_error(comm, ierr);
  }

  return {std::move(send_indices),     std::move(recv_indices),
          std::move(ghost_buffer_pos), std::move(send_sizes),
          std::move(recv_sizes),       std::move(send_disp),
          std::move(recv_disp)};
}

/// Given an index map and a subset of local indices (can be owned or
/// ghost but must be unique and sorted), compute the owned, ghost and
/// ghost owners in the submap.
///
/// @param[in] imap An index map.
/// @param[in] indices List of entity indices (indices local to the
/// process).
/// @param[in] order Control the order in which ghost indices appear in
/// the new map.
/// @param[in] allow_owner_change Allows indices that are not included
/// by their owning process but included on sharing processes to be
/// included in the submap. These indices will be owned by one of the
/// sharing processes in the submap.
/// @pre `indices` must be sorted and unique.
/// @return The (1) owned, (2) ghost and (3) ghost owners in the submap,
/// and (4) submap src ranks and (5) submap destination ranks. All
/// indices are local and with respect to the original index map.
std::tuple<std::vector<std::int32_t>, std::vector<std::int32_t>,
           std::vector<int>, std::vector<int>, std::vector<int>>
compute_submap_indices(const IndexMap& imap,
                       std::span<const std::int32_t> indices,
                       IndexMapOrder order, bool allow_owner_change)
{
  // Create lookup array to determine if an index is in the sub-map
  std::vector<std::uint8_t> is_in_submap(imap.size_local() + imap.num_ghosts(),
                                         0);
  std::ranges::for_each(indices,
                        [&is_in_submap](auto i) { is_in_submap[i] = 1; });

  // --- Step 1 ---: Send ghost indices in `indices` to their owners
  // and receive indices owned by this process that are in `indices`
  // on other processes
  const auto [send_indices, recv_indices, ghost_buffer_pos, send_sizes,
              recv_sizes, send_disp, recv_disp]
      = communicate_ghosts_to_owners(
          imap.comm(), imap.src(), imap.dest(), imap.ghosts(), imap.owners(),
          std::span(is_in_submap.cbegin() + imap.size_local(),
                    is_in_submap.cend()));

  // --- Step 2 ---: Create a map from the indices in `recv_indices`
  // (i.e. indices owned by this process that are in `indices` on other
  // processes) to their owner in the submap. This is required since not
  // all indices in `recv_indices` will necessarily be in `indices` on
  // this process, and thus other processes must own them in the submap.
  // If ownership of received index doesn't change, then this process
  // has the receiving rank as a destination
  std::vector<int> recv_owners(send_disp.back());
  std::vector<int> submap_dest;
  submap_dest.reserve(1);
  const int rank = dolfinx::MPI::rank(imap.comm());
  {
    // Flag to track if the owner of any indices have changed in the
    // submap
    bool owners_changed = false;

    // Create a map from (global) indices in `recv_indices` to a list of
    // processes that can own them in the submap.
    std::vector<std::pair<std::int64_t, int>> global_idx_to_possible_owner;
    const std::array local_range = imap.local_range();

    // Loop through the received indices
    std::span<const int> dest = imap.dest();
    for (std::size_t i = 0; i < recv_disp.size() - 1; ++i)
    {
      for (int j = recv_disp[i]; j < recv_disp[i + 1]; ++j)
      {
        // Compute the local index
        std::int64_t idx = recv_indices[j];
        assert(idx >= 0);
        std::int32_t idx_local = idx - local_range[0];
        assert(idx_local >= 0);
        assert(idx_local < local_range[1]);

        // Check if index is included in the submap on this process. If
        // so, this process remains its owner in the submap. Otherwise,
        // add the process that sent it to the list of possible owners.
        if (is_in_submap[idx_local])
        {
          global_idx_to_possible_owner.push_back({idx, rank});
          submap_dest.push_back(dest[i]);
        }
        else
        {
          owners_changed = true;
          global_idx_to_possible_owner.push_back({idx, dest[i]});
        }
      }

      if (owners_changed and !allow_owner_change)
        throw std::runtime_error("Index owner change detected!");
    }

    std::ranges::sort(global_idx_to_possible_owner);

    // Choose the submap owner for each index in `recv_indices` and pack
    // destination ranks for each process that has received new indices.
    // During ownership determination, we know what other processes
    // requires this index, and add them to the destination set.
    std::vector<int> send_owners;
    send_owners.reserve(1);
    std::vector<int> new_owner_dest_ranks;
    new_owner_dest_ranks.reserve(1);
    std::vector<int> new_owner_dest_ranks_offsets(recv_sizes.size() + 1, 0);
    std::vector<std::int32_t> new_owner_dest_ranks_sizes(recv_sizes.size());
    new_owner_dest_ranks_sizes.reserve(1);
    for (std::size_t i = 0; i < recv_sizes.size(); ++i)
    {
<<<<<<< HEAD
      for (int j = recv_disp[i]; j < recv_disp[i + 1]; ++j)
      {
        std::int64_t idx = recv_indices[j];

        // NOTE: Could choose new owner in a way that is is better for
        // load balancing, though the impact is probably only very small
        auto it = std::ranges::lower_bound(global_idx_to_possible_owner, idx,
                                           std::ranges::less(),
                                           [](auto e) { return e.first; });
        assert(it != global_idx_to_possible_owner.end() and it->first == idx);
        send_owners.push_back(it->second);

        // If rank that sent this ghost is the submap owner, send all
        // other ranks
        if (it->second == dest[i])
        {
          // Find upper limit of recv index and pack all dest ranks for
          // this process
          auto it_upper = std::ranges::upper_bound(
              it, global_idx_to_possible_owner.end(), idx, std::ranges::less(),
              [](auto e) { return e.first; });
          std::transform(it + 1, it_upper,
                         std::back_inserter(new_owner_dest_ranks),
                         [](auto e) { return e.second; });
        }
      }
      // Remove duplicate new dest ranks from recv process
      // The new owning process can have taken ownership of multiple
      // indices from the same rank.
      auto dest_begin
          = new_owner_dest_ranks.begin() + new_owner_dest_ranks_offsets[i];
      std::size_t num_unique_dest_ranks = 0;
      if (dest_begin != new_owner_dest_ranks.end())
      {
        std::ranges::sort(dest_begin, new_owner_dest_ranks.end());
        auto [unique_end, range_end]
            = std::ranges::unique(dest_begin, new_owner_dest_ranks.end());
=======
      // NOTE: Could choose new owner in a way that is is better for
      // load balancing, though the impact is probably only very small
      auto it = std::ranges::lower_bound(global_idx_to_possible_owner, idx,
                                         std::ranges::less(),
                                         [](auto e) { return e.first; });
      assert(it != global_idx_to_possible_owner.end() and it->first == idx);
      send_owners.push_back(it->second);
    }
>>>>>>> 7db0b44c

        num_unique_dest_ranks = std::distance(dest_begin, unique_end);
        new_owner_dest_ranks.erase(unique_end, range_end);
        new_owner_dest_ranks.shrink_to_fit();
      }
      new_owner_dest_ranks_sizes[i] = num_unique_dest_ranks;
      new_owner_dest_ranks_offsets[i + 1]
          = new_owner_dest_ranks_offsets[i] + num_unique_dest_ranks;
    }
    // Create neighbourhood comm (owner -> ghost)
    MPI_Comm comm1;
    int ierr = MPI_Dist_graph_create_adjacent(
        imap.comm(), imap.src().size(), imap.src().data(), MPI_UNWEIGHTED,
        dest.size(), dest.data(), MPI_UNWEIGHTED, MPI_INFO_NULL, false, &comm1);
    dolfinx::MPI::check_error(imap.comm(), ierr);

    // Send the data
    ierr = MPI_Neighbor_alltoallv(send_owners.data(), recv_sizes.data(),
                                  recv_disp.data(), MPI_INT, recv_owners.data(),
                                  send_sizes.data(), send_disp.data(), MPI_INT,
                                  comm1);
    dolfinx::MPI::check_error(imap.comm(), ierr);

    // Communicate number of received dest_ranks from each process
    std::vector<int> recv_dest_ranks_sizes(src.size());
    recv_dest_ranks_sizes.reserve(1);
    ierr = MPI_Neighbor_alltoall(new_owner_dest_ranks_sizes.data(), 1, MPI_INT,
                                 recv_dest_ranks_sizes.data(), 1, MPI_INT,
                                 comm1);
    dolfinx::MPI::check_error(imap.comm(), ierr);
    // Communicate new dest ranks
    std::vector<int> recv_dest_rank_disp(src.size() + 1, 0);
    std::partial_sum(recv_dest_ranks_sizes.begin(), recv_dest_ranks_sizes.end(),
                     std::next(recv_dest_rank_disp.begin()));
    std::vector<int> recv_dest_ranks(recv_dest_rank_disp.back());
    recv_dest_ranks.reserve(1);
    ierr = MPI_Neighbor_alltoallv(
        new_owner_dest_ranks.data(), new_owner_dest_ranks_sizes.data(),
        new_owner_dest_ranks_offsets.data(), MPI_INT, recv_dest_ranks.data(),
        recv_dest_ranks_sizes.data(), recv_dest_rank_disp.data(), MPI_INT,
        comm1);
    dolfinx::MPI::check_error(imap.comm(), ierr);

    // Append new submap dest ranks and remove duplicates
    std::ranges::copy(recv_dest_ranks, std::back_inserter(submap_dest));
    std::ranges::sort(submap_dest);
    {
      auto [unique_end, range_end] = std::ranges::unique(submap_dest);
      submap_dest.erase(unique_end, range_end);
      submap_dest.shrink_to_fit();
    }

    // Free the communicator
    ierr = MPI_Comm_free(&comm1);
    dolfinx::MPI::check_error(imap.comm(), ierr);
  }

  // --- Step 3 --- : Determine the owned indices, ghost indices, and
  // ghost owners in the submap

  // Local indices (w.r.t. original map) owned by this process in the
  // submap
  std::vector<std::int32_t> submap_owned;
  submap_owned.reserve(indices.size());

  // Local indices (w.r.t. original map) ghosted by this process in the
  // submap
  std::vector<std::int32_t> submap_ghost;

  // The owners of the submap ghost indices (process
  // submap_ghost_owners[i] owns index submap_ghost[i])
  std::vector<int> submap_ghost_owners;

  {
    // Add owned indices to submap_owned
    std::copy_if(
        indices.begin(), indices.end(), std::back_inserter(submap_owned),
        [local_size = imap.size_local()](auto i) { return i < local_size; });

    // FIXME: Could just create when making send_indices
    std::vector<std::int32_t> send_indices_local(send_indices.size());
    imap.global_to_local(send_indices, send_indices_local);

    // Loop over ghost indices (in the original map) and add to
    // submap_owned if the owning process has decided this process to be
    // the submap owner. Else, add the index and its (possibly new)
    // owner to submap_ghost and submap_ghost_owners respectively.
    for (std::size_t i = 0; i < send_indices_local.size(); ++i)
    {
      std::int32_t local_idx = send_indices_local[i];
      if (int owner = recv_owners[i]; owner == rank)
        submap_owned.push_back(local_idx);
      else
      {
        submap_ghost.push_back(local_idx);
        submap_ghost_owners.push_back(owner);
      }
    }
    std::ranges::sort(submap_owned);
  }

  // Get submap source ranks
  std::vector<int> submap_src(submap_ghost_owners.begin(),
                              submap_ghost_owners.end());
  std::ranges::sort(submap_src);
  auto [unique_end, range_end] = std::ranges::unique(submap_src);
  submap_src.erase(unique_end, range_end);
  submap_src.shrink_to_fit();

  // If required, preserve the order of the ghost indices
  if (order == IndexMapOrder::preserve)
  {
    // Build (old postion, new position) list for ghosts and sort
    std::vector<std::pair<std::int32_t, std::int32_t>> pos;
    pos.reserve(submap_ghost.size());
    for (std::int32_t idx : submap_ghost)
      pos.emplace_back(idx, pos.size());
    std::ranges::sort(pos);

    // Order ghosts in the sub-map by their position in the parent map
    std::vector<int> submap_ghost_owners1;
    submap_ghost_owners1.reserve(submap_ghost_owners.size());
    std::vector<std::int32_t> submap_ghost1;
    submap_ghost1.reserve(submap_ghost.size());
    for (auto [_, idx] : pos)
    {
      submap_ghost_owners1.push_back(submap_ghost_owners[idx]);
      submap_ghost1.push_back(submap_ghost[idx]);
    }

    submap_ghost_owners = std::move(submap_ghost_owners1);
    submap_ghost = std::move(submap_ghost1);
  }

<<<<<<< HEAD
=======
  // Compute submap destination ranks
  // FIXME: Remove call to NBX
  std::vector<int> submap_dest
      = dolfinx::MPI::compute_graph_edges_nbx(imap.comm(), submap_src);
  std::ranges::sort(submap_dest);

>>>>>>> 7db0b44c
  return {std::move(submap_owned), std::move(submap_ghost),
          std::move(submap_ghost_owners), std::move(submap_src),
          std::move(submap_dest)};
}

/// Compute the global indices of ghosts in a submap.
/// @param[in] submap_src The submap source ranks
/// @param[in] submap_dest The submap destination ranks
/// @param[in] submap_owned Owned submap indices (local w.r.t. original
/// index map)
/// @param[in] submap_ghosts_global Ghost submap indices (global w.r.t.
/// original index map)
/// @param[in] submap_ghost_owners The ranks that own the ghosts in the
/// submap
/// @param[in] submap_offset The global offset for this rank in the
/// submap
/// @param[in] imap The original index map
/// @pre submap_owned must be sorted and contain no repeated indices
std::vector<std::int64_t>
compute_submap_ghost_indices(std::span<const int> submap_src,
                             std::span<const int> submap_dest,
                             std::span<const std::int32_t> submap_owned,
                             std::span<const std::int64_t> submap_ghosts_global,
                             std::span<const std::int32_t> submap_ghost_owners,
                             std::int64_t submap_offset, const IndexMap& imap)
{
  // --- Step 1 ---: Send global ghost indices (w.r.t. original imap) to
  // owning rank

  auto [send_indices, recv_indices, ghost_perm, send_sizes, recv_sizes,
        send_disp, recv_disp]
      = communicate_ghosts_to_owners(
          imap.comm(), submap_src, submap_dest, submap_ghosts_global,
          submap_ghost_owners,
          std::vector<std::uint8_t>(submap_ghosts_global.size(), 1));

  // --- Step 2 ---: For each received index, compute the submap global
  // index

  std::vector<std::int64_t> send_gidx;
  {
    send_gidx.reserve(recv_indices.size());
    // NOTE: Received indices are owned by this process in the submap,
    // but not necessarily in the original imap, so we must use
    // global_to_local to convert rather than subtracting local_range[0]
    // TODO: Convert recv_indices or submap_owned?
    std::vector<std::int32_t> recv_indices_local(recv_indices.size());
    imap.global_to_local(recv_indices, recv_indices_local);

    // Compute submap global index
    for (std::int32_t idx : recv_indices_local)
    {
      // Could avoid search by creating look-up array
      auto it = std::ranges::lower_bound(submap_owned, idx);
      assert(it != submap_owned.end() and *it == idx);
      std::size_t idx_local_submap = std::distance(submap_owned.begin(), it);
      send_gidx.push_back(idx_local_submap + submap_offset);
    }
  }

  // --- Step 3 ---: Send submap global indices to process that ghost
  // them

  std::vector<std::int64_t> recv_gidx(send_disp.back());
  {
    // Create neighbourhood comm (owner -> ghost)
    MPI_Comm comm1;
    int ierr = MPI_Dist_graph_create_adjacent(
        imap.comm(), submap_src.size(), submap_src.data(), MPI_UNWEIGHTED,
        submap_dest.size(), submap_dest.data(), MPI_UNWEIGHTED, MPI_INFO_NULL,
        false, &comm1);
    dolfinx::MPI::check_error(imap.comm(), ierr);

    // Send indices to ghosting ranks
    ierr = MPI_Neighbor_alltoallv(send_gidx.data(), recv_sizes.data(),
                                  recv_disp.data(), MPI_INT64_T,
                                  recv_gidx.data(), send_sizes.data(),
                                  send_disp.data(), MPI_INT64_T, comm1);
    dolfinx::MPI::check_error(imap.comm(), ierr);

    ierr = MPI_Comm_free(&comm1);
    dolfinx::MPI::check_error(imap.comm(), ierr);
  }

  // --- Step 4---: Unpack received data

  std::vector<std::int64_t> ghost_submap_gidx(submap_ghosts_global.size());
  for (std::size_t i = 0; i < recv_gidx.size(); ++i)
    ghost_submap_gidx[ghost_perm[i]] = recv_gidx[i];

  return ghost_submap_gidx;
}
} // namespace

//-----------------------------------------------------------------------------
std::vector<int32_t>
common::compute_owned_indices(std::span<const std::int32_t> indices,
                              const IndexMap& map)
{
  // Assume that indices are sorted and unique
  assert(std::ranges::is_sorted(indices));

  std::span ghosts = map.ghosts();
  std::vector<int> owners(map.owners().begin(), map.owners().end());

  // Find first index that is not owned by this rank
  std::int32_t size_local = map.size_local();
  const auto it_owned_end = std::ranges::lower_bound(indices, size_local);

  // Get global indices and owners for ghost indices
  std::size_t first_ghost_index = std::distance(indices.begin(), it_owned_end);
  std::int32_t num_ghost_indices = indices.size() - first_ghost_index;
  std::vector<std::int64_t> global_indices(num_ghost_indices);
  std::vector<int> ghost_owners(num_ghost_indices);
  for (std::int32_t i = 0; i < num_ghost_indices; ++i)
  {
    std::int32_t idx = indices[first_ghost_index + i];
    std::int32_t pos = idx - size_local;
    global_indices[i] = ghosts[pos];
    ghost_owners[i] = owners[pos];
  }

  // Sort indices and owners
  std::ranges::sort(global_indices);
  std::ranges::sort(ghost_owners);

  std::span dest = map.dest();
  std::span src = map.src();

  // Count number of ghost per destination
  std::vector<int> send_sizes(src.size(), 0);
  std::vector<int> send_disp(src.size() + 1, 0);
  auto it = ghost_owners.begin();
  for (std::size_t i = 0; i < src.size(); i++)
  {
    int owner = src[i];
    auto begin = std::find(it, ghost_owners.end(), owner);
    auto end = std::upper_bound(begin, ghost_owners.end(), owner);

    // Count number of ghosts (if any)
    send_sizes[i] = std::distance(begin, end);
    send_disp[i + 1] = send_disp[i] + send_sizes[i];

    if (begin != end)
      it = end;
  }

  // Create ghost -> owner comm
  MPI_Comm comm;
  int ierr = MPI_Dist_graph_create_adjacent(
      map.comm(), dest.size(), dest.data(), MPI_UNWEIGHTED, src.size(),
      src.data(), MPI_UNWEIGHTED, MPI_INFO_NULL, false, &comm);
  dolfinx::MPI::check_error(map.comm(), ierr);

  // Exchange number of indices to send/receive from each rank
  std::vector<int> recv_sizes(dest.size(), 0);
  send_sizes.reserve(1);
  recv_sizes.reserve(1);
  ierr = MPI_Neighbor_alltoall(send_sizes.data(), 1, MPI_INT, recv_sizes.data(),
                               1, MPI_INT, comm);
  dolfinx::MPI::check_error(comm, ierr);

  // Prepare receive displacement array
  std::vector<int> recv_disp(dest.size() + 1, 0);
  std::partial_sum(recv_sizes.begin(), recv_sizes.end(),
                   std::next(recv_disp.begin()));

  // Send ghost indices to owner, and receive owned indices
  std::vector<std::int64_t> recv_buffer(recv_disp.back());
  std::vector<std::int64_t>& send_buffer = global_indices;
  ierr = MPI_Neighbor_alltoallv(send_buffer.data(), send_sizes.data(),
                                send_disp.data(), MPI_INT64_T,
                                recv_buffer.data(), recv_sizes.data(),
                                recv_disp.data(), MPI_INT64_T, comm);
  dolfinx::MPI::check_error(comm, ierr);
  ierr = MPI_Comm_free(&comm);
  dolfinx::MPI::check_error(map.comm(), ierr);

  // Remove duplicates from received indices
  {
    std::ranges::sort(recv_buffer);
    auto [unique_end, range_end] = std::ranges::unique(recv_buffer);
    recv_buffer.erase(unique_end, range_end);
  }

  // Copy owned and ghost indices into return array
  std::vector<std::int32_t> owned;
  owned.reserve(num_ghost_indices + recv_buffer.size());
  std::copy(indices.begin(), it_owned_end, std::back_inserter(owned));
  std::ranges::transform(recv_buffer, std::back_inserter(owned),
                         [range = map.local_range()](auto idx)
                         {
                           assert(idx >= range[0]);
                           assert(idx < range[1]);
                           return idx - range[0];
                         });

  {
    std::ranges::sort(owned);
    auto [unique_end, range_end] = std::ranges::unique(owned);
    owned.erase(unique_end, range_end);
  }
  return owned;
}
//-----------------------------------------------------------------------------
std::tuple<std::int64_t, std::vector<std::int32_t>,
           std::vector<std::vector<std::int64_t>>,
           std::vector<std::vector<int>>>
common::stack_index_maps(
    const std::vector<std::pair<std::reference_wrapper<const IndexMap>, int>>&
        maps)
{
  // Compute process offset for stacked index map
  const std::int64_t process_offset = std::accumulate(
      maps.begin(), maps.end(), std::int64_t(0),
      [](std::int64_t c, auto& map) -> std::int64_t
      { return c + map.first.get().local_range()[0] * map.second; });

  // Get local offset (into new map) for each index map
  std::vector<std::int32_t> local_sizes;
  std::ranges::transform(maps, std::back_inserter(local_sizes), [](auto& map)
                         { return map.second * map.first.get().size_local(); });
  std::vector<std::int32_t> local_offset(local_sizes.size() + 1, 0);
  std::partial_sum(local_sizes.begin(), local_sizes.end(),
                   std::next(local_offset.begin()));

  // Build list of src ranks (ranks that own ghosts)
  std::set<int> src_set;
  std::set<int> dest_set;
  for (auto& [map, _] : maps)
  {
    std::span _src = map.get().src();
    std::span _dest = map.get().dest();
    src_set.insert(_src.begin(), _src.end());
    dest_set.insert(_dest.begin(), _dest.end());
  }

  std::vector<int> src(src_set.begin(), src_set.end());
  std::vector<int> dest(dest_set.begin(), dest_set.end());

  // Create neighbour comms (0: ghost -> owner, 1: (owner -> ghost)
  MPI_Comm comm0, comm1;
  int ierr = MPI_Dist_graph_create_adjacent(
      maps.at(0).first.get().comm(), dest.size(), dest.data(), MPI_UNWEIGHTED,
      src.size(), src.data(), MPI_UNWEIGHTED, MPI_INFO_NULL, false, &comm0);
  dolfinx::MPI::check_error(maps.at(0).first.get().comm(), ierr);
  ierr = MPI_Dist_graph_create_adjacent(
      maps.at(0).first.get().comm(), src.size(), src.data(), MPI_UNWEIGHTED,
      dest.size(), dest.data(), MPI_UNWEIGHTED, MPI_INFO_NULL, false, &comm1);
  dolfinx::MPI::check_error(maps.at(0).first.get().comm(), ierr);

  // NOTE: We could perform each MPI call just once rather than per map,
  // but the complexity may not be worthwhile since this function is
  // typically used for 'block' (rather the nested) problems, which is
  // not the most efficient approach anyway.

  std::vector<std::vector<std::int64_t>> ghosts_new(maps.size());
  std::vector<std::vector<int>> ghost_owners_new(maps.size());

  // For each map, send ghost indices to owner and owners send back the
  // new index
  for (std::size_t m = 0; m < maps.size(); ++m)
  {
    const int bs = maps[m].second;
    const IndexMap& map = maps[m].first.get();
    std::span ghosts = map.ghosts();
    std::span owners = map.owners();

    // For each owning rank (on comm), create vector of this rank's
    // ghosts
    std::vector<std::int64_t> send_indices;
    std::vector<std::int32_t> send_sizes;
    std::vector<std::size_t> ghost_buffer_pos;
    {
      std::vector<std::vector<std::int64_t>> ghost_by_rank(src.size());
      std::vector<std::vector<std::size_t>> pos_to_ghost(src.size());
      for (std::size_t i = 0; i < ghosts.size(); ++i)
      {
        auto it = std::ranges::lower_bound(src, owners[i]);
        assert(it != src.end() and *it == owners[i]);
        int r = std::distance(src.begin(), it);
        ghost_by_rank[r].push_back(ghosts[i]);
        pos_to_ghost[r].push_back(i);
      }

      // Count number of ghosts per dest
      std::ranges::transform(ghost_by_rank, std::back_inserter(send_sizes),
                             [](auto& g) { return g.size(); });

      // Send buffer and ghost position to send buffer position
      for (auto& g : ghost_by_rank)
        send_indices.insert(send_indices.end(), g.begin(), g.end());
      for (auto& p : pos_to_ghost)
        ghost_buffer_pos.insert(ghost_buffer_pos.end(), p.begin(), p.end());
    }

    // Send how many indices I ghost to each owner, and receive how many
    // of my indices other ranks ghost
    std::vector<std::int32_t> recv_sizes(dest.size(), 0);
    send_sizes.reserve(1);
    recv_sizes.reserve(1);
    ierr = MPI_Neighbor_alltoall(send_sizes.data(), 1, MPI_INT32_T,
                                 recv_sizes.data(), 1, MPI_INT32_T, comm0);
    dolfinx::MPI::check_error(comm0, ierr);

    // Prepare displacement vectors
    std::vector<int> send_disp(src.size() + 1, 0),
        recv_disp(dest.size() + 1, 0);
    std::partial_sum(send_sizes.begin(), send_sizes.end(),
                     std::next(send_disp.begin()));
    std::partial_sum(recv_sizes.begin(), recv_sizes.end(),
                     std::next(recv_disp.begin()));

    // Send ghost indices to owner, and receive indices
    std::vector<std::int64_t> recv_indices(recv_disp.back());
    ierr = MPI_Neighbor_alltoallv(send_indices.data(), send_sizes.data(),
                                  send_disp.data(), MPI_INT64_T,
                                  recv_indices.data(), recv_sizes.data(),
                                  recv_disp.data(), MPI_INT64_T, comm0);
    dolfinx::MPI::check_error(comm0, ierr);

    // For each received index (which I should own), compute its new
    // index in the concatenated index map
    std::vector<std::int64_t> ghost_old_to_new;
    ghost_old_to_new.reserve(recv_indices.size());
    std::int64_t offset_old = map.local_range()[0];
    std::int64_t offset_new = local_offset[m] + process_offset;
    for (std::int64_t idx : recv_indices)
    {
      auto idx_local = idx - offset_old;
      assert(idx_local >= 0);
      ghost_old_to_new.push_back(bs * idx_local + offset_new);
    }

    // Send back/receive new indices
    std::vector<std::int64_t> ghosts_new_idx(send_disp.back());
    ierr = MPI_Neighbor_alltoallv(ghost_old_to_new.data(), recv_sizes.data(),
                                  recv_disp.data(), MPI_INT64_T,
                                  ghosts_new_idx.data(), send_sizes.data(),
                                  send_disp.data(), MPI_INT64_T, comm1);
    dolfinx::MPI::check_error(comm1, ierr);

    // Unpack new indices and store owner
    std::vector<std::int64_t>& ghost_idx = ghosts_new[m];
    ghost_idx.resize(bs * map.ghosts().size());
    std::vector<int>& owners_new = ghost_owners_new[m];
    owners_new.resize(bs * map.ghosts().size());
    for (std::size_t i = 0; i < send_disp.size() - 1; ++i)
    {
      int rank = src[i];
      for (int j = send_disp[i]; j < send_disp[i + 1]; ++j)
      {
        std::size_t p = ghost_buffer_pos[j];
        for (int k = 0; k < bs; ++k)
        {
          ghost_idx[bs * p + k] = ghosts_new_idx[j] + k;
          owners_new[bs * p + k] = rank;
        }
      }
    }
  }

  // Destroy communicators
  ierr = MPI_Comm_free(&comm0);
  dolfinx::MPI::check_error(maps.at(0).first.get().comm(), ierr);

  ierr = MPI_Comm_free(&comm1);
  dolfinx::MPI::check_error(maps.at(0).first.get().comm(), ierr);

  return {process_offset, std::move(local_offset), std::move(ghosts_new),
          std::move(ghost_owners_new)};
}
//-----------------------------------------------------------------------------
std::pair<IndexMap, std::vector<std::int32_t>>
common::create_sub_index_map(const IndexMap& imap,
                             std::span<const std::int32_t> indices,
                             IndexMapOrder order, bool allow_owner_change)
{
  // Compute the owned, ghost, and ghost owners of submap indices.
  // NOTE: All indices are local and numbered w.r.t. the original (imap)
  // index map
  auto [submap_owned, submap_ghost, submap_ghost_owners, submap_src,
        submap_dest]
      = compute_submap_indices(imap, indices, order, allow_owner_change);

  // Compute submap offset for this rank
  std::int64_t submap_local_size = submap_owned.size();
  std::int64_t submap_offset = 0;
  int ierr = MPI_Exscan(&submap_local_size, &submap_offset, 1, MPI_INT64_T,
                        MPI_SUM, imap.comm());
  dolfinx::MPI::check_error(imap.comm(), ierr);

  // Compute the global indices (w.r.t. the submap) of the submap ghosts
  std::vector<std::int64_t> submap_ghost_global(submap_ghost.size());
  imap.local_to_global(submap_ghost, submap_ghost_global);
  std::vector<std::int64_t> submap_ghost_gidxs = compute_submap_ghost_indices(
      submap_src, submap_dest, submap_owned, submap_ghost_global,
      submap_ghost_owners, submap_offset, imap);

  // Create a map from (local) indices in the submap to the corresponding
  // (local) index in the original map
  std::vector<std::int32_t> sub_imap_to_imap;
  sub_imap_to_imap.reserve(submap_owned.size() + submap_ghost.size());
  sub_imap_to_imap.insert(sub_imap_to_imap.end(), submap_owned.begin(),
                          submap_owned.end());
  sub_imap_to_imap.insert(sub_imap_to_imap.end(), submap_ghost.begin(),
                          submap_ghost.end());

  return {IndexMap(imap.comm(), submap_local_size, {submap_src, submap_dest},
                   submap_ghost_gidxs, submap_ghost_owners),
          std::move(sub_imap_to_imap)};
}

//-----------------------------------------------------------------------------
//-----------------------------------------------------------------------------
IndexMap::IndexMap(MPI_Comm comm, std::int32_t local_size) : _comm(comm, true)
{
  // Get global offset (index), using partial exclusive reduction
  std::int64_t offset = 0;
  const std::int64_t local_size_tmp = local_size;
  MPI_Request request_scan;
  int ierr = MPI_Iexscan(&local_size_tmp, &offset, 1, MPI_INT64_T, MPI_SUM,
                         _comm.comm(), &request_scan);
  dolfinx::MPI::check_error(_comm.comm(), ierr);

  // Send local size to sum reduction to get global size
  MPI_Request request;
  ierr = MPI_Iallreduce(&local_size_tmp, &_size_global, 1, MPI_INT64_T, MPI_SUM,
                        comm, &request);
  dolfinx::MPI::check_error(_comm.comm(), ierr);

  ierr = MPI_Wait(&request_scan, MPI_STATUS_IGNORE);
  dolfinx::MPI::check_error(_comm.comm(), ierr);
  _local_range = {offset, offset + local_size};

  // Wait for the MPI_Iallreduce to complete
  ierr = MPI_Wait(&request, MPI_STATUS_IGNORE);
  dolfinx::MPI::check_error(_comm.comm(), ierr);
}
//-----------------------------------------------------------------------------
IndexMap::IndexMap(MPI_Comm comm, std::int32_t local_size,
                   std::span<const std::int64_t> ghosts,
                   std::span<const int> owners)
    : IndexMap(comm, local_size, build_src_dest(comm, owners), ghosts, owners)
{
  // Do nothing
}
//-----------------------------------------------------------------------------
IndexMap::IndexMap(MPI_Comm comm, std::int32_t local_size,
                   const std::array<std::vector<int>, 2>& src_dest,
                   std::span<const std::int64_t> ghosts,
                   std::span<const int> owners)
    : _comm(comm, true), _ghosts(ghosts.begin(), ghosts.end()),
      _owners(owners.begin(), owners.end()), _src(src_dest[0]),
      _dest(src_dest[1])
{
  assert(ghosts.size() == owners.size());
  assert(std::ranges::is_sorted(src_dest[0]));
  assert(std::ranges::is_sorted(src_dest[1]));

  // Get global offset (index), using partial exclusive reduction
  std::int64_t offset = 0;
  const std::int64_t local_size_tmp = local_size;
  MPI_Request request_scan;
  int ierr = MPI_Iexscan(&local_size_tmp, &offset, 1, MPI_INT64_T, MPI_SUM,
                         comm, &request_scan);
  dolfinx::MPI::check_error(_comm.comm(), ierr);

  // Send local size to sum reduction to get global size
  MPI_Request request;
  ierr = MPI_Iallreduce(&local_size_tmp, &_size_global, 1, MPI_INT64_T, MPI_SUM,
                        comm, &request);
  dolfinx::MPI::check_error(_comm.comm(), ierr);

  // Wait for MPI_Iexscan to complete (get offset)
  ierr = MPI_Wait(&request_scan, MPI_STATUS_IGNORE);
  dolfinx::MPI::check_error(_comm.comm(), ierr);
  _local_range = {offset, offset + local_size};

  // Wait for the MPI_Iallreduce to complete
  ierr = MPI_Wait(&request, MPI_STATUS_IGNORE);
  dolfinx::MPI::check_error(_comm.comm(), ierr);
}
//-----------------------------------------------------------------------------
std::array<std::int64_t, 2> IndexMap::local_range() const noexcept
{
  return _local_range;
}
//-----------------------------------------------------------------------------
std::int32_t IndexMap::num_ghosts() const noexcept { return _ghosts.size(); }
//-----------------------------------------------------------------------------
std::int32_t IndexMap::size_local() const noexcept
{
  return _local_range[1] - _local_range[0];
}
//-----------------------------------------------------------------------------
std::int64_t IndexMap::size_global() const noexcept { return _size_global; }
//-----------------------------------------------------------------------------
std::span<const std::int64_t> IndexMap::ghosts() const noexcept
{
  return _ghosts;
}
//-----------------------------------------------------------------------------
void IndexMap::local_to_global(std::span<const std::int32_t> local,
                               std::span<std::int64_t> global) const
{
  assert(local.size() <= global.size());
  const std::int32_t local_size = _local_range[1] - _local_range[0];
  std::ranges::transform(
      local, global.begin(),
      [local_size, local_range = _local_range[0], &ghosts = _ghosts](auto local)
      {
        if (local < local_size)
          return local_range + local;
        else
        {
          assert((local - local_size) < (int)ghosts.size());
          return ghosts[local - local_size];
        }
      });
}
//-----------------------------------------------------------------------------
void IndexMap::global_to_local(std::span<const std::int64_t> global,
                               std::span<std::int32_t> local) const
{
  const std::int32_t local_size = _local_range[1] - _local_range[0];
  std::vector<std::pair<std::int64_t, std::int32_t>> global_to_local(
      _ghosts.size());
  for (std::size_t i = 0; i < _ghosts.size(); ++i)
    global_to_local[i] = {_ghosts[i], i + local_size};

  std::ranges::sort(global_to_local);
  std::ranges::transform(
      global, local.begin(),
      [range = _local_range,
       &global_to_local](std::int64_t index) -> std::int32_t
      {
        if (index >= range[0] and index < range[1])
          return index - range[0];
        else
        {
          auto it = std::ranges::lower_bound(global_to_local, index,
                                             std::ranges::less(),
                                             [](auto e) { return e.first; });
          return (it != global_to_local.end() and it->first == index)
                     ? it->second
                     : -1;
        }
      });
}
//-----------------------------------------------------------------------------
std::vector<std::int64_t> IndexMap::global_indices() const
{
  const std::int32_t local_size = _local_range[1] - _local_range[0];
  const std::int32_t num_ghosts = _ghosts.size();
  const std::int64_t global_offset = _local_range[0];
  std::vector<std::int64_t> global(local_size + num_ghosts);
  std::iota(global.begin(), std::next(global.begin(), local_size),
            global_offset);
  std::ranges::copy(_ghosts, std::next(global.begin(), local_size));
  return global;
}
//-----------------------------------------------------------------------------
MPI_Comm IndexMap::comm() const { return _comm.comm(); }
//----------------------------------------------------------------------------
graph::AdjacencyList<int> IndexMap::index_to_dest_ranks() const
{
  const std::int64_t offset = _local_range[0];

  // Build lists of src and dest ranks
  std::vector<int> src = _owners;
  std::ranges::sort(src);
  auto [unique_end, range_end] = std::ranges::unique(src);
  src.erase(unique_end, range_end);
  auto dest = dolfinx::MPI::compute_graph_edges_nbx(_comm.comm(), src);
  std::ranges::sort(dest);

  // Array (local idx, ghosting rank) pairs for owned indices
  std::vector<std::pair<std::int32_t, int>> idx_to_rank;

  // 1. Build adjacency list data for owned indices (index, [sharing
  //    ranks])
  std::vector<std::int32_t> offsets = {0};
  std::vector<int> data;
  {
    // Build list of (owner rank, index) pairs for each ghost index, and sort
    std::vector<std::pair<int, std::int64_t>> owner_to_ghost;
    std::ranges::transform(_ghosts, _owners, std::back_inserter(owner_to_ghost),
                           [](auto idx, auto r) -> std::pair<int, std::int64_t>
                           { return {r, idx}; });
    std::ranges::sort(owner_to_ghost);

    // Build send buffer (the second component of each pair in
    // owner_to_ghost) to send to rank that owns the index
    std::vector<std::int64_t> send_buffer;
    send_buffer.reserve(owner_to_ghost.size());
    std::ranges::transform(owner_to_ghost, std::back_inserter(send_buffer),
                           [](auto x) { return x.second; });

    // Compute send sizes and displacements
    std::vector<int> send_sizes, send_disp{0};
    auto it = owner_to_ghost.begin();
    while (it != owner_to_ghost.end())
    {
      auto it1 = std::find_if(it, owner_to_ghost.end(),
                              [r = it->first](auto x) { return x.first != r; });
      send_sizes.push_back(std::distance(it, it1));
      send_disp.push_back(send_disp.back() + send_sizes.back());
      it = it1;
    }

    // Create ghost -> owner comm
    MPI_Comm comm0;
    int ierr = MPI_Dist_graph_create_adjacent(
        _comm.comm(), dest.size(), dest.data(), MPI_UNWEIGHTED, src.size(),
        src.data(), MPI_UNWEIGHTED, MPI_INFO_NULL, false, &comm0);
    dolfinx::MPI::check_error(_comm.comm(), ierr);

    // Exchange number of indices to send/receive from each rank
    std::vector<int> recv_sizes(dest.size(), 0);
    send_sizes.reserve(1);
    recv_sizes.reserve(1);
    ierr = MPI_Neighbor_alltoall(send_sizes.data(), 1, MPI_INT,
                                 recv_sizes.data(), 1, MPI_INT, comm0);
    dolfinx::MPI::check_error(_comm.comm(), ierr);

    // Prepare receive displacement array
    std::vector<int> recv_disp(dest.size() + 1, 0);
    std::partial_sum(recv_sizes.begin(), recv_sizes.end(),
                     std::next(recv_disp.begin()));

    // Send ghost indices to owner, and receive owned indices
    std::vector<std::int64_t> recv_buffer(recv_disp.back());
    ierr = MPI_Neighbor_alltoallv(send_buffer.data(), send_sizes.data(),
                                  send_disp.data(), MPI_INT64_T,
                                  recv_buffer.data(), recv_sizes.data(),
                                  recv_disp.data(), MPI_INT64_T, comm0);
    dolfinx::MPI::check_error(_comm.comm(), ierr);
    ierr = MPI_Comm_free(&comm0);
    dolfinx::MPI::check_error(_comm.comm(), ierr);

    // Build array of (local index, ghosting local rank), and sort
    for (std::size_t r = 0; r < recv_disp.size() - 1; ++r)
      for (int j = recv_disp[r]; j < recv_disp[r + 1]; ++j)
        idx_to_rank.push_back({recv_buffer[j] - offset, r});
    std::ranges::sort(idx_to_rank);

    // -- Send to ranks that ghost my indices all the sharing ranks

    // Build adjacency list data for (owned index) -> (ghosting ranks)
    data.reserve(idx_to_rank.size());
    std::ranges::transform(idx_to_rank, std::back_inserter(data),
                           [](auto x) { return x.second; });
    offsets.reserve(this->size_local() + this->num_ghosts() + 1);
    {
      auto it = idx_to_rank.begin();

      // Loop over owned indices
      for (std::int32_t i = 0; i < this->size_local(); ++i)
      {
        auto it1 = std::find_if(it, idx_to_rank.end(),
                                [i](auto x) { return x.first != i; });
        offsets.push_back(offsets.back() + std::distance(it, it1));
        it = it1;
      }
    }
  }

  // 2. Build and add adjacency list data for non-owned indices
  //    (index, [sharing ranks]). Non-owned indices are ghosted but
  //    not owned by this rank.
  {

    // Send data for owned indices back to ghosting ranks (this is
    // necessary to share with ghosting ranks all the ranks that also
    // ghost a ghost index)
    std::vector<std::int64_t> send_buffer;
    std::vector<int> send_sizes;
    {
      const int rank = dolfinx::MPI::rank(_comm.comm());
      std::vector<std::vector<std::int64_t>> dest_idx_to_rank(dest.size());
      for (std::size_t n = 0; n < offsets.size() - 1; ++n)
      {
        std::span<const std::int32_t> ranks(data.data() + offsets[n],
                                            offsets[n + 1] - offsets[n]);
        for (auto r0 : ranks)
        {
          for (auto r : ranks)
          {
            assert(r0 < (int)dest_idx_to_rank.size());
            if (r0 != r)
            {
              dest_idx_to_rank[r0].push_back(n + offset);
              dest_idx_to_rank[r0].push_back(dest[r]);
            }
          }
          dest_idx_to_rank[r0].push_back(n + offset);
          dest_idx_to_rank[r0].push_back(rank);
        }
      }

      // Count number of ghosts per destination and build send buffer
      std::ranges::transform(dest_idx_to_rank, std::back_inserter(send_sizes),
                             [](auto& x) { return x.size(); });
      for (auto& d : dest_idx_to_rank)
        send_buffer.insert(send_buffer.end(), d.begin(), d.end());

      // Create owner -> ghost comm
      MPI_Comm comm;
      int ierr = MPI_Dist_graph_create_adjacent(
          _comm.comm(), src.size(), src.data(), MPI_UNWEIGHTED, dest.size(),
          dest.data(), MPI_UNWEIGHTED, MPI_INFO_NULL, false, &comm);
      dolfinx::MPI::check_error(_comm.comm(), ierr);

      // Send how many indices I ghost to each owner, and receive how
      // many of my indices other ranks ghost
      std::vector<int> recv_sizes(src.size(), 0);
      send_sizes.reserve(1);
      recv_sizes.reserve(1);
      ierr = MPI_Neighbor_alltoall(send_sizes.data(), 1, MPI_INT,
                                   recv_sizes.data(), 1, MPI_INT, comm);
      dolfinx::MPI::check_error(_comm.comm(), ierr);

      // Prepare displacement vectors
      std::vector<int> send_disp(dest.size() + 1, 0),
          recv_disp(src.size() + 1, 0);
      std::partial_sum(send_sizes.begin(), send_sizes.end(),
                       std::next(send_disp.begin()));
      std::partial_sum(recv_sizes.begin(), recv_sizes.end(),
                       std::next(recv_disp.begin()));

      std::vector<std::int64_t> recv_indices(recv_disp.back());
      ierr = MPI_Neighbor_alltoallv(send_buffer.data(), send_sizes.data(),
                                    send_disp.data(), MPI_INT64_T,
                                    recv_indices.data(), recv_sizes.data(),
                                    recv_disp.data(), MPI_INT64_T, comm);
      dolfinx::MPI::check_error(_comm.comm(), ierr);
      ierr = MPI_Comm_free(&comm);
      dolfinx::MPI::check_error(_comm.comm(), ierr);

      // Build list of (ghost index, ghost position) pairs for indices
      // ghosted by this rank, and sort
      std::vector<std::pair<std::int64_t, std::int32_t>> idx_to_pos;
      for (auto idx : _ghosts)
        idx_to_pos.push_back({idx, idx_to_pos.size()});
      std::ranges::sort(idx_to_pos);

      // Build list of (local ghost position, sharing rank) pairs from
      // the received data, and sort
      std::vector<std::pair<std::int32_t, int>> idxpos_to_rank;
      for (std::size_t i = 0; i < recv_indices.size(); i += 2)
      {
        std::int64_t idx = recv_indices[i];
        auto it = std::ranges::lower_bound(
            idx_to_pos, std::pair<std::int64_t, std::int32_t>{idx, 0},
            [](auto a, auto b) { return a.first < b.first; });
        assert(it != idx_to_pos.end() and it->first == idx);

        int rank = recv_indices[i + 1];
        idxpos_to_rank.push_back({it->second, rank});
      }
      std::ranges::sort(idxpos_to_rank);

      // Add processed received data to adjacency list data array, and
      // extend offset array
      std::ranges::transform(idxpos_to_rank, std::back_inserter(data),
                             [](auto x) { return x.second; });
      auto it = idxpos_to_rank.begin();
      for (std::size_t i = 0; i < _ghosts.size(); ++i)
      {
        auto it1
            = std::find_if(it, idxpos_to_rank.end(), [i](auto x)
                           { return x.first != static_cast<std::int32_t>(i); });
        offsets.push_back(offsets.back() + std::distance(it, it1));
        it = it1;
      }
    }
  }

  // Convert ranks for owned indices from neighbour to global ranks
  std::ranges::transform(idx_to_rank, data.begin(),
                         [&dest](auto x) { return dest[x.second]; });

  return graph::AdjacencyList(std::move(data), std::move(offsets));
}
//-----------------------------------------------------------------------------
std::vector<std::int32_t> IndexMap::shared_indices() const
{
  // Each process gets a chunk of consecutive indices (global indices)
  // Sorting the ghosts groups them by owner
  std::vector<std::int64_t> send_buffer(_ghosts);
  std::ranges::sort(send_buffer);

  std::vector<int32_t> owners(_owners);
  std::ranges::sort(owners);
  std::vector<int> send_sizes, send_disp{0};

  // Count number of ghost per destination
  auto it = owners.begin();
  while (it != owners.end())
  {
    auto it1 = std::upper_bound(it, owners.end(), *it);
    send_sizes.push_back(std::distance(it, it1));
    send_disp.push_back(send_disp.back() + send_sizes.back());

    // Advance iterator
    it = it1;
  }

  // Create ghost -> owner comm
  MPI_Comm comm;
  int ierr = MPI_Dist_graph_create_adjacent(
      _comm.comm(), _dest.size(), _dest.data(), MPI_UNWEIGHTED, _src.size(),
      _src.data(), MPI_UNWEIGHTED, MPI_INFO_NULL, false, &comm);
  dolfinx::MPI::check_error(_comm.comm(), ierr);

  std::vector<int> recv_sizes(_dest.size(), 0);
  send_sizes.reserve(1);
  recv_sizes.reserve(1);
  ierr = MPI_Neighbor_alltoall(send_sizes.data(), 1, MPI_INT, recv_sizes.data(),
                               1, MPI_INT, comm);
  dolfinx::MPI::check_error(_comm.comm(), ierr);

  // Prepare receive displacement array
  std::vector<int> recv_disp(_dest.size() + 1, 0);
  std::partial_sum(recv_sizes.begin(), recv_sizes.end(),
                   std::next(recv_disp.begin()));

  // Send ghost indices to owner, and receive owned indices
  std::vector<std::int64_t> recv_buffer(recv_disp.back());
  ierr = MPI_Neighbor_alltoallv(send_buffer.data(), send_sizes.data(),
                                send_disp.data(), MPI_INT64_T,
                                recv_buffer.data(), recv_sizes.data(),
                                recv_disp.data(), MPI_INT64_T, comm);
  dolfinx::MPI::check_error(_comm.comm(), ierr);

  ierr = MPI_Comm_free(&comm);
  dolfinx::MPI::check_error(_comm.comm(), ierr);

  std::vector<std::int32_t> shared;
  shared.reserve(recv_buffer.size());
  std::ranges::transform(recv_buffer, std::back_inserter(shared),
                         [range = _local_range](auto idx)
                         {
                           assert(idx >= range[0]);
                           assert(idx < range[1]);
                           return idx - range[0];
                         });

  // Sort and remove duplicates
  std::ranges::sort(shared);
  auto [unique_end, range_end] = std::ranges::unique(shared);
  shared.erase(unique_end, range_end);

  return shared;
}
//-----------------------------------------------------------------------------
std::span<const int> IndexMap::src() const noexcept { return _src; }
//-----------------------------------------------------------------------------
std::span<const int> IndexMap::dest() const noexcept { return _dest; }
//-----------------------------------------------------------------------------
std::array<double, 2> IndexMap::imbalance() const
{
  std::array<double, 2> imbalance{-1., -1.};
  std::array<std::int32_t, 2> max_count;
  std::array<std::int32_t, 2> local_sizes
      = {static_cast<std::int32_t>(_local_range[1] - _local_range[0]),
         static_cast<std::int32_t>(_ghosts.size())};

  // Find the maximum number of owned indices and the maximum number of ghost
  // indices across all processes.
  MPI_Allreduce(local_sizes.data(), max_count.data(), 2, MPI_INT32_T, MPI_MAX,
                _comm.comm());

  std::int32_t total_num_ghosts = 0;
  MPI_Allreduce(&local_sizes[1], &total_num_ghosts, 1, MPI_INT32_T, MPI_SUM,
                _comm.comm());

  // Compute the average number of owned and ghost indices per process.
  int comm_size = dolfinx::MPI::size(_comm.comm());
  double avg_owned = static_cast<double>(_size_global) / comm_size;
  double avg_ghosts = static_cast<double>(total_num_ghosts) / comm_size;

  // Compute the imbalance by dividing the maximum number of indices by the
  // corresponding average.
  if (avg_owned > 0)
    imbalance[0] = max_count[0] / avg_owned;
  if (avg_ghosts > 0)
    imbalance[1] = max_count[1] / avg_ghosts;

  return imbalance;
}
//-----------------------------------------------------------------------------<|MERGE_RESOLUTION|>--- conflicted
+++ resolved
@@ -260,7 +260,6 @@
     new_owner_dest_ranks_sizes.reserve(1);
     for (std::size_t i = 0; i < recv_sizes.size(); ++i)
     {
-<<<<<<< HEAD
       for (int j = recv_disp[i]; j < recv_disp[i + 1]; ++j)
       {
         std::int64_t idx = recv_indices[j];
@@ -298,16 +297,6 @@
         std::ranges::sort(dest_begin, new_owner_dest_ranks.end());
         auto [unique_end, range_end]
             = std::ranges::unique(dest_begin, new_owner_dest_ranks.end());
-=======
-      // NOTE: Could choose new owner in a way that is is better for
-      // load balancing, though the impact is probably only very small
-      auto it = std::ranges::lower_bound(global_idx_to_possible_owner, idx,
-                                         std::ranges::less(),
-                                         [](auto e) { return e.first; });
-      assert(it != global_idx_to_possible_owner.end() and it->first == idx);
-      send_owners.push_back(it->second);
-    }
->>>>>>> 7db0b44c
 
         num_unique_dest_ranks = std::distance(dest_begin, unique_end);
         new_owner_dest_ranks.erase(unique_end, range_end);
@@ -332,14 +321,14 @@
     dolfinx::MPI::check_error(imap.comm(), ierr);
 
     // Communicate number of received dest_ranks from each process
-    std::vector<int> recv_dest_ranks_sizes(src.size());
+    std::vector<int> recv_dest_ranks_sizes(imap.src().size());
     recv_dest_ranks_sizes.reserve(1);
     ierr = MPI_Neighbor_alltoall(new_owner_dest_ranks_sizes.data(), 1, MPI_INT,
                                  recv_dest_ranks_sizes.data(), 1, MPI_INT,
                                  comm1);
     dolfinx::MPI::check_error(imap.comm(), ierr);
     // Communicate new dest ranks
-    std::vector<int> recv_dest_rank_disp(src.size() + 1, 0);
+    std::vector<int> recv_dest_rank_disp(imap.src().size() + 1, 0);
     std::partial_sum(recv_dest_ranks_sizes.begin(), recv_dest_ranks_sizes.end(),
                      std::next(recv_dest_rank_disp.begin()));
     std::vector<int> recv_dest_ranks(recv_dest_rank_disp.back());
@@ -442,15 +431,6 @@
     submap_ghost = std::move(submap_ghost1);
   }
 
-<<<<<<< HEAD
-=======
-  // Compute submap destination ranks
-  // FIXME: Remove call to NBX
-  std::vector<int> submap_dest
-      = dolfinx::MPI::compute_graph_edges_nbx(imap.comm(), submap_src);
-  std::ranges::sort(submap_dest);
-
->>>>>>> 7db0b44c
   return {std::move(submap_owned), std::move(submap_ghost),
           std::move(submap_ghost_owners), std::move(submap_src),
           std::move(submap_dest)};
