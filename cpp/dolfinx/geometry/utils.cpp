--- conflicted
+++ resolved
@@ -321,13 +321,10 @@
                           const xtl::span<const std::int32_t>& entities,
                           const xt::xtensor<double, 2>& points)
 {
-<<<<<<< HEAD
   if (mesh.geometry().cmaps().size() != 1)
     throw std::runtime_error("Not implemented for Mixed Topology Mesh");
 
-=======
   assert(points.shape(1) == 3);
->>>>>>> d2ecfa4a
   const int tdim = mesh.topology().dim();
   const mesh::Geometry& geometry = mesh.geometry();
   const xt::xtensor<double, 2>& geom_dofs = geometry.x();
@@ -358,24 +355,6 @@
     assert(e_to_c);
     auto c_to_e = mesh.topology_mutable().connectivity(tdim, dim);
     assert(c_to_e);
-<<<<<<< HEAD
-    auto cell_entities = c_to_e->links(c);
-    auto it0 = std::find(cell_entities.begin(), cell_entities.end(), index);
-    assert(it0 != cell_entities.end());
-    const int local_cell_entity = std::distance(cell_entities.begin(), it0);
-
-    // Tabulate geometry dofs for the entity
-    auto dofs = x_dofmap.links(c);
-    const std::vector<int> entity_dofs
-        = geometry.cmaps()[0].dof_layout().entity_closure_dofs(
-            dim, local_cell_entity);
-    xt::xtensor<double, 2> nodes({entity_dofs.size(), 3});
-    for (std::size_t i = 0; i < entity_dofs.size(); i++)
-      for (std::size_t j = 0; j < 3; ++j)
-        nodes(i, j) = geom_dofs(dofs[entity_dofs[i]], j);
-
-    return xt::norm_sq(geometry::compute_distance_gjk(_p, nodes))();
-=======
     for (std::size_t e = 0; e < entities.size(); e++)
     {
       const std::int32_t index = entities[e];
@@ -393,7 +372,7 @@
       // Tabulate geometry dofs for the entity
       auto dofs = x_dofmap.links(c);
       const std::vector<int> entity_dofs
-          = geometry.cmap().create_dof_layout().entity_closure_dofs(
+          = geometry.cmaps()[0].create_dof_layout().entity_closure_dofs(
               dim, local_cell_entity);
       xt::xtensor<double, 2> nodes({entity_dofs.size(), 3});
       for (std::size_t i = 0; i < entity_dofs.size(); i++)
@@ -403,7 +382,6 @@
       xt::row(shortest_vectors, e) = compute_distance_gjk(
           xt::reshape_view(xt::row(points, e), {1, 3}), nodes);
     }
->>>>>>> d2ecfa4a
   }
 
   return shortest_vectors;
