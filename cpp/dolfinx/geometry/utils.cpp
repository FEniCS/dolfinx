// Copyright (C) 2006-2021 Chris N. Richardson, Anders Logg, Garth N. Wells and
// Jørgen S. Dokken
//
// This file is part of DOLFINX (https://www.fenicsproject.org)
//
// SPDX-License-Identifier:    LGPL-3.0-or-later

#include "utils.h"
#include "BoundingBoxTree.h"
#include "gjk.h"
#include <dolfinx/common/IndexMap.h>
#include <dolfinx/common/log.h>
#include <dolfinx/mesh/Geometry.h>
#include <dolfinx/mesh/Mesh.h>
#include <dolfinx/mesh/utils.h>
using namespace dolfinx;

namespace
{
//-----------------------------------------------------------------------------
// Check whether bounding box is a leaf node
inline bool is_leaf(const std::array<int, 2>& bbox)
{
  // Leaf nodes are marked by setting child_0 equal to child_1
  return bbox[0] == bbox[1];
}
//-----------------------------------------------------------------------------
bool point_in_bbox(const Eigen::Array<double, 2, 3, Eigen::RowMajor>& b,
                   const Eigen::Vector3d& x)
{
  const double rtol = 1e-14;
  auto eps0 = rtol * (b.row(1) - b.row(0));
  return (x.transpose().array() >= (b.row(0) - eps0).array()).all()
         and (x.transpose().array() <= (b.row(1) + eps0).array()).all();
}
//-----------------------------------------------------------------------------
bool bbox_in_bbox(const Eigen::Array<double, 2, 3, Eigen::RowMajor>& a,
                  const Eigen::Array<double, 2, 3, Eigen::RowMajor>& b)
{
  const double rtol = 1e-14;
  auto eps0 = rtol * (b.row(1) - b.row(0));
  return (b.row(0) - eps0 <= a.row(1)).all()
         and (b.row(1) + eps0 >= a.row(0)).all();
}
//-----------------------------------------------------------------------------
// Compute closest entity {closest_entity, R2} (recursive)
std::pair<std::int32_t, double> _compute_closest_entity(
    const geometry::BoundingBoxTree& tree, const Eigen::Vector3d& point,
    int node, const mesh::Mesh& mesh, std::int32_t closest_entity, double R2)
{
  // Get children of current bounding box node (child_1 denotes entity index for
  // leaves)
  const std::array bbox = tree.bbox(node);
  double r2;
  if (is_leaf(bbox))
  {
    // If point cloud tree the exact distance is easy to compute
    if (tree.tdim() == 0)
    {
      r2 = (tree.get_bbox(node).row(0).transpose().matrix() - point)
               .squaredNorm();
    }
    else
    {
      r2 = geometry::compute_squared_distance_bbox(tree.get_bbox(node), point);
      // If bounding box closer than previous closest entity, use gjk to obtain
      // exact distance to the convex hull of the entity
      if (r2 <= R2)
      {
        r2 = geometry::squared_distance(mesh, tree.tdim(), bbox[1], point);
      }
    }
    // If entity is closer than best result so far, return it
    if (r2 <= R2)
    {
      closest_entity = bbox[1];
      R2 = r2;
    }
    return {closest_entity, R2};
  }
  else
  {
    // If bounding box is outside radius, then don't search further
    r2 = geometry::compute_squared_distance_bbox(tree.get_bbox(node), point);
    if (r2 > R2)
      return {closest_entity, R2};

    // Check both children
    // We use R2 (as oposed to r2), as a bounding box can be closer than the
    // actual entity
    std::pair<int, double> p0 = _compute_closest_entity(
        tree, point, bbox[0], mesh, closest_entity, R2);
    std::pair<int, double> p1 = _compute_closest_entity(
        tree, point, bbox[1], mesh, p0.first, p0.second);
    return p1;
  }
}
//-----------------------------------------------------------------------------
// Compute collisions with point (recursive)
void _compute_collisions_point(const geometry::BoundingBoxTree& tree,
                               const Eigen::Vector3d& p, int node,
                               std::vector<int>& entities)
{
  // Get children of current bounding box node
  const std::array bbox = tree.bbox(node);

  if (!point_in_bbox(tree.get_bbox(node), p))
  {
    // If point is not in bounding box, then don't search further
    return;
  }
  else if (is_leaf(bbox))
  {
    // If box is a leaf (which we know contains the point), then add it

    // child_1 denotes entity for leaves
    const int entity_index = bbox[1];

    // Add the candidate
    entities.push_back(entity_index);
  }
  else
  {
    // Check both children
    _compute_collisions_point(tree, p, bbox[0], entities);
    _compute_collisions_point(tree, p, bbox[1], entities);
  }
}
//-----------------------------------------------------------------------------
// Compute collisions with tree (recursive)
void _compute_collisions_tree(const geometry::BoundingBoxTree& A,
                              const geometry::BoundingBoxTree& B, int node_A,
                              int node_B,
                              std::vector<std::array<int, 2>>& entities)
{
  // If bounding boxes don't collide, then don't search further
  if (!bbox_in_bbox(A.get_bbox(node_A), B.get_bbox(node_B)))
    return;

  // Get bounding boxes for current nodes
  const std::array bbox_A = A.bbox(node_A);
  const std::array bbox_B = B.bbox(node_B);

  // Check whether we've reached a leaf in A or B
  const bool is_leaf_A = is_leaf(bbox_A);
  const bool is_leaf_B = is_leaf(bbox_B);
  if (is_leaf_A and is_leaf_B)
  {
    // If both boxes are leaves (which we know collide), then add them
    // child_1 denotes entity for leaves
    entities.push_back({bbox_A[1], bbox_B[1]});
  }
  else if (is_leaf_A)
  {
    // If we reached the leaf in A, then descend B
    _compute_collisions_tree(A, B, node_A, bbox_B[0], entities);
    _compute_collisions_tree(A, B, node_A, bbox_B[1], entities);
  }
  else if (is_leaf_B)
  {
    // If we reached the leaf in B, then descend A
    _compute_collisions_tree(A, B, bbox_A[0], node_B, entities);
    _compute_collisions_tree(A, B, bbox_A[1], node_B, entities);
  }
  else if (node_A > node_B)
  {
    // At this point, we know neither is a leaf so descend the largest
    // tree first. Note that nodes are added in reverse order with the top
    // bounding box at the end so the largest tree (the one with the the
    // most boxes left to traverse) has the largest node number.
    _compute_collisions_tree(A, B, bbox_A[0], node_B, entities);
    _compute_collisions_tree(A, B, bbox_A[1], node_B, entities);
  }
  else
  {
    _compute_collisions_tree(A, B, node_A, bbox_B[0], entities);
    _compute_collisions_tree(A, B, node_A, bbox_B[1], entities);
  }

  // Note that cases above can be collected in fewer cases but this way
  // the logic is easier to follow.
}
//-----------------------------------------------------------------------------

} // namespace

//-----------------------------------------------------------------------------
geometry::BoundingBoxTree
geometry::create_midpoint_tree(const mesh::Mesh& mesh, int tdim,
                               const std::vector<std::int32_t>& entity_indices)
{
  LOG(INFO) << "Building point search tree to accelerate distance queries for "
               "a given topological dimension and subset of entities.";
  // Copy and sort entity indices
  std::vector<std::int32_t> entity_indices_sorted(entity_indices);
  std::sort(entity_indices_sorted.begin(), entity_indices_sorted.end());
  Eigen::Map<const Eigen::Array<std::int32_t, Eigen::Dynamic, 1>> entities(
      entity_indices_sorted.data(), entity_indices_sorted.size());

  Eigen::Array<double, Eigen::Dynamic, 3, Eigen::RowMajor> midpoints
      = mesh::midpoints(mesh, tdim, entities);

  std::vector<Eigen::Vector3d> points(entities.rows());
  for (std::size_t i = 0; i < points.size(); ++i)
    points[i] = midpoints.row(i);
  // Build tree
  geometry::BoundingBoxTree tree(points);
  // Remap leaf entities
  tree.remap_entity_indices(entity_indices_sorted);
  return tree;
}
//-----------------------------------------------------------------------------
std::vector<std::array<int, 2>>
geometry::compute_collisions(const BoundingBoxTree& tree0,
                             const BoundingBoxTree& tree1)
{
  // Call recursive find function
  std::vector<std::array<int, 2>> entities;

  if (tree0.num_bboxes() > 0 and tree1.num_bboxes() > 0)
  {
    _compute_collisions_tree(tree0, tree1, tree0.num_bboxes() - 1,
                             tree1.num_bboxes() - 1, entities);
  }

  return entities;
}
//-----------------------------------------------------------------------------
std::vector<int> geometry::compute_collisions(const BoundingBoxTree& tree,
                                              const Eigen::Vector3d& p)
{
  std::vector<int> entities;

  if (tree.num_bboxes() > 0)
    _compute_collisions_point(tree, p, tree.num_bboxes() - 1, entities);

  return entities;
}
//-----------------------------------------------------------------------------
double geometry::compute_squared_distance_bbox(
    const Eigen::Array<double, 2, 3, Eigen::RowMajor>& b,
    const Eigen::Vector3d& x)
{
  auto d0 = x.array() - b.row(0).transpose();
  auto d1 = x.array() - b.row(1).transpose();
  return (d0 > 0.0).select(0, d0).matrix().squaredNorm()
         + (d1 < 0.0).select(0, d1).matrix().squaredNorm();
}
//-----------------------------------------------------------------------------
std::pair<int, double>
geometry::compute_closest_entity(const BoundingBoxTree& tree,
                                 const Eigen::Vector3d& p,
                                 const mesh::Mesh& mesh, double R)
{
  // If bounding box tree is empty (on this processor) end search
  if (tree.num_bboxes() == 0)
    return {-1, -1};

  // If initial search radius is 0 we estimate the initial distance to the point
  // using a "random" node from the tree.
  const std::int32_t initial_guess = (R < 0) ? 0 : -1;
  const double R2
      = (R < 0) ? (tree.get_bbox(initial_guess).row(0).transpose().matrix() - p)
                      .squaredNorm()
                : R * R;
  // Use GJK to find determine the actual closest entity
  const auto [index, distance2] = _compute_closest_entity(
      tree, p, tree.num_bboxes() - 1, mesh, initial_guess, R2);
  if (index < 0)
    throw std::runtime_error("No entity found within radius "
                             + std::to_string(std::sqrt(R2)) + ".");
  return {index, std::sqrt(distance2)};
}
//-----------------------------------------------------------------------------
double geometry::squared_distance(const mesh::Mesh& mesh, int dim,
                                  std::int32_t index, const Eigen::Vector3d& p)
{
  const int tdim = mesh.topology().dim();
  const mesh::Geometry& geometry = mesh.geometry();
  const Eigen::Array<double, Eigen::Dynamic, 3, Eigen::RowMajor>& geom_dofs
      = mesh.geometry().x();
  const graph::AdjacencyList<std::int32_t>& x_dofmap = geometry.dofmap();

  if (dim == tdim)
  {
    auto dofs = x_dofmap.links(index);
    Eigen::Matrix<double, Eigen::Dynamic, 3, Eigen::RowMajor> nodes(dofs.size(),
                                                                    3);
    for (std::size_t i = 0; i < dofs.size(); i++)
      nodes.row(i) = geom_dofs.row(dofs[i]);

    return geometry::compute_distance_gjk(p.transpose(), nodes).squaredNorm();
  }
  else
  {
    // Find attached cell
    mesh.topology_mutable().create_connectivity(dim, tdim);
    auto e_to_c = mesh.topology().connectivity(dim, tdim);
    assert(e_to_c);
    assert(e_to_c->num_links(index) > 0);
    const std::int32_t c = e_to_c->links(index)[0];

    // Find local number of entity wrt cell
    mesh.topology_mutable().create_connectivity(tdim, dim);
    auto c_to_e = mesh.topology_mutable().connectivity(tdim, dim);
    assert(c_to_e);
    auto cell_entities = c_to_e->links(c);
    auto it0 = std::find(cell_entities.begin(), cell_entities.end(), index);
    assert(it0 != cell_entities.end());
    const int local_cell_entity = std::distance(cell_entities.begin(), it0);

    // Tabulate geometry dofs for the entity
    auto dofs = x_dofmap.links(c);
    const std::vector<int> entity_dofs
        = geometry.cmap().dof_layout().entity_closure_dofs(dim,
                                                           local_cell_entity);
    Eigen::Matrix<double, Eigen::Dynamic, 3, Eigen::RowMajor> nodes(
        entity_dofs.size(), 3);
    for (std::size_t i = 0; i < entity_dofs.size(); i++)
      nodes.row(i) = geom_dofs.row(dofs[entity_dofs[i]]);

    return geometry::compute_distance_gjk(p.transpose(), nodes).squaredNorm();
  }
}
//-------------------------------------------------------------------------------
std::vector<std::int32_t> geometry::select_colliding_cells(
<<<<<<< HEAD
    const dolfinx::mesh::Mesh& mesh,
    const std::vector<std::int32_t>& candidate_cells,
=======
    const mesh::Mesh& mesh,
    const tcb::span<const std::int32_t>& candidate_cells,
>>>>>>> 1e9b133d
    const Eigen::Vector3d& point, int n)
{
  const double eps2 = 1e-20;
  const int tdim = mesh.topology().dim();
  std::vector<std::int32_t> result;
  for (std::int32_t c : candidate_cells)
  {
    const double d2 = squared_distance(mesh, tdim, c, point);
    if (d2 < eps2)
    {
      result.push_back(c);
      if ((int)result.size() == n)
        return result;
    }
  }
  return result;
}
//-------------------------------------------------------------------------------<|MERGE_RESOLUTION|>--- conflicted
+++ resolved
@@ -324,13 +324,8 @@
 }
 //-------------------------------------------------------------------------------
 std::vector<std::int32_t> geometry::select_colliding_cells(
-<<<<<<< HEAD
-    const dolfinx::mesh::Mesh& mesh,
-    const std::vector<std::int32_t>& candidate_cells,
-=======
     const mesh::Mesh& mesh,
     const tcb::span<const std::int32_t>& candidate_cells,
->>>>>>> 1e9b133d
     const Eigen::Vector3d& point, int n)
 {
   const double eps2 = 1e-20;
