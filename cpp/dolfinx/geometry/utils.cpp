--- conflicted
+++ resolved
@@ -210,22 +210,15 @@
                "a given topological dimension and subset of entities.";
 
   const auto midpoints = mesh::midpoints(mesh, tdim, entities);
-  Eigen::Map<const Eigen::Array<double, Eigen::Dynamic, 3, Eigen::RowMajor>>
-      midpoints_eigen(midpoints.data(), midpoints.rows(), midpoints.cols());
-
   std::vector<std::pair<std::array<double, 3>, std::int32_t>> points(
       entities.size());
   for (std::size_t i = 0; i < points.size(); ++i)
-<<<<<<< HEAD
-    points[i] = midpoints_eigen.row(i);
-=======
   {
     for (std::size_t j = 0; j < 3; ++j)
       points[i].first[j] = midpoints(i, j);
     points[i].second = entities[i];
   }
 
->>>>>>> a5d0c23a
   // Build tree
   return geometry::BoundingBoxTree(points);
 }
