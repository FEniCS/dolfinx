// Copyright (C) 2013-2022 Chris N. Richardson, Anders Logg, Garth N. Wells,
// Jørgen S. Dokken, Sarah Roggendorf
//
// This file is part of DOLFINx (https://www.fenicsproject.org)
//
// SPDX-License-Identifier:    LGPL-3.0-or-later

#pragma once

#include <algorithm>
#include <array>
#include <cassert>
#include <cstdint>
#include <dolfinx/mesh/utils.h>
#include <mpi.h>
#include <optional>
#include <span>
#include <string>
#include <vector>

namespace dolfinx::geometry
{
namespace impl_bb
{
//-----------------------------------------------------------------------------
// Compute bounding box of mesh entity. The bounding box is defined by (lower
// left corner, top right corner). Storage flattened row-major
template <std::floating_point T>
std::array<T, 6> compute_bbox_of_entity(const mesh::Mesh<T>& mesh, int dim,
                                        std::int32_t index)
{
  // Get the geometrical indices for the mesh entity
  std::span<const T> xg = mesh.geometry().x();

  // FIXME: return of small dynamic array is expensive
  std::span<const std::int32_t> entity(&index, 1);
  const std::vector<std::int32_t> vertex_indices
      = mesh::entities_to_geometry(mesh, dim, entity, false).first;

  std::array<T, 6> b;
  std::span<T, 3> b0(b.data(), 3);
  std::span<T, 3> b1(b.data() + 3, 3);

  std::copy_n(std::next(xg.begin(), 3 * vertex_indices.front()), 3, b0.begin());
  std::copy_n(std::next(xg.begin(), 3 * vertex_indices.front()), 3, b1.begin());

  // Compute min and max over vertices
  for (std::int32_t local_vertex : vertex_indices)
  {
    for (std::size_t j = 0; j < 3; ++j)
    {
      b0[j] = std::min(b0[j], xg[3 * local_vertex + j]);
      b1[j] = std::max(b1[j], xg[3 * local_vertex + j]);
    }
  }

  return b;
}
//-----------------------------------------------------------------------------
// Compute bounding box of bounding boxes. Each bounding box is defined as a
// tuple (corners, entity_index). The corners of the bounding box is flattened
// row-major as (lower left corner, top right corner).
template <std::floating_point T>
std::array<T, 6> compute_bbox_of_bboxes(
    std::span<const std::pair<std::array<T, 6>, std::int32_t>> leaf_bboxes)
{
  // Compute min and max over remaining boxes
  std::array<T, 6> b = leaf_bboxes.front().first;
  for (auto [box, _] : leaf_bboxes)
  {
    std::transform(box.cbegin(), std::next(box.cbegin(), 3), b.cbegin(),
                   b.begin(), [](auto a, auto b) { return std::min(a, b); });
    std::transform(std::next(box.cbegin(), 3), box.cend(),
                   std::next(b.cbegin(), 3), std::next(b.begin(), 3),
                   [](auto a, auto b) { return std::max(a, b); });
  }

  return b;
}
//------------------------------------------------------------------------------
template <std::floating_point T>
std::int32_t _build_from_leaf(
    std::span<std::pair<std::array<T, 6>, std::int32_t>> leaf_bboxes,
    std::vector<int>& bboxes, std::vector<T>& bbox_coordinates)
{
  if (leaf_bboxes.size() == 1)
  {
    // Reached leaf

    // Get bounding box coordinates for leaf
    const auto [b, entity_index] = leaf_bboxes.front();

    // Store bounding box data
    bboxes.push_back(entity_index);
    bboxes.push_back(entity_index);
    std::copy_n(b.begin(), 6, std::back_inserter(bbox_coordinates));
    return bboxes.size() / 2 - 1;
  }
  else
  {
    // Compute bounding box of all bounding boxes
    std::array b = compute_bbox_of_bboxes<T>(leaf_bboxes);

    // Sort bounding boxes along longest axis
    std::array<T, 3> b_diff;
    std::transform(std::next(b.cbegin(), 3), b.cend(), b.cbegin(),
                   b_diff.begin(), std::minus<T>());
    const std::size_t axis = std::distance(
        b_diff.begin(), std::max_element(b_diff.begin(), b_diff.end()));

    auto middle = std::next(leaf_bboxes.begin(), leaf_bboxes.size() / 2);
    std::nth_element(leaf_bboxes.begin(), middle, leaf_bboxes.end(),
                     [axis](auto& p0, auto& p1) -> bool
                     {
                       auto x0 = p0.first[axis] + p0.first[3 + axis];
                       auto x1 = p1.first[axis] + p1.first[3 + axis];
                       return x0 < x1;
                     });

    // Split bounding boxes into two groups and call recursively
    assert(!leaf_bboxes.empty());
    std::size_t part = leaf_bboxes.size() / 2;
    std::int32_t bbox0
        = _build_from_leaf(leaf_bboxes.first(part), bboxes, bbox_coordinates);
    std::int32_t bbox1 = _build_from_leaf(
        leaf_bboxes.last(leaf_bboxes.size() - part), bboxes, bbox_coordinates);

    // Store bounding box data. Note that root box will be added last.
    bboxes.push_back(bbox0);
    bboxes.push_back(bbox1);
    std::copy_n(b.begin(), 6, std::back_inserter(bbox_coordinates));
    return bboxes.size() / 2 - 1;
  }
}
//-----------------------------------------------------------------------------
template <std::floating_point T>
std::pair<std::vector<std::int32_t>, std::vector<T>> build_from_leaf(
    std::vector<std::pair<std::array<T, 6>, std::int32_t>>& leaf_bboxes)
{
  std::vector<std::int32_t> bboxes;
  std::vector<T> bbox_coordinates;
  impl_bb::_build_from_leaf<T>(leaf_bboxes, bboxes, bbox_coordinates);
  return {std::move(bboxes), std::move(bbox_coordinates)};
}
//-----------------------------------------------------------------------------
template <std::floating_point T>
std::int32_t
_build_from_point(std::span<std::pair<std::array<T, 3>, std::int32_t>> points,
                  std::vector<std::int32_t>& bboxes,
                  std::vector<T>& bbox_coordinates)
{
  // Reached leaf
  if (points.size() == 1)
  {
    // Store bounding box data

    // Index of entity contained in leaf
    const std::int32_t c1 = points[0].second;
    bboxes.push_back(c1);
    bboxes.push_back(c1);
    bbox_coordinates.insert(bbox_coordinates.end(), points[0].first.begin(),
                            points[0].first.end());
    bbox_coordinates.insert(bbox_coordinates.end(), points[0].first.begin(),
                            points[0].first.end());
    return bboxes.size() / 2 - 1;
  }

  // Compute bounding box of all points
  auto [min, max] = std::ranges::minmax_element(points);
  std::array<T, 3> b0 = min->first;
  std::array<T, 3> b1 = max->first;

  // Sort bounding boxes along longest axis
  std::array<T, 3> b_diff;
  std::ranges::transform(b1, b0, b_diff.begin(), std::minus<T>());
  const std::size_t axis
      = std::distance(b_diff.begin(), std::ranges::max_element(b_diff));

  auto middle = std::next(points.begin(), points.size() / 2);
  std::nth_element(points.begin(), middle, points.end(),
                   [axis](auto& p0, auto&& p1) -> bool
                   { return p0.first[axis] < p1.first[axis]; });

  // Split bounding boxes into two groups and call recursively
  assert(!points.empty());
  std::size_t part = points.size() / 2;
  std::int32_t bbox0
      = _build_from_point(points.first(part), bboxes, bbox_coordinates);
  std::int32_t bbox1 = _build_from_point(points.last(points.size() - part),
                                         bboxes, bbox_coordinates);

  // Store bounding box data. Note that root box will be added last.
  bboxes.push_back(bbox0);
  bboxes.push_back(bbox1);
  bbox_coordinates.insert(bbox_coordinates.end(), b0.begin(), b0.end());
  bbox_coordinates.insert(bbox_coordinates.end(), b1.begin(), b1.end());
  return bboxes.size() / 2 - 1;
}
//-----------------------------------------------------------------------------
} // namespace impl_bb

/// Axis-Aligned bounding box binary tree. It is used to find entities
/// in a collection (often a mesh::Mesh).
template <std::floating_point T>
class BoundingBoxTree
{
private:
  /// @brief Return a range of entity indices of the given topological dimension
  /// (including ghosts).
  /// @param topology Topology to get entities from.
  /// @param tdim Dimension of the entities.
  /// @return Range of local indices, including ghosts.
  static std::vector<std::int32_t> range(mesh::Topology& topology, int tdim)
  {
    topology.create_entities(tdim);
    auto map = topology.index_map(tdim);
    assert(map);
    const std::int32_t num_entities = map->size_local() + map->num_ghosts();
    std::vector<std::int32_t> r(num_entities);
    std::iota(r.begin(), r.end(), 0);
    return r;
  }

public:
  /// Constructor
  /// @param[in] mesh Mesh for building the bounding box tree.
  /// @param[in] tdim Topological dimension of the mesh entities to
  /// build the bounding box tree for.
  /// @param[in] entities List of entity indices (local to process) to
  /// compute the bounding box for. If `std::nullopt`, the bounding box tree is
  /// computed for all local entities (including ghosts) of the given `tdim`.
  /// @param[in] padding Value to pad (extend) the the bounding box of
  /// each entity by.
<<<<<<< HEAD
  BoundingBoxTree(const mesh::Mesh<T>& mesh, int tdim, double padding,
                  std::span<const std::int32_t> entities)
=======
  BoundingBoxTree(const mesh::Mesh<T>& mesh, int tdim,
                  std::optional<std::span<const std::int32_t>> entities
                  = std::nullopt,
                  double padding = 0)
>>>>>>> 44fd625a
      : _tdim(tdim)
  {
    // Initialize entities of given dimension if they don't exist
    mesh.topology_mutable()->create_entities(tdim);

    // Get input entities. If not provided, get all local entities of the given
    // dimension (including ghosts)
    std::span<const std::int32_t> entities_span;
    std::optional<std::vector<std::int32_t>> local_range(std::nullopt);
    if (entities)
      entities_span = entities.value();
    else
    {
      local_range.emplace(range(*mesh.topology_mutable(), tdim));
      entities_span = std::span<const std::int32_t>(local_range->data(),
                                                    local_range->size());
    }

    if (tdim < 0 or tdim > mesh.topology()->dim())
    {
      throw std::runtime_error(
          "Dimension must be non-negative and less than or "
          "equal to the topological dimension of the mesh");
    }

    mesh.topology_mutable()->create_connectivity(tdim, mesh.topology()->dim());

    // Create bounding boxes for all mesh entities (leaves)
    std::vector<std::pair<std::array<T, 6>, std::int32_t>> leaf_bboxes;
    leaf_bboxes.reserve(entities_span.size());
    for (std::int32_t e : entities_span)
    {
      std::array<T, 6> b = impl_bb::compute_bbox_of_entity(mesh, tdim, e);
      std::transform(b.cbegin(), std::next(b.cbegin(), 3), b.begin(),
                     [padding](auto x) { return x - padding; });
      std::transform(std::next(b.begin(), 3), b.end(), std::next(b.begin(), 3),
                     [padding](auto x) { return x + padding; });
      leaf_bboxes.emplace_back(b, e);
    }

    // Recursively build the bounding box tree from the leaves
    if (!leaf_bboxes.empty())
      std::tie(_bboxes, _bbox_coordinates)
          = impl_bb::build_from_leaf(leaf_bboxes);

    spdlog::info("Computed bounding box tree with {} nodes for {} entities",
<<<<<<< HEAD
                 num_bboxes(), entities.size());
  }

  /// Constructor
  /// @param[in] mesh The mesh for building the bounding box tree
  /// @param[in] tdim The topological dimension of the mesh entities to
  /// build the bounding box tree for
  /// @param[in] padding Value to pad (extend) the the bounding box of
  /// each entity by.
  BoundingBoxTree(const mesh::Mesh<T>& mesh, int tdim, T padding)
      : BoundingBoxTree::BoundingBoxTree(
            mesh, tdim, range(mesh.topology_mutable(), tdim), padding)
  {
    // Do nothing
=======
                 num_bboxes(), entities_span.size());
>>>>>>> 44fd625a
  }

  /// Constructor @param[in] points Cloud of points, with associated
  /// point identifier index, to build the bounding box tree around
  BoundingBoxTree(std::vector<std::pair<std::array<T, 3>, std::int32_t>> points)
      : _tdim(0)
  {
    // Recursively build the bounding box tree from the leaves
    if (!points.empty())
    {
      _bboxes.clear();
      impl_bb::_build_from_point(std::span(points), _bboxes, _bbox_coordinates);
    }

    spdlog::info("Computed bounding box tree with {} nodes for {} points.",
                 num_bboxes(), points.size());
  }

  /// Move constructor
  BoundingBoxTree(BoundingBoxTree&& tree) = default;

  /// Copy constructor
  BoundingBoxTree(const BoundingBoxTree& tree) = delete;

  /// Move assignment
  BoundingBoxTree& operator=(BoundingBoxTree&& other) = default;

  /// Copy assignment
  BoundingBoxTree& operator=(const BoundingBoxTree& other) = default;

  /// Destructor
  ~BoundingBoxTree() = default;

  /// @brief Return bounding box coordinates for a given node in the
  /// tree,
  /// @param[in] node The bounding box node index.
  /// @return Bounding box coordinates (lower_corner, upper_corner).
  /// Shape is (2, 3), row-major storage.
  std::array<T, 6> get_bbox(std::size_t node) const
  {
    std::array<T, 6> x;
    std::copy_n(_bbox_coordinates.data() + 6 * node, 6, x.begin());
    return x;
  }

  /// Compute a global bounding tree (collective on comm)
  /// This can be used to find which process a point might have a
  /// collision with.
  /// @param[in] comm MPI Communicator for collective communication
  /// @return BoundingBoxTree where each node represents a process
  BoundingBoxTree create_global_tree(MPI_Comm comm) const
  {
    // Build tree for each rank
    const int mpi_size = dolfinx::MPI::size(comm);

    // Send root node coordinates to all processes
    // This is to counteract the fact that a process might have 0 bounding box
    // causing false positives on process collisions around (0,0,0)
    constexpr T max_val = std::numeric_limits<T>::max();
    std::array<T, 6> send_bbox
        = {max_val, max_val, max_val, max_val, max_val, max_val};
    if (num_bboxes() > 0)
      std::copy_n(std::prev(_bbox_coordinates.end(), 6), 6, send_bbox.begin());
    std::vector<T> recv_bbox(mpi_size * 6);
    MPI_Allgather(send_bbox.data(), 6, dolfinx::MPI::mpi_t<T>, recv_bbox.data(),
                  6, dolfinx::MPI::mpi_t<T>, comm);

    std::vector<std::pair<std::array<T, 6>, std::int32_t>> _recv_bbox(mpi_size);
    for (std::size_t i = 0; i < _recv_bbox.size(); ++i)
    {
      std::copy_n(std::next(recv_bbox.begin(), 6 * i), 6,
                  _recv_bbox[i].first.begin());
      _recv_bbox[i].second = i;
    }

    auto [global_bboxes, global_coords] = impl_bb::build_from_leaf(_recv_bbox);
    BoundingBoxTree global_tree(std::move(global_bboxes),
                                std::move(global_coords));

    spdlog::info("Computed global bounding box tree with {} boxes.",
                 global_tree.num_bboxes());

    return global_tree;
  }

  /// Return number of bounding boxes
  std::int32_t num_bboxes() const { return _bboxes.size() / 2; }

  /// @brief Access coordinates of lower and upper corners of bounding boxes
  /// (const version).
  ///
  /// @return The flattened row-major coordinate vector, where the shape is
  /// `(2*num_bboxes, 3)`.
  std::span<const T> bbox_coordinates() const { return _bbox_coordinates; }

  /// @brief Access coordinates of lower and upper corners of bounding boxes
  /// (non-const version)
  ///
  /// @return The flattened row-major coordinate vector, where the shape is
  /// `(2*num_bboxes, 3)`.
  std::span<T> bbox_coordinates() { return _bbox_coordinates; }

  /// Topological dimension of leaf entities
  int tdim() const { return _tdim; }

  /// Print out for debugging
  std::string str() const
  {
    std::stringstream s;
    tree_print(s, _bboxes.size() / 2 - 1);
    return s.str();
  }

  /// Get bounding box child nodes.
  ///
  /// @param[in] node The bounding box node index
  /// @return The indices of the two child nodes. If @p node is a leaf
  /// nodes, then the values in the returned array are equal and
  /// correspond to the index of the entity that the leaf node bounds,
  /// e.g. the index of the cell that it bounds.
  std::array<std::int32_t, 2> bbox(std::size_t node) const
  {
    assert(2 * node + 1 < _bboxes.size());
    return {_bboxes[2 * node], _bboxes[2 * node + 1]};
  }

private:
  // Constructor
  BoundingBoxTree(std::vector<std::int32_t>&& bboxes,
                  std::vector<T>&& bbox_coords)
      : _tdim(0), _bboxes(bboxes), _bbox_coordinates(bbox_coords)
  {
    // Do nothing
  }

  // Topological dimension of leaf entities
  int _tdim;

  // Print out recursively, for debugging
  void tree_print(std::stringstream& s, std::int32_t i) const
  {
    s << "[";
    for (std::size_t j = 0; j < 2; ++j)
    {
      for (std::size_t k = 0; k < 3; ++k)
        s << _bbox_coordinates[6 * i + j * 3 + k] << " ";
      if (j == 0)
        s << "]->"
          << "[";
    }
    s << "]\n";

    if (_bboxes[2 * i] == _bboxes[2 * i + 1])
      s << "leaf containing entity (" << _bboxes[2 * i + 1] << ")";
    else
    {
      s << "{";
      tree_print(s, _bboxes[2 * i]);
      s << ", \n";
      tree_print(s, _bboxes[2 * i + 1]);
      s << "}\n";
    }
  }

  // List of bounding boxes (parent-child-entity relations)
  std::vector<std::int32_t> _bboxes;

  // List of bounding box coordinates
  std::vector<T> _bbox_coordinates;
};
} // namespace dolfinx::geometry<|MERGE_RESOLUTION|>--- conflicted
+++ resolved
@@ -226,20 +226,14 @@
   /// @param[in] mesh Mesh for building the bounding box tree.
   /// @param[in] tdim Topological dimension of the mesh entities to
   /// build the bounding box tree for.
+  /// @param[in] padding Value to pad (extend) the the bounding box of
+  /// each entity by.
   /// @param[in] entities List of entity indices (local to process) to
   /// compute the bounding box for. If `std::nullopt`, the bounding box tree is
   /// computed for all local entities (including ghosts) of the given `tdim`.
-  /// @param[in] padding Value to pad (extend) the the bounding box of
-  /// each entity by.
-<<<<<<< HEAD
   BoundingBoxTree(const mesh::Mesh<T>& mesh, int tdim, double padding,
-                  std::span<const std::int32_t> entities)
-=======
-  BoundingBoxTree(const mesh::Mesh<T>& mesh, int tdim,
                   std::optional<std::span<const std::int32_t>> entities
-                  = std::nullopt,
-                  double padding = 0)
->>>>>>> 44fd625a
+                  = std::nullopt)
       : _tdim(tdim)
   {
     // Initialize entities of given dimension if they don't exist
@@ -286,27 +280,10 @@
           = impl_bb::build_from_leaf(leaf_bboxes);
 
     spdlog::info("Computed bounding box tree with {} nodes for {} entities",
-<<<<<<< HEAD
-                 num_bboxes(), entities.size());
-  }
-
-  /// Constructor
-  /// @param[in] mesh The mesh for building the bounding box tree
-  /// @param[in] tdim The topological dimension of the mesh entities to
-  /// build the bounding box tree for
-  /// @param[in] padding Value to pad (extend) the the bounding box of
-  /// each entity by.
-  BoundingBoxTree(const mesh::Mesh<T>& mesh, int tdim, T padding)
-      : BoundingBoxTree::BoundingBoxTree(
-            mesh, tdim, range(mesh.topology_mutable(), tdim), padding)
-  {
-    // Do nothing
-=======
                  num_bboxes(), entities_span.size());
->>>>>>> 44fd625a
-  }
-
-  /// Constructor @param[in] points Cloud of points, with associated
+  }
+
+    /// Constructor @param[in] points Cloud of points, with associated
   /// point identifier index, to build the bounding box tree around
   BoundingBoxTree(std::vector<std::pair<std::array<T, 3>, std::int32_t>> points)
       : _tdim(0)
