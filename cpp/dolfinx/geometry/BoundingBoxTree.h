--- conflicted
+++ resolved
@@ -34,24 +34,22 @@
   /// Constructor
   /// @param[in] mesh The mesh for building the bounding box tree
   /// @param[in] tdim The topological dimension of the mesh entities to
-<<<<<<< HEAD
-  ///                 by the bounding box tree for
-  /// @param[in] padding A float perscribing how much the bounding box of
-  /// each entity should be padded
-  BoundingBoxTree(const mesh::Mesh& mesh, int tdim, double padding = 0);
-=======
   ///                 build the bounding box tree for
   /// @param[in] entity_indices List of entity indices to compute the bounding
   /// box for (may be empty, if none).
+  /// @param[in] padding A float perscribing how much the bounding box of
+  /// each entity should be padded
   BoundingBoxTree(const mesh::Mesh& mesh, int tdim,
-                  const std::vector<std::int32_t>& entity_indices);
+                  const std::vector<std::int32_t>& entity_indices,
+                  double padding = 0);
 
   /// Constructor
   /// @param[in] mesh The mesh for building the bounding box tree
   /// @param[in] tdim The topological dimension of the mesh entities to
   ///                 build the bounding box tree for
-  BoundingBoxTree(const mesh::Mesh& mesh, int tdim);
->>>>>>> 827f5dcd
+  /// @param[in] padding A float perscribing how much the bounding box of
+  /// each entity should be padded
+  BoundingBoxTree(const mesh::Mesh& mesh, int tdim, double padding = 0);
 
   /// Constructor
   /// @param[in] points Cloud of points to build the bounding box tree
