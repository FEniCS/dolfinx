--- conflicted
+++ resolved
@@ -652,21 +652,14 @@
 /// @param[in] mesh The mesh
 /// @param[in] points Points to check for collision (`shape=(num_points,
 /// 3)`). Storage is row-major.
-<<<<<<< HEAD
 /// @param[in] padding Amount of padding of bounding boxes. Used for
 /// extrapolation if point is not found after collision detection.
-/// @return Quadratuplet (src_owner, dest_owner, dest_points,
-/// dest_cells), where src_owner is a list of ranks corresponding to the
-/// input points. dest_owner is a list of ranks corresponding to
-/// dest_points, the points that this process owns. dest_cells contains
-/// the corresponding cell for each entry in dest_points.
-=======
 /// @return Tuple `(src_owner, dest_owner, dest_points, dest_cells)`,
 /// where src_owner is a list of ranks corresponding to the input
 /// points. dest_owner is a list of ranks corresponding to dest_points,
 /// the points that this process owns. dest_cells contains the
 /// corresponding cell for each entry in dest_points.
->>>>>>> 0edd19f3
+
 ///
 /// @note `dest_owner` is sorted
 /// @note Returns -1 if no colliding process is found
@@ -770,7 +763,6 @@
       dolfinx::MPI::mpi_type<T>(), received_points.data(), recv_sizes.data(),
       recv_offsets.data(), dolfinx::MPI::mpi_type<T>(), forward_comm);
 
-<<<<<<< HEAD
   // Get mesh geometry for closest entity
   const mesh::Geometry<T>& geometry = mesh.geometry();
   if (geometry.cmaps().size() > 1)
@@ -779,10 +771,6 @@
   auto x_dofmap = geometry.dofmap();
 
   // Each process checks which points collides with a cell on the process
-=======
-  // Each process checks which local cell is closest and computes the
-  // squared distance to the cell
->>>>>>> 0edd19f3
   const int rank = dolfinx::MPI::rank(comm);
   std::vector<std::int32_t> cell_indicator(received_points.size() / 3);
   std::vector<std::int32_t> closest_cells(received_points.size() / 3);
@@ -915,16 +903,10 @@
     for (std::int32_t j = recv_offsets[i]; j < recv_offsets[i + 1]; j++)
     {
       const std::int32_t pos = unpack_map[j];
-<<<<<<< HEAD
       auto current_dist = recv_distances[j];
       // Only update if closer than previous guess and was found
       if (auto d = closest_distance[pos];
           (current_dist > 0) and (current_dist < d))
-=======
-      // If point has not been found yet distance is negative. If new
-      // received distance smaller than current distance choose owner.
-      if (auto d = closest_distance[pos]; d < 0 or d > recv_distances[j])
->>>>>>> 0edd19f3
       {
         point_owners[pos] = out_ranks[i];
         closest_distance[pos] = current_dist;
