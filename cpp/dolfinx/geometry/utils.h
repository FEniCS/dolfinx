--- conflicted
+++ resolved
@@ -505,12 +505,6 @@
                                           std::span<const std::int32_t> cells,
                                           std::array<T, 3> point, T tol)
 {
-<<<<<<< HEAD
-  if (mesh.geometry().cmaps().size() > 1)
-    throw std::runtime_error("Mixed topology not supported");
-
-=======
->>>>>>> 91d3beee
   if (cells.empty())
     return -1;
   else
@@ -670,11 +664,7 @@
 /// 3)`
 /// @note Only looks through cells owned by the process
 /// @note A large padding value can increase the runtime of the function by
-<<<<<<< HEAD
-/// orders of magnitude, because that for non-colliding cells
-=======
 /// orders of magnitude, because for non-colliding cells
->>>>>>> 91d3beee
 /// one has to determine the closest cell among all processes with an
 /// intersecting bounding box, which is an expensive operation to perform.
 template <std::floating_point T>
@@ -771,11 +761,6 @@
 
   // Get mesh geometry for closest entity
   const mesh::Geometry<T>& geometry = mesh.geometry();
-<<<<<<< HEAD
-  if (geometry.cmaps().size() > 1)
-    throw std::runtime_error("Mixed topology not supported");
-=======
->>>>>>> 91d3beee
   std::span<const T> geom_dofs = geometry.x();
   auto x_dofmap = geometry.dofmap();
 
@@ -784,11 +769,7 @@
       = compute_collisions(bb, std::span<const T>(received_points.data(),
                                                   received_points.size()));
 
-<<<<<<< HEAD
-  // Each process checks which points collides with a cell on the process
-=======
   // Each process checks which points collide with a cell on the process
->>>>>>> 91d3beee
   const int rank = dolfinx::MPI::rank(comm);
   std::vector<std::int32_t> cell_indicator(received_points.size() / 3);
   std::vector<std::int32_t> closest_cells(received_points.size() / 3);
@@ -796,11 +777,7 @@
   {
     std::array<T, 3> point;
     std::copy_n(std::next(received_points.begin(), p), 3, point.begin());
-<<<<<<< HEAD
-    // Find first collding cell among the cells with colliding bounding boxes
-=======
     // Find first colliding cell among the cells with colliding bounding boxes
->>>>>>> 91d3beee
     const int colliding_cell = geometry::compute_first_colliding_cell(
         mesh, candidate_collisions.links(p / 3), point,
         10 * std::numeric_limits<T>::epsilon());
@@ -886,14 +863,8 @@
       std::int32_t closest_cell = -1;
       for (auto cell : candidate_collisions.links(i))
       {
-<<<<<<< HEAD
-        auto dofs = MDSPAN_IMPL_STANDARD_NAMESPACE::
-            MDSPAN_IMPL_PROPOSED_NAMESPACE::submdspan(
-                x_dofmap, cell, MDSPAN_IMPL_STANDARD_NAMESPACE::full_extent);
-=======
         auto dofs = MDSPAN_IMPL_STANDARD_NAMESPACE::submdspan(
             x_dofmap, cell, MDSPAN_IMPL_STANDARD_NAMESPACE::full_extent);
->>>>>>> 91d3beee
         std::vector<T> nodes(3 * dofs.size());
         for (std::size_t j = 0; j < dofs.size(); ++j)
         {
@@ -926,11 +897,7 @@
       recv_offsets.data(), dolfinx::MPI::mpi_type<T>(), reverse_comm);
 
   // Update point ownership with extrapolation information
-<<<<<<< HEAD
-  std::vector<T> closest_distance(unpack_map.size(),
-=======
   std::vector<T> closest_distance(point_owners.size(),
->>>>>>> 91d3beee
                                   std::numeric_limits<T>::max());
   for (std::size_t i = 0; i < out_ranks.size(); i++)
   {
