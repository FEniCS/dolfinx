--- conflicted
+++ resolved
@@ -261,12 +261,7 @@
   constexpr int maxk = 15; // Maximum number of iterations of the GJK algorithm
 
   // Tolerance
-<<<<<<< HEAD
   constexpr T eps = 1.0e4 * std::numeric_limits<T>::epsilon();
-  // constexpr T eps = 1.0e-12;
-=======
-  constexpr T eps = 10 * std::numeric_limits<T>::epsilon();
->>>>>>> c770428e
 
   // Initialise vector and simplex
   std::array<T, 3> v = {p[0] - q[0], p[1] - q[1], p[2] - q[2]};
