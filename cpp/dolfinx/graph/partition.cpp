// Copyright (C) 2020 Garth N. Wells
//
// This file is part of DOLFINx (https://www.fenicsproject.org)
//
// SPDX-License-Identifier:    LGPL-3.0-or-later

#include "partition.h"
#include "partitioners.h"
#include <algorithm>
#include <dolfinx/common/IndexMap.h>
#include <dolfinx/common/MPI.h>
#include <dolfinx/common/Timer.h>
#include <dolfinx/common/log.h>
#include <dolfinx/graph/AdjacencyList.h>
#include <memory>
#include <unordered_map>

using namespace dolfinx;

//-----------------------------------------------------------------------------
graph::AdjacencyList<std::int32_t>
graph::partition_graph(MPI_Comm comm, int nparts,
                       const AdjacencyList<std::int64_t>& local_graph,
                       bool ghosting)
{
#if HAS_PARMETIS
  return graph::parmetis::partitioner()(comm, nparts, local_graph, ghosting);
#elif HAS_PTSCOTCH
  return graph::scotch::partitioner()(comm, nparts, local_graph, ghosting);
#elif HAS_KAHIP
  return graph::kahip::partitioner()(comm, nparts, local_graph, ghosting);
#else
// Should never reach this point
#endif
}
//-----------------------------------------------------------------------------
std::tuple<graph::AdjacencyList<std::int64_t>, std::vector<int>,
           std::vector<std::int64_t>, std::vector<int>>
graph::build::distribute(MPI_Comm comm,
                         const graph::AdjacencyList<std::int64_t>& list,
                         const graph::AdjacencyList<std::int32_t>& destinations)
{
<<<<<<< HEAD
  common::Timer timer("Distribute AdjacencyList nodes to destination ranks "
                      "(graph::build::distribute, scalable)");
=======
  common::Timer timer("Distribute AdjacencyList nodes to destination ranks");
>>>>>>> 23c76248

  assert(list.num_nodes() == (int)destinations.num_nodes());
  const int rank = dolfinx::MPI::rank(comm);

  // Get global offset for converting local index to global index for
  // nodes in 'list'
  std::int64_t offset_global = 0;
  {
    const std::int64_t num_owned = list.num_nodes();
    MPI_Exscan(&num_owned, &offset_global, 1, MPI_INT64_T, MPI_SUM, comm);
  }

  // TODO: Do this on the neighbourhood only
  // Get the maximum number of eddges for a node
  int shape1 = 0;
  {
    int shape1_local = list.num_nodes() > 0 ? list.links(0).size() : 0;
    MPI_Allreduce(&shape1_local, &shape1, 1, MPI_INT, MPI_MAX, comm);
  }

  // Buffer size (max number of edges + 3 for num_edges, owning rank,
  // and node global index)
  const std::size_t buffer_shape1 = shape1 + 3;

  // Build (dest, index, owning rank) list and sort
  std::vector<std::array<int, 3>> dest_to_index;
  dest_to_index.reserve(destinations.array().size());
  for (std::int32_t i = 0; i < destinations.num_nodes(); ++i)
  {
    auto di = destinations.links(i);
    for (auto d : di)
      dest_to_index.push_back({d, i, di[0]});
  }
  std::sort(dest_to_index.begin(), dest_to_index.end());

  // Build list of unique dest ranks and count number of rows to send to
  // each dest (by neighbourhood rank)
  std::vector<int> dest;
  std::vector<std::int32_t> num_items_per_dest;
  {
    auto it = dest_to_index.begin();
    while (it != dest_to_index.end())
    {
      // Store global rank and find iterator to next global rank
      dest.push_back((*it)[0]);
      auto it1
          = std::find_if(it, dest_to_index.end(),
                         [r = dest.back()](auto& idx) { return idx[0] != r; });

      // Store number of items for current rank
      num_items_per_dest.push_back(std::distance(it, it1));

      // Advance iterator
      it = it1;
    }
  }

  // Determine source ranks
  const std::vector<int> src
      = dolfinx::MPI::compute_graph_edges_nbx(comm, dest);

  // Create neighbourhood communicator
  MPI_Comm neigh_comm;
  MPI_Dist_graph_create_adjacent(comm, src.size(), src.data(), MPI_UNWEIGHTED,
                                 dest.size(), dest.data(), MPI_UNWEIGHTED,
                                 MPI_INFO_NULL, false, &neigh_comm);

  // Send number of nodes to receivers
  std::vector<int> num_items_recv(src.size());
  num_items_per_dest.reserve(1);
  num_items_recv.reserve(1);
  MPI_Request request_size;
  MPI_Ineighbor_alltoall(num_items_per_dest.data(), 1, MPI_INT,
                         num_items_recv.data(), 1, MPI_INT, neigh_comm,
                         &request_size);

  // Compute send displacements
  std::vector<std::int32_t> send_disp(num_items_per_dest.size() + 1, 0);
  std::partial_sum(num_items_per_dest.begin(), num_items_per_dest.end(),
                   std::next(send_disp.begin()));

  // Pack send buffer
  std::vector<std::int64_t> send_buffer(buffer_shape1 * send_disp.back(), -1);
  {
    assert(send_disp.back() == (std::int32_t)dest_to_index.size());
    for (std::size_t i = 0; i < dest_to_index.size(); ++i)
    {
      const std::array<int, 3>& dest_data = dest_to_index[i];
      const std::size_t pos = dest_data[1];

      xtl::span b(send_buffer.data() + i * buffer_shape1, buffer_shape1);
      auto row = list.links(pos);
      std::copy(row.begin(), row.end(), b.begin());

      auto info = b.last(3);
      info[0] = row.size();          // Number of edges for node
      info[1] = dest_data[2];        // Owning rank
      info[2] = pos + offset_global; // Original global index
    }
  }

  // Prepare receive displacement
  MPI_Wait(&request_size, MPI_STATUS_IGNORE);
  std::vector<std::int32_t> recv_disp(num_items_recv.size() + 1, 0);
  std::partial_sum(num_items_recv.begin(), num_items_recv.end(),
                   std::next(recv_disp.begin()));

  // Send/receive data facet
  MPI_Datatype compound_type;
  MPI_Type_contiguous(buffer_shape1, MPI_INT64_T, &compound_type);
  MPI_Type_commit(&compound_type);
  std::vector<std::int64_t> recv_buffer(buffer_shape1 * recv_disp.back());
  MPI_Neighbor_alltoallv(send_buffer.data(), num_items_per_dest.data(),
                         send_disp.data(), compound_type, recv_buffer.data(),
                         num_items_recv.data(), recv_disp.data(), compound_type,
                         neigh_comm);
  MPI_Type_free(&compound_type);
  MPI_Comm_free(&neigh_comm);

  // Unpack receive buffer
  std::vector<int> src_ranks0, src_ranks1, ghost_index_owner;
  src_ranks0.reserve(recv_disp.back());
  src_ranks1.reserve(recv_disp.back());

  std::vector<std::int64_t> data0, data1;
  data0.reserve((buffer_shape1 - 3) * recv_disp.back());
  data1.reserve((buffer_shape1 - 3) * recv_disp.back());

  std::vector<std::int32_t> offsets0{0}, offsets1{0};
  offsets0.reserve(recv_disp.back());
  offsets1.reserve(recv_disp.back());

  std::vector<std::int64_t> global_indices0, global_indices1;
  global_indices0.reserve(recv_disp.back());
  global_indices1.reserve(recv_disp.back());
  for (std::size_t p = 0; p < recv_disp.size() - 1; ++p)
  {
    const int src_rank = src[p];
    for (std::int32_t i = recv_disp[p]; i < recv_disp[p + 1]; ++i)
    {
      xtl::span row(recv_buffer.data() + i * buffer_shape1, buffer_shape1);
      auto info = row.last(3);
      std::size_t num_edges = info[0];
      int owner = info[1];
      std::int64_t orig_global_index = info[2];
      auto edges = row.first(num_edges);
      if (owner == rank)
      {
        data0.insert(data0.end(), edges.begin(), edges.end());
        offsets0.push_back(offsets0.back() + num_edges);
        src_ranks0.push_back(src_rank);
        global_indices0.push_back(orig_global_index);
      }
      else
      {
        data1.insert(data1.end(), edges.begin(), edges.end());
        offsets1.push_back(offsets1.back() + info[0]);
        src_ranks1.push_back(src_rank);
        global_indices1.push_back(orig_global_index);

        ghost_index_owner.push_back(info[1]);
      }
    }
  }

  std::transform(offsets1.begin(), offsets1.end(), offsets1.begin(),
                 [off = offsets0.back()](auto x) { return x + off; });
  data0.insert(data0.end(), data1.begin(), data1.end());
  offsets0.insert(offsets0.end(), std::next(offsets1.begin()), offsets1.end());
  src_ranks0.insert(src_ranks0.end(), src_ranks1.begin(), src_ranks1.end());
  global_indices0.insert(global_indices0.end(), global_indices1.begin(),
                         global_indices1.end());

  data0.shrink_to_fit();
  offsets0.shrink_to_fit();
  src_ranks0.shrink_to_fit();
  global_indices0.shrink_to_fit();
  ghost_index_owner.shrink_to_fit();

  return {graph::AdjacencyList<std::int64_t>(data0, offsets0), src_ranks0,
          global_indices0, ghost_index_owner};
}
//-----------------------------------------------------------------------------
std::vector<std::int64_t> graph::build::compute_ghost_indices(
    MPI_Comm comm, const xtl::span<const std::int64_t>& global_indices,
    const xtl::span<const int>& ghost_owners)
{
  LOG(INFO) << "Compute ghost indices";

  // Get number of local cells and global offset
  const std::int64_t num_local = global_indices.size() - ghost_owners.size();
  std::vector<std::int64_t> ghost_global_indices(
      global_indices.begin() + num_local, global_indices.end());

  std::int64_t offset_local = 0;
  MPI_Request request_offset_scan;
  MPI_Iexscan(&num_local, &offset_local, 1, MPI_INT64_T, MPI_SUM, comm,
              &request_offset_scan);

  // Find out how many ghosts are on each neighboring process
  std::vector<int> ghost_index_count;
  std::vector<int> neighbors;
  std::map<int, int> proc_to_neighbor;
  int np = 0;
  [[maybe_unused]] int mpi_rank = dolfinx::MPI::rank(comm);
  for (int p : ghost_owners)
  {
    assert(p != mpi_rank);
    const auto [it, insert] = proc_to_neighbor.insert({p, np});
    if (insert)
    {
      // New neighbor found
      neighbors.push_back(p);
      ghost_index_count.push_back(0);
      ++np;
    }
    ++ghost_index_count[it->second];
  }

  // NB - this assumes a symmetry, i.e. that if one process shares an index
  // owned by another process, then the same is true vice versa. This
  // assumption is valid for meshes with cells shared via facet or vertex.
  MPI_Comm neighbor_comm;
  MPI_Dist_graph_create_adjacent(comm, neighbors.size(), neighbors.data(),
                                 MPI_UNWEIGHTED, neighbors.size(),
                                 neighbors.data(), MPI_UNWEIGHTED,
                                 MPI_INFO_NULL, false, &neighbor_comm);

  std::vector<int> send_offsets = {0};
  send_offsets.reserve(ghost_index_count.size() + 1);
  for (int index_count : ghost_index_count)
    send_offsets.push_back(send_offsets.back() + index_count);
  std::vector<std::int64_t> send_data(send_offsets.back());

  // Copy offsets to help fill array
  std::vector<int> ghost_index_offset(send_offsets.begin(), send_offsets.end());

  for (std::size_t i = 0; i < ghost_owners.size(); ++i)
  {
    // Owning process
    int p = ghost_owners[i];

    // Owning neighbor
    int np = proc_to_neighbor[p];

    // Send data location
    int pos = ghost_index_offset[np];
    send_data[pos] = global_indices[num_local + i];
    ++ghost_index_offset[np];
  }

  std::vector<int> recv_sizes(neighbors.size());
  ghost_index_count.reserve(1);
  recv_sizes.reserve(1);
  MPI_Neighbor_alltoall(ghost_index_count.data(), 1, MPI_INT, recv_sizes.data(),
                        1, MPI_INT, neighbor_comm);
  std::vector<int> recv_offsets = {0};
  recv_offsets.reserve(recv_sizes.size() + 1);
  for (int q : recv_sizes)
    recv_offsets.push_back(recv_offsets.back() + q);

  std::vector<std::int64_t> recv_data(recv_offsets.back());
  MPI_Neighbor_alltoallv(send_data.data(), ghost_index_count.data(),
                         send_offsets.data(), MPI_INT64_T, recv_data.data(),
                         recv_sizes.data(), recv_offsets.data(), MPI_INT64_T,
                         neighbor_comm);

  // Complete global_offset scan
  MPI_Wait(&request_offset_scan, MPI_STATUS_IGNORE);

  // Replace values in recv_data with new_index and send back
  std::unordered_map<std::int64_t, std::int64_t> old_to_new;
  for (int i = 0; i < num_local; ++i)
    old_to_new.insert({global_indices[i], offset_local + i});

  std::for_each(recv_data.begin(), recv_data.end(), [&old_to_new](auto& r) {
    auto it = old_to_new.find(r);
    // Must exist on this process!
    assert(it != old_to_new.end());
    r = it->second;
  });

  std::vector<std::int64_t> new_recv(send_data.size());
  MPI_Neighbor_alltoallv(recv_data.data(), recv_sizes.data(),
                         recv_offsets.data(), MPI_INT64_T, new_recv.data(),
                         ghost_index_count.data(), send_offsets.data(),
                         MPI_INT64_T, neighbor_comm);

  // Add to map
  for (std::size_t i = 0; i < send_data.size(); ++i)
  {
    std::int64_t old_idx = send_data[i];
    std::int64_t new_idx = new_recv[i];
    [[maybe_unused]] auto [it, insert] = old_to_new.insert({old_idx, new_idx});
    assert(insert);
  }

  std::for_each(ghost_global_indices.begin(), ghost_global_indices.end(),
                [&old_to_new](auto& q) {
                  const auto it = old_to_new.find(q);
                  assert(it != old_to_new.end());
                  q = it->second;
                });

  MPI_Comm_free(&neighbor_comm);
  return ghost_global_indices;
}
//-----------------------------------------------------------------------------
std::vector<std::int64_t> graph::build::compute_local_to_global_links(
    const graph::AdjacencyList<std::int64_t>& global,
    const graph::AdjacencyList<std::int32_t>& local)
{
  common::Timer timer(
      "Compute-local-to-global links for global/local adjacency list");

  // Return if gloabl and local are empty
  if (global.num_nodes() == 0 and local.num_nodes() == 0)
    return std::vector<std::int64_t>();

  // Build local-to-global for adjacency lists
  if (global.num_nodes() != local.num_nodes())
  {
    throw std::runtime_error("Mismatch in number of nodes between local and "
                             "global adjacency lists.");
  }

  const std::vector<std::int64_t>& _global = global.array();
  const std::vector<std::int32_t>& _local = local.array();
  if (_global.size() != _local.size())
  {
    throw std::runtime_error("Data size mismatch between local and "
                             "global adjacency lists.");
  }

  const std::int32_t max_local_idx
      = *std::max_element(_local.begin(), _local.end());
  std::vector<std::int64_t> local_to_global_list(max_local_idx + 1, -1);
  for (std::size_t i = 0; i < _local.size(); ++i)
  {
    if (local_to_global_list[_local[i]] == -1)
      local_to_global_list[_local[i]] = _global[i];
  }

  return local_to_global_list;
}
//-----------------------------------------------------------------------------
std::vector<std::int32_t> graph::build::compute_local_to_local(
    const xtl::span<const std::int64_t>& local0_to_global,
    const xtl::span<const std::int64_t>& local1_to_global)
{
  common::Timer timer("Compute local-to-local map");
  assert(local0_to_global.size() == local1_to_global.size());

  // Compute inverse map for local1_to_global
  std::unordered_map<std::int64_t, std::int32_t> global_to_local1;
  for (std::size_t i = 0; i < local1_to_global.size(); ++i)
    global_to_local1.insert({local1_to_global[i], i});

  // Compute inverse map for local0_to_local1
  std::vector<std::int32_t> local0_to_local1;
  std::transform(local0_to_global.cbegin(), local0_to_global.cend(),
                 std::back_inserter(local0_to_local1),
                 [&global_to_local1](auto l2g) {
                   auto it = global_to_local1.find(l2g);
                   assert(it != global_to_local1.end());
                   return it->second;
                 });

  return local0_to_local1;
}
//-----------------------------------------------------------------------------<|MERGE_RESOLUTION|>--- conflicted
+++ resolved
@@ -40,12 +40,7 @@
                          const graph::AdjacencyList<std::int64_t>& list,
                          const graph::AdjacencyList<std::int32_t>& destinations)
 {
-<<<<<<< HEAD
-  common::Timer timer("Distribute AdjacencyList nodes to destination ranks "
-                      "(graph::build::distribute, scalable)");
-=======
   common::Timer timer("Distribute AdjacencyList nodes to destination ranks");
->>>>>>> 23c76248
 
   assert(list.num_nodes() == (int)destinations.num_nodes());
   const int rank = dolfinx::MPI::rank(comm);
@@ -321,12 +316,14 @@
   for (int i = 0; i < num_local; ++i)
     old_to_new.insert({global_indices[i], offset_local + i});
 
-  std::for_each(recv_data.begin(), recv_data.end(), [&old_to_new](auto& r) {
-    auto it = old_to_new.find(r);
-    // Must exist on this process!
-    assert(it != old_to_new.end());
-    r = it->second;
-  });
+  std::for_each(recv_data.begin(), recv_data.end(),
+                [&old_to_new](auto& r)
+                {
+                  auto it = old_to_new.find(r);
+                  // Must exist on this process!
+                  assert(it != old_to_new.end());
+                  r = it->second;
+                });
 
   std::vector<std::int64_t> new_recv(send_data.size());
   MPI_Neighbor_alltoallv(recv_data.data(), recv_sizes.data(),
@@ -344,7 +341,8 @@
   }
 
   std::for_each(ghost_global_indices.begin(), ghost_global_indices.end(),
-                [&old_to_new](auto& q) {
+                [&old_to_new](auto& q)
+                {
                   const auto it = old_to_new.find(q);
                   assert(it != old_to_new.end());
                   q = it->second;
@@ -408,7 +406,8 @@
   std::vector<std::int32_t> local0_to_local1;
   std::transform(local0_to_global.cbegin(), local0_to_global.cend(),
                  std::back_inserter(local0_to_local1),
-                 [&global_to_local1](auto l2g) {
+                 [&global_to_local1](auto l2g)
+                 {
                    auto it = global_to_local1.find(l2g);
                    assert(it != global_to_local1.end());
                    return it->second;
