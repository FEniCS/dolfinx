--- conflicted
+++ resolved
@@ -107,11 +107,7 @@
     }
 
     // Do halo exchange of cell partition data
-<<<<<<< HEAD
-    std::vector<std::vector<std::int64_t>> send_cell_partition(rank);
-=======
     std::vector<std::vector<std::int64_t>> send_cell_partition(size);
->>>>>>> 9c0996af
     std::vector<std::int64_t> recv_cell_partition;
     for (const auto& hcell : halo_cell_to_remotes)
     {
