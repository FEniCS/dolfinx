// Copyright (C) 2003-2012 Anders Logg
//
// This file is part of DOLFINX (https://www.fenicsproject.org)
//
// SPDX-License-Identifier:    LGPL-3.0-or-later

#include "Function.h"
#include <cfloat>
#include <dolfinx/common/IndexMap.h>
#include <dolfinx/common/Timer.h>
#include <dolfinx/common/UniqueIdGenerator.h>
#include <dolfinx/common/utils.h>
#include <dolfinx/fem/CoordinateElement.h>
#include <dolfinx/fem/DofMap.h>
#include <dolfinx/fem/FiniteElement.h>
#include <dolfinx/geometry/BoundingBoxTree.h>
#include <dolfinx/geometry/utils.h>
#include <dolfinx/graph/AdjacencyList.h>
#include <dolfinx/la/PETScVector.h>
#include <dolfinx/la/utils.h>
#include <dolfinx/mesh/Geometry.h>
#include <dolfinx/mesh/Mesh.h>
#include <dolfinx/mesh/Topology.h>
#include <unsupported/Eigen/CXX11/Tensor>
#include <utility>
#include <vector>

using namespace dolfinx;
using namespace dolfinx::function;

namespace
{
//-----------------------------------------------------------------------------
// Create a vector with layout from dofmap, and zero.
la::PETScVector create_vector(const function::FunctionSpace& V)
{
  common::Timer timer("Init dof vector");

  // Get dof map
  std::shared_ptr<const fem::DofMap> dofmap = V.dofmap();
  assert(dofmap);

  // Check that function space is not a subspace (view)
  assert(dofmap->element_dof_layout);
  if (dofmap->element_dof_layout->is_view())
  {
    throw std::runtime_error(
        "Cannot initialize vector of degrees of freedom for "
        "function. Cannot be created from subspace. Consider "
        "collapsing the function space");
  }

  assert(dofmap->index_map);
  la::PETScVector v = la::PETScVector(*(dofmap->index_map));
  la::VecWrapper _v(v.vec());
  _v.x.setZero();

  return v;
}
//-----------------------------------------------------------------------------
} // namespace

//-----------------------------------------------------------------------------
Function::Function(std::shared_ptr<const FunctionSpace> V)
    : _id(common::UniqueIdGenerator::id()), _function_space(V),
      _vector(create_vector(*V))
{
  // Check that we don't have a subspace
  if (!V->component().empty())
  {
    throw std::runtime_error("Cannot create Function from subspace. Consider "
                             "collapsing the function space");
  }
}
//-----------------------------------------------------------------------------
Function::Function(std::shared_ptr<const FunctionSpace> V, Vec x)
    : _id(common::UniqueIdGenerator::id()), _function_space(V), _vector(x, true)
{
  // We do not check for a subspace since this constructor is used for
  // creating subfunctions

  // Assertion uses '<=' to deal with sub-functions
  assert(V->dofmap());
  assert(V->dofmap()->index_map->size_global()
             * V->dofmap()->index_map->block_size()
         <= _vector.size());
}
//-----------------------------------------------------------------------------
Function Function::sub(int i) const
{
  // Extract function subspace
  auto sub_space = _function_space->sub({i});

  // Return sub-function
  assert(sub_space);
  return Function(sub_space, _vector.vec());
}
//-----------------------------------------------------------------------------
Function Function::collapse() const
{
  // Create new collapsed FunctionSpace
  const auto [function_space_new, collapsed_map] = _function_space->collapse();

  // Create new vector
  assert(function_space_new);
  la::PETScVector vector_new = create_vector(*function_space_new);

  // Wrap PETSc vectors using Eigen
  la::VecReadWrapper v_wrap(_vector.vec());
  Eigen::Map<const Eigen::Matrix<PetscScalar, Eigen::Dynamic, 1>> x_old
      = v_wrap.x;
  la::VecWrapper v_new(vector_new.vec());
  Eigen::Map<Eigen::Matrix<PetscScalar, Eigen::Dynamic, 1>> x_new = v_new.x;

  // Copy values into new vector
  for (std::size_t i = 0; i < collapsed_map.size(); ++i)
  {
    assert((int)i < x_new.size());
    assert(collapsed_map[i] < x_old.size());
    x_new[i] = x_old[collapsed_map[i]];
  }

  return Function(function_space_new, vector_new.vec());
}
//-----------------------------------------------------------------------------
std::shared_ptr<const FunctionSpace> Function::function_space() const
{
  return _function_space;
}
//-----------------------------------------------------------------------------
la::PETScVector& Function::vector()
{
  // Check that this is not a sub function.
  assert(_function_space->dofmap());
  assert(_function_space->dofmap()->index_map);
  if (_vector.size()
      != _function_space->dofmap()->index_map->size_global()
             * _function_space->dofmap()->index_map->block_size())
  {
    throw std::runtime_error(
        "Cannot access a non-const vector from a subfunction");
  }

  return _vector;
}
//-----------------------------------------------------------------------------
const la::PETScVector& Function::vector() const { return _vector; }
//-----------------------------------------------------------------------------
void Function::eval(
    const Eigen::Ref<
        const Eigen::Array<double, Eigen::Dynamic, 3, Eigen::RowMajor>>& x,
    const Eigen::Ref<const Eigen::Array<int, Eigen::Dynamic, 1>>& cells,
    Eigen::Ref<Eigen::Array<PetscScalar, Eigen::Dynamic, Eigen::Dynamic,
                            Eigen::RowMajor>>
        u) const
{
  // TODO: This could be easily made more efficient by exploiting points
  // being ordered by the cell to which they belong.

  if (x.rows() != cells.rows())
  {
    throw std::runtime_error(
        "Number of points and number of cells must be equal.");
  }
  if (x.rows() != u.rows())
  {
    throw std::runtime_error("Length of array for Function values must be the "
                             "same as the number of points.");
  }

  // Get mesh
  assert(_function_space);
  std::shared_ptr<const mesh::Mesh> mesh = _function_space->mesh();
  assert(mesh);
  const int gdim = mesh->geometry().dim();
  const int tdim = mesh->topology().dim();

  // Get geometry data
  const graph::AdjacencyList<std::int32_t>& x_dofmap
      = mesh->geometry().dofmap();

  // FIXME: Add proper interface for num coordinate dofs
  const int num_dofs_g = x_dofmap.num_links(0);
  const Eigen::Array<double, Eigen::Dynamic, 3, Eigen::RowMajor>& x_g
      = mesh->geometry().x();
  Eigen::Array<double, Eigen::Dynamic, Eigen::Dynamic, Eigen::RowMajor>
      coordinate_dofs(num_dofs_g, gdim);

  // Get coordinate map
  const fem::CoordinateElement& cmap = mesh->geometry().cmap();

  // Get element
  assert(_function_space->element());
  std::shared_ptr<const fem::FiniteElement> element
      = _function_space->element();
  assert(element);
  const int reference_value_size = element->reference_value_size();
  const int value_size = element->value_size();
  const int space_dimension = element->space_dimension();

  // Prepare geometry data structures
  Eigen::Tensor<double, 3, Eigen::RowMajor> J(1, gdim, tdim);
  Eigen::Array<double, Eigen::Dynamic, 1> detJ(1);
  Eigen::Tensor<double, 3, Eigen::RowMajor> K(1, tdim, gdim);
  Eigen::Array<double, Eigen::Dynamic, Eigen::Dynamic, Eigen::RowMajor> X(1,
                                                                          tdim);

  // Prepare basis function data structures
  Eigen::Tensor<double, 3, Eigen::RowMajor> basis_reference_values(
      1, space_dimension, reference_value_size);
  Eigen::Tensor<double, 3, Eigen::RowMajor> basis_values(1, space_dimension,
                                                         value_size);

  // Create work vector for expansion coefficients
  Eigen::Matrix<PetscScalar, 1, Eigen::Dynamic> coefficients(space_dimension);

  // Get dofmap
  std::shared_ptr<const fem::DofMap> dofmap = _function_space->dofmap();
  assert(dofmap);

<<<<<<< HEAD
  mesh.topology_mutable().create_entity_permutations();
  std::shared_ptr<const Eigen::Array<std::uint32_t, Eigen::Dynamic, 1>> cell_info
      = mesh.topology().get_cell_permutation_info();
  assert(cell_info);
=======
  mesh->topology_mutable().create_entity_permutations();
  const Eigen::Array<std::uint32_t, Eigen::Dynamic, 1>& cell_info
      = mesh->topology().get_cell_permutation_info();
>>>>>>> b4a368d8

  // Loop over points
  u.setZero();
  la::VecReadWrapper v(_vector.vec());
  Eigen::Map<const Eigen::Matrix<PetscScalar, Eigen::Dynamic, 1>> _v = v.x;
  for (Eigen::Index p = 0; p < cells.rows(); ++p)
  {
    const int cell_index = cells(p);

    // Skip negative cell indices
    if (cell_index < 0)
      continue;

    // Get cell geometry (coordinate dofs)
    auto x_dofs = x_dofmap.links(cell_index);
    for (int i = 0; i < num_dofs_g; ++i)
      coordinate_dofs.row(i) = x_g.row(x_dofs[i]).head(gdim);

    // Compute reference coordinates X, and J, detJ and K
    cmap.compute_reference_geometry(X, J, detJ, K, x.row(p).head(gdim),
                                    coordinate_dofs);

    // Compute basis on reference element
    element->evaluate_reference_basis(basis_reference_values, X);

    // Push basis forward to physical element
<<<<<<< HEAD
    element.transform_reference_basis(basis_values, basis_reference_values, X,
                                      J, detJ, K, (*cell_info)[cell_index]);
=======
    element->transform_reference_basis(basis_values, basis_reference_values, X,
                                       J, detJ, K, cell_info[cell_index]);
>>>>>>> b4a368d8

    // Get degrees of freedom for current cell
    auto dofs = dofmap->cell_dofs(cell_index);
    for (Eigen::Index i = 0; i < dofs.size(); ++i)
      coefficients[i] = _v[dofs[i]];

    // Compute expansion
    for (int i = 0; i < space_dimension; ++i)
    {
      for (int j = 0; j < value_size; ++j)
      {
        // TODO: Find an Eigen shortcut for this operation
        u.row(p)[j] += coefficients[i] * basis_values(0, i, j);
      }
    }
  }
}
//-----------------------------------------------------------------------------
void Function::interpolate(const Function& v)
{
  assert(_function_space);
  la::VecWrapper x(_vector.vec());
  _function_space->interpolate(x.x, v);
}
//-----------------------------------------------------------------------------
void Function::interpolate(
    const std::function<Eigen::Array<PetscScalar, Eigen::Dynamic,
                                     Eigen::Dynamic, Eigen::RowMajor>(
        const Eigen::Ref<const Eigen::Array<double, 3, Eigen::Dynamic,
                                            Eigen::RowMajor>>&)>& f)
{
  la::VecWrapper x(_vector.vec());
  _function_space->interpolate(x.x, f);
}
//-----------------------------------------------------------------------------
void Function::interpolate_c(const FunctionSpace::interpolation_function& f)
{
  la::VecWrapper x(_vector.vec());
  _function_space->interpolate_c(x.x, f);
}
//-----------------------------------------------------------------------------
int Function::value_rank() const
{
  assert(_function_space);
  assert(_function_space->element());
  return _function_space->element()->value_rank();
}
//-----------------------------------------------------------------------------
int Function::value_size() const
{
  int size = 1;
  for (int i = 0; i < value_rank(); ++i)
    size *= value_dimension(i);
  return size;
}
//-----------------------------------------------------------------------------
int Function::value_dimension(int i) const
{
  assert(_function_space);
  assert(_function_space->element());
  return _function_space->element()->value_dimension(i);
}
//-----------------------------------------------------------------------------
std::vector<int> Function::value_shape() const
{
  std::vector<int> _shape(this->value_rank(), 1);
  for (std::size_t i = 0; i < _shape.size(); ++i)
    _shape[i] = this->value_dimension(i);
  return _shape;
}
//-----------------------------------------------------------------------------
Eigen::Array<PetscScalar, Eigen::Dynamic, Eigen::Dynamic, Eigen::RowMajor>
Function::compute_point_values() const
{
  assert(_function_space);
  std::shared_ptr<const mesh::Mesh> mesh = _function_space->mesh();
  assert(mesh);
  const int tdim = mesh->topology().dim();

  // Compute in tensor (one for scalar function, . . .)
  const std::size_t value_size_loc = value_size();

  // Resize Array for holding point values
  Eigen::Array<PetscScalar, Eigen::Dynamic, Eigen::Dynamic, Eigen::RowMajor>
      point_values(mesh->geometry().x().rows(), value_size_loc);

  // Prepare cell geometry
  const graph::AdjacencyList<std::int32_t>& x_dofmap = mesh->geometry().dofmap();

  // FIXME: Add proper interface for num coordinate dofs
  const int num_dofs_g = x_dofmap.num_links(0);
  const Eigen::Array<double, Eigen::Dynamic, 3, Eigen::RowMajor>& x_g
      = mesh->geometry().x();

  // Interpolate point values on each cell (using last computed value if
  // not continuous, e.g. discontinuous Galerkin methods)
  Eigen::Array<double, Eigen::Dynamic, 3, Eigen::RowMajor> x(num_dofs_g, 3);
  Eigen::Array<PetscScalar, Eigen::Dynamic, Eigen::Dynamic, Eigen::RowMajor>
      values(num_dofs_g, value_size_loc);
  auto map = mesh->topology().index_map(tdim);
  assert(map);
  const int num_cells = map->size_local() + map->num_ghosts();
  for (int c = 0; c < num_cells; ++c)
  {
    // Get coordinates for all points in cell
    auto dofs = x_dofmap.links(c);
    for (int i = 0; i < num_dofs_g; ++i)
      x.row(i) = x_g.row(dofs[i]);

    values.resize(x.rows(), value_size_loc);

    // Call evaluate function
    Eigen::Array<int, Eigen::Dynamic, 1> cells(x.rows());
    cells = c;
    eval(x, cells, values);

    // Copy values to array of point values
    for (int i = 0; i < x.rows(); ++i)
      point_values.row(dofs[i]) = values.row(i);
  }

  return point_values;
}
//-----------------------------------------------------------------------------
std::size_t Function::id() const { return _id; }
//-----------------------------------------------------------------------------<|MERGE_RESOLUTION|>--- conflicted
+++ resolved
@@ -218,16 +218,10 @@
   std::shared_ptr<const fem::DofMap> dofmap = _function_space->dofmap();
   assert(dofmap);
 
-<<<<<<< HEAD
-  mesh.topology_mutable().create_entity_permutations();
+  mesh->topology_mutable().create_entity_permutations();
   std::shared_ptr<const Eigen::Array<std::uint32_t, Eigen::Dynamic, 1>> cell_info
-      = mesh.topology().get_cell_permutation_info();
+      = mesh->topology().get_cell_permutation_info();
   assert(cell_info);
-=======
-  mesh->topology_mutable().create_entity_permutations();
-  const Eigen::Array<std::uint32_t, Eigen::Dynamic, 1>& cell_info
-      = mesh->topology().get_cell_permutation_info();
->>>>>>> b4a368d8
 
   // Loop over points
   u.setZero();
@@ -254,13 +248,8 @@
     element->evaluate_reference_basis(basis_reference_values, X);
 
     // Push basis forward to physical element
-<<<<<<< HEAD
-    element.transform_reference_basis(basis_values, basis_reference_values, X,
-                                      J, detJ, K, (*cell_info)[cell_index]);
-=======
     element->transform_reference_basis(basis_values, basis_reference_values, X,
-                                       J, detJ, K, cell_info[cell_index]);
->>>>>>> b4a368d8
+                                       J, detJ, K, (*cell_info)[cell_index]);
 
     // Get degrees of freedom for current cell
     auto dofs = dofmap->cell_dofs(cell_index);
