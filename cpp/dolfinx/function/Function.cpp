--- conflicted
+++ resolved
@@ -8,259 +8,7 @@
 #include <dolfinx/common/IndexMap.h>
 #include <petscvec.h>
 
-<<<<<<< HEAD
-using namespace dolfinx;
-using namespace dolfinx::function;
-
-namespace
-{
-//-----------------------------------------------------------------------------
-// Create a vector with layout from dofmap, and zero.
-la::PETScVector create_vector(const function::FunctionSpace& V)
-{
-  common::Timer timer("Init dof vector");
-
-  // Get dof map
-  std::shared_ptr<const fem::DofMap> dofmap = V.dofmap();
-  assert(dofmap);
-
-  // Check that function space is not a subspace (view)
-  assert(dofmap->element_dof_layout);
-  if (dofmap->element_dof_layout->is_view())
-  {
-    throw std::runtime_error(
-        "Cannot initialize vector of degrees of freedom for "
-        "function. Cannot be created from subspace. Consider "
-        "collapsing the function space");
-  }
-
-  assert(dofmap->index_map);
-  la::PETScVector v = la::PETScVector(*(dofmap->index_map));
-  la::VecWrapper _v(v.vec());
-  _v.x.setZero();
-
-  return v;
-}
-//-----------------------------------------------------------------------------
-} // namespace
-
-//-----------------------------------------------------------------------------
-Function::Function(std::shared_ptr<const FunctionSpace> V)
-    : _id(common::UniqueIdGenerator::id()), _function_space(V),
-      _vector(create_vector(*V))
-{
-  if (!V->component().empty())
-  {
-    throw std::runtime_error("Cannot create Function from subspace. Consider "
-                             "collapsing the function space");
-  }
-}
-//-----------------------------------------------------------------------------
-Function::Function(std::shared_ptr<const FunctionSpace> V, Vec x)
-    : _id(common::UniqueIdGenerator::id()), _function_space(V), _vector(x, true)
-{
-  // We do not check for a subspace since this constructor is used for
-  // creating subfunctions
-
-  // Assertion uses '<=' to deal with sub-functions
-  assert(V->dofmap());
-  assert(V->dofmap()->index_map->size_global()
-             * V->dofmap()->index_map->block_size()
-         <= _vector.size());
-}
-//-----------------------------------------------------------------------------
-Function Function::sub(int i) const
-{
-  // Extract function subspace
-  auto sub_space = _function_space->sub({i});
-
-  // Return sub-function
-  assert(sub_space);
-  return Function(sub_space, _vector.vec());
-}
-//-----------------------------------------------------------------------------
-Function Function::collapse() const
-{
-  // Create new collapsed FunctionSpace
-  const auto [function_space_new, collapsed_map] = _function_space->collapse();
-
-  // Create new vector
-  assert(function_space_new);
-  la::PETScVector vector_new = create_vector(*function_space_new);
-
-  // Wrap PETSc vectors using Eigen
-  la::VecReadWrapper v_wrap(_vector.vec());
-  Eigen::Map<const Eigen::Matrix<PetscScalar, Eigen::Dynamic, 1>> x_old
-      = v_wrap.x;
-  la::VecWrapper v_new(vector_new.vec());
-  Eigen::Map<Eigen::Matrix<PetscScalar, Eigen::Dynamic, 1>> x_new = v_new.x;
-
-  // Copy values into new vector
-  for (std::size_t i = 0; i < collapsed_map.size(); ++i)
-  {
-    assert((int)i < x_new.size());
-    assert(collapsed_map[i] < x_old.size());
-    x_new[i] = x_old[collapsed_map[i]];
-  }
-
-  return Function(function_space_new, vector_new.vec());
-}
-//-----------------------------------------------------------------------------
-std::shared_ptr<const FunctionSpace> Function::function_space() const
-{
-  return _function_space;
-}
-//-----------------------------------------------------------------------------
-la::PETScVector& Function::vector()
-{
-  // Check that this is not a sub function.
-  assert(_function_space->dofmap());
-  assert(_function_space->dofmap()->index_map);
-  if (_vector.size()
-      != _function_space->dofmap()->index_map->size_global()
-             * _function_space->dofmap()->index_map->block_size())
-  {
-    throw std::runtime_error(
-        "Cannot access a non-const vector from a subfunction");
-  }
-
-  return _vector;
-}
-//-----------------------------------------------------------------------------
-const la::PETScVector& Function::vector() const { return _vector; }
-//-----------------------------------------------------------------------------
-void Function::eval(
-    const Eigen::Ref<
-        const Eigen::Array<double, Eigen::Dynamic, 3, Eigen::RowMajor>>& x,
-    const Eigen::Ref<const Eigen::Array<int, Eigen::Dynamic, 1>>& cells,
-    Eigen::Ref<Eigen::Array<PetscScalar, Eigen::Dynamic, Eigen::Dynamic,
-                            Eigen::RowMajor>>
-        u) const
-{
-  // TODO: This could be easily made more efficient by exploiting points
-  // being ordered by the cell to which they belong.
-
-  if (x.rows() != cells.rows())
-  {
-    throw std::runtime_error(
-        "Number of points and number of cells must be equal.");
-  }
-  if (x.rows() != u.rows())
-  {
-    throw std::runtime_error("Length of array for Function values must be the "
-                             "same as the number of points.");
-  }
-
-  // Get mesh
-  assert(_function_space);
-  std::shared_ptr<const mesh::Mesh> mesh = _function_space->mesh();
-  assert(mesh);
-  const int gdim = mesh->geometry().dim();
-  const int tdim = mesh->topology().dim();
-
-  // Get geometry data
-  const graph::AdjacencyList<std::int32_t>& x_dofmap
-      = mesh->geometry().dofmap();
-
-  // FIXME: Add proper interface for num coordinate dofs
-  const int num_dofs_g = x_dofmap.num_links(0);
-  const Eigen::Array<double, Eigen::Dynamic, 3, Eigen::RowMajor>& x_g
-      = mesh->geometry().x();
-  Eigen::Array<double, Eigen::Dynamic, Eigen::Dynamic, Eigen::RowMajor>
-      coordinate_dofs(num_dofs_g, gdim);
-
-  // Get coordinate map
-  const fem::CoordinateElement& cmap = mesh->geometry().cmap();
-
-  // Get element
-  assert(_function_space->element());
-  std::shared_ptr<const fem::FiniteElement> element
-      = _function_space->element();
-  assert(element);
-  const int block_size = element->block_size();
-  const int reference_value_size = element->reference_value_size() / block_size;
-  const int value_size = element->value_size() / block_size;
-  const int space_dimension = element->space_dimension() / block_size;
-
-  // Prepare geometry data structures
-  Eigen::Tensor<double, 3, Eigen::RowMajor> J(1, gdim, tdim);
-  Eigen::Array<double, Eigen::Dynamic, 1> detJ(1);
-  Eigen::Tensor<double, 3, Eigen::RowMajor> K(1, tdim, gdim);
-  Eigen::Array<double, Eigen::Dynamic, Eigen::Dynamic, Eigen::RowMajor> X(1,
-                                                                          tdim);
-
-  // Prepare basis function data structures
-  Eigen::Tensor<double, 3, Eigen::RowMajor> basis_reference_values(
-      1, space_dimension, reference_value_size);
-  Eigen::Tensor<double, 3, Eigen::RowMajor> basis_values(1, space_dimension,
-                                                         value_size);
-
-  // Create work vector for expansion coefficients
-  Eigen::Matrix<PetscScalar, 1, Eigen::Dynamic> coefficients(space_dimension
-                                                             * block_size);
-
-  // Get dofmap
-  std::shared_ptr<const fem::DofMap> dofmap = _function_space->dofmap();
-  assert(dofmap);
-
-  mesh->topology_mutable().create_entity_permutations();
-  const Eigen::Array<std::uint32_t, Eigen::Dynamic, 1>& cell_info
-      = mesh->topology().get_cell_permutation_info();
-
-  // Loop over points
-  u.setZero();
-  la::VecReadWrapper v(_vector.vec());
-  Eigen::Map<const Eigen::Matrix<PetscScalar, Eigen::Dynamic, 1>> _v = v.x;
-  for (Eigen::Index p = 0; p < cells.rows(); ++p)
-  {
-    const int cell_index = cells(p);
-
-    // Skip negative cell indices
-    if (cell_index < 0)
-      continue;
-
-    // Get cell geometry (coordinate dofs)
-    auto x_dofs = x_dofmap.links(cell_index);
-    for (int i = 0; i < num_dofs_g; ++i)
-      coordinate_dofs.row(i) = x_g.row(x_dofs[i]).head(gdim);
-
-    // Compute reference coordinates X, and J, detJ and K
-    cmap.compute_reference_geometry(X, J, detJ, K, x.row(p).head(gdim),
-                                    coordinate_dofs);
-
-    // Compute basis on reference element
-    element->evaluate_reference_basis(basis_reference_values, X);
-
-    // Push basis forward to physical element
-    element->transform_reference_basis(basis_values, basis_reference_values, X,
-                                       J, detJ, K, cell_info[cell_index]);
-
-    // Get degrees of freedom for current cell
-    auto dofs = dofmap->cell_dofs(cell_index);
-
-    for (Eigen::Index i = 0; i < dofs.size(); ++i)
-      coefficients[i] = _v[dofs[i]];
-
-    // Compute expansion
-    for (int block = 0; block < block_size; ++block)
-    {
-      for (int i = 0; i < space_dimension; ++i)
-      {
-        for (int j = 0; j < value_size; ++j)
-        {
-          // TODO: Find an Eigen shortcut for this operation
-          u.row(p)[j * block_size + block]
-              += coefficients[i * block_size + block] * basis_values(0, i, j);
-        }
-      }
-    }
-  }
-}
-//-----------------------------------------------------------------------------
-void Function::interpolate(const Function& v)
-=======
 namespace dolfinx::function::detail
->>>>>>> 39a02685
 {
 Vec create_ghosted_vector(
     const common::IndexMap& map,
