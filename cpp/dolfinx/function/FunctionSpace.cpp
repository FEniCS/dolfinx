// Copyright (C) 2008-2019 Anders Logg and Garth N. Wells
//
// This file is part of DOLFINX (https://www.fenicsproject.org)
//
// SPDX-License-Identifier:    LGPL-3.0-or-later

#include "FunctionSpace.h"
#include <dolfinx/common/IndexMap.h>
#include <dolfinx/common/UniqueIdGenerator.h>
#include <dolfinx/common/types.h>
#include <dolfinx/common/utils.h>
#include <dolfinx/fem/CoordinateElement.h>
#include <dolfinx/fem/DofMap.h>
#include <dolfinx/fem/FiniteElement.h>
#include <dolfinx/graph/AdjacencyList.h>
#include <dolfinx/la/utils.h>
#include <dolfinx/mesh/Geometry.h>
#include <dolfinx/mesh/Mesh.h>
#include <dolfinx/mesh/Topology.h>
#include <vector>

using namespace dolfinx;
using namespace dolfinx::function;

//-----------------------------------------------------------------------------
FunctionSpace::FunctionSpace(std::shared_ptr<const mesh::Mesh> mesh,
                             std::shared_ptr<const fem::FiniteElement> element,
                             std::shared_ptr<const fem::DofMap> dofmap)
    : _mesh(mesh), _element(element), _dofmap(dofmap),
      _id(common::UniqueIdGenerator::id()), _root_space_id(_id)
{
  // Do nothing
}
//-----------------------------------------------------------------------------
bool FunctionSpace::operator==(const FunctionSpace& V) const
{
  // Compare pointers to shared objects
  return _element.get() == V._element.get() and _mesh.get() == V._mesh.get()
         and _dofmap.get() == V._dofmap.get();
}
//-----------------------------------------------------------------------------
bool FunctionSpace::operator!=(const FunctionSpace& V) const
{
  // Compare pointers to shared objects
  return !(*this == V);
}
//-----------------------------------------------------------------------------
std::int64_t FunctionSpace::dim() const
{
  assert(_dofmap);
  assert(_dofmap->element_dof_layout);
  if (_dofmap->element_dof_layout->is_view())
  {
    throw std::runtime_error("FunctionSpace dimension not supported for "
                             "sub-functions");
  }

  assert(_dofmap->index_map);
  return _dofmap->index_map->size_global() * _dofmap->index_map->block_size();
}
//-----------------------------------------------------------------------------
std::shared_ptr<FunctionSpace>
FunctionSpace::sub(const std::vector<int>& component) const
{
  assert(_mesh);
  assert(_element);
  assert(_dofmap);

  // Check if sub space is already in the cache and not expired
  if (auto it = _subspaces.find(component); it != _subspaces.end())
  {
    if (auto s = it->second.lock())
      return s;
  }

  // Extract sub-element
  std::shared_ptr<const fem::FiniteElement> element
      = this->_element->extract_sub_element(component);

  // Extract sub dofmap
  auto dofmap
      = std::make_shared<fem::DofMap>(_dofmap->extract_sub_dofmap(component));

  // Create new sub space
  auto sub_space = std::make_shared<FunctionSpace>(_mesh, element, dofmap);

  // Set root space id and component w.r.t. root
  sub_space->_root_space_id = _root_space_id;
  sub_space->_component = _component;
  sub_space->_component.insert(sub_space->_component.end(), component.begin(),
                               component.end());

  // Insert new subspace into cache
  _subspaces.insert(std::pair<std::vector<int>, std::shared_ptr<FunctionSpace>>(
      sub_space->_component, sub_space));

  return sub_space;
}
//-----------------------------------------------------------------------------
std::pair<std::shared_ptr<FunctionSpace>, std::vector<std::int32_t>>
FunctionSpace::collapse() const
{
  if (_component.empty())
    throw std::runtime_error("Function space is not a subspace");

  // Create collapsed DofMap
  std::shared_ptr<fem::DofMap> collapsed_dofmap;
  std::vector<std::int32_t> collapsed_dofs;
  std::tie(collapsed_dofmap, collapsed_dofs)
      = _dofmap->collapse(_mesh->mpi_comm(), _mesh->topology());

  // Create new FunctionSpace and return
  auto collapsed_sub_space
      = std::make_shared<FunctionSpace>(_mesh, _element, collapsed_dofmap);

  return std::pair(std::move(collapsed_sub_space), std::move(collapsed_dofs));
}
//-----------------------------------------------------------------------------
bool FunctionSpace::has_element(const fem::FiniteElement& element) const
{
  return element.hash() == this->_element->hash();
}
//-----------------------------------------------------------------------------
std::vector<int> FunctionSpace::component() const { return _component; }
//-----------------------------------------------------------------------------
Eigen::Array<double, Eigen::Dynamic, 3, Eigen::RowMajor>
FunctionSpace::tabulate_dof_coordinates() const
{
  // Geometric dimension
  assert(_mesh);
  assert(_element);
  const int gdim = _mesh->geometry().dim();
  const int tdim = _mesh->topology().dim();

  if (!_component.empty())
  {
    throw std::runtime_error(
        "Cannot tabulate coordinates for a FunctionSpace that is a subspace.");
  }

  // Get local size
  assert(_dofmap);
  std::shared_ptr<const common::IndexMap> index_map = _dofmap->index_map;
  assert(index_map);
  int bs = index_map->block_size();
  int ebs = _element->block_size();
  std::int32_t local_size
      = bs * (index_map->size_local() + index_map->num_ghosts()) / ebs;

  // Dof coordinate on reference element
  const Eigen::Array<double, Eigen::Dynamic, Eigen::Dynamic, Eigen::RowMajor>& X
      = _element->dof_reference_coordinates();

  // Get coordinate map
  const fem::CoordinateElement& cmap = _mesh->geometry().cmap();

  // Prepare cell geometry
  const graph::AdjacencyList<std::int32_t>& x_dofmap
      = _mesh->geometry().dofmap();

  // FIXME: Add proper interface for num coordinate dofs
  const int num_dofs_g = x_dofmap.num_links(0);
  const Eigen::Array<double, Eigen::Dynamic, Eigen::Dynamic, Eigen::RowMajor>&
      x_g
      = _mesh->geometry().x();

  // Array to hold coordinates to return
  Eigen::Array<double, Eigen::Dynamic, 3, Eigen::RowMajor> x
      = Eigen::Array<double, Eigen::Dynamic, 3, Eigen::RowMajor>::Zero(
          local_size, 3);

  // Loop over cells and tabulate dofs
  Eigen::Array<double, Eigen::Dynamic, Eigen::Dynamic, Eigen::RowMajor>
      coordinates(_element->space_dimension() / ebs, gdim);
  Eigen::Array<double, Eigen::Dynamic, Eigen::Dynamic, Eigen::RowMajor>
      coordinate_dofs(num_dofs_g, gdim);

  auto map = _mesh->topology().index_map(tdim);
  assert(map);
  const int num_cells = map->size_local() + map->num_ghosts();

  for (int c = 0; c < num_cells; ++c)
  {
    // Update cell
    auto x_dofs = x_dofmap.links(c);
    for (int i = 0; i < num_dofs_g; ++i)
      coordinate_dofs.row(i) = x_g.row(x_dofs[i]).head(gdim);

    // Get local-to-global map
    auto dofs = _dofmap->cell_dofs(c);

    // Tabulate dof coordinates on cell
    cmap.push_forward(coordinates, X, coordinate_dofs);

    // Copy dof coordinates into vector
    for (Eigen::Index i = 0; i < dofs.size() / ebs; ++i)
    {
      // FIXME: this depends on the dof layout
      const std::int32_t dof = dofs[i * ebs] / ebs;
      x.row(dof).head(gdim) = coordinates.row(i);
    }
  }

  return x;
}
//-----------------------------------------------------------------------------
std::size_t FunctionSpace::id() const { return _id; }
//-----------------------------------------------------------------------------
std::shared_ptr<const mesh::Mesh> FunctionSpace::mesh() const { return _mesh; }
//-----------------------------------------------------------------------------
std::shared_ptr<const fem::FiniteElement> FunctionSpace::element() const
{
  return _element;
}
//-----------------------------------------------------------------------------
std::shared_ptr<const fem::DofMap> FunctionSpace::dofmap() const
{
  return _dofmap;
}
//-----------------------------------------------------------------------------
bool FunctionSpace::contains(const FunctionSpace& V) const
{
  // Is the root space same?
  if (_root_space_id != V._root_space_id)
    return false;

  // Is V possibly our superspace?
  if (_component.size() > V._component.size())
    return false;

  // Are our components same as leading components of V?
  for (std::size_t i = 0; i < _component.size(); ++i)
  {
    if (_component[i] != V._component[i])
      return false;
  }

  // Ok, V is really our subspace
  return true;
}
<<<<<<< HEAD
//-----------------------------------------------------------------------------
void FunctionSpace::interpolate(
    Eigen::Ref<Eigen::Array<PetscScalar, Eigen::Dynamic, 1>> coefficients,
    const Eigen::Ref<const Eigen::Array<PetscScalar, Eigen::Dynamic,
                                        Eigen::Dynamic, Eigen::RowMajor>>&
        values) const
{
  coefficients = Eigen::Map<const Eigen::Array<PetscScalar, Eigen::Dynamic, 1>>(
      values.data(), coefficients.rows());
}
=======
>>>>>>> 39a02685
//-----------------------------------------------------------------------------<|MERGE_RESOLUTION|>--- conflicted
+++ resolved
@@ -238,17 +238,4 @@
   // Ok, V is really our subspace
   return true;
 }
-<<<<<<< HEAD
-//-----------------------------------------------------------------------------
-void FunctionSpace::interpolate(
-    Eigen::Ref<Eigen::Array<PetscScalar, Eigen::Dynamic, 1>> coefficients,
-    const Eigen::Ref<const Eigen::Array<PetscScalar, Eigen::Dynamic,
-                                        Eigen::Dynamic, Eigen::RowMajor>>&
-        values) const
-{
-  coefficients = Eigen::Map<const Eigen::Array<PetscScalar, Eigen::Dynamic, 1>>(
-      values.data(), coefficients.rows());
-}
-=======
->>>>>>> 39a02685
 //-----------------------------------------------------------------------------