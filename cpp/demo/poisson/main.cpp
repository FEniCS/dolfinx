// Poisson equation (C++)
// ======================
//
// This demo illustrates how to:
//
// * Solve a linear partial differential equation
// * Create and apply Dirichlet boundary conditions
// * Define Expressions
// * Define a FunctionSpace
//
// The solution for :math:`u` in this demo will look as follows:
//
// .. image:: ../poisson_u.png
//     :scale: 75 %
//
//
// Equation and problem definition
// -------------------------------
//
// The Poisson equation is the canonical elliptic partial differential
// equation.  For a domain :math:`\Omega \subset \mathbb{R}^n` with
// boundary :math:`\partial \Omega = \Gamma_{D} \cup \Gamma_{N}`, the
// Poisson equation with particular boundary conditions reads:
//
// .. math::
//    - \nabla^{2} u &= f \quad {\rm in} \ \Omega, \\
//      u &= 0 \quad {\rm on} \ \Gamma_{D}, \\
//      \nabla u \cdot n &= g \quad {\rm on} \ \Gamma_{N}. \\
//
// Here, :math:`f` and :math:`g` are input data and :math:`n` denotes the
// outward directed boundary normal. The most standard variational form
// of Poisson equation reads: find :math:`u \in V` such that
//
// .. math::
//    a(u, v) = L(v) \quad \forall \ v \in V,
//
// where :math:`V` is a suitable function space and
//
// .. math::
//    a(u, v) &= \int_{\Omega} \nabla u \cdot \nabla v \, {\rm d} x, \\
//    L(v)    &= \int_{\Omega} f v \, {\rm d} x
//    + \int_{\Gamma_{N}} g v \, {\rm d} s.
//
// The expression :math:`a(u, v)` is the bilinear form and :math:`L(v)`
// is the linear form. It is assumed that all functions in :math:`V`
// satisfy the Dirichlet boundary conditions (:math:`u = 0 \ {\rm on} \
// \Gamma_{D}`).
//
// In this demo, we shall consider the following definitions of the input
// functions, the domain, and the boundaries:
//
// * :math:`\Omega = [0,1] \times [0,1]` (a unit square)
// * :math:`\Gamma_{D} = \{(0, y) \cup (1, y) \subset \partial \Omega\}`
// (Dirichlet boundary)
// * :math:`\Gamma_{N} = \{(x, 0) \cup (x, 1) \subset \partial \Omega\}`
// (Neumann boundary)
// * :math:`g = \sin(5x)` (normal derivative)
// * :math:`f = 10\exp(-((x - 0.5)^2 + (y - 0.5)^2) / 0.02)` (source term)
//
//
// Implementation
// --------------
//
// The implementation is split in two files: a form file containing the
// definition of the variational forms expressed in UFL and a C++ file
// containing the actual solver.
//
// Running this demo requires the files: :download:`main.cpp`,
// :download:`Poisson.ufl` and :download:`CMakeLists.txt`.
//
//
// UFL form file
// ^^^^^^^^^^^^^
//
// The UFL file is implemented in :download:`Poisson.ufl`, and the
// explanation of the UFL file can be found at :doc:`here <Poisson.ufl>`.
//
//
// C++ program
// ^^^^^^^^^^^
//
// The main solver is implemented in the :download:`main.cpp` file.
//
// At the top we include the DOLFIN header file and the generated header
// file "Poisson.h" containing the variational forms for the Poisson
// equation.  For convenience we also include the DOLFIN namespace.
//
// .. code-block:: cpp

#include "poisson.h"
#include <cmath>
#include <dolfinx.h>
#include <dolfinx/fem/Constant.h>
#include <dolfinx/fem/petsc.h>
#include <xtensor/xarray.hpp>
#include <xtensor/xview.hpp>

using namespace dolfinx;

// Then follows the definition of the coefficient functions (for
// :math:`f` and :math:`g`), which are derived from the
// :cpp:class:`Expression` class in DOLFIN
//
// .. code-block:: cpp

// Inside the ``main`` function, we begin by defining a mesh of the
// domain. As the unit square is a very standard domain, we can use a
// built-in mesh provided by the :cpp:class:`UnitSquareMesh` factory. In
// order to create a mesh consisting of 32 x 32 squares with each square
// divided into two triangles, and the finite element space (specified in
// the form file) defined relative to this mesh, we do as follows
//
// .. code-block:: cpp

int main(int argc, char* argv[])
{
  common::subsystem::init_logging(argc, argv);
  common::subsystem::init_petsc(argc, argv);

  {
    // Create mesh and function space
<<<<<<< HEAD
=======
    auto cmap = fem::create_coordinate_map(*coordinate_mapping_poisson);
>>>>>>> 168545bb
    auto mesh = std::make_shared<mesh::Mesh>(generation::RectangleMesh::create(
        MPI_COMM_WORLD, {{{0.0, 0.0, 0.0}, {1.0, 1.0, 0.0}}}, {32, 32},
        mesh::CellType::triangle, mesh::GhostMode::none));

    auto V = fem::create_functionspace(functionspace_form_poisson_a, "u",
                                       mesh);

    // Next, we define the variational formulation by initializing the
    // bilinear and linear forms (:math:`a`, :math:`L`) using the previously
    // defined :cpp:class:`FunctionSpace` ``V``.  Then we can create the
    // source and boundary flux term (:math:`f`, :math:`g`) and attach these
    // to the linear form.
    //
    // .. code-block:: cpp

    // Prepare and set Constants for the bilinear form
    auto kappa = std::make_shared<fem::Constant<PetscScalar>>(2.0);
    auto f = std::make_shared<fem::Function<PetscScalar>>(V);
    auto g = std::make_shared<fem::Function<PetscScalar>>(V);

    // Define variational forms
    auto a = std::make_shared<fem::Form<PetscScalar>>(
        fem::create_form<PetscScalar>(*form_poisson_a, {V, V}, {},
                                      {{"kappa", kappa}}, {}));
    auto L = std::make_shared<fem::Form<PetscScalar>>(
        fem::create_form<PetscScalar>(*form_poisson_L, {V},
                                      {{"f", f}, {"g", g}}, {}, {}));

    // Now, the Dirichlet boundary condition (:math:`u = 0`) can be created
    // using the class :cpp:class:`DirichletBC`. A :cpp:class:`DirichletBC`
    // takes two arguments: the value of the boundary condition,
    // and the part of the boundary on which the condition applies.
    // In our example, the value of the boundary condition (0.0) can
    // represented using a :cpp:class:`Function`, and the Dirichlet boundary
    // is defined by the indices of degrees of freedom to which the boundary
    // condition applies.
    // The definition of the Dirichlet boundary condition then looks
    // as follows:
    //
    // .. code-block:: cpp

    // FIXME: zero function and make sure ghosts are updated
    // Define boundary condition
    auto u0 = std::make_shared<fem::Function<PetscScalar>>(V);

    const auto bdofs = fem::locate_dofs_geometrical(
        {*V}, [](const xt::xtensor<double, 2>& x) -> xt::xtensor<bool, 1> {
          auto x0 = xt::row(x, 0);
          return xt::isclose(x0, 0.0) or xt::isclose(x0, 1.0);
        });

    std::vector bc{std::make_shared<const fem::DirichletBC<PetscScalar>>(
        u0, std::move(bdofs))};

    f->interpolate(
        [](const xt::xtensor<double, 2>& x) -> xt::xarray<PetscScalar> {
          auto dx = xt::square(xt::row(x, 0) - 0.5)
                    + xt::square(xt::row(x, 1) - 0.5);
          return 10 * xt::exp(-(dx) / 0.02);
        });

    g->interpolate(
        [](const xt::xtensor<double, 2>& x) -> xt::xarray<PetscScalar> {
          return xt::sin(5 * xt::row(x, 0));
        });

    // Now, we have specified the variational forms and can consider the
    // solution of the variational problem. First, we need to define a
    // :cpp:class:`Function` ``u`` to store the solution. (Upon
    // initialization, it is simply set to the zero function.) Next, we can
    // call the ``solve`` function with the arguments ``a == L``, ``u`` and
    // ``bc`` as follows:
    //
    // .. code-block:: cpp

    // Compute solution
    fem::Function<PetscScalar> u(V);
    la::PETScMatrix A = la::PETScMatrix(fem::create_matrix(*a), false);
    la::PETScVector b(*L->function_spaces()[0]->dofmap()->index_map,
                      L->function_spaces()[0]->dofmap()->index_map_bs());

    MatZeroEntries(A.mat());
    fem::assemble_matrix(la::PETScMatrix::add_block_fn(A.mat()), *a, bc);
    fem::add_diagonal(la::PETScMatrix::add_fn(A.mat()), *V, bc);
    MatAssemblyBegin(A.mat(), MAT_FINAL_ASSEMBLY);
    MatAssemblyEnd(A.mat(), MAT_FINAL_ASSEMBLY);

    VecSet(b.vec(), 0.0);
    VecGhostUpdateBegin(b.vec(), INSERT_VALUES, SCATTER_FORWARD);
    VecGhostUpdateEnd(b.vec(), INSERT_VALUES, SCATTER_FORWARD);
    fem::assemble_vector_petsc(b.vec(), *L);
    fem::apply_lifting_petsc(b.vec(), {a}, {{bc}}, {}, 1.0);
    VecGhostUpdateBegin(b.vec(), ADD_VALUES, SCATTER_REVERSE);
    VecGhostUpdateEnd(b.vec(), ADD_VALUES, SCATTER_REVERSE);
    fem::set_bc_petsc(b.vec(), bc, nullptr);

    la::PETScKrylovSolver lu(MPI_COMM_WORLD);
    la::PETScOptions::set("ksp_type", "preonly");
    la::PETScOptions::set("pc_type", "lu");
    lu.set_from_options();

    lu.set_operator(A.mat());
    lu.solve(u.vector(), b.vec());

    // The function ``u`` will be modified during the call to solve. A
    // :cpp:class:`Function` can be saved to a file. Here, we output the
    // solution to a ``VTK`` file (specified using the suffix ``.pvd``) for
    // visualisation in an external program such as Paraview.
    //
    // .. code-block:: cpp

    // Save solution in VTK format
    io::VTKFile file("u.pvd");
    file.write(u);
  }

  common::subsystem::finalize_petsc();
  return 0;
}<|MERGE_RESOLUTION|>--- conflicted
+++ resolved
@@ -119,10 +119,6 @@
 
   {
     // Create mesh and function space
-<<<<<<< HEAD
-=======
-    auto cmap = fem::create_coordinate_map(*coordinate_mapping_poisson);
->>>>>>> 168545bb
     auto mesh = std::make_shared<mesh::Mesh>(generation::RectangleMesh::create(
         MPI_COMM_WORLD, {{{0.0, 0.0, 0.0}, {1.0, 1.0, 0.0}}}, {32, 32},
         mesh::CellType::triangle, mesh::GhostMode::none));
