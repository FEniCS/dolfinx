// Poisson equation (C++)
// ======================
//
// This demo illustrates how to:
//
// * Solve a linear partial differential equation
// * Create and apply Dirichlet boundary conditions
// * Define Expressions
// * Define a FunctionSpace
//
// The solution for :math:`u` in this demo will look as follows:
//
// .. image:: ../poisson_u.png
//     :scale: 75 %
//
//
// Equation and problem definition
// -------------------------------
//
// The Poisson equation is the canonical elliptic partial differential
// equation.  For a domain :math:`\Omega \subset \mathbb{R}^n` with
// boundary :math:`\partial \Omega = \Gamma_{D} \cup \Gamma_{N}`, the
// Poisson equation with particular boundary conditions reads:
//
// .. math::
//    - \nabla^{2} u &= f \quad {\rm in} \ \Omega, \\
//      u &= 0 \quad {\rm on} \ \Gamma_{D}, \\
//      \nabla u \cdot n &= g \quad {\rm on} \ \Gamma_{N}. \\
//
// Here, :math:`f` and :math:`g` are input data and :math:`n` denotes the
// outward directed boundary normal. The most standard variational form
// of Poisson equation reads: find :math:`u \in V` such that
//
// .. math::
//    a(u, v) = L(v) \quad \forall \ v \in V,
//
// where :math:`V` is a suitable function space and
//
// .. math::
//    a(u, v) &= \int_{\Omega} \nabla u \cdot \nabla v \, {\rm d} x, \\
//    L(v)    &= \int_{\Omega} f v \, {\rm d} x
//    + \int_{\Gamma_{N}} g v \, {\rm d} s.
//
// The expression :math:`a(u, v)` is the bilinear form and :math:`L(v)`
// is the linear form. It is assumed that all functions in :math:`V`
// satisfy the Dirichlet boundary conditions (:math:`u = 0 \ {\rm on} \
// \Gamma_{D}`).
//
// In this demo, we shall consider the following definitions of the input
// functions, the domain, and the boundaries:
//
// * :math:`\Omega = [0,1] \times [0,1]` (a unit square)
// * :math:`\Gamma_{D} = \{(0, y) \cup (1, y) \subset \partial \Omega\}`
// (Dirichlet boundary)
// * :math:`\Gamma_{N} = \{(x, 0) \cup (x, 1) \subset \partial \Omega\}`
// (Neumann boundary)
// * :math:`g = \sin(5x)` (normal derivative)
// * :math:`f = 10\exp(-((x - 0.5)^2 + (y - 0.5)^2) / 0.02)` (source term)
//
//
// Implementation
// --------------
//
// The implementation is split in two files: a form file containing the
// definition of the variational forms expressed in UFL and a C++ file
// containing the actual solver.
//
// Running this demo requires the files: :download:`main.cpp`,
// :download:`Poisson.ufl` and :download:`CMakeLists.txt`.
//
//
// UFL form file
// ^^^^^^^^^^^^^
//
// The UFL file is implemented in :download:`Poisson.ufl`, and the
// explanation of the UFL file can be found at :doc:`here <Poisson.ufl>`.
//
//
// C++ program
// ^^^^^^^^^^^
//
// The main solver is implemented in the :download:`main.cpp` file.
//
// At the top we include the DOLFIN header file and the generated header
// file "Poisson.h" containing the variational forms for the Poisson
// equation.  For convenience we also include the DOLFIN namespace.
//
// .. code-block:: cpp

#include "poisson.h"
#include <cmath>
#include <dolfinx.h>
#include <dolfinx/fem/Constant.h>
#include <dolfinx/fem/petsc.h>
#include <xtensor/xarray.hpp>
#include <xtensor/xview.hpp>

using namespace dolfinx;

// Then follows the definition of the coefficient functions (for
// :math:`f` and :math:`g`), which are derived from the
// :cpp:class:`Expression` class in DOLFIN
//
// .. code-block:: cpp

// Inside the ``main`` function, we begin by defining a mesh of the
// domain. As the unit square is a very standard domain, we can use a
// built-in mesh provided by the :cpp:class:`UnitSquareMesh` factory. In
// order to create a mesh consisting of 32 x 32 squares with each square
// divided into two triangles, and the finite element space (specified in
// the form file) defined relative to this mesh, we do as follows
//
// .. code-block:: cpp

int main(int argc, char* argv[])
{
  common::subsystem::init_logging(argc, argv);
  common::subsystem::init_petsc(argc, argv);

  {
    // Create mesh and function space
    auto mesh = std::make_shared<mesh::Mesh>(generation::RectangleMesh::create(
        MPI_COMM_WORLD, {{{0.0, 0.0, 0.0}, {1.0, 1.0, 0.0}}}, {32, 32},
        mesh::CellType::triangle, mesh::GhostMode::none));

    auto V = fem::create_functionspace(functionspace_form_poisson_a, "u",
                                       mesh);

    // Next, we define the variational formulation by initializing the
    // bilinear and linear forms (:math:`a`, :math:`L`) using the previously
    // defined :cpp:class:`FunctionSpace` ``V``.  Then we can create the
    // source and boundary flux term (:math:`f`, :math:`g`) and attach these
    // to the linear form.
    //
    // .. code-block:: cpp

    // Prepare and set Constants for the bilinear form
    auto kappa = std::make_shared<fem::Constant<PetscScalar>>(2.0);
    auto f = std::make_shared<fem::Function<PetscScalar>>(V);
    auto g = std::make_shared<fem::Function<PetscScalar>>(V);

    // Define variational forms
    auto a = std::make_shared<fem::Form<PetscScalar>>(
        fem::create_form<PetscScalar>(*form_poisson_a, {V, V}, {},
                                      {{"kappa", kappa}}, {}));
    auto L = std::make_shared<fem::Form<PetscScalar>>(
        fem::create_form<PetscScalar>(*form_poisson_L, {V},
                                      {{"f", f}, {"g", g}}, {}, {}));

    // Now, the Dirichlet boundary condition (:math:`u = 0`) can be created
    // using the class :cpp:class:`DirichletBC`. A :cpp:class:`DirichletBC`
    // takes two arguments: the value of the boundary condition,
    // and the part of the boundary on which the condition applies.
    // In our example, the value of the boundary condition (0.0) can
    // represented using a :cpp:class:`Function`, and the Dirichlet boundary
    // is defined by the indices of degrees of freedom to which the boundary
    // condition applies.
    // The definition of the Dirichlet boundary condition then looks
    // as follows:
    //
    // .. code-block:: cpp

    // FIXME: zero function and make sure ghosts are updated
    // Define boundary condition
    auto u0 = std::make_shared<fem::Function<PetscScalar>>(V);

<<<<<<< HEAD
    const auto bdofs
        = fem::locate_dofs_geometrical({*V}, [](const array2d<double>& x) {
            constexpr double eps
                = 10.0 * std::numeric_limits<double>::epsilon();
            std::vector<bool> marked(x.shape[1]);
            std::transform(
                x.row(0).begin(), x.row(0).end(), marked.begin(),
                [](double x0) { return x0 < eps or std::abs(x0 - 1) < eps; });
            return marked;
          });
=======
    const auto bdofs = fem::locate_dofs_geometrical(
        {*V}, [](const xt::xtensor<double, 2>& x) -> xt::xtensor<bool, 1> {
          auto x0 = xt::row(x, 0);
          return xt::isclose(x0, 0.0) or xt::isclose(x0, 1.0);
        });
>>>>>>> 755bdfee

    std::vector bc{std::make_shared<const fem::DirichletBC<PetscScalar>>(
        u0, std::move(bdofs))};

<<<<<<< HEAD
    f->interpolate([](auto& x) {
      std::vector<PetscScalar> f(x.shape[1]);
      std::transform(x.row(0).begin(), x.row(0).end(), x.row(1).begin(),
                     f.begin(), [](double x0, double x1) {
                       double dx
                           = (x0 - 0.5) * (x0 - 0.5) + (x1 - 0.5) * (x1 - 0.5);
                       return 10.0 * std::exp(-(dx) / 0.02);
                     });
      return f;
    });
    f->name = "f";

    g->interpolate([](auto& x) {
      std::vector<PetscScalar> f(x.shape[1]);
      std::transform(x.row(0).begin(), x.row(0).end(), f.begin(),
                     [](double x0) { return std::sin(5 * x0); });
      return f;
    });
    g->name = "g";
=======
    f->interpolate(
        [](const xt::xtensor<double, 2>& x) -> xt::xarray<PetscScalar> {
          auto dx = xt::square(xt::row(x, 0) - 0.5)
                    + xt::square(xt::row(x, 1) - 0.5);
          return 10 * xt::exp(-(dx) / 0.02);
        });

    g->interpolate(
        [](const xt::xtensor<double, 2>& x) -> xt::xarray<PetscScalar> {
          return xt::sin(5 * xt::row(x, 0));
        });
>>>>>>> 755bdfee

    // Now, we have specified the variational forms and can consider the
    // solution of the variational problem. First, we need to define a
    // :cpp:class:`Function` ``u`` to store the solution. (Upon
    // initialization, it is simply set to the zero function.) Next, we can
    // call the ``solve`` function with the arguments ``a == L``, ``u`` and
    // ``bc`` as follows:
    //
    // .. code-block:: cpp

    // Compute solution
    fem::Function<PetscScalar> u(V);
    la::PETScMatrix A = la::PETScMatrix(fem::create_matrix(*a), false);
    la::PETScVector b(*L->function_spaces()[0]->dofmap()->index_map,
                      L->function_spaces()[0]->dofmap()->index_map_bs());

    MatZeroEntries(A.mat());
    fem::assemble_matrix(la::PETScMatrix::set_block_fn(A.mat(), ADD_VALUES), *a,
                         bc);
    MatAssemblyBegin(A.mat(), MAT_FLUSH_ASSEMBLY);
    MatAssemblyEnd(A.mat(), MAT_FLUSH_ASSEMBLY);
    fem::set_diagonal(la::PETScMatrix::set_fn(A.mat(), INSERT_VALUES), *V, bc);
    MatAssemblyBegin(A.mat(), MAT_FINAL_ASSEMBLY);
    MatAssemblyEnd(A.mat(), MAT_FINAL_ASSEMBLY);

    VecSet(b.vec(), 0.0);
    VecGhostUpdateBegin(b.vec(), INSERT_VALUES, SCATTER_FORWARD);
    VecGhostUpdateEnd(b.vec(), INSERT_VALUES, SCATTER_FORWARD);
    fem::assemble_vector_petsc(b.vec(), *L);
    fem::apply_lifting_petsc(b.vec(), {a}, {{bc}}, {}, 1.0);
    VecGhostUpdateBegin(b.vec(), ADD_VALUES, SCATTER_REVERSE);
    VecGhostUpdateEnd(b.vec(), ADD_VALUES, SCATTER_REVERSE);
    fem::set_bc_petsc(b.vec(), bc, nullptr);

    la::PETScKrylovSolver lu(MPI_COMM_WORLD);
    la::PETScOptions::set("ksp_type", "preonly");
    la::PETScOptions::set("pc_type", "lu");
    lu.set_from_options();

    lu.set_operator(A.mat());
    lu.solve(u.vector(), b.vec());

    // The function ``u`` will be modified during the call to solve. A
    // :cpp:class:`Function` can be saved to a file. Here, we output the
    // solution to a ``bp`` file (specified using the suffix ``.bp``) for
    // visualisation in an external program such as Paraview.
    //
    // .. code-block:: cpp

#ifdef HAS_ADIOS2
    // Save solution in ADIOS format
    dolfinx::io::ADIOS2File adios(MPI_COMM_WORLD, "poisson.bp", "w");
    adios.write_function({u, *f, *g}, 0.0);
#endif
  }

  common::subsystem::finalize_petsc();
  return 0;
}<|MERGE_RESOLUTION|>--- conflicted
+++ resolved
@@ -123,8 +123,7 @@
         MPI_COMM_WORLD, {{{0.0, 0.0, 0.0}, {1.0, 1.0, 0.0}}}, {32, 32},
         mesh::CellType::triangle, mesh::GhostMode::none));
 
-    auto V = fem::create_functionspace(functionspace_form_poisson_a, "u",
-                                       mesh);
+    auto V = fem::create_functionspace(functionspace_form_poisson_a, "u", mesh);
 
     // Next, we define the variational formulation by initializing the
     // bilinear and linear forms (:math:`a`, :math:`L`) using the previously
@@ -164,61 +163,28 @@
     // Define boundary condition
     auto u0 = std::make_shared<fem::Function<PetscScalar>>(V);
 
-<<<<<<< HEAD
-    const auto bdofs
-        = fem::locate_dofs_geometrical({*V}, [](const array2d<double>& x) {
-            constexpr double eps
-                = 10.0 * std::numeric_limits<double>::epsilon();
-            std::vector<bool> marked(x.shape[1]);
-            std::transform(
-                x.row(0).begin(), x.row(0).end(), marked.begin(),
-                [](double x0) { return x0 < eps or std::abs(x0 - 1) < eps; });
-            return marked;
-          });
-=======
     const auto bdofs = fem::locate_dofs_geometrical(
         {*V}, [](const xt::xtensor<double, 2>& x) -> xt::xtensor<bool, 1> {
           auto x0 = xt::row(x, 0);
           return xt::isclose(x0, 0.0) or xt::isclose(x0, 1.0);
         });
->>>>>>> 755bdfee
 
     std::vector bc{std::make_shared<const fem::DirichletBC<PetscScalar>>(
         u0, std::move(bdofs))};
 
-<<<<<<< HEAD
-    f->interpolate([](auto& x) {
-      std::vector<PetscScalar> f(x.shape[1]);
-      std::transform(x.row(0).begin(), x.row(0).end(), x.row(1).begin(),
-                     f.begin(), [](double x0, double x1) {
-                       double dx
-                           = (x0 - 0.5) * (x0 - 0.5) + (x1 - 0.5) * (x1 - 0.5);
-                       return 10.0 * std::exp(-(dx) / 0.02);
-                     });
-      return f;
-    });
-    f->name = "f";
-
-    g->interpolate([](auto& x) {
-      std::vector<PetscScalar> f(x.shape[1]);
-      std::transform(x.row(0).begin(), x.row(0).end(), f.begin(),
-                     [](double x0) { return std::sin(5 * x0); });
-      return f;
-    });
-    g->name = "g";
-=======
     f->interpolate(
         [](const xt::xtensor<double, 2>& x) -> xt::xarray<PetscScalar> {
           auto dx = xt::square(xt::row(x, 0) - 0.5)
                     + xt::square(xt::row(x, 1) - 0.5);
           return 10 * xt::exp(-(dx) / 0.02);
         });
+    f->name = "f";
 
     g->interpolate(
         [](const xt::xtensor<double, 2>& x) -> xt::xarray<PetscScalar> {
           return xt::sin(5 * xt::row(x, 0));
         });
->>>>>>> 755bdfee
+    g->name = "g";
 
     // Now, we have specified the variational forms and can consider the
     // solution of the variational problem. First, we need to define a
