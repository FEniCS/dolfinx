--- conflicted
+++ resolved
@@ -27,14 +27,8 @@
     const int bs = L->function_spaces()[0]->dofmap()->index_map_bs();
     std::int32_t size_local = bs * map->size_local();
 
-<<<<<<< HEAD
-    const Eigen::Array<PetscInt, Eigen::Dynamic, 1>& ghosts
-        = map->ghosts().cast<PetscInt>();
-    const std::int64_t size_global = bs * map->size_global();
-=======
     std::vector<PetscInt> ghosts(map->ghosts().begin(), map->ghosts().end());
     std::int64_t size_global = bs * map->size_global();
->>>>>>> 258a8bb7
     VecCreateGhostBlockWithArray(map->comm(), bs, size_local, size_global,
                                  ghosts.size(), ghosts.data(),
                                  _b.array().data(), &_b_petsc);
