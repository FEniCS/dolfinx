#include "HyperElasticity.h"
#include <cfloat>
#include <dolfin.h>

using namespace dolfin;

// Sub domain for clamp at left end
class Left : public mesh::SubDomain
{
  EigenArrayXb inside(Eigen::Ref<const EigenRowArrayXXd> x,
                      bool on_boundary) const
  {
    EigenArrayXb flags(x.rows());
    for (int i = 0; i < x.rows(); ++i)
      flags[i] = (std::abs(x(i, 0)) < DBL_EPSILON) and on_boundary;

    return flags;
  }
};

// Sub domain for rotation at right end
class Right : public mesh::SubDomain
{
  EigenArrayXb inside(Eigen::Ref<const EigenRowArrayXXd> x,
                      bool on_boundary) const
  {
    EigenArrayXb flags(x.rows());
    for (int i = 0; i < x.rows(); ++i)
      flags[i] = (std::abs(x(i, 0) - 1.0) < DBL_EPSILON) and on_boundary;

    return flags;
  }
};

// Dirichlet boundary condition for clamp at left end
class Clamp : public function::Expression
{
public:
  Clamp() : function::Expression({3}) {}

  void eval(Eigen::Ref<Eigen::Array<PetscScalar, Eigen::Dynamic, Eigen::Dynamic,
                                    Eigen::RowMajor>>
                values,
            Eigen::Ref<const EigenRowArrayXXd> x,
            const dolfin::mesh::Cell& cell) const
  {
    for (int i = 0; i < x.rows(); ++i)
    {
      values(i, 0) = 0.0;
      values(i, 1) = 0.0;
      values(i, 2) = 0.0;
    }
  }
};

// Dirichlet boundary condition for rotation at right end
class Rotation : public function::Expression
{
public:
  Rotation() : function::Expression({3}) {}

  void eval(Eigen::Ref<Eigen::Array<PetscScalar, Eigen::Dynamic, Eigen::Dynamic,
                                    Eigen::RowMajor>>
                values,
            Eigen::Ref<const EigenRowArrayXXd> x,
            const dolfin::mesh::Cell& cell) const
  {
    const double scale = 0.005;

    // Center of rotation
    const double y0 = 0.5;
    const double z0 = 0.5;

    // Large angle of rotation (60 degrees)
    double theta = 1.04719755;

    for (int i = 0; i < x.rows(); ++i)
    {
      // New coordinates
      double y = y0 + (x(1, 1) - y0) * cos(theta) - (x(i, 2) - z0) * sin(theta);
      double z = z0 + (x(i, 1) - y0) * sin(theta) + (x(i, 2) - z0) * cos(theta);

      // Rotate at right end
      values(i, 0) = 0.0;
      values(i, 1) = scale * (y - x(i, 1));
      values(i, 2) = scale * (z - x(i, 2));
    }
  }
};

// Next:
//
// .. code-block:: cpp

class HyperElasticProblem : public nls::NonlinearProblem
{
public:
  HyperElasticProblem(std::shared_ptr<function::Function> u,
                      std::shared_ptr<fem::Form> L,
                      std::shared_ptr<fem::Form> J,
                      std::vector<std::shared_ptr<const fem::DirichletBC>> bcs)
      : _u(u), _l(L), _j(J), _bcs(bcs),
        _b(*L->function_space(0)->dofmap()->index_map()),
        _matA(fem::create_matrix(*J))
  {
    // Do nothing
  }

  /// Destructor
  virtual ~HyperElasticProblem() = default;

  void form(Vec x) final
  {
    la::PETScVector _x(x);
    _x.update_ghosts();
  }

  /// Compute F at current point x
  Vec F(const Vec x) final
  {
    // Assemble b
    la::VecWrapper b_wrapper(_b.vec());
    b_wrapper.x.setZero();
    b_wrapper.restore();

    assemble_vector(_b.vec(), *_l);
    _b.apply_ghosts();

    // Set bcs
    set_bc(_b.vec(), _bcs, x, -1);

    return _b.vec();
  }

  /// Compute J = F' at current point x
  Mat J(const Vec x) final
  {
    MatZeroEntries(_matA.mat());
    assemble_matrix(_matA.mat(), *_j, _bcs);
    _matA.apply(la::PETScMatrix::AssemblyType::FINAL);
    return _matA.mat();
  }

private:
  std::shared_ptr<function::Function> _u;
  std::shared_ptr<fem::Form> _l, _j;
  std::vector<std::shared_ptr<const fem::DirichletBC>> _bcs;

  la::PETScVector _b;
  la::PETScMatrix _matA;
};

int main(int argc, char* argv[])
{
  common::SubSystemsManager::init_petsc(argc, argv);

  // Inside the ``main`` function, we begin by defining a tetrahedral mesh
  // of the domain and the function space on this mesh. Here, we choose to
  // create a unit cube mesh with 25 ( = 24 + 1) vertices in one direction
  // and 17 ( = 16 + 1) vertices in the other two directions. With this
  // mesh, we initialize the (finite element) function space defined by the
  // generated code.
  //
  // .. code-block:: cpp

  // Create mesh and define function space
  std::array<geometry::Point, 2> pt
      = {geometry::Point(0.0, 0.0, 0.0), geometry::Point(1.0, 1.0, 1.0)};
  auto mesh = std::make_shared<mesh::Mesh>(generation::BoxMesh::create(
      MPI_COMM_WORLD, pt, {{8, 8, 8}}, mesh::CellType::Type::tetrahedron,
      mesh::GhostMode::none));

<<<<<<< HEAD
  auto space = std::unique_ptr<dolfin_function_space, decltype(free)*>(
      HyperElasticityFunctionSpace(), free);
=======
  auto space
      = std::unique_ptr<ufc_function_space>(HyperElasticityFunctionSpace());
>>>>>>> bfc16b91
  auto V = std::make_shared<function::FunctionSpace>(
      mesh,
      std::make_shared<fem::FiniteElement>(
          std::shared_ptr<ufc_finite_element>(space->element(), free)),
      std::make_shared<fem::DofMap>(
          std::shared_ptr<ufc_dofmap>(space->dofmap(), free), *mesh));

  // Define Dirichlet boundaries
  Left left;
  Right right;

  // Define solution function
  auto u = std::make_shared<function::Function>(V);

  auto form_L = std::unique_ptr<dolfin_form, decltype(free)*>(
      HyperElasticityLinearForm(), free);
  auto form_a = std::unique_ptr<dolfin_form, decltype(free)*>(
      HyperElasticityBilinearForm(), free);
  auto a = std::make_shared<fem::Form>(
      std::shared_ptr<ufc_form>(form_a->form(), free),
      std::initializer_list<std::shared_ptr<const function::FunctionSpace>>{V,
                                                                            V});
  auto L = std::make_shared<fem::Form>(
      std::shared_ptr<ufc_form>(form_L->form(), free),
      std::initializer_list<std::shared_ptr<const function::FunctionSpace>>{V});

  // Attach 'coordinate mapping' to mesh
  auto cmap = a->coordinate_mapping();
  mesh->geometry().coord_mapping = cmap;

  Rotation rotation;
  Clamp clamp;

  auto u_rotation = std::make_shared<function::Function>(V);
  u_rotation->interpolate(rotation);
  auto u_clamp = std::make_shared<function::Function>(V);
  u_clamp->interpolate(clamp);

  L->set_coefficient_index_to_name_map(form_L->coefficient_number_map);
  L->set_coefficient_name_to_index_map(form_L->coefficient_name_map);
  L->set_coefficients({{"u", u}});
  a->set_coefficient_index_to_name_map(form_a->coefficient_number_map);
  a->set_coefficient_name_to_index_map(form_a->coefficient_name_map);
  a->set_coefficients({{"u", u}});

  // Create Dirichlet boundary conditions
  auto u0 = std::make_shared<function::Function>(V);
  std::vector<std::shared_ptr<const fem::DirichletBC>> bcs
      = {std::make_shared<fem::DirichletBC>(V, u_clamp, left),
         std::make_shared<fem::DirichletBC>(V, u_rotation, right)};

  HyperElasticProblem problem(u, L, a, bcs);
  nls::NewtonSolver newton_solver(MPI_COMM_WORLD);
  newton_solver.solve(problem, u->vector().vec());

  // Save solution in VTK format
  io::VTKFile file("u.pvd");
  file.write(*u);

  // fem::DirichletBC bcl(V, c, left);
  // fem::DirichletBC bcr(V, r, right);
  // std::vector<const DirichletBC*> bcs = {{&bcl, &bcr}};

  // // The two boundary conditions are collected in the container
  // ``bcs``.
  // //
  // // We use two instances of the class :cpp:class:`Constant` to define
  // the
  // // source ``B`` and the traction ``T``.
  // //
  // // .. code-block:: cpp

  //   // Define source and boundary traction functions
  //   auto B = std::make_shared<Constant>(0.0, -0.5, 0.0);
  //   auto T = std::make_shared<Constant>(0.1,  0.0, 0.0);

  // // The solution for the displacement will be an instance of the class
  // // :cpp:class:`Function`, living in the function space ``V``; we
  // define
  // // it here:
  // //
  // // .. code-block:: cpp

  //   // Define solution function
  //   auto u = std::make_shared<Function>(V);

  // // Next, we set the material parameters
  // //
  // // .. code-block:: cpp

  //   // Set material parameters
  //   const double E  = 10.0;
  //   const double nu = 0.3;
  //   auto mu = std::make_shared<Constant>(E/(2*(1 + nu)));
  //   auto lambda = std::make_shared<Constant>(E*nu/((1 + nu)*(1 -
  //   2*nu)));

  // // Now, we can initialize the bilinear and linear forms (``a``,
  // ``L``)
  // // using the previously defined :cpp:class:`FunctionSpace` ``V``. We
  // // attach the material parameters and previously initialized
  // functions to
  // // the forms.
  // //
  // // .. code-block:: cpp

  //   // Create (linear) form defining (nonlinear) variational problem
  //   HyperElasticity::ResidualForm F(V);
  //   F.mu = mu; F.lmbda = lambda; F.u = u;
  //   F.B = B; F.T = T;

  //   // Create Jacobian dF = F' (for use in nonlinear solver).
  //   HyperElasticity::JacobianForm J(V, V);
  //   J.mu = mu; J.lmbda = lambda; J.u = u;

  // // Now, we have specified the variational forms and can consider the
  // // solution of the variational problem.
  // //
  // // .. code-block:: cpp

  //   // Solve nonlinear variational problem F(u; v) = 0
  //   solve(F == 0, *u, bcs, J);

  // // Finally, the solution ``u`` is saved to a file named
  // // ``displacement.pvd`` in VTK format.
  // //
  // // .. code-block:: cpp

  //   // Save solution in VTK format
  //   File file("displacement.pvd");
  //   file << *u;

  return 0;
}<|MERGE_RESOLUTION|>--- conflicted
+++ resolved
@@ -170,13 +170,8 @@
       MPI_COMM_WORLD, pt, {{8, 8, 8}}, mesh::CellType::Type::tetrahedron,
       mesh::GhostMode::none));
 
-<<<<<<< HEAD
-  auto space = std::unique_ptr<dolfin_function_space, decltype(free)*>(
+  auto space = std::unique_ptr<ufc_function_space, decltype(free)*>(
       HyperElasticityFunctionSpace(), free);
-=======
-  auto space
-      = std::unique_ptr<ufc_function_space>(HyperElasticityFunctionSpace());
->>>>>>> bfc16b91
   auto V = std::make_shared<function::FunctionSpace>(
       mesh,
       std::make_shared<fem::FiniteElement>(
