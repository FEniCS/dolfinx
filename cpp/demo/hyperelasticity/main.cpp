--- conflicted
+++ resolved
@@ -222,11 +222,7 @@
     // Construct appropriate Basix element for stress
     constexpr auto family = basix::element::family::P;
     const auto cell_type
-<<<<<<< HEAD
-        = mesh::cell_type_to_basix_type(mesh->topology()->cell_type());
-=======
-        = mesh::cell_type_to_basix_type(mesh->topology().cell_types()[0]);
->>>>>>> 6f227b36
+        = mesh::cell_type_to_basix_type(mesh->topology()->cell_types()[0]);
     constexpr int k = 0;
     constexpr bool discontinuous = true;
 
