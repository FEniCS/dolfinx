#include <dolfinx/common/MPI.h>
<<<<<<< HEAD
#include <dolfinx/fem/petsc.h>
=======
>>>>>>> 86f58efd
#include <dolfinx/graph/AdjacencyList.h>
#include <dolfinx/mesh/Topology.h>
#include <dolfinx/mesh/cell_types.h>
#include <iostream>
#include <vector>

int main(int argc, char* argv[])
{
  dolfinx::init_logging(argc, argv);
<<<<<<< HEAD
  PetscInitialize(&argc, &argv, nullptr, nullptr);

  const int nx_s = 2;
  const int nx_t = 2;
  const int ny = 4;

  const int num_s = nx_s * ny;
  const int num_t = 2 * nx_t * ny;

  std::vector<std::int64_t> cells;
  std::vector<std::int32_t> offsets{0};
  for (int i = 0; i < nx_s + nx_t; ++i)
  {
    for (int j = 0; j < ny; ++j)
    {
      const int v_0 = j + i * (ny + 1);
      const int v_1 = v_0 + 1;
      const int v_2 = v_0 + ny + 1;
      const int v_3 = v_0 + ny + 2;

      if (i < nx_s)
      {
        cells.push_back(v_0);
        cells.push_back(v_1);
        cells.push_back(v_3);
        cells.push_back(v_2);

        offsets.push_back(cells.size());
      }
      else
      {
        cells.push_back(v_0);
        cells.push_back(v_1);
        cells.push_back(v_2);

        offsets.push_back(cells.size());

        cells.push_back(v_1);
        cells.push_back(v_2);
        cells.push_back(v_3);

        offsets.push_back(cells.size());
      }
    }
  }

  dolfinx::graph::AdjacencyList<std::int64_t> cells_list(cells, offsets);

  std::vector<std::int64_t> original_global_index(num_s + num_t);
  std::iota(original_global_index.begin(), original_global_index.end(), 0);

  std::vector<int> ghost_owners;

  std::vector<std::int32_t> cell_group_offsets{0, num_s, num_t, num_s + num_t,
                                               num_s + num_t};

  std::vector<std::int64_t> boundary_vertices;
  for (int j = 0; j < ny + 1; ++j)
  {
    boundary_vertices.push_back(j);
    boundary_vertices.push_back(j + (nx_s + nx_t + 1) * ny);
  }
  for (int i = 0; i < nx_s + nx_t + 1; ++i)
  {
    boundary_vertices.push_back((ny + 1) * i);
    boundary_vertices.push_back(ny + (ny + 1) * i);
  }

  std::sort(boundary_vertices.begin(), boundary_vertices.end());
  boundary_vertices.erase(
      std::unique(boundary_vertices.begin(), boundary_vertices.end()),
      boundary_vertices.end());

  std::vector<dolfinx::mesh::CellType> cell_types{
      dolfinx::mesh::CellType::quadrilateral,
      dolfinx::mesh::CellType::triangle};

  dolfinx::mesh::create_topology(
      MPI_COMM_WORLD, cells_list, original_global_index, ghost_owners,
      cell_types, cell_group_offsets, boundary_vertices);

  PetscFinalize();
=======
  MPI_Init(&argc, &argv);

  std::vector<std::int64_t> cells{0, 1, 2, 3, 2, 3, 4};
  std::vector<std::int32_t> offsets{0, 4, 7};
  dolfinx::graph::AdjacencyList<std::int64_t> cells_list(cells, offsets);

  std::vector<std::int64_t> original_global_index{0, 1};

  std::vector<int> ghost_owners;

  std::vector<std::int32_t> cell_group_offsets{0, 1, 2, 2, 2};

  std::vector<std::int64_t> boundary_vertices(cells);
  std::sort(boundary_vertices.begin(), boundary_vertices.end());
  boundary_vertices.erase(
      std::unique(boundary_vertices.begin(), boundary_vertices.end()),
      boundary_vertices.end());

  std::vector<dolfinx::mesh::CellType> cell_types{
      dolfinx::mesh::CellType::quadrilateral,
      dolfinx::mesh::CellType::triangle};

  {
    auto topo = dolfinx::mesh::create_topology(
        MPI_COMM_WORLD, cells_list, original_global_index, ghost_owners,
        cell_types, cell_group_offsets, boundary_vertices);

    auto topo_cells = topo.connectivity(2, 0);

    for (int i = 0; i < topo_cells->num_nodes(); ++i)
    {
      std::cout << i << " [";
      for (auto q : topo_cells->links(i))
        std::cout << q << " ";
      std::cout << "]\n";
    }
  }

  MPI_Finalize();
>>>>>>> 86f58efd

  return 0;
}<|MERGE_RESOLUTION|>--- conflicted
+++ resolved
@@ -1,8 +1,4 @@
 #include <dolfinx/common/MPI.h>
-<<<<<<< HEAD
-#include <dolfinx/fem/petsc.h>
-=======
->>>>>>> 86f58efd
 #include <dolfinx/graph/AdjacencyList.h>
 #include <dolfinx/mesh/Topology.h>
 #include <dolfinx/mesh/cell_types.h>
@@ -12,8 +8,7 @@
 int main(int argc, char* argv[])
 {
   dolfinx::init_logging(argc, argv);
-<<<<<<< HEAD
-  PetscInitialize(&argc, &argv, nullptr, nullptr);
+  MPI_Init(&argc, &argv);
 
   const int nx_s = 2;
   const int nx_t = 2;
@@ -94,48 +89,7 @@
       MPI_COMM_WORLD, cells_list, original_global_index, ghost_owners,
       cell_types, cell_group_offsets, boundary_vertices);
 
-  PetscFinalize();
-=======
-  MPI_Init(&argc, &argv);
-
-  std::vector<std::int64_t> cells{0, 1, 2, 3, 2, 3, 4};
-  std::vector<std::int32_t> offsets{0, 4, 7};
-  dolfinx::graph::AdjacencyList<std::int64_t> cells_list(cells, offsets);
-
-  std::vector<std::int64_t> original_global_index{0, 1};
-
-  std::vector<int> ghost_owners;
-
-  std::vector<std::int32_t> cell_group_offsets{0, 1, 2, 2, 2};
-
-  std::vector<std::int64_t> boundary_vertices(cells);
-  std::sort(boundary_vertices.begin(), boundary_vertices.end());
-  boundary_vertices.erase(
-      std::unique(boundary_vertices.begin(), boundary_vertices.end()),
-      boundary_vertices.end());
-
-  std::vector<dolfinx::mesh::CellType> cell_types{
-      dolfinx::mesh::CellType::quadrilateral,
-      dolfinx::mesh::CellType::triangle};
-
-  {
-    auto topo = dolfinx::mesh::create_topology(
-        MPI_COMM_WORLD, cells_list, original_global_index, ghost_owners,
-        cell_types, cell_group_offsets, boundary_vertices);
-
-    auto topo_cells = topo.connectivity(2, 0);
-
-    for (int i = 0; i < topo_cells->num_nodes(); ++i)
-    {
-      std::cout << i << " [";
-      for (auto q : topo_cells->links(i))
-        std::cout << q << " ";
-      std::cout << "]\n";
-    }
-  }
-
   MPI_Finalize();
->>>>>>> 86f58efd
 
   return 0;
 }