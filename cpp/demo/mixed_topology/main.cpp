--- conflicted
+++ resolved
@@ -1,8 +1,4 @@
 #include <dolfinx/common/MPI.h>
-<<<<<<< HEAD
-#include <dolfinx/fem/petsc.h>
-=======
->>>>>>> d5235ee4
 #include <dolfinx/graph/AdjacencyList.h>
 #include <dolfinx/mesh/Topology.h>
 #include <dolfinx/mesh/cell_types.h>
@@ -12,11 +8,7 @@
 int main(int argc, char* argv[])
 {
   dolfinx::init_logging(argc, argv);
-<<<<<<< HEAD
-  PetscInitialize(&argc, &argv, nullptr, nullptr);
-=======
   MPI_Init(&argc, &argv);
->>>>>>> d5235ee4
 
   std::vector<std::int64_t> cells{0, 1, 2, 3, 2, 3, 4};
   std::vector<std::int32_t> offsets{0, 4, 7};
@@ -26,11 +18,7 @@
 
   std::vector<int> ghost_owners;
 
-<<<<<<< HEAD
-  std::vector<std::int32_t> cell_group_offsets{0, 1, 2, 2, 2};
-=======
   std::vector<std::int32_t> cell_group_offsets{0, 1, 1, 1};
->>>>>>> d5235ee4
 
   std::vector<std::int64_t> boundary_vertices = cells;
 
@@ -42,11 +30,7 @@
       MPI_COMM_WORLD, cells_list, original_global_index, ghost_owners,
       cell_types, cell_group_offsets, boundary_vertices);
 
-<<<<<<< HEAD
-  PetscFinalize();
-=======
   MPI_Finalize();
->>>>>>> d5235ee4
 
   return 0;
 }