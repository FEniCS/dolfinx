// Copyright (C) 2022 Igor A. Baratta
//
// This file is part of DOLFINx (https://www.fenicsproject.org)
//
// SPDX-License-Identifier:    LGPL-3.0-or-later

// =====================================
// Matrix-free Conjugate Gradient solver
// =====================================
//
// This demo illustrates how to:
// * Solve a linear partial differential equation using a matrix free CG solver
// * Create and apply Dirichlet boundary conditions
// * Compute errors
//
// .. math::
//    - \nabla^{2} u &= f \quad {\rm in} \ \Omega, \\
//      u &= u_D \quad {\rm on} \ \Gamma_{D}
//
//  Where
// .. math::
//    u_D &= 1 + x^2 + 2y^2, \\
//    f = -6
//
// .. note:: This demo illustrates the use of a matrix-free conjugate
//           gradient solver. Many practical problems will also require
//           a preconditioner to create and efficient solver.

#include "poisson.h"
#include <Kokkos_Core.hpp>
#include <cmath>
#include <dolfinx.h>
#include <dolfinx/common/types.h>
#include <dolfinx/fem/Constant.h>

using namespace dolfinx;

namespace linalg
{
/// Compute vector r = alpha*x + y
/// @param[out] r Result
/// @param[in] alpha
/// @param[in] x
/// @param[in] y
template <typename U>
void axpy(la::Vector<U>& r, U alpha, const la::Vector<U>& x,
          const la::Vector<U>& y)
{
  auto rarr = r.mutable_array();
  auto xarr = x.array();
  auto yarr = y.array();

  Kokkos::parallel_for(
      "axpy", xarr.size(),
      KOKKOS_LAMBDA(int j) { rarr[j] = alpha * xarr[j] + yarr[j]; });
}

template <typename U>
U inner_product(const la::Vector<U>& x, const la::Vector<U>& y)
{
  auto xarr = x.array();
  auto yarr = y.array();

  U result;
  Kokkos::parallel_reduce(
      "dot", xarr.size(),
      KOKKOS_LAMBDA(const int& i, U& lsum) { lsum += xarr[i] * yarr[i]; },
      result);

  return result;
}

/// Solve problem A.x = b using the Conjugate Gradient method
/// @tparam U The scalar type
/// @tparam ApplyFunction Type of the function object "action"
/// @param[in, out] x Solution vector, may be set to an initial guess
/// @param[in] b RHS Vector
/// @param[in] action Function that provides the action of the linear operator
/// @param[in] kmax Maximum number of iterations
/// @param[in] rtol Relative tolerances for convergence
/// @return The number if iterations
/// @pre It is required that the ghost values of `x` and `b` have been
/// updated before this function is called
template <typename U, typename ApplyFunction>
int cg(la::Vector<U>& x, const la::Vector<U>& b, ApplyFunction&& action,
       int kmax = 50, double rtol = 1e-8)
{
  // Create working vectors
  la::Vector<U> r(b), y(b);

  // Compute initial residual r0 = b - Ax0
  action(x, y);
  axpy(r, U(-1), y, b);

  // Create p work vector
  la::Vector<U> p(r);

  // Iterations of CG
  auto rnorm0 = la::squared_norm(r);
  const auto rtol2 = rtol * rtol;
  auto rnorm = rnorm0;
  int k = 0;
  while (k < kmax)
  {
    ++k;

    // Compute y = A p
    action(p, y);

    // Compute alpha = r.r/p.y
    const U alpha = rnorm / inner_product(p, y);

    // Update x (x <- x + alpha*p)
    axpy(x, alpha, p, x);

    // Update r (r <- r - alpha*y)
    axpy(r, -alpha, y, r);

    // Update residual norm
    const auto rnorm_new = la::squared_norm(r);
    const U beta = rnorm_new / rnorm;
    rnorm = rnorm_new;

    if (rnorm / rnorm0 < rtol2)
      break;

    // Update p (p <- beta*p + r)
    axpy(p, beta, p, r);
  }

  return k;
}
} // namespace linalg

int main(int argc, char* argv[])
{
  init_logging(argc, argv);
  MPI_Init(&argc, &argv);

  Kokkos::initialize(argc, argv);
  {
    using T = PetscScalar;
    using U = typename dolfinx::scalar_value_type_t<T>;

    MPI_Comm comm = MPI_COMM_WORLD;

    // Create mesh and function space
<<<<<<< HEAD
    auto mesh = std::make_shared<mesh::Mesh>(mesh::create_rectangle(
        comm, {{{0.0, 0.0}, {1.0, 1.0}}}, {100, 100}, mesh::CellType::triangle,
=======
    auto mesh = std::make_shared<mesh::Mesh<U>>(mesh::create_rectangle<U>(
        comm, {{{0.0, 0.0}, {1.0, 1.0}}}, {10, 10}, mesh::CellType::triangle,
>>>>>>> 9a9a901a
        mesh::create_cell_partitioner(mesh::GhostMode::none)));
    auto V = std::make_shared<fem::FunctionSpace<U>>(
        fem::create_functionspace(functionspace_form_poisson_M, "ui", mesh));

    // Prepare and set Constants for the bilinear form
    auto f = std::make_shared<fem::Constant<T>>(-6.0);

    // Define variational forms
    auto L = std::make_shared<fem::Form<T, U>>(
        fem::create_form<T>(*form_poisson_L, {V}, {}, {{"f", f}}, {}));

    // Action of the bilinear form "a" on a function ui
    auto ui = std::make_shared<fem::Function<T, U>>(V);
    auto M = std::make_shared<fem::Form<T, U>>(
        fem::create_form<T>(*form_poisson_M, {V}, {{"ui", ui}}, {{}}, {}));

    // Define boundary condition
    auto u_D = std::make_shared<fem::Function<T, U>>(V);
    u_D->interpolate(
        [](auto x) -> std::pair<std::vector<T>, std::vector<std::size_t>>
        {
          std::vector<T> f;
          for (std::size_t p = 0; p < x.extent(1); ++p)
            f.push_back(1 + x(0, p) * x(0, p) + +2 * x(1, p) * x(1, p));
          return {f, {f.size()}};
        });

    mesh->topology_mutable().create_connectivity(1, 2);
    const std::vector<std::int32_t> facets
        = mesh::exterior_facet_indices(mesh->topology());
    std::vector<std::int32_t> bdofs = fem::locate_dofs_topological(
        V->mesh()->topology_mutable(), *V->dofmap(), 1, facets);
    auto bc = std::make_shared<const fem::DirichletBC<T>>(u_D, bdofs);

    // Assemble RHS vector
    la::Vector<T> b(V->dofmap()->index_map, V->dofmap()->index_map_bs());
    fem::assemble_vector(b.mutable_array(), *L);

    // Apply lifting to account for Dirichlet boundary condition
    // b <- b - A * x_bc
    fem::set_bc<T, U>(ui->x()->mutable_array(), {bc}, T(-1));
    fem::assemble_vector(b.mutable_array(), *M);

    // Communicate ghost values
    b.scatter_rev(std::plus<T>());

    // Set BC dofs to zero (effectively zeroes columns of A)
    fem::set_bc<T, U>(b.mutable_array(), {bc}, T(0));

    b.scatter_fwd();

    // Pack coefficients and constants
    auto coeff = fem::allocate_coefficient_storage(*M);
    const std::vector<T> constants = fem::pack_constants(*M);

    // Create function for computing the action of A on x (y = Ax)
    std::function<void(la::Vector<T>&, la::Vector<T>&)> action
        = [&M, &ui, &bc, &coeff, &constants](la::Vector<T>& x, la::Vector<T>& y)
    {
      // Zero y
      y.set(0.0);

      // Update coefficient ui (just copy data from x to ui)

      auto xarr = x.array();
      auto uarr = ui->x()->mutable_array();
      Kokkos::parallel_for(
          "copy", xarr.size(), KOKKOS_LAMBDA(int j) { uarr[j] = xarr[j]; });

      // std::copy(x.array().begin(), x.array().end(),
      //                ui->x()->mutable_array().begin());

      // Compute action of A on x
      fem::pack_coefficients(*M, coeff);
      fem::assemble_vector(y.mutable_array(), *M, std::span<const T>(constants),
                           fem::make_coefficients_span(coeff));

      // Set BC dofs to zero (effectively zeroes rows of A)
      fem::set_bc<T, U>(y.mutable_array(), {bc}, T(0));

      // Accumulate ghost values
      y.scatter_rev(std::plus<T>());

      // Update ghost values
      y.scatter_fwd();
    };

    // Compute solution using the conjugate gradient method
    auto u = std::make_shared<fem::Function<T>>(V);
    int num_it = linalg::cg(*u->x(), b, action, 2000, 1e-6);

    // Set BC values in the solution vectors
    fem::set_bc<T, U>(u->x()->mutable_array(), {bc}, T(1));

    // Compute L2 error (squared) of the solution vector e = (u - u_d, u
    // - u_d)*dx
    auto E = std::make_shared<fem::Form<T>>(fem::create_form<T, U>(
        *form_poisson_E, {}, {{"uexact", u_D}, {"usol", u}}, {}, {}, mesh));
    T error = fem::assemble_scalar(*E);
    if (dolfinx::MPI::rank(comm) == 0)
    {
      std::cout << "Number of CG iterations " << num_it << std::endl;
      std::cout << "Finite element error (L2 norm (squared)) "
                << std::abs(error) << std::endl;
    }
  }

  MPI_Finalize();
  Kokkos::finalize();

  return 0;
}<|MERGE_RESOLUTION|>--- conflicted
+++ resolved
@@ -145,13 +145,8 @@
     MPI_Comm comm = MPI_COMM_WORLD;
 
     // Create mesh and function space
-<<<<<<< HEAD
-    auto mesh = std::make_shared<mesh::Mesh>(mesh::create_rectangle(
-        comm, {{{0.0, 0.0}, {1.0, 1.0}}}, {100, 100}, mesh::CellType::triangle,
-=======
     auto mesh = std::make_shared<mesh::Mesh<U>>(mesh::create_rectangle<U>(
         comm, {{{0.0, 0.0}, {1.0, 1.0}}}, {10, 10}, mesh::CellType::triangle,
->>>>>>> 9a9a901a
         mesh::create_cell_partitioner(mesh::GhostMode::none)));
     auto V = std::make_shared<fem::FunctionSpace<U>>(
         fem::create_functionspace(functionspace_form_poisson_M, "ui", mesh));
