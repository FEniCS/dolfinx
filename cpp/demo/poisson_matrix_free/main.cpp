--- conflicted
+++ resolved
@@ -16,22 +16,16 @@
 //      u &= u_D \quad {\rm on} \ \Gamma_{D}
 // \end{align*}
 //
-<<<<<<< HEAD
-//  Where
+//  where
 // \begin{align*}
-=======
-//  where
-// .. math::
->>>>>>> 3e56d6dc
 //    u_D &= 1 + x^2 + 2y^2, \\
 //    f = -6
 // \end{align*}
 //
-<<<<<<< HEAD
 // ```{note}
-// This demo illustrates the use of a matrix-free conjugate
-// gradient solver. Many practical problems will also require
-// a preconditioner to create and efficient solver.
+// This demo illustrates the use of a matrix-free Conjugate
+// Gradient solver. Many practical problems will also require
+// a preconditioner to create an efficient solver.
 // ```
 //
 
@@ -46,11 +40,6 @@
 // ### C++ program
 //
 
-=======
-// .. note:: This demo illustrates the use of a matrix-free Conjugate
-//           Gradient solver. Many practical problems will also require
-//           a preconditioner to create an efficient solver.
->>>>>>> 3e56d6dc
 
 #include "poisson.h"
 #include <cmath>
