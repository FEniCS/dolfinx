--- conflicted
+++ resolved
@@ -8,11 +8,7 @@
 
 # ------------------------------------------------------------------------------
 # Set project name and version number
-<<<<<<< HEAD
-project(DOLFINX VERSION "0.8.0")
-=======
 project(DOLFINX VERSION "0.9.0.0")
->>>>>>> c5644696
 
 set(DOXYGEN_DOLFINX_VERSION
     ${DOLFINX_VERSION}
@@ -384,11 +380,7 @@
 # which method UFCx was found.
 if(NOT DOLFINX_UFCX_PYTHON)
   # Check in CONFIG mode, i.e. look for installed ufcxConfig.cmake
-<<<<<<< HEAD
-  find_package(ufcx 0.8 REQUIRED CONFIG)
-=======
   find_package(ufcx 0.9 REQUIRED CONFIG)
->>>>>>> c5644696
 else()
   # Check in MODULE mode (using FindUFCX.cmake) using Python intepreter.
   find_package(
@@ -396,11 +388,7 @@
     COMPONENTS Interpreter
     REQUIRED
   )
-<<<<<<< HEAD
-  find_package(UFCx 0.8 REQUIRED MODULE)
-=======
   find_package(UFCx 0.9 REQUIRED MODULE)
->>>>>>> c5644696
 endif()
 
 set_package_properties(
