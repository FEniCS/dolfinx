#------------------------------------------------------------------------------
# Top level CMakeLists.txt file for DOLFINx
cmake_minimum_required(VERSION 3.16)

#------------------------------------------------------------------------------
# Set project name and version number

project(DOLFINX VERSION "0.3.1.0")

set(DOXYGEN_DOLFINX_VERSION ${DOLFINX_VERSION} CACHE STRING "Version for Doxygen" FORCE)

#------------------------------------------------------------------------------
# Use C++17
set(CMAKE_CXX_STANDARD 17)

# Require C++17
set(CMAKE_CXX_STANDARD_REQUIRED ON)

# Do not enable compler-specific extensions
set(CMAKE_CXX_EXTENSIONS OFF)

#------------------------------------------------------------------------------
# Get GIT changeset, if available

find_program(GIT_FOUND git)
if (GIT_FOUND)
  # Get the commit hash of the working branch
  execute_process(COMMAND git rev-parse HEAD
    WORKING_DIRECTORY ${CMAKE_SOURCE_DIR}
    OUTPUT_VARIABLE GIT_COMMIT_HASH
    OUTPUT_STRIP_TRAILING_WHITESPACE
    )
else()
  set(GIT_COMMIT_HASH "unknown")
endif()

#------------------------------------------------------------------------------
# General configuration

# Set location of our FindFoo.cmake modules
set(CMAKE_MODULE_PATH "${DOLFINX_SOURCE_DIR}/cmake/modules")

# Make sure CMake uses the correct DOLFINConfig.cmake for tests and demos
set(CMAKE_PREFIX_PATH ${CMAKE_PREFIX_PATH} ${CMAKE_CURRENT_BINARY_DIR}/dolfinx)

#------------------------------------------------------------------------------
# Configurable options for how we want to build

include(FeatureSummary)

option(BUILD_SHARED_LIBS "Build DOLFINx with shared libraries." ON)
add_feature_info(BUILD_SHARED_LIBS BUILD_SHARED_LIBS "Build DOLFINx with shared libraries.")

option(DOLFINX_SKIP_BUILD_TESTS "Skip build tests for testing usability of dependency packages." OFF)
add_feature_info(DOLFINX_SKIP_BUILD_TESTS DOLFINX_SKIP_BUILD_TESTS "Skip build tests for testing usability of dependency packages.")

# Add shared library paths so shared libs in non-system paths are found
option(CMAKE_INSTALL_RPATH_USE_LINK_PATH "Add paths to linker search and installed rpath." ON)
add_feature_info(CMAKE_INSTALL_RPATH_USE_LINK_PATH CMAKE_INSTALL_RPATH_USE_LINK_PATH "Add paths to linker search and installed rpath.")

# Enable SIMD with xtensor
option(XTENSOR_USE_XSIMD "Enable SIMD with xtensor." OFF)
add_feature_info(XTENSOR_USE_XSIMD XTENSOR_USE_XSIMD "Enable SIMD with xtensor (xsimd).")

# Enable xtensor with target-specific optimization, i.e. -march=native
option(XTENSOR_OPTIMIZE "Enable xtensor target-specific optimization" OFF)
add_feature_info(XTENSOR_OPTIMIZE XTENSOR_OPTIMIZE "Enable architecture-specific optimizations as defined by xtensor.")

#------------------------------------------------------------------------------
# Enable or disable optional packages

# List optional packages
list(APPEND OPTIONAL_PACKAGES "ADIOS2")
list(APPEND OPTIONAL_PACKAGES "ParMETIS")
list(APPEND OPTIONAL_PACKAGES "SCOTCH")
list(APPEND OPTIONAL_PACKAGES "KaHIP")

# Add options
foreach (OPTIONAL_PACKAGE ${OPTIONAL_PACKAGES})
  string(TOUPPER "DOLFINX_ENABLE_${OPTIONAL_PACKAGE}" OPTION_NAME)
  option(${OPTION_NAME} "Compile with support for ${OPTIONAL_PACKAGE}." ON)
  add_feature_info(${OPTION_NAME} ${OPTION_NAME} "Compile with support for ${OPTIONAL_PACKAGE}.")
endforeach()

#------------------------------------------------------------------------------
# Check for MPI

# FIXME: Should we set CMake to use the discovered MPI compiler wrappers?
find_package(MPI 3 REQUIRED)

#------------------------------------------------------------------------------
# Compiler flags

# Default build type (can be overridden by user)
if (NOT CMAKE_BUILD_TYPE)
  set(CMAKE_BUILD_TYPE "RelWithDebInfo" CACHE STRING
    "Choose the type of build, options are: Debug Developer MinSizeRel Release RelWithDebInfo." FORCE)
endif()

# Check for some compiler flags
include(CheckCXXCompilerFlag)
CHECK_CXX_COMPILER_FLAG(-pipe HAVE_PIPE)
if (HAVE_PIPE)
  list(APPEND DOLFINX_CXX_DEVELOPER_FLAGS -pipe)
endif()

# Add some strict compiler checks
CHECK_CXX_COMPILER_FLAG("-Wall -Werror -Wextra -pedantic" HAVE_PEDANTIC)
if (HAVE_PEDANTIC)
  list(APPEND DOLFINX_CXX_DEVELOPER_FLAGS -Wall;-Werror;-Wextra;-pedantic)
endif()

# Debug flags
CHECK_CXX_COMPILER_FLAG(-g HAVE_DEBUG)
if (HAVE_DEBUG)
  list(APPEND DOLFINX_CXX_DEVELOPER_FLAGS -g)
endif()

# Optimisation
CHECK_CXX_COMPILER_FLAG(-O2 HAVE_O2_OPTIMISATION)
if (HAVE_O2_OPTIMISATION)
  list(APPEND DOLFINX_CXX_DEVELOPER_FLAGS -O2)
endif()

#------------------------------------------------------------------------------
# Find required packages

<<<<<<< HEAD
=======
# Use Python for detecting UFCx and Basix
find_package(Python3 COMPONENTS Interpreter REQUIRED)
>>>>>>> b3eb7f55

# Note: When updating Boost version, also update DOLFINXCongif.cmake.in
if(DEFINED ENV{BOOST_ROOT} OR DEFINED BOOST_ROOT)
  set(Boost_NO_SYSTEM_PATHS on)
endif()
set(Boost_USE_MULTITHREADED $ENV{BOOST_USE_MULTITHREADED})
set(Boost_VERBOSE TRUE)
find_package(Boost 1.70 REQUIRED timer filesystem)
set_package_properties(Boost PROPERTIES TYPE REQUIRED
  DESCRIPTION "Boost C++ libraries"
  URL "http://www.boost.org")

# Use Python for detecting UFCx and Basix
find_package(Python3 COMPONENTS Interpreter REQUIRED)

# Check for Basix
# Note: Basix may be installed as a standalone C++ library, or in the
# Basix Python module tree
execute_process(
  COMMAND ${Python3_EXECUTABLE} -c "import basix, os, sys; sys.stdout.write(os.path.dirname(basix.__file__))"
  OUTPUT_VARIABLE BASIX_PY_DIR
  RESULT_VARIABLE BASIX_PY_COMMAND_RESULT
  ERROR_QUIET OUTPUT_STRIP_TRAILING_WHITESPACE)
if (BASIX_PY_DIR)
  message(STATUS "Adding ${BASIX_PY_DIR} to Basix/xtensor/xtl search hints")
  set(xtl_ROOT "${BASIX_PY_DIR};${xtl_ROOT}")
  set(xsimd "${BASIX_PY_DIR};${xsimd_ROOT}")
  set(xtensor_ROOT "${BASIX_PY_DIR};${xtensor_ROOT}")

  # Basix installed from manylinux wheel
  if (IS_DIRECTORY ${BASIX_PY_DIR}/../fenics_basix.libs)
    set(CMAKE_INSTALL_RPATH ${BASIX_PY_DIR}/../fenics_basix.libs)
  endif()
endif()
find_package(Basix REQUIRED CONFIG HINTS ${BASIX_PY_DIR})
set_package_properties(basix PROPERTIES TYPE REQUIRED
  DESCRIPTION "FEniCS tabulation library"
  URL "https://github.com/fenics/basix")

get_target_property(BASIX_DEFN Basix::basix INTERFACE_COMPILE_DEFINITIONS)
if("XTENSOR_USE_XSIMD" IN_LIST BASIX_DEFN)
  find_package(xsimd REQUIRED)
endif()

  # Check for required package xtensor
find_package(xtensor 0.23.10 REQUIRED)
set_package_properties(xtensor PROPERTIES TYPE REQUIRED
  DESCRIPTION "C++ library for numerical analysis with multi-dimensional array expressions."
  URL "https://xtensor.readthedocs.io/")

find_package(PETSc 3.10)
set_package_properties(PETSc PROPERTIES TYPE REQUIRED
  DESCRIPTION "Portable, Extensible Toolkit for Scientific Computation (PETSc)"
  URL "https://www.mcs.anl.gov/petsc/"
  PURPOSE "PETSc linear algebra backend")

# Check for HDF5
set(HDF5_PREFER_PARALLEL TRUE)
set(HDF5_FIND_DEBUG TRUE)
find_package(HDF5 REQUIRED COMPONENTS C)
if (NOT HDF5_IS_PARALLEL)
  message(FATAL_ERROR "Found serial HDF5 build, MPI HDF5 build required, try setting HDF5_DIR or HDF5_ROOT")
endif()
set_package_properties(HDF5 PROPERTIES TYPE REQUIRED
  DESCRIPTION "Hierarchical Data Format 5 (HDF5)"
  URL "https://www.hdfgroup.org/HDF5")

<<<<<<< HEAD
# Check for UFC. First check for UFCxConfig.cmake (CONFIG)
# Note: we use the case (ufcx vs UFCx) elsewhere to determine by which
# method UFCx was found
find_package(ufcx ${DOLFINX_VERSION_MAJOR}.${DOLFINX_VERSION_MINOR} CONFIG)
if (NOT ufcx_FOUND)
  # Next, check in MODULE mode (using FindUFCX.cmake)
  find_package(Python3 COMPONENTS Interpreter REQUIRED)
  find_package(UFCx ${DOLFINX_VERSION_MAJOR}.${DOLFINX_VERSION_MINOR} REQUIRED MODULE)
endif()
set_package_properties(UFCx PROPERTIES TYPE REQUIRED
  DESCRIPTION "Interface for form-compilers (part of FFCx)"
=======
# Check for UFC
find_package(UFCx MODULE ${DOLFINX_VERSION_MAJOR}.${DOLFINX_VERSION_MINOR})
set_package_properties(UFCx PROPERTIES TYPE REQUIRED
  DESCRIPTION "Unified interface for form-compilers (part of FFCx)"
>>>>>>> b3eb7f55
  URL "https://github.com/fenics/ffcx")

#------------------------------------------------------------------------------
# Find optional packages

if (DOLFINX_ENABLE_ADIOS2)
  find_package(ADIOS2 2.7.1)
  set_package_properties(ADIOS2 PROPERTIES TYPE OPTIONAL
    DESCRIPTION "Adaptable Input/Output (I/O) System."
    URL "https://adios2.readthedocs.io/en/latest/"
    PURPOSE "IO, including in parallel")
endif()

set(SLEPC_FOUND FALSE)
if (DOLFINX_ENABLE_SLEPC)
  find_package(SLEPc 3.10)
  set_package_properties(SLEPc PROPERTIES TYPE OPTIONAL
    DESCRIPTION "Scalable Library for Eigenvalue Problem Computations"
    URL "http://slepc.upv.es/")
endif()

if (DOLFINX_ENABLE_SCOTCH)
  find_package(SCOTCH)
  set_package_properties(SCOTCH PROPERTIES TYPE OPTIONAL
    DESCRIPTION "Programs and libraries for graph, mesh and hypergraph partitioning"
    URL "https://www.labri.fr/perso/pelegrin/scotch"
    PURPOSE "Parallel graph partitioning")
endif()

if (DOLFINX_ENABLE_PARMETIS)
  find_package(ParMETIS 4.0.2)
  set_package_properties(ParMETIS PROPERTIES TYPE OPTIONAL
    DESCRIPTION "Parallel Graph Partitioning and Fill-reducing Matrix Ordering"
    URL "http://glaros.dtc.umn.edu/gkhome/metis/parmetis/overview"
    PURPOSE "Parallel graph partitioning")
endif()

if (DOLFINX_ENABLE_KAHIP)
  find_package(KaHIP)
  set_package_properties(KaHIP PROPERTIES TYPE OPTIONAL
    DESCRIPTION "A family of graph partitioning programs"
    URL "https://kahip.github.io/"
    PURPOSE "Parallel graph partitioning")
endif()

# Check that at least one graph partitioner has been found
if (NOT SCOTCH_FOUND AND NOT PARMETIS_FOUND AND NOT KAHIP_FOUND)
  message(FATAL_ERROR "No graph partitioner found. SCOTCH, ParMETIS or KaHIP is required.")
endif()

#------------------------------------------------------------------------------
# Print summary of found and not found optional packages

feature_summary(WHAT ALL)

#------------------------------------------------------------------------------
# Installation of DOLFINx library

add_subdirectory(dolfinx)

#------------------------------------------------------------------------------
# Generate and install helper file dolfinx.conf

# FIXME: Can CMake provide the library path name variable?
if (APPLE)
  set(OS_LIBRARY_PATH_NAME "DYLD_LIBRARY_PATH")
else()
  set(OS_LIBRARY_PATH_NAME "LD_LIBRARY_PATH")
endif()

# FIXME: not cross-platform compatible
# Create and install dolfinx.conf file
configure_file(${DOLFINX_SOURCE_DIR}/cmake/templates/dolfinx.conf.in
               ${CMAKE_BINARY_DIR}/dolfinx.conf @ONLY)
install(FILES ${CMAKE_BINARY_DIR}/dolfinx.conf
        DESTINATION ${CMAKE_INSTALL_LIBDIR}/dolfinx
        COMPONENT Development)

#------------------------------------------------------------------------------
# Copy data in demo/test direcories to the build directories

set(GENERATE_DEMO_TEST_DATA FALSE)
if (Python3_Interpreter_FOUND AND (${DOLFINX_SOURCE_DIR}/demo IS_NEWER_THAN ${CMAKE_CURRENT_BINARY_DIR}/demo OR ${DOLFINX_SOURCE_DIR}/test IS_NEWER_THAN ${CMAKE_CURRENT_BINARY_DIR}/test))
  file(REMOVE_RECURSE ${CMAKE_CURRENT_BINARY_DIR}/demo ${CMAKE_CURRENT_BINARY_DIR}/test)
  set(GENERATE_DEMO_TEST_DATA TRUE)
endif()

if (GENERATE_DEMO_TEST_DATA)
  message(STATUS "")
  message(STATUS "Copying demo and test data to build directory.")
  message(STATUS "----------------------------------------------")
  execute_process(
    COMMAND ${Python3_EXECUTABLE} "-B" "-u" ${DOLFINX_SOURCE_DIR}/cmake/scripts/copy-test-demo-data.py ${CMAKE_CURRENT_BINARY_DIR} ${PETSC_SCALAR_COMPLEX}
    WORKING_DIRECTORY ${CMAKE_CURRENT_BINARY_DIR}
    RESULT_VARIABLE COPY_DEMO_DATA_RESULT
    OUTPUT_VARIABLE COPY_DEMO_DATA_OUTPUT
    ERROR_VARIABLE COPY_DEMO_DATA_OUTPUT)
  if (COPY_DEMO_DATA_RESULT)
    message(FATAL_ERROR "Copy demo data failed: \n${COPY_DEMO_DATA_OUTPUT}")
  endif()
endif()

#------------------------------------------------------------------------------
# Install the demo source files
install(DIRECTORY ${CMAKE_CURRENT_BINARY_DIR}/demo DESTINATION ${CMAKE_INSTALL_DATAROOTDIR}/dolfinx
  FILES_MATCHING
  PATTERN "CMakeLists.txt"
  PATTERN "*.h"
  PATTERN "*.hpp"
  PATTERN "*.c"
  PATTERN "*.cpp"
  PATTERN "*.ufl"
  PATTERN "*.xdmf"
  PATTERN "*.h5"
  PATTERN "CMakeFiles" EXCLUDE)

#------------------------------------------------------------------------------
# Add "make uninstall" target

configure_file(
  "${DOLFINX_SOURCE_DIR}/cmake/templates/cmake_uninstall.cmake.in"
  "${CMAKE_CURRENT_BINARY_DIR}/cmake_uninstall.cmake"
  IMMEDIATE @ONLY)

add_custom_target(uninstall
  "${CMAKE_COMMAND}" -P "${CMAKE_CURRENT_BINARY_DIR}/cmake_uninstall.cmake")

#------------------------------------------------------------------------------
# Print post-install message

add_subdirectory(cmake/post-install)

#------------------------------------------------------------------------------<|MERGE_RESOLUTION|>--- conflicted
+++ resolved
@@ -124,12 +124,6 @@
 
 #------------------------------------------------------------------------------
 # Find required packages
-
-<<<<<<< HEAD
-=======
-# Use Python for detecting UFCx and Basix
-find_package(Python3 COMPONENTS Interpreter REQUIRED)
->>>>>>> b3eb7f55
 
 # Note: When updating Boost version, also update DOLFINXCongif.cmake.in
 if(DEFINED ENV{BOOST_ROOT} OR DEFINED BOOST_ROOT)
@@ -197,7 +191,6 @@
   DESCRIPTION "Hierarchical Data Format 5 (HDF5)"
   URL "https://www.hdfgroup.org/HDF5")
 
-<<<<<<< HEAD
 # Check for UFC. First check for UFCxConfig.cmake (CONFIG)
 # Note: we use the case (ufcx vs UFCx) elsewhere to determine by which
 # method UFCx was found
@@ -209,12 +202,6 @@
 endif()
 set_package_properties(UFCx PROPERTIES TYPE REQUIRED
   DESCRIPTION "Interface for form-compilers (part of FFCx)"
-=======
-# Check for UFC
-find_package(UFCx MODULE ${DOLFINX_VERSION_MAJOR}.${DOLFINX_VERSION_MINOR})
-set_package_properties(UFCx PROPERTIES TYPE REQUIRED
-  DESCRIPTION "Unified interface for form-compilers (part of FFCx)"
->>>>>>> b3eb7f55
   URL "https://github.com/fenics/ffcx")
 
 #------------------------------------------------------------------------------
