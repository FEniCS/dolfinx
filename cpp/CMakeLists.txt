#------------------------------------------------------------------------------
# Top level CMakeLists.txt file for DOLFINx
cmake_minimum_required(VERSION 3.16)

#------------------------------------------------------------------------------
# Set project name and version number

project(DOLFINX VERSION "0.3.1.0")

set(DOXYGEN_DOLFINX_VERSION ${DOLFINX_VERSION} CACHE STRING "Version for Doxygen" FORCE)

#------------------------------------------------------------------------------
# Use C++17
set(CMAKE_CXX_STANDARD 17)

# Require C++17
set(CMAKE_CXX_STANDARD_REQUIRED ON)

# Do not enable compler-specific extensions
set(CMAKE_CXX_EXTENSIONS OFF)

#------------------------------------------------------------------------------
# Get GIT changeset, if available

find_program(GIT_FOUND git)
if (GIT_FOUND)
  # Get the commit hash of the working branch
  execute_process(COMMAND git rev-parse HEAD
    WORKING_DIRECTORY ${CMAKE_SOURCE_DIR}
    OUTPUT_VARIABLE GIT_COMMIT_HASH
    OUTPUT_STRIP_TRAILING_WHITESPACE
    )
else()
  set(GIT_COMMIT_HASH "unknown")
endif()

#------------------------------------------------------------------------------
# General configuration

# Set location of our FindFoo.cmake modules
set(CMAKE_MODULE_PATH "${DOLFINX_SOURCE_DIR}/cmake/modules")

# Make sure CMake uses the correct DOLFINConfig.cmake for tests and demos
set(CMAKE_PREFIX_PATH ${CMAKE_PREFIX_PATH} ${CMAKE_CURRENT_BINARY_DIR}/dolfinx)

#------------------------------------------------------------------------------
# Configurable options for how we want to build

include(FeatureSummary)

option(BUILD_SHARED_LIBS "Build DOLFINx with shared libraries." ON)
add_feature_info(BUILD_SHARED_LIBS BUILD_SHARED_LIBS "Build DOLFINx with shared libraries.")

option(DOLFINX_SKIP_BUILD_TESTS "Skip build tests for testing usability of dependency packages." OFF)
add_feature_info(DOLFINX_SKIP_BUILD_TESTS DOLFINX_SKIP_BUILD_TESTS "Skip build tests for testing usability of dependency packages.")

# Add shared library paths so shared libs in non-system paths are found
option(CMAKE_INSTALL_RPATH_USE_LINK_PATH "Add paths to linker search and installed rpath." ON)
add_feature_info(CMAKE_INSTALL_RPATH_USE_LINK_PATH CMAKE_INSTALL_RPATH_USE_LINK_PATH "Add paths to linker search and installed rpath.")

# Enable SIMD with xtensor
option(XTENSOR_USE_XSIMD "Enable SIMD with xtensor." OFF)
add_feature_info(XTENSOR_USE_XSIMD XTENSOR_USE_XSIMD "Enable SIMD with xtensor (xsimd).")

# Enable xtensor with target-specific optimization, i.e. -march=native
option(XTENSOR_OPTIMIZE "Enable xtensor target-specific optimization" OFF)
add_feature_info(XTENSOR_OPTIMIZE XTENSOR_OPTIMIZE "Enable architecture-specific optimizations as defined by xtensor.")

#------------------------------------------------------------------------------
# Enable or disable optional packages

# List optional packages
list(APPEND OPTIONAL_PACKAGES "SLEPc")
list(APPEND OPTIONAL_PACKAGES "ParMETIS")
list(APPEND OPTIONAL_PACKAGES "KaHIP")

# Add options
foreach (OPTIONAL_PACKAGE ${OPTIONAL_PACKAGES})
  string(TOUPPER "DOLFINX_ENABLE_${OPTIONAL_PACKAGE}" OPTION_NAME)
  option(${OPTION_NAME} "Compile with support for ${OPTIONAL_PACKAGE}." ON)
  add_feature_info(${OPTION_NAME} ${OPTION_NAME} "Compile with support for ${OPTIONAL_PACKAGE}.")
endforeach()

#------------------------------------------------------------------------------
# Check for MPI

# FIXME: Should we set CMake to use the discovered MPI compiler wrappers?
find_package(MPI 3 REQUIRED)

#------------------------------------------------------------------------------
# Compiler flags

# Default build type (can be overridden by user)
if (NOT CMAKE_BUILD_TYPE)
  set(CMAKE_BUILD_TYPE "RelWithDebInfo" CACHE STRING
    "Choose the type of build, options are: Debug Developer MinSizeRel Release RelWithDebInfo." FORCE)
endif()

# Check for some compiler flags
include(CheckCXXCompilerFlag)
CHECK_CXX_COMPILER_FLAG(-pipe HAVE_PIPE)
if (HAVE_PIPE)
  list(APPEND DOLFINX_CXX_DEVELOPER_FLAGS -pipe)
endif()

# Add some strict compiler checks
CHECK_CXX_COMPILER_FLAG("-Wall -Werror -Wextra -pedantic" HAVE_PEDANTIC)
if (HAVE_PEDANTIC)
  list(APPEND DOLFINX_CXX_DEVELOPER_FLAGS -Wall;-Werror;-Wextra;-pedantic)
endif()

# Debug flags
CHECK_CXX_COMPILER_FLAG(-g HAVE_DEBUG)
if (HAVE_DEBUG)
  list(APPEND DOLFINX_CXX_DEVELOPER_FLAGS -g)
endif()

# Optimisation
CHECK_CXX_COMPILER_FLAG(-O2 HAVE_O2_OPTIMISATION)
if (HAVE_O2_OPTIMISATION)
  list(APPEND DOLFINX_CXX_DEVELOPER_FLAGS -O2)
endif()

#------------------------------------------------------------------------------
# Run tests to find required packages

# Use Python for detecting UFC and Basix
find_package(Python3 COMPONENTS Interpreter REQUIRED)

# Note: When updating Boost version, also update DOLFINXCongif.cmake.in
if(DEFINED ENV{BOOST_ROOT} OR DEFINED BOOST_ROOT)
  set(Boost_NO_SYSTEM_PATHS on)
endif()
set(Boost_USE_MULTITHREADED $ENV{BOOST_USE_MULTITHREADED})
set(Boost_VERBOSE TRUE)
find_package(Boost 1.70 REQUIRED timer filesystem)
set_package_properties(Boost PROPERTIES TYPE REQUIRED
  DESCRIPTION "Boost C++ libraries"
  URL "http://www.boost.org")

# Check for Basix
# Note: Basix may be installed as a standalone C++ library, or in the
# Basix Python module tree
execute_process(
  COMMAND ${Python3_EXECUTABLE} -c "import basix, os, sys; sys.stdout.write(os.path.dirname(basix.__file__))"
  OUTPUT_VARIABLE BASIX_PY_DIR
  RESULT_VARIABLE BASIX_PY_COMMAND_RESULT
  ERROR_QUIET OUTPUT_STRIP_TRAILING_WHITESPACE)
if (BASIX_PY_DIR)
  message(STATUS "Adding ${BASIX_PY_DIR} to Basix/xtensor/xtl search hints")
  set(xtl_ROOT "${BASIX_PY_DIR};${xtl_ROOT}")
  set(xsimd "${BASIX_PY_DIR};${xsimd_ROOT}")
  set(xtensor_ROOT "${BASIX_PY_DIR};${xtensor_ROOT}")
<<<<<<< HEAD

  # Basix installed from manylinux wheel
  if (IS_DIRECTORY ${BASIX_PY_DIR}/../fenics_basix.libs) 
    set(CMAKE_INSTALL_RPATH ${BASIX_PY_DIR}/../fenics_basix.libs)
  endif()
=======
>>>>>>> 861ba26f
endif()
find_package(Basix REQUIRED CONFIG HINTS ${BASIX_PY_DIR})
set_package_properties(basix PROPERTIES TYPE REQUIRED
  DESCRIPTION "FEniCS tabulation library"
  URL "https://github.com/fenics/basix")

get_target_property(BASIX_DEFN Basix::basix INTERFACE_COMPILE_DEFINITIONS)
if("XTENSOR_USE_XSIMD" IN_LIST BASIX_DEFN)
  find_package(xsimd REQUIRED)
endif()

  # Check for required package xtensor
find_package(xtensor 0.23.10 REQUIRED)
set_package_properties(xtensor PROPERTIES TYPE REQUIRED
  DESCRIPTION "C++ library for numerical analysis with multi-dimensional array expressions."
  URL "https://xtensor.readthedocs.io/")

find_package(PETSc 3.10)
set_package_properties(PETSc PROPERTIES TYPE REQUIRED
  DESCRIPTION "Portable, Extensible Toolkit for Scientific Computation (PETSc)"
  URL "https://www.mcs.anl.gov/petsc/"
  PURPOSE "PETSc linear algebra backend")

# Check for HDF5
set(HDF5_PREFER_PARALLEL TRUE)
set(HDF5_FIND_DEBUG TRUE)
find_package(HDF5 REQUIRED COMPONENTS C)
if (NOT HDF5_IS_PARALLEL)
  message(FATAL_ERROR "Found serial HDF5 build, MPI HDF5 build required, try setting HDF5_DIR or HDF5_ROOT")
endif()
set_package_properties(HDF5 PROPERTIES TYPE REQUIRED
  DESCRIPTION "Hierarchical Data Format 5 (HDF5)"
  URL "https://www.hdfgroup.org/HDF5")

find_package(SCOTCH REQUIRED)
set_package_properties(SCOTCH PROPERTIES TYPE REQUIRED
  DESCRIPTION "Programs and libraries for graph, mesh and hypergraph partitioning"
  URL "https://www.labri.fr/perso/pelegrin/scotch"
  PURPOSE "Parallel graph partitioning and redordering")

# Check for UFC
find_package(UFC MODULE ${DOLFINX_VERSION_MAJOR}.${DOLFINX_VERSION_MINOR})
set_package_properties(UFC PROPERTIES TYPE REQUIRED
  DESCRIPTION "Unified interface for form-compilers (part of FFCx)"
  URL "https://github.com/fenics/ffcx")

#------------------------------------------------------------------------------
# Run tests to find optional packages

# Check for SLEPc
set(SLEPC_FOUND FALSE)
if (DOLFINX_ENABLE_SLEPC)
  find_package(SLEPc 3.10)
  set_package_properties(SLEPc PROPERTIES TYPE OPTIONAL
    DESCRIPTION "Scalable Library for Eigenvalue Problem Computations"
    URL "http://slepc.upv.es/")
endif()

# Check for ParMETIS
if (DOLFINX_ENABLE_PARMETIS)
  find_package(ParMETIS 4.0.2)
  set_package_properties(ParMETIS PROPERTIES TYPE OPTIONAL
    DESCRIPTION "Parallel Graph Partitioning and Fill-reducing Matrix Ordering"
    URL "http://glaros.dtc.umn.edu/gkhome/metis/parmetis/overview"
    PURPOSE "Parallel graph partitioning")
endif()

# Check for KaHIP
if (DOLFINX_ENABLE_KAHIP)
  find_package(KaHIP)
  set_package_properties(KaHIP PROPERTIES TYPE OPTIONAL
    DESCRIPTION "A family of graph partitioning programs"
    URL "https://kahip.github.io/"
    PURPOSE "Parallel graph partitioning")
endif()

#------------------------------------------------------------------------------
# Print summary of found and not found optional packages

feature_summary(WHAT ALL)

#------------------------------------------------------------------------------
# Installation of DOLFINx library

add_subdirectory(dolfinx)

#------------------------------------------------------------------------------
# Generate and install helper file dolfinx.conf

# FIXME: Can CMake provide the library path name variable?
if (APPLE)
  set(OS_LIBRARY_PATH_NAME "DYLD_LIBRARY_PATH")
else()
  set(OS_LIBRARY_PATH_NAME "LD_LIBRARY_PATH")
endif()

# FIXME: not cross-platform compatible
# Create and install dolfinx.conf file
configure_file(${DOLFINX_SOURCE_DIR}/cmake/templates/dolfinx.conf.in
               ${CMAKE_BINARY_DIR}/dolfinx.conf @ONLY)
install(FILES ${CMAKE_BINARY_DIR}/dolfinx.conf
        DESTINATION ${CMAKE_INSTALL_LIBDIR}/dolfinx
        COMPONENT Development)

#------------------------------------------------------------------------------
# Copy data in demo/test direcories to the build directories

set(GENERATE_DEMO_TEST_DATA FALSE)
if (Python3_Interpreter_FOUND AND (${DOLFINX_SOURCE_DIR}/demo IS_NEWER_THAN ${CMAKE_CURRENT_BINARY_DIR}/demo OR ${DOLFINX_SOURCE_DIR}/test IS_NEWER_THAN ${CMAKE_CURRENT_BINARY_DIR}/test))
  file(REMOVE_RECURSE ${CMAKE_CURRENT_BINARY_DIR}/demo ${CMAKE_CURRENT_BINARY_DIR}/test)
  set(GENERATE_DEMO_TEST_DATA TRUE)
endif()

if (GENERATE_DEMO_TEST_DATA)
  message(STATUS "")
  message(STATUS "Copying demo and test data to build directory.")
  message(STATUS "----------------------------------------------")
  execute_process(
    COMMAND ${Python3_EXECUTABLE} "-B" "-u" ${DOLFINX_SOURCE_DIR}/cmake/scripts/copy-test-demo-data.py ${CMAKE_CURRENT_BINARY_DIR} ${PETSC_SCALAR_COMPLEX}
    WORKING_DIRECTORY ${CMAKE_CURRENT_BINARY_DIR}
    RESULT_VARIABLE COPY_DEMO_DATA_RESULT
    OUTPUT_VARIABLE COPY_DEMO_DATA_OUTPUT
    ERROR_VARIABLE COPY_DEMO_DATA_OUTPUT)
  if (COPY_DEMO_DATA_RESULT)
    message(FATAL_ERROR "Copy demo data failed: \n${COPY_DEMO_DATA_OUTPUT}")
  endif()
endif()

#------------------------------------------------------------------------------
# Generate form files for tests and demos

if (GENERATE_DEMO_TEST_DATA)
  message(STATUS "")
  message(STATUS "Generating form files in demo and test directories. May take some time...")
  message(STATUS "----------------------------------------------------------------------------------------")
  execute_process(
    COMMAND ${Python3_EXECUTABLE} "-B" "-u" ${DOLFINX_SOURCE_DIR}/cmake/scripts/generate-form-files.py ${PETSC_SCALAR_COMPLEX}
    WORKING_DIRECTORY ${CMAKE_CURRENT_BINARY_DIR}
    RESULT_VARIABLE FORM_GENERATION_RESULT
    OUTPUT_VARIABLE FORM_GENERATION_OUTPUT
    ERROR_VARIABLE FORM_GENERATION_OUTPUT
    )

  if (FORM_GENERATION_RESULT)
    # Cleanup so that form generation is triggered next time we run cmake
    file(REMOVE_RECURSE ${CMAKE_CURRENT_BINARY_DIR}/demo ${CMAKE_CURRENT_BINARY_DIR}/test)
    message(FATAL_ERROR "Generation of form files failed: \n${FORM_GENERATION_OUTPUT}")
  endif()
endif()

#------------------------------------------------------------------------------
# Generate CMakeLists.txt files for demos if needed

# NOTE: We need to call this script after generate-formfiles

if (GENERATE_DEMO_TEST_DATA)
  message(STATUS "")
  message(STATUS "Generating CMakeLists.txt files in demo directory")
  message(STATUS "-------------------------------------------------------------------")
  # Generate CMakeLists.txt files in build directory
  execute_process(
    COMMAND ${Python3_EXECUTABLE} ${DOLFINX_SOURCE_DIR}/cmake/scripts/generate-cmakefiles.py
    WORKING_DIRECTORY ${CMAKE_CURRENT_BINARY_DIR}
    RESULT_VARIABLE CMAKE_GENERATION_RESULT
    OUTPUT_VARIABLE CMAKE_GENERATION_OUTPUT
    ERROR_VARIABLE CMAKE_GENERATION_OUTPUT
    )
  if (CMAKE_GENERATION_RESULT)
    # Cleanup so FFCx rebuild is triggered next time we run cmake
    file(REMOVE_RECURSE ${CMAKE_CURRENT_BINARY_DIR}/demo ${CMAKE_CURRENT_BINARY_DIR}/test)
    message(FATAL_ERROR "Generation of CMakeLists.txt files in build directory failed: \n${CMAKE_GENERATION_OUTPUT}")
  else()
    # Generate CMakeLists.txt files in source directory as well, as developers might find it
    # easier to run in-place demo builds while preparing new demos or modifying existing ones
    execute_process(
      COMMAND ${Python3_EXECUTABLE} ${DOLFINX_SOURCE_DIR}/cmake/scripts/generate-cmakefiles.py
      WORKING_DIRECTORY ${CMAKE_CURRENT_SOURCE_DIR}
      RESULT_VARIABLE CMAKE_GENERATION_RESULT
      OUTPUT_VARIABLE CMAKE_GENERATION_OUTPUT
      ERROR_VARIABLE CMAKE_GENERATION_OUTPUT
      )
    if (CMAKE_GENERATION_RESULT)
      message(FATAL_ERROR "Generation of CMakeLists.txt files in source directory failed: \n${CMAKE_GENERATION_OUTPUT}")
    endif()
  endif()
endif()

#------------------------------------------------------------------------------
# Install the demo source files
install(DIRECTORY ${CMAKE_CURRENT_BINARY_DIR}/demo DESTINATION ${CMAKE_INSTALL_DATAROOTDIR}/dolfinx
  FILES_MATCHING
  PATTERN "CMakeLists.txt"
  PATTERN "*.h"
  PATTERN "*.hpp"
  PATTERN "*.c"
  PATTERN "*.cpp"
  PATTERN "*.ufl"
  PATTERN "*.xdmf"
  PATTERN "*.h5"
  PATTERN "CMakeFiles" EXCLUDE)

#------------------------------------------------------------------------------
# Add "make uninstall" target

configure_file(
  "${DOLFINX_SOURCE_DIR}/cmake/templates/cmake_uninstall.cmake.in"
  "${CMAKE_CURRENT_BINARY_DIR}/cmake_uninstall.cmake"
  IMMEDIATE @ONLY)

add_custom_target(uninstall
  "${CMAKE_COMMAND}" -P "${CMAKE_CURRENT_BINARY_DIR}/cmake_uninstall.cmake")

#------------------------------------------------------------------------------
# Print post-install message

add_subdirectory(cmake/post-install)

#------------------------------------------------------------------------------<|MERGE_RESOLUTION|>--- conflicted
+++ resolved
@@ -151,14 +151,11 @@
   set(xtl_ROOT "${BASIX_PY_DIR};${xtl_ROOT}")
   set(xsimd "${BASIX_PY_DIR};${xsimd_ROOT}")
   set(xtensor_ROOT "${BASIX_PY_DIR};${xtensor_ROOT}")
-<<<<<<< HEAD
-
+  
   # Basix installed from manylinux wheel
   if (IS_DIRECTORY ${BASIX_PY_DIR}/../fenics_basix.libs) 
     set(CMAKE_INSTALL_RPATH ${BASIX_PY_DIR}/../fenics_basix.libs)
   endif()
-=======
->>>>>>> 861ba26f
 endif()
 find_package(Basix REQUIRED CONFIG HINTS ${BASIX_PY_DIR})
 set_package_properties(basix PROPERTIES TYPE REQUIRED
