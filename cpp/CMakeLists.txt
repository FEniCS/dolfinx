#------------------------------------------------------------------------------
# Top level CMakeLists.txt file for DOLFINx
cmake_minimum_required(VERSION 3.16)

#------------------------------------------------------------------------------
# Set project name and version number

project(DOLFINX VERSION "0.3.1.0")

set(DOXYGEN_DOLFINX_VERSION ${DOLFINX_VERSION} CACHE STRING "Version for Doxygen" FORCE)

#------------------------------------------------------------------------------
# Use C++17
set(CMAKE_CXX_STANDARD 17)

# Require C++17
set(CMAKE_CXX_STANDARD_REQUIRED ON)

# Do not enable compler-specific extensions
set(CMAKE_CXX_EXTENSIONS OFF)

#------------------------------------------------------------------------------
# Get GIT changeset, if available

find_program(GIT_FOUND git)
if (GIT_FOUND)
  # Get the commit hash of the working branch
  execute_process(COMMAND git rev-parse HEAD
    WORKING_DIRECTORY ${CMAKE_SOURCE_DIR}
    OUTPUT_VARIABLE GIT_COMMIT_HASH
    OUTPUT_STRIP_TRAILING_WHITESPACE
    )
else()
  set(GIT_COMMIT_HASH "unknown")
endif()

#------------------------------------------------------------------------------
# General configuration

# Set location of our FindFoo.cmake modules
set(CMAKE_MODULE_PATH "${DOLFINX_SOURCE_DIR}/cmake/modules")

# Make sure CMake uses the correct DOLFINConfig.cmake for tests and demos
set(CMAKE_PREFIX_PATH ${CMAKE_PREFIX_PATH} ${CMAKE_CURRENT_BINARY_DIR}/dolfinx)

#------------------------------------------------------------------------------
# Configurable options for how we want to build

include(FeatureSummary)

option(BUILD_SHARED_LIBS "Build DOLFINx with shared libraries." ON)
add_feature_info(BUILD_SHARED_LIBS BUILD_SHARED_LIBS "Build DOLFINx with shared libraries.")

option(DOLFINX_SKIP_BUILD_TESTS "Skip build tests for testing usability of dependency packages." OFF)
add_feature_info(DOLFINX_SKIP_BUILD_TESTS DOLFINX_SKIP_BUILD_TESTS "Skip build tests for testing usability of dependency packages.")

# Add shared library paths so shared libs in non-system paths are found
option(CMAKE_INSTALL_RPATH_USE_LINK_PATH "Add paths to linker search and installed rpath." ON)
add_feature_info(CMAKE_INSTALL_RPATH_USE_LINK_PATH CMAKE_INSTALL_RPATH_USE_LINK_PATH "Add paths to linker search and installed rpath.")

# Enable SIMD with xtensor
option(XTENSOR_USE_XSIMD "Enable SIMD with xtensor." OFF)
add_feature_info(XTENSOR_USE_XSIMD XTENSOR_USE_XSIMD "Enable SIMD with xtensor (xsimd).")

# Enable xtensor with target-specific optimization, i.e. -march=native
option(XTENSOR_OPTIMIZE "Enable xtensor target-specific optimization" OFF)
add_feature_info(XTENSOR_OPTIMIZE XTENSOR_OPTIMIZE "Enable architecture-specific optimizations as defined by xtensor.")

#------------------------------------------------------------------------------
# Enable or disable optional packages

# List optional packages
list(APPEND OPTIONAL_PACKAGES "SLEPc")
list(APPEND OPTIONAL_PACKAGES "ParMETIS")
list(APPEND OPTIONAL_PACKAGES "SCOTCH")
list(APPEND OPTIONAL_PACKAGES "KaHIP")

# Add options
foreach (OPTIONAL_PACKAGE ${OPTIONAL_PACKAGES})
  string(TOUPPER "DOLFINX_ENABLE_${OPTIONAL_PACKAGE}" OPTION_NAME)
  option(${OPTION_NAME} "Compile with support for ${OPTIONAL_PACKAGE}." ON)
  add_feature_info(${OPTION_NAME} ${OPTION_NAME} "Compile with support for ${OPTIONAL_PACKAGE}.")
endforeach()

#------------------------------------------------------------------------------
# Check for MPI

# FIXME: Should we set CMake to use the discovered MPI compiler wrappers?
find_package(MPI 3 REQUIRED)

#------------------------------------------------------------------------------
# Compiler flags

# Default build type (can be overridden by user)
if (NOT CMAKE_BUILD_TYPE)
  set(CMAKE_BUILD_TYPE "RelWithDebInfo" CACHE STRING
    "Choose the type of build, options are: Debug Developer MinSizeRel Release RelWithDebInfo." FORCE)
endif()

# Check for some compiler flags
include(CheckCXXCompilerFlag)
CHECK_CXX_COMPILER_FLAG(-pipe HAVE_PIPE)
if (HAVE_PIPE)
  list(APPEND DOLFINX_CXX_DEVELOPER_FLAGS -pipe)
endif()

# Add some strict compiler checks
CHECK_CXX_COMPILER_FLAG("-Wall -Werror -Wextra -pedantic" HAVE_PEDANTIC)
if (HAVE_PEDANTIC)
  list(APPEND DOLFINX_CXX_DEVELOPER_FLAGS -Wall;-Werror;-Wextra;-pedantic)
endif()

# Debug flags
CHECK_CXX_COMPILER_FLAG(-g HAVE_DEBUG)
if (HAVE_DEBUG)
  list(APPEND DOLFINX_CXX_DEVELOPER_FLAGS -g)
endif()

# Optimisation
CHECK_CXX_COMPILER_FLAG(-O2 HAVE_O2_OPTIMISATION)
if (HAVE_O2_OPTIMISATION)
  list(APPEND DOLFINX_CXX_DEVELOPER_FLAGS -O2)
endif()

#------------------------------------------------------------------------------
# Find required packages

# Use Python for detecting UFC and Basix
find_package(Python3 COMPONENTS Interpreter REQUIRED)

# Note: When updating Boost version, also update DOLFINXCongif.cmake.in
if(DEFINED ENV{BOOST_ROOT} OR DEFINED BOOST_ROOT)
  set(Boost_NO_SYSTEM_PATHS on)
endif()
set(Boost_USE_MULTITHREADED $ENV{BOOST_USE_MULTITHREADED})
set(Boost_VERBOSE TRUE)
find_package(Boost 1.70 REQUIRED timer filesystem)
set_package_properties(Boost PROPERTIES TYPE REQUIRED
  DESCRIPTION "Boost C++ libraries"
  URL "http://www.boost.org")

# Check for Basix
# Note: Basix may be installed as a standalone C++ library, or in the
# Basix Python module tree
execute_process(
  COMMAND ${Python3_EXECUTABLE} -c "import basix, os, sys; sys.stdout.write(os.path.dirname(basix.__file__))"
  OUTPUT_VARIABLE BASIX_PY_DIR
  RESULT_VARIABLE BASIX_PY_COMMAND_RESULT
  ERROR_QUIET OUTPUT_STRIP_TRAILING_WHITESPACE)
if (BASIX_PY_DIR)
  message(STATUS "Adding ${BASIX_PY_DIR} to Basix/xtensor/xtl search hints")
  set(xtl_ROOT "${BASIX_PY_DIR};${xtl_ROOT}")
  set(xsimd "${BASIX_PY_DIR};${xsimd_ROOT}")
  set(xtensor_ROOT "${BASIX_PY_DIR};${xtensor_ROOT}")

  # Basix installed from manylinux wheel
  if (IS_DIRECTORY ${BASIX_PY_DIR}/../fenics_basix.libs)
    set(CMAKE_INSTALL_RPATH ${BASIX_PY_DIR}/../fenics_basix.libs)
  endif()
endif()
find_package(Basix REQUIRED CONFIG HINTS ${BASIX_PY_DIR})
set_package_properties(basix PROPERTIES TYPE REQUIRED
  DESCRIPTION "FEniCS tabulation library"
  URL "https://github.com/fenics/basix")

get_target_property(BASIX_DEFN Basix::basix INTERFACE_COMPILE_DEFINITIONS)
if("XTENSOR_USE_XSIMD" IN_LIST BASIX_DEFN)
  find_package(xsimd REQUIRED)
endif()

  # Check for required package xtensor
find_package(xtensor 0.23.10 REQUIRED)
set_package_properties(xtensor PROPERTIES TYPE REQUIRED
  DESCRIPTION "C++ library for numerical analysis with multi-dimensional array expressions."
  URL "https://xtensor.readthedocs.io/")

find_package(PETSc 3.10)
set_package_properties(PETSc PROPERTIES TYPE REQUIRED
  DESCRIPTION "Portable, Extensible Toolkit for Scientific Computation (PETSc)"
  URL "https://www.mcs.anl.gov/petsc/"
  PURPOSE "PETSc linear algebra backend")

# Check for HDF5
set(HDF5_PREFER_PARALLEL TRUE)
set(HDF5_FIND_DEBUG TRUE)
find_package(HDF5 REQUIRED COMPONENTS C)
if (NOT HDF5_IS_PARALLEL)
  message(FATAL_ERROR "Found serial HDF5 build, MPI HDF5 build required, try setting HDF5_DIR or HDF5_ROOT")
endif()
set_package_properties(HDF5 PROPERTIES TYPE REQUIRED
  DESCRIPTION "Hierarchical Data Format 5 (HDF5)"
  URL "https://www.hdfgroup.org/HDF5")

# Check for UFC
find_package(UFC MODULE ${DOLFINX_VERSION_MAJOR}.${DOLFINX_VERSION_MINOR})
set_package_properties(UFC PROPERTIES TYPE REQUIRED
  DESCRIPTION "Unified interface for form-compilers (part of FFCx)"
  URL "https://github.com/fenics/ffcx")

<<<<<<< HEAD
#------------------------------------------------------------------------------
# Find optional packages
=======
# Check for Basix
# Note: Basix may be installed as a standalone C++ library, or in the
# Basix Python module tre
execute_process(
  COMMAND ${Python3_EXECUTABLE} -c "import basix, os, sys; sys.stdout.write(os.path.dirname(basix.__file__))"
  OUTPUT_VARIABLE BASIX_PY_DIR
  RESULT_VARIABLE BASIX_PY_COMMAND_RESULT
  ERROR_QUIET OUTPUT_STRIP_TRAILING_WHITESPACE)
if (BASIX_PY_DIR)
  message(STATUS "Adding ${BASIX_PY_DIR} to Basix search hints")
endif()
# PATHS for manylinux built wheels of basix
find_package(Basix REQUIRED CONFIG HINTS ${BASIX_PY_DIR} PATHS ${BASIX_PY_DIR}/lib64/cmake/basix)
set_package_properties(basix PROPERTIES TYPE REQUIRED
  DESCRIPTION "FEniCS tabulation library"
  URL "https://github.com/fenics/basix")

  get_target_property(BASIX_DEFN Basix::basix INTERFACE_COMPILE_DEFINITIONS)
  if("XTENSOR_USE_XSIMD" IN_LIST BASIX_DEFN)
    find_package(xsimd REQUIRED)
  endif()
>>>>>>> be9e64bb

find_package(ADIOS2 2.7.1)
set_package_properties(ADIOS2 PROPERTIES TYPE OPTIONAL
  DESCRIPTION "Adaptable Input/Output (I/O) System."
  URL "https://adios2.readthedocs.io/en/latest/"
  PURPOSE "IO, including in parallel")

set(SLEPC_FOUND FALSE)
if (DOLFINX_ENABLE_SLEPC)
  find_package(SLEPc 3.10)
  set_package_properties(SLEPc PROPERTIES TYPE OPTIONAL
    DESCRIPTION "Scalable Library for Eigenvalue Problem Computations"
    URL "http://slepc.upv.es/")
endif()

if (DOLFINX_ENABLE_SCOTCH)
  find_package(SCOTCH)
  set_package_properties(SCOTCH PROPERTIES TYPE OPTIONAL
    DESCRIPTION "Programs and libraries for graph, mesh and hypergraph partitioning"
    URL "https://www.labri.fr/perso/pelegrin/scotch"
    PURPOSE "Parallel graph partitioning")
endif()

if (DOLFINX_ENABLE_PARMETIS)
  find_package(ParMETIS 4.0.2)
  set_package_properties(ParMETIS PROPERTIES TYPE OPTIONAL
    DESCRIPTION "Parallel Graph Partitioning and Fill-reducing Matrix Ordering"
    URL "http://glaros.dtc.umn.edu/gkhome/metis/parmetis/overview"
    PURPOSE "Parallel graph partitioning")
endif()

if (DOLFINX_ENABLE_KAHIP)
  find_package(KaHIP)
  set_package_properties(KaHIP PROPERTIES TYPE OPTIONAL
    DESCRIPTION "A family of graph partitioning programs"
    URL "https://kahip.github.io/"
    PURPOSE "Parallel graph partitioning")
endif()

# Check that at least one graph partitioner has been found
if (NOT SCOTCH_FOUND AND NOT PARMETIS_FOUND AND NOT KAHIP_FOUND)
  message(FATAL_ERROR "No graph partitioner found. SCOTCH, ParMETIS or KaHIP is required.")
endif()

#------------------------------------------------------------------------------
# Print summary of found and not found optional packages

feature_summary(WHAT ALL)

#------------------------------------------------------------------------------
# Installation of DOLFINx library

add_subdirectory(dolfinx)

#------------------------------------------------------------------------------
# Generate and install helper file dolfinx.conf

# FIXME: Can CMake provide the library path name variable?
if (APPLE)
  set(OS_LIBRARY_PATH_NAME "DYLD_LIBRARY_PATH")
else()
  set(OS_LIBRARY_PATH_NAME "LD_LIBRARY_PATH")
endif()

# FIXME: not cross-platform compatible
# Create and install dolfinx.conf file
configure_file(${DOLFINX_SOURCE_DIR}/cmake/templates/dolfinx.conf.in
               ${CMAKE_BINARY_DIR}/dolfinx.conf @ONLY)
install(FILES ${CMAKE_BINARY_DIR}/dolfinx.conf
        DESTINATION ${CMAKE_INSTALL_LIBDIR}/dolfinx
        COMPONENT Development)

#------------------------------------------------------------------------------
# Copy data in demo/test direcories to the build directories

set(GENERATE_DEMO_TEST_DATA FALSE)
if (Python3_Interpreter_FOUND AND (${DOLFINX_SOURCE_DIR}/demo IS_NEWER_THAN ${CMAKE_CURRENT_BINARY_DIR}/demo OR ${DOLFINX_SOURCE_DIR}/test IS_NEWER_THAN ${CMAKE_CURRENT_BINARY_DIR}/test))
  file(REMOVE_RECURSE ${CMAKE_CURRENT_BINARY_DIR}/demo ${CMAKE_CURRENT_BINARY_DIR}/test)
  set(GENERATE_DEMO_TEST_DATA TRUE)
endif()

if (GENERATE_DEMO_TEST_DATA)
  message(STATUS "")
  message(STATUS "Copying demo and test data to build directory.")
  message(STATUS "----------------------------------------------")
  execute_process(
    COMMAND ${Python3_EXECUTABLE} "-B" "-u" ${DOLFINX_SOURCE_DIR}/cmake/scripts/copy-test-demo-data.py ${CMAKE_CURRENT_BINARY_DIR} ${PETSC_SCALAR_COMPLEX}
    WORKING_DIRECTORY ${CMAKE_CURRENT_BINARY_DIR}
    RESULT_VARIABLE COPY_DEMO_DATA_RESULT
    OUTPUT_VARIABLE COPY_DEMO_DATA_OUTPUT
    ERROR_VARIABLE COPY_DEMO_DATA_OUTPUT)
  if (COPY_DEMO_DATA_RESULT)
    message(FATAL_ERROR "Copy demo data failed: \n${COPY_DEMO_DATA_OUTPUT}")
  endif()
endif()

#------------------------------------------------------------------------------
# Generate form files for tests and demos

if (GENERATE_DEMO_TEST_DATA)
  message(STATUS "")
  message(STATUS "Generating form files in demo and test directories. May take some time...")
  message(STATUS "----------------------------------------------------------------------------------------")
  execute_process(
    COMMAND ${Python3_EXECUTABLE} "-B" "-u" ${DOLFINX_SOURCE_DIR}/cmake/scripts/generate-form-files.py ${PETSC_SCALAR_COMPLEX}
    WORKING_DIRECTORY ${CMAKE_CURRENT_BINARY_DIR}
    RESULT_VARIABLE FORM_GENERATION_RESULT
    OUTPUT_VARIABLE FORM_GENERATION_OUTPUT
    ERROR_VARIABLE FORM_GENERATION_OUTPUT
    )

  if (FORM_GENERATION_RESULT)
    # Cleanup so that form generation is triggered next time we run cmake
    file(REMOVE_RECURSE ${CMAKE_CURRENT_BINARY_DIR}/demo ${CMAKE_CURRENT_BINARY_DIR}/test)
    message(FATAL_ERROR "Generation of form files failed: \n${FORM_GENERATION_OUTPUT}")
  endif()
endif()

#------------------------------------------------------------------------------
# Generate CMakeLists.txt files for demos if needed

# NOTE: We need to call this script after generate-formfiles

if (GENERATE_DEMO_TEST_DATA)
  message(STATUS "")
  message(STATUS "Generating CMakeLists.txt files in demo directory")
  message(STATUS "-------------------------------------------------------------------")
  # Generate CMakeLists.txt files in build directory
  execute_process(
    COMMAND ${Python3_EXECUTABLE} ${DOLFINX_SOURCE_DIR}/cmake/scripts/generate-cmakefiles.py
    WORKING_DIRECTORY ${CMAKE_CURRENT_BINARY_DIR}
    RESULT_VARIABLE CMAKE_GENERATION_RESULT
    OUTPUT_VARIABLE CMAKE_GENERATION_OUTPUT
    ERROR_VARIABLE CMAKE_GENERATION_OUTPUT
    )
  if (CMAKE_GENERATION_RESULT)
    # Cleanup so FFCx rebuild is triggered next time we run cmake
    file(REMOVE_RECURSE ${CMAKE_CURRENT_BINARY_DIR}/demo ${CMAKE_CURRENT_BINARY_DIR}/test)
    message(FATAL_ERROR "Generation of CMakeLists.txt files in build directory failed: \n${CMAKE_GENERATION_OUTPUT}")
  else()
    # Generate CMakeLists.txt files in source directory as well, as developers might find it
    # easier to run in-place demo builds while preparing new demos or modifying existing ones
    execute_process(
      COMMAND ${Python3_EXECUTABLE} ${DOLFINX_SOURCE_DIR}/cmake/scripts/generate-cmakefiles.py
      WORKING_DIRECTORY ${CMAKE_CURRENT_SOURCE_DIR}
      RESULT_VARIABLE CMAKE_GENERATION_RESULT
      OUTPUT_VARIABLE CMAKE_GENERATION_OUTPUT
      ERROR_VARIABLE CMAKE_GENERATION_OUTPUT
      )
    if (CMAKE_GENERATION_RESULT)
      message(FATAL_ERROR "Generation of CMakeLists.txt files in source directory failed: \n${CMAKE_GENERATION_OUTPUT}")
    endif()
  endif()
endif()

#------------------------------------------------------------------------------
# Install the demo source files
install(DIRECTORY ${CMAKE_CURRENT_BINARY_DIR}/demo DESTINATION ${CMAKE_INSTALL_DATAROOTDIR}/dolfinx
  FILES_MATCHING
  PATTERN "CMakeLists.txt"
  PATTERN "*.h"
  PATTERN "*.hpp"
  PATTERN "*.c"
  PATTERN "*.cpp"
  PATTERN "*.ufl"
  PATTERN "*.xdmf"
  PATTERN "*.h5"
  PATTERN "CMakeFiles" EXCLUDE)

#------------------------------------------------------------------------------
# Add "make uninstall" target

configure_file(
  "${DOLFINX_SOURCE_DIR}/cmake/templates/cmake_uninstall.cmake.in"
  "${CMAKE_CURRENT_BINARY_DIR}/cmake_uninstall.cmake"
  IMMEDIATE @ONLY)

add_custom_target(uninstall
  "${CMAKE_COMMAND}" -P "${CMAKE_CURRENT_BINARY_DIR}/cmake_uninstall.cmake")

#------------------------------------------------------------------------------
# Print post-install message

add_subdirectory(cmake/post-install)

#------------------------------------------------------------------------------<|MERGE_RESOLUTION|>--- conflicted
+++ resolved
@@ -197,10 +197,6 @@
   DESCRIPTION "Unified interface for form-compilers (part of FFCx)"
   URL "https://github.com/fenics/ffcx")
 
-<<<<<<< HEAD
-#------------------------------------------------------------------------------
-# Find optional packages
-=======
 # Check for Basix
 # Note: Basix may be installed as a standalone C++ library, or in the
 # Basix Python module tre
@@ -222,7 +218,9 @@
   if("XTENSOR_USE_XSIMD" IN_LIST BASIX_DEFN)
     find_package(xsimd REQUIRED)
   endif()
->>>>>>> be9e64bb
+
+#------------------------------------------------------------------------------
+# Find optional packages
 
 find_package(ADIOS2 2.7.1)
 set_package_properties(ADIOS2 PROPERTIES TYPE OPTIONAL
