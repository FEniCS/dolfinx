--- conflicted
+++ resolved
@@ -15,11 +15,10 @@
 # You should have received a copy of the GNU Lesser General Public License
 # along with DOLFIN. If not, see <http://www.gnu.org/licenses/>.
 #
-# Modified by Marie E. Rognes 2011
-# Modifiey by Anders Logg 2011
+# Modified by Marie E. Rognes (meg@simula.no)
 #
 # First added:  2011-05-22
-# Last changed: 2011-07-01
+# Last changed: 2011-05-23
 
 """This utility script will find all *.rst files in the source/demo
 directory and checks that any code snippets highlighted by the .. code-block::
@@ -159,36 +158,27 @@
             chdir(demo)
             for directory in directories:
                 chdir(directory)
-                stderr.write("Checking demo %s" % path.join(category, demo, directory))
+                stderr.write("Treating %s" % path.join(category, demo, directory))
                 # Get files in demo directory and sort in rst and source files.
                 files = listdir(curdir)
                 rst_files = [f for f in files if path.splitext(f)[-1] == ".rst"]
                 source_files = [f for f in files if path.splitext(f)[-1] in\
                                   (".py", ".ufl", ".cpp")]
 
-<<<<<<< HEAD
-=======
                 # If no .rst files are found, that is ok, but suboptimal.
                 if (len(rst_files) == 0):
                     stderr.write(" -- missing .rst file\n")
 
->>>>>>> ed3b294d
                 # Loop files, check if code blocks are present in source files.
                 for rst_file in rst_files:
                     (ok, block) = verify_blocks(rst_file, source_files,
                                                 block_source[directory])
                     if not ok:
-                        stderr.write(": " + "*** FAILED ***\n")
-                        stderr.write("\nFailing code block:\n\n %s\n\n" % block)
+                        stderr.write(", " + "failed.\n")
+                        stderr.write("\nFailing block: %s\n" % block)
                         failed += [demo]
                     else:
-                        stderr.write(": " + "OK\n")
-
-                # Check if documentation is missing
-                if len(rst_files) == 0:
-                    stderr.write(": " + "*** MISSING ***\n")
-                    failed += [demo]
-
+                        stderr.write(", " + "OK.\n")
                 chdir(pardir)
             chdir(pardir)
         chdir(pardir)
