"""System integration tests for ufl-derivative-jit-assembly chain."""

# Copyright (C) 2011 Martin S. Alnaes
#
# This file is part of DOLFIN.
#
# DOLFIN is free software: you can redistribute it and/or modify
# it under the terms of the GNU Lesser General Public License as published by
# the Free Software Foundation, either version 3 of the License, or
# (at your option) any later version.
#
# DOLFIN is distributed in the hope that it will be useful,
# but WITHOUT ANY WARRANTY; without even the implied warranty of
# MERCHANTABILITY or FITNESS FOR A PARTICULAR PURPOSE. See the
# GNU Lesser General Public License for more details.
#
# You should have received a copy of the GNU Lesser General Public License
# along with DOLFIN. If not, see <http://www.gnu.org/licenses/>.
#
# First added:  2011-20-09
# Last changed: 2011-20-09

import unittest
import numpy
import math
from dolfin import *

class IntegrateDerivatives(unittest.TestCase):

    def test_diff_then_integrate(self):

        # Define 1D geometry
        n = 21
        mesh = UnitIntervalMesh(n)

        # Shift and scale mesh
        x0, x1 = 1.5, 3.14
        mesh.coordinates()[:] *= (x1 - x0)
        mesh.coordinates()[:] += x0

        x = SpatialCoordinate(mesh)[0]
        xs = 0.1+0.8*x/x1 # scaled to be within [0.1,0.9]

        # Define list of expressions to test, and configure accuracies
        # these expressions are known to pass with.  The reason some
        # functions are less accurately integrated is likely that the
        # default choice of quadrature rule is not perfect
        F_list = []
        def reg(exprs, acc=10):
            for expr in exprs:
                F_list.append((expr, acc))

        # FIXME: 0*dx and 1*dx fails in the ufl-ffc-jit framework somewhere
        #reg([Constant(0.0, cell=cell)])
        #reg([Constant(1.0, cell=cell)])
        monomial_list = [x**q for q in range(2, 6)]
        reg(monomial_list)
        reg([2.3*p+4.5*q for p in monomial_list for q in monomial_list])
        reg([x**x])
        reg([x**(x**2)], 8)
        reg([x**(x**3)], 6)
        reg([x**(x**4)], 2)
        # Special functions:
        reg([atan(xs)], 8)
        reg([sin(x), cos(x), exp(x)], 5)
        reg([ln(xs), pow(x, 2.7), pow(2.7, x)], 3)
        reg([asin(xs), acos(xs)], 1)
        reg([tan(xs)], 7)

        try:
            import scipy
        except:
            scipy = None

        if hasattr(math, 'erf') or scipy is not None:
            reg([erf(xs)])
        else:
            print "Warning: skipping test of erf, old python version and no scipy."

        if 0:
            print "Warning: skipping tests of bessel functions, doesn't build on all platforms."
        elif scipy is None:
            print "Warning: skipping tests of bessel functions, missing scipy."
        else:
            for nu in (0,1,2):
                # Many of these are possibly more accurately
                # integrated, but 4 covers all and is sufficient for
                # this test
                reg([bessel_J(nu, xs), bessel_Y(nu, xs), bessel_I(nu, xs), bessel_K(nu, xs)], 4)

        # To handle tensor algebra, make an x dependent input tensor
        # xx and square all expressions
        def reg2(exprs, acc=10):
            for expr in exprs:
                F_list.append((inner(expr,expr), acc))
        xx  = as_matrix([[2*x**2, 3*x**3], [11*x**5, 7*x**4]])
        x3v = as_vector([3*x**2, 5*x**3, 7*x**4])
        cc  = as_matrix([[2, 3], [4, 5]])
        reg2([xx])
        reg2([x3v])
        reg2([cross(3*x3v, as_vector([-x3v[1], x3v[0], x3v[2]]))])
        reg2([xx.T])
        reg2([tr(xx)])
        reg2([det(xx)])
        reg2([dot(xx, 0.1*xx)])
        reg2([outer(xx, xx.T)])
        reg2([dev(xx)])
        reg2([sym(xx)])
        reg2([skew(xx)])
        reg2([elem_mult(7*xx, cc)])
        reg2([elem_div(7*xx, xx+cc)])
        reg2([elem_pow(1e-3*xx, 1e-3*cc)])
        reg2([elem_pow(1e-3*cc, 1e-3*xx)])
        reg2([elem_op(lambda z: sin(z) + 2, 0.03*xx)], 2) # pretty inaccurate...

        # FIXME: Add tests for all UFL operators:
        # These cause discontinuities and may be harder to test in the
        # above fashion:
        #'inv', 'cofac',
        #'eq', 'ne', 'le', 'ge', 'lt', 'gt', 'And', 'Or', 'Not',
        #'conditional', 'sign',
        #'jump', 'avg',
        #'LiftingFunction', 'LiftingOperator',

        # FIXME: Test other derivatives: (but algorithms for operator
        # derivatives are the same!):
        #'variable', 'diff',
        #'Dx', 'grad', 'div', 'curl', 'rot', 'Dn', 'exterior_derivative',

        # Run through all operators defined above and compare
        # integrals
        debug = 0
        for F, acc in F_list:
            # Apply UFL differentiation
            f = diff(F, SpatialCoordinate(mesh))[...,0]
            if debug:
                print F
                print x
                print f

<<<<<<< HEAD
            # Apply integration with DOLFIN (also passes through form
            # compilation and jit)
            M = f*dx(mesh)
            if debug:
                print M
                print M.compute_form_data().preprocessed_form
            f_integral = assemble(M)
=======
            # Apply integration with DOLFIN
            # (also passes through form compilation and jit)
            M = f*dx
            f_integral = assemble(M, mesh=mesh)
>>>>>>> d59b2f78

            # Compute integral of f manually from anti-derivative F
            # (passes through PyDOLFIN interface and uses UFL
            # evaluation)
            F_diff = F((x1,)) - F((x0,))

            # Compare results. Using custom relative delta instead of
            # decimal digits here because some numbers are >> 1.
            delta = min(abs(f_integral), abs(F_diff)) * 10**-acc
            self.assertAlmostEqualDelta(f_integral, F_diff, delta=delta)

    def assertAlmostEqualDelta(self, a, b, delta):
        # Keyword delta to assertAlmostEqual is not supported in Python < 2.7
        r = abs(a - b) <= delta
        if not r:
            print "Not equal within delta %g:" % delta
            print a
            print b
        self.assertTrue(r)

    def test_div_grad_then_integrate_over_cells_and_boundary(self):

        # Define 2D geometry
        n = 10
        mesh = RectangleMesh(0.0, 0.0, 2.0, 3.0, 2*n, 3*n)

        x, y = SpatialCoordinate(mesh)
        xs = 0.1+0.8*x/2 # scaled to be within [0.1,0.9]
        ys = 0.1+0.8*y/3 # scaled to be within [0.1,0.9]
        n = FacetNormal(mesh)

        # Define list of expressions to test, and configure accuracies
        # these expressions are known to pass with.  The reason some
        # functions are less accurately integrated is likely that the
        # default choice of quadrature rule is not perfect
        F_list = []
        def reg(exprs, acc=10):
            for expr in exprs:
                F_list.append((expr, acc))

        # FIXME: 0*dx and 1*dx fails in the ufl-ffc-jit framework somewhere
        #reg([Constant(0.0, cell=cell)])
        #reg([Constant(1.0, cell=cell)])
        monomial_list = [x**q for q in range(2, 6)]
        reg(monomial_list)
        reg([2.3*p+4.5*q for p in monomial_list for q in monomial_list])
        reg([xs**xs])
        reg([xs**(xs**2)], 8) # Note: Accuracies here are from 1D case, not checked against 2D results.
        reg([xs**(xs**3)], 6)
        reg([xs**(xs**4)], 2)
        # Special functions:
        reg([atan(xs)], 8)
        reg([sin(x), cos(x), exp(x)], 5)
        reg([ln(xs), pow(x, 2.7), pow(2.7, x)], 3)
        reg([asin(xs), acos(xs)], 1)
        reg([tan(xs)], 7)

        # To handle tensor algebra, make an x dependent input tensor
        # xx and square all expressions
        def reg2(exprs, acc=10):
            for expr in exprs:
                F_list.append((inner(expr,expr), acc))
        xx = as_matrix([[2*x**2, 3*x**3], [11*x**5, 7*x**4]])
        xxs = as_matrix([[2*xs**2, 3*xs**3], [11*xs**5, 7*xs**4]])
        x3v = as_vector([3*x**2, 5*x**3, 7*x**4])
        cc = as_matrix([[2, 3], [4, 5]])
        reg2([xx]) # TODO: Make unit test for UFL from this, results in listtensor with free indices
        reg2([x3v])
        reg2([cross(3*x3v, as_vector([-x3v[1], x3v[0], x3v[2]]))])
        reg2([xx.T])
        reg2([tr(xx)])
        reg2([det(xx)])
        reg2([dot(xx,0.1*xx)])
        reg2([outer(xx,xx.T)])
        reg2([dev(xx)])
        reg2([sym(xx)])
        reg2([skew(xx)])
        reg2([elem_mult(7*xx, cc)])
        reg2([elem_div(7*xx, xx+cc)])
        reg2([elem_pow(1e-3*xxs, 1e-3*cc)])
        reg2([elem_pow(1e-3*cc, 1e-3*xx)])
        reg2([elem_op(lambda z: sin(z)+2, 0.03*xx)], 2) # pretty inaccurate...

        # FIXME: Add tests for all UFL operators:
        # These cause discontinuities and may be harder to test in the
        # above fashion:
        #'inv', 'cofac',
        #'eq', 'ne', 'le', 'ge', 'lt', 'gt', 'And', 'Or', 'Not',
        #'conditional', 'sign',
        #'jump', 'avg',
        #'LiftingFunction', 'LiftingOperator',

        # FIXME: Test other derivatives: (but algorithms for operator
        # derivatives are the same!):
        #'variable', 'diff',
        #'Dx', 'grad', 'div', 'curl', 'rot', 'Dn', 'exterior_derivative',

        # Run through all operators defined above and compare
        # integrals
        debug = 0
        if debug:
            k = 2
            F_list = F_list[1:]

        for F,acc in F_list:
            if debug: print '\n', "F:", str(F)

            # Integrate over domain and its boundary
            int_dx = assemble(div(grad(F))*dx(mesh))
            int_ds = assemble(dot(grad(F), n)*ds(mesh))

            if debug: print int_dx, int_ds

            # Compare results. Using custom relative delta instead of
            # decimal digits here because some numbers are >> 1.
            delta = min(abs(int_dx), abs(int_ds)) * 10**-acc
            self.assertAlmostEqualDelta(int_dx, int_ds, delta=delta)


if __name__ == "__main__":
    print ""
    print "Testing DOLFIN integration of UFL derivatives"
    print "---------------------------------------------"
    unittest.main()<|MERGE_RESOLUTION|>--- conflicted
+++ resolved
@@ -41,10 +41,10 @@
         x = SpatialCoordinate(mesh)[0]
         xs = 0.1+0.8*x/x1 # scaled to be within [0.1,0.9]
 
-        # Define list of expressions to test, and configure accuracies
-        # these expressions are known to pass with.  The reason some
-        # functions are less accurately integrated is likely that the
-        # default choice of quadrature rule is not perfect
+        # Define list of expressions to test, and configure
+        # accuracies these expressions are known to pass with.
+        # The reason some functions are less accurately integrated is
+        # likely that the default choice of quadrature rule is not perfect
         F_list = []
         def reg(exprs, acc=10):
             for expr in exprs:
@@ -83,9 +83,8 @@
             print "Warning: skipping tests of bessel functions, missing scipy."
         else:
             for nu in (0,1,2):
-                # Many of these are possibly more accurately
-                # integrated, but 4 covers all and is sufficient for
-                # this test
+                # Many of these are possibly more accurately integrated,
+                # but 4 covers all and is sufficient for this test
                 reg([bessel_J(nu, xs), bessel_Y(nu, xs), bessel_I(nu, xs), bessel_K(nu, xs)], 4)
 
         # To handle tensor algebra, make an x dependent input tensor
@@ -127,8 +126,7 @@
         #'variable', 'diff',
         #'Dx', 'grad', 'div', 'curl', 'rot', 'Dn', 'exterior_derivative',
 
-        # Run through all operators defined above and compare
-        # integrals
+        # Run through all operators defined above and compare integrals
         debug = 0
         for F, acc in F_list:
             # Apply UFL differentiation
@@ -138,28 +136,17 @@
                 print x
                 print f
 
-<<<<<<< HEAD
-            # Apply integration with DOLFIN (also passes through form
-            # compilation and jit)
-            M = f*dx(mesh)
-            if debug:
-                print M
-                print M.compute_form_data().preprocessed_form
-            f_integral = assemble(M)
-=======
             # Apply integration with DOLFIN
             # (also passes through form compilation and jit)
             M = f*dx
-            f_integral = assemble(M, mesh=mesh)
->>>>>>> d59b2f78
+            f_integral = assemble(M)
 
             # Compute integral of f manually from anti-derivative F
-            # (passes through PyDOLFIN interface and uses UFL
-            # evaluation)
+            # (passes through PyDOLFIN interface and uses UFL evaluation)
             F_diff = F((x1,)) - F((x0,))
 
-            # Compare results. Using custom relative delta instead of
-            # decimal digits here because some numbers are >> 1.
+            # Compare results. Using custom relative delta instead
+            # of decimal digits here because some numbers are >> 1.
             delta = min(abs(f_integral), abs(F_diff)) * 10**-acc
             self.assertAlmostEqualDelta(f_integral, F_diff, delta=delta)
 
@@ -249,8 +236,7 @@
         #'variable', 'diff',
         #'Dx', 'grad', 'div', 'curl', 'rot', 'Dn', 'exterior_derivative',
 
-        # Run through all operators defined above and compare
-        # integrals
+        # Run through all operators defined above and compare integrals
         debug = 0
         if debug:
             k = 2
