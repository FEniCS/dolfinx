--- conflicted
+++ resolved
@@ -27,9 +27,6 @@
 from dolfin import *
 from dolfin.fem.adaptivesolving import *
 
-<<<<<<< HEAD
-#@skipIf("Skipping error control test in parallel", MPI.size() > 1)
-=======
 # FIXME: Move this to dolfin for user access?
 def reconstruct_refined_form(form, functions, mesh):
     function_mapping = {}
@@ -42,8 +39,7 @@
     return newform, function_mapping
 
 
-#@skipIf("Skipping error control test in parallel", MPI.num_processes() > 1)
->>>>>>> 82cb206e
+#@skipIf("Skipping error control test in parallel", MPI.size() > 1)
 class ErrorControlTest(unittest.TestCase):
 
     def setUp(self):
